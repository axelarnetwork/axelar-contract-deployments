{
  "chains": {
    "ethereum": {
      "name": "Ethereum",
      "id": "ethereum-2",
      "axelarId": "ethereum-2",
      "chainId": 5,
      "rpc": "https://ethereum-goerli.publicnode.com",
      "tokenSymbol": "ETH",
      "contracts": {
        "AxelarGateway": {
          "address": "0xe432150cce91c13a887f7D836923d5597adD8E31",
          "deployer": "0x6f24A47Fc8AE5441Eb47EFfC3665e70e69Ac3F05",
          "implementation": "0x99B5FA03a5ea4315725c43346e55a6A6fbd94098",
          "implementationCodehash": "0x0b12a50b462d9a3ecc09389589ce6f82b0972df4506df19db55070c737233bf4",
          "authModule": "0xcbf7900138EBc9CdB3E933B9E6F7071587BD6cb8",
          "tokenDeployer": "0xb28478319B64f8D47e19A120209A211D902F8b8f",
          "deploymentMethod": "create3",
          "salt": "AxelarGateway v6.2"
        },
        "AxelarGasService": {
          "salt": "AxelarGasService",
          "address": "0xbE406F0189A0B4cf3A05C286473D23791Dd44Cc6",
          "implementation": "0x5168950236fdc05708468a4e7F6eDd5E092AFC7e",
          "deployer": "0xB8Cd93C83A974649D76B1c19f311f639e62272BC",
          "collector": "0x7F83F5cA2AE4206AbFf8a3C3668e88ce5F11C0B5",
          "owner": "0x6f24A47Fc8AE5441Eb47EFfC3665e70e69Ac3F05"
        },
        "AxelarDepositService": {
          "salt": "AxelarDepositService",
          "address": "0xc1DCb196BA862B337Aa23eDA1Cb9503C0801b955",
          "implementation": "0xb6241272C569767072e0587098415DF6BA0aaEe9",
          "deployer": "0xd55cd98cdE61c3CcE1286F9aF50cDbF16f5dba5b",
          "wrappedSymbol": "WETH",
          "refundIssuer": "0x4f671f34d2d23fec3eE3087E3A0221f8D314D9dF"
        },
        "ConstAddressDeployer": {
          "address": "0x98B2920D53612483F91F12Ed7754E51b4A77919e",
          "deployer": "0xE86375704CDb8491a5Ed82D90DceCE02Ee0ac25F",
          "deploymentMethod": "create",
          "codehash": "0x8fda47a596dfba923270da84e0c32a2d0312f1c03389f83e16f2b5a35ed37fbe",
          "predeployCodehash": "0x8fda47a596dfba923270da84e0c32a2d0312f1c03389f83e16f2b5a35ed37fbe"
        },
        "Create3Deployer": {
          "salt": "Create3Deployer",
          "address": "0x6513Aedb4D1593BA12e50644401D976aebDc90d8",
          "deployer": "0x6f24A47Fc8AE5441Eb47EFfC3665e70e69Ac3F05",
          "deploymentMethod": "create2",
          "codehash": "0xf0ad66defbe082df243d4d274e626f557f97579c5c9e19f33d8093d6160808b7",
          "predeployCodehash": "0x73fc31262c4bad113c79439fd231281201c7c7d45b50328bd86bccf37684bf92"
        },
        "InterchainProposalSender": {
          "address": "0x1f8A4d195B647647c7dD45650CBd553FD33cCAA6",
          "deployer": "0x6f24A47Fc8AE5441Eb47EFfC3665e70e69Ac3F05",
          "deploymentMethod": "create3",
          "salt": "InterchainProposalSender v1.2"
        },
        "Operators": {
          "owner": "0xB8Cd93C83A974649D76B1c19f311f639e62272BC",
          "address": "0x7F83F5cA2AE4206AbFf8a3C3668e88ce5F11C0B5",
          "deployer": "0xB8Cd93C83A974649D76B1c19f311f639e62272BC",
          "deploymentMethod": "create2",
          "salt": "Operators"
        },
        "InterchainGovernance": {
          "governanceChain": "Axelarnet",
          "governanceAddress": "axelar10d07y265gmmuvt4z0w9aw880jnsr700j7v9daj",
          "minimumTimeDelay": 300,
          "address": "0xfDF36A30070ea0241d69052ea85ff44Ad0476a66",
          "deployer": "0x6f24A47Fc8AE5441Eb47EFfC3665e70e69Ac3F05",
          "deploymentMethod": "create3",
          "codehash": "0x4bc0efa16652748f5c3fbb77aedff01e0c1df4156a4f4c82d6d8748ee28cb9af",
          "predeployCodehash": "0xe2de43b29f2387b6f3575a1b50d566908fc00e03a8d88ad6be74b674a70874d2",
          "salt": "InterchainGovernance v5.5"
        },
        "Multisig": {
          "threshold": 2,
          "signers": [
            "0x15837c1318AB83d99b19392Fd4811813f520d843",
            "0x64247a441CeF0b7A46614AC34d046c0fdfe35954",
            "0xEE64c8eb48437DbD2D5B8598dc4A3E8a6c8CEaD9"
          ],
          "address": "0xCC940AE49C78F20E3F13F3cF37e996b98Ac3EC68",
          "deployer": "0x6f24A47Fc8AE5441Eb47EFfC3665e70e69Ac3F05",
          "deploymentMethod": "create3",
          "codehash": "0x912095d5076ee40a9dd49c0f9d61d61334c47a78c7512852791652baef26c296",
          "predeployCodehash": "0x912095d5076ee40a9dd49c0f9d61d61334c47a78c7512852791652baef26c296",
          "salt": "Multisig v5.5"
        },
        "InterchainTokenService": {
          "salt": "ITS v1.2.1",
          "deployer": "0x6f24A47Fc8AE5441Eb47EFfC3665e70e69Ac3F05",
          "tokenManagerDeployer": "0x121b0e54Cd7ad2BBCb4c4C9275697978EBaF3653",
          "interchainToken": "0x7F9F70Da4af54671a6abAc58e705b5634cac8819",
          "interchainTokenDeployer": "0x58667c5f134420Bf6904C7dD01fDDcB4Fea3a760",
          "tokenManager": "0xC1B09c9c16117417A1B414A52Dd92CF1f634e786",
          "tokenHandler": "0x9Ef1f24EF4Ed0520DC1Da282a0fe76271A183b36",
          "implementation": "0x30DEFb998D7FdDC75ffb8D002fC15BbB75115758",
          "address": "0xB5FB4BE02232B1bBA4dC8f81dc24C26980dE9e3C",
          "interchainTokenFactoryImplementation": "0x440B118f34d6224B20b4641835AC9161BD4f0994",
          "interchainTokenFactory": "0x83a93500d23Fbc3e82B410aD07A6a9F7A0670D66",
          "proxySalt": "ITS v1.0.0"
        }
      },
      "explorer": {
        "name": "Etherscan",
        "url": "https://goerli.etherscan.io",
        "api": "https://api-goerli.etherscan.io/api"
      }
    },
    "avalanche": {
      "name": "Avalanche",
      "id": "Avalanche",
      "axelarId": "Avalanche",
      "chainId": 43113,
      "rpc": "https://api.avax-test.network/ext/bc/C/rpc",
      "tokenSymbol": "AVAX",
      "contracts": {
        "AxelarGateway": {
          "address": "0xC249632c2D40b9001FE907806902f63038B737Ab",
          "deployer": "0x6f24A47Fc8AE5441Eb47EFfC3665e70e69Ac3F05",
          "implementation": "0x99B5FA03a5ea4315725c43346e55a6A6fbd94098",
          "implementationCodehash": "0xb17ab564df4137d57dc47255a1890c32f98e02529d234d89cb6a8e2e71b2c6a0",
          "authModule": "0xE39d7d526DFd7B6D10972708C77ED19c3f2f5625",
          "tokenDeployer": "0xb28478319B64f8D47e19A120209A211D902F8b8f",
          "deploymentMethod": "create3",
          "salt": "AxelarGateway v6.2"
        },
        "AxelarGasService": {
          "salt": "AxelarGasService",
          "address": "0xbE406F0189A0B4cf3A05C286473D23791Dd44Cc6",
          "implementation": "0x5168950236fdc05708468a4e7F6eDd5E092AFC7e",
          "deployer": "0xB8Cd93C83A974649D76B1c19f311f639e62272BC",
          "collector": "0x7F83F5cA2AE4206AbFf8a3C3668e88ce5F11C0B5",
          "owner": "0x6f24A47Fc8AE5441Eb47EFfC3665e70e69Ac3F05"
        },
        "AxelarDepositService": {
          "salt": "AxelarDepositService",
          "address": "0xc1DCb196BA862B337Aa23eDA1Cb9503C0801b955",
          "implementation": "0xb6241272C569767072e0587098415DF6BA0aaEe9",
          "deployer": "0xd55cd98cdE61c3CcE1286F9aF50cDbF16f5dba5b",
          "wrappedSymbol": "WAVAX",
          "refundIssuer": "0x4f671f34d2d23fec3eE3087E3A0221f8D314D9dF"
        },
        "ConstAddressDeployer": {
          "address": "0x98B2920D53612483F91F12Ed7754E51b4A77919e"
        },
        "Create3Deployer": {
          "salt": "Create3Deployer",
          "address": "0x6513Aedb4D1593BA12e50644401D976aebDc90d8",
          "deployer": "0x6f24A47Fc8AE5441Eb47EFfC3665e70e69Ac3F05",
          "deploymentMethod": "create2",
          "codehash": "0xf0ad66defbe082df243d4d274e626f557f97579c5c9e19f33d8093d6160808b7",
          "predeployCodehash": "0x73fc31262c4bad113c79439fd231281201c7c7d45b50328bd86bccf37684bf92"
        },
        "InterchainTokenService": {
          "salt": "ITS v1.2.1",
          "deployer": "0x6f24A47Fc8AE5441Eb47EFfC3665e70e69Ac3F05",
          "tokenManagerDeployer": "0x121b0e54Cd7ad2BBCb4c4C9275697978EBaF3653",
          "interchainToken": "0x7F9F70Da4af54671a6abAc58e705b5634cac8819",
          "interchainTokenDeployer": "0x58667c5f134420Bf6904C7dD01fDDcB4Fea3a760",
          "tokenManager": "0xC1B09c9c16117417A1B414A52Dd92CF1f634e786",
          "tokenHandler": "0x9Ef1f24EF4Ed0520DC1Da282a0fe76271A183b36",
          "implementation": "0x30DEFb998D7FdDC75ffb8D002fC15BbB75115758",
          "address": "0xB5FB4BE02232B1bBA4dC8f81dc24C26980dE9e3C",
          "interchainTokenFactoryImplementation": "0x440B118f34d6224B20b4641835AC9161BD4f0994",
          "interchainTokenFactory": "0x83a93500d23Fbc3e82B410aD07A6a9F7A0670D66",
          "proxySalt": "ITS v1.2.1"
        },
        "InterchainProposalSender": {
          "address": "0x1f8A4d195B647647c7dD45650CBd553FD33cCAA6",
          "deployer": "0x6f24A47Fc8AE5441Eb47EFfC3665e70e69Ac3F05",
          "deploymentMethod": "create3",
          "salt": "InterchainProposalSender v1.2"
        },
        "Operators": {
          "owner": "0xB8Cd93C83A974649D76B1c19f311f639e62272BC",
          "address": "0x7F83F5cA2AE4206AbFf8a3C3668e88ce5F11C0B5",
          "deployer": "0xB8Cd93C83A974649D76B1c19f311f639e62272BC",
          "deploymentMethod": "create2",
          "salt": "Operators"
        },
        "InterchainGovernance": {
          "governanceChain": "Axelarnet",
          "governanceAddress": "axelar10d07y265gmmuvt4z0w9aw880jnsr700j7v9daj",
          "minimumTimeDelay": 300,
          "address": "0xfDF36A30070ea0241d69052ea85ff44Ad0476a66",
          "deployer": "0x6f24A47Fc8AE5441Eb47EFfC3665e70e69Ac3F05",
          "deploymentMethod": "create3",
          "codehash": "0xbd50e2a21f021fc46f36e559e06cd62aabd0e53bada80dd3b8356c53109ec9f8",
          "predeployCodehash": "0xe2de43b29f2387b6f3575a1b50d566908fc00e03a8d88ad6be74b674a70874d2",
          "salt": "InterchainGovernance v5.5"
        },
        "Multisig": {
          "threshold": 2,
          "signers": [
            "0x15837c1318AB83d99b19392Fd4811813f520d843",
            "0x64247a441CeF0b7A46614AC34d046c0fdfe35954",
            "0xEE64c8eb48437DbD2D5B8598dc4A3E8a6c8CEaD9"
          ],
          "address": "0xCC940AE49C78F20E3F13F3cF37e996b98Ac3EC68",
          "deployer": "0x6f24A47Fc8AE5441Eb47EFfC3665e70e69Ac3F05",
          "deploymentMethod": "create3",
          "codehash": "0x912095d5076ee40a9dd49c0f9d61d61334c47a78c7512852791652baef26c296",
          "predeployCodehash": "0x912095d5076ee40a9dd49c0f9d61d61334c47a78c7512852791652baef26c296",
          "salt": "Multisig v5.5"
        }
      },
      "explorer": {
        "name": "Snowtrace",
        "url": "https://testnet.snowtrace.io",
        "api": "https://api.routescan.io/v2/network/testnet/evm/43113/etherscan"
      }
    },
    "fantom": {
      "name": "Fantom",
      "id": "Fantom",
      "axelarId": "Fantom",
      "chainId": 4002,
      "rpc": "https://xapi.testnet.fantom.network/lachesis",
      "tokenSymbol": "FTM",
      "contracts": {
        "AxelarGateway": {
          "address": "0x97837985Ec0494E7b9C71f5D3f9250188477ae14",
          "gasOptions": {
            "gasLimit": 8000000
          },
          "deployer": "0x6f24A47Fc8AE5441Eb47EFfC3665e70e69Ac3F05",
          "implementation": "0x99B5FA03a5ea4315725c43346e55a6A6fbd94098",
          "implementationCodehash": "0xb17ab564df4137d57dc47255a1890c32f98e02529d234d89cb6a8e2e71b2c6a0",
          "authModule": "0xE39d7d526DFd7B6D10972708C77ED19c3f2f5625",
          "tokenDeployer": "0xb28478319B64f8D47e19A120209A211D902F8b8f",
          "deploymentMethod": "create3",
          "salt": "AxelarGateway v6.2"
        },
        "AxelarGasService": {
          "salt": "AxelarGasService",
          "address": "0xbE406F0189A0B4cf3A05C286473D23791Dd44Cc6",
          "implementation": "0x5168950236fdc05708468a4e7F6eDd5E092AFC7e",
          "deployer": "0xB8Cd93C83A974649D76B1c19f311f639e62272BC",
          "collector": "0x7F83F5cA2AE4206AbFf8a3C3668e88ce5F11C0B5",
          "owner": "0x6f24A47Fc8AE5441Eb47EFfC3665e70e69Ac3F05"
        },
        "AxelarDepositService": {
          "salt": "AxelarDepositService",
          "address": "0xc1DCb196BA862B337Aa23eDA1Cb9503C0801b955",
          "implementation": "0xb6241272C569767072e0587098415DF6BA0aaEe9",
          "deployer": "0xd55cd98cdE61c3CcE1286F9aF50cDbF16f5dba5b",
          "wrappedSymbol": "WFTM",
          "refundIssuer": "0x4f671f34d2d23fec3eE3087E3A0221f8D314D9dF",
          "gasOptions": {
            "gasLimit": 4000000
          }
        },
        "ConstAddressDeployer": {
          "address": "0x98B2920D53612483F91F12Ed7754E51b4A77919e"
        },
        "Create3Deployer": {
          "salt": "Create3Deployer",
          "deployer": "0x6f24A47Fc8AE5441Eb47EFfC3665e70e69Ac3F05",
          "address": "0x6513Aedb4D1593BA12e50644401D976aebDc90d8",
          "deploymentMethod": "create2",
          "codehash": "0xf0ad66defbe082df243d4d274e626f557f97579c5c9e19f33d8093d6160808b7",
          "predeployCodehash": "0x73fc31262c4bad113c79439fd231281201c7c7d45b50328bd86bccf37684bf92"
        },
        "InterchainTokenService": {
          "salt": "ITS v1.2.1",
          "deployer": "0x6f24A47Fc8AE5441Eb47EFfC3665e70e69Ac3F05",
          "tokenManagerDeployer": "0x121b0e54Cd7ad2BBCb4c4C9275697978EBaF3653",
          "interchainToken": "0x7F9F70Da4af54671a6abAc58e705b5634cac8819",
          "interchainTokenDeployer": "0x58667c5f134420Bf6904C7dD01fDDcB4Fea3a760",
          "tokenManager": "0xC1B09c9c16117417A1B414A52Dd92CF1f634e786",
          "tokenHandler": "0x9Ef1f24EF4Ed0520DC1Da282a0fe76271A183b36",
          "implementation": "0x30DEFb998D7FdDC75ffb8D002fC15BbB75115758",
          "address": "0xB5FB4BE02232B1bBA4dC8f81dc24C26980dE9e3C",
          "interchainTokenFactoryImplementation": "0x440B118f34d6224B20b4641835AC9161BD4f0994",
          "interchainTokenFactory": "0x83a93500d23Fbc3e82B410aD07A6a9F7A0670D66",
          "proxySalt": "ITS v1.2.1"
        },
        "InterchainProposalSender": {
          "address": "0x1f8A4d195B647647c7dD45650CBd553FD33cCAA6",
          "deployer": "0x6f24A47Fc8AE5441Eb47EFfC3665e70e69Ac3F05",
          "deploymentMethod": "create3",
          "salt": "InterchainProposalSender v1.2"
        },
        "Operators": {
          "owner": "0xB8Cd93C83A974649D76B1c19f311f639e62272BC",
          "address": "0x7F83F5cA2AE4206AbFf8a3C3668e88ce5F11C0B5",
          "deployer": "0xB8Cd93C83A974649D76B1c19f311f639e62272BC",
          "deploymentMethod": "create2",
          "salt": "Operators"
        },
        "InterchainGovernance": {
          "governanceChain": "Axelarnet",
          "governanceAddress": "axelar10d07y265gmmuvt4z0w9aw880jnsr700j7v9daj",
          "minimumTimeDelay": 300,
          "address": "0xfDF36A30070ea0241d69052ea85ff44Ad0476a66",
          "deployer": "0x6f24A47Fc8AE5441Eb47EFfC3665e70e69Ac3F05",
          "deploymentMethod": "create3",
          "codehash": "0x6c939d8a52173c75f98e1dc7a4b9ce517c3501ecd87c0070be31c47e08341190",
          "predeployCodehash": "0xe2de43b29f2387b6f3575a1b50d566908fc00e03a8d88ad6be74b674a70874d2",
          "salt": "InterchainGovernance v5.5"
        },
        "Multisig": {
          "threshold": 2,
          "signers": [
            "0x15837c1318AB83d99b19392Fd4811813f520d843",
            "0x64247a441CeF0b7A46614AC34d046c0fdfe35954",
            "0xEE64c8eb48437DbD2D5B8598dc4A3E8a6c8CEaD9"
          ],
          "address": "0xCC940AE49C78F20E3F13F3cF37e996b98Ac3EC68",
          "deployer": "0x6f24A47Fc8AE5441Eb47EFfC3665e70e69Ac3F05",
          "deploymentMethod": "create3",
          "codehash": "0x912095d5076ee40a9dd49c0f9d61d61334c47a78c7512852791652baef26c296",
          "predeployCodehash": "0x912095d5076ee40a9dd49c0f9d61d61334c47a78c7512852791652baef26c296",
          "salt": "Multisig v5.5"
        }
      },
      "explorer": {
        "name": "Ftmscan",
        "url": "https://testnet.ftmscan.com",
        "api": "https://api-testnet.ftmscan.com/api"
      },
      "gasOptions": {
        "gasLimit": 8000000
      }
    },
    "polygon": {
      "name": "Polygon",
      "id": "Polygon",
      "axelarId": "Polygon",
      "chainId": 80001,
      "rpc": "https://polygon-mumbai.g.alchemy.com/v2/Ksd4J1QVWaOJAJJNbr_nzTcJBJU-6uP3",
      "tokenSymbol": "MATIC",
      "contracts": {
        "AxelarGateway": {
          "address": "0xBF62ef1486468a6bd26Dd669C06db43dEd5B849B",
          "deployer": "0x6f24A47Fc8AE5441Eb47EFfC3665e70e69Ac3F05",
          "implementation": "0x99B5FA03a5ea4315725c43346e55a6A6fbd94098",
          "implementationCodehash": "0xb17ab564df4137d57dc47255a1890c32f98e02529d234d89cb6a8e2e71b2c6a0",
          "authModule": "0xE39d7d526DFd7B6D10972708C77ED19c3f2f5625",
          "tokenDeployer": "0xb28478319B64f8D47e19A120209A211D902F8b8f",
          "deploymentMethod": "create3",
          "salt": "AxelarGateway v6.2"
        },
        "AxelarGasService": {
          "salt": "AxelarGasService",
          "address": "0xbE406F0189A0B4cf3A05C286473D23791Dd44Cc6",
          "implementation": "0x5168950236fdc05708468a4e7F6eDd5E092AFC7e",
          "deployer": "0xB8Cd93C83A974649D76B1c19f311f639e62272BC",
          "collector": "0x7F83F5cA2AE4206AbFf8a3C3668e88ce5F11C0B5",
          "owner": "0x6f24A47Fc8AE5441Eb47EFfC3665e70e69Ac3F05"
        },
        "AxelarDepositService": {
          "salt": "AxelarDepositService",
          "address": "0xc1DCb196BA862B337Aa23eDA1Cb9503C0801b955",
          "implementation": "0xb6241272C569767072e0587098415DF6BA0aaEe9",
          "deployer": "0xd55cd98cdE61c3CcE1286F9aF50cDbF16f5dba5b",
          "wrappedSymbol": "WMATIC",
          "refundIssuer": "0x4f671f34d2d23fec3eE3087E3A0221f8D314D9dF"
        },
        "ConstAddressDeployer": {
          "address": "0x98B2920D53612483F91F12Ed7754E51b4A77919e"
        },
        "Create3Deployer": {
          "salt": "Create3Deployer",
          "address": "0x6513Aedb4D1593BA12e50644401D976aebDc90d8",
          "deployer": "0x6f24A47Fc8AE5441Eb47EFfC3665e70e69Ac3F05",
          "deploymentMethod": "create2",
          "codehash": "0xf0ad66defbe082df243d4d274e626f557f97579c5c9e19f33d8093d6160808b7",
          "predeployCodehash": "0x73fc31262c4bad113c79439fd231281201c7c7d45b50328bd86bccf37684bf92"
        },
        "InterchainProposalSender": {
          "address": "0x1f8A4d195B647647c7dD45650CBd553FD33cCAA6",
          "deployer": "0x6f24A47Fc8AE5441Eb47EFfC3665e70e69Ac3F05",
          "deploymentMethod": "create3",
          "salt": "InterchainProposalSender v1.2"
        },
        "Operators": {
          "owner": "0xB8Cd93C83A974649D76B1c19f311f639e62272BC",
          "address": "0x7F83F5cA2AE4206AbFf8a3C3668e88ce5F11C0B5",
          "deployer": "0xB8Cd93C83A974649D76B1c19f311f639e62272BC",
          "deploymentMethod": "create2",
          "salt": "Operators"
        },
        "InterchainGovernance": {
          "governanceChain": "Axelarnet",
          "governanceAddress": "axelar10d07y265gmmuvt4z0w9aw880jnsr700j7v9daj",
          "minimumTimeDelay": 300,
          "address": "0xfDF36A30070ea0241d69052ea85ff44Ad0476a66",
          "deployer": "0x6f24A47Fc8AE5441Eb47EFfC3665e70e69Ac3F05",
          "deploymentMethod": "create3",
          "codehash": "0xf6e97396f1eaf0f74c057715baab06e5f7b1ef1f53d923dcea512475533033b1",
          "predeployCodehash": "0xe2de43b29f2387b6f3575a1b50d566908fc00e03a8d88ad6be74b674a70874d2",
          "salt": "InterchainGovernance v5.5"
        },
        "Multisig": {
          "threshold": 2,
          "signers": [
            "0x15837c1318AB83d99b19392Fd4811813f520d843",
            "0x64247a441CeF0b7A46614AC34d046c0fdfe35954",
            "0xEE64c8eb48437DbD2D5B8598dc4A3E8a6c8CEaD9"
          ],
          "address": "0xCC940AE49C78F20E3F13F3cF37e996b98Ac3EC68",
          "deployer": "0x6f24A47Fc8AE5441Eb47EFfC3665e70e69Ac3F05",
          "deploymentMethod": "create3",
          "codehash": "0x912095d5076ee40a9dd49c0f9d61d61334c47a78c7512852791652baef26c296",
          "predeployCodehash": "0x912095d5076ee40a9dd49c0f9d61d61334c47a78c7512852791652baef26c296",
          "salt": "Multisig v5.5"
        },
        "InterchainTokenService": {
          "salt": "ITS v1.2.1",
          "deployer": "0x6f24A47Fc8AE5441Eb47EFfC3665e70e69Ac3F05",
          "tokenManagerDeployer": "0x121b0e54Cd7ad2BBCb4c4C9275697978EBaF3653",
          "interchainToken": "0x7F9F70Da4af54671a6abAc58e705b5634cac8819",
          "interchainTokenDeployer": "0x58667c5f134420Bf6904C7dD01fDDcB4Fea3a760",
          "tokenManager": "0xC1B09c9c16117417A1B414A52Dd92CF1f634e786",
          "tokenHandler": "0x9Ef1f24EF4Ed0520DC1Da282a0fe76271A183b36",
          "implementation": "0x30DEFb998D7FdDC75ffb8D002fC15BbB75115758",
          "address": "0xB5FB4BE02232B1bBA4dC8f81dc24C26980dE9e3C",
          "interchainTokenFactoryImplementation": "0x440B118f34d6224B20b4641835AC9161BD4f0994",
          "interchainTokenFactory": "0x83a93500d23Fbc3e82B410aD07A6a9F7A0670D66",
          "proxySalt": "ITS v1.2.1"
        }
      },
      "explorer": {
        "name": "Polygonscan",
        "url": "https://mumbai.polygonscan.com",
        "api": "https://api-testnet.polygonscan.com/api"
      },
      "gasOptions": {
        "gasLimit": 8000000
      }
    },
    "moonbeam": {
      "name": "Moonbeam",
      "id": "Moonbeam",
      "axelarId": "Moonbeam",
      "chainId": 1287,
      "rpc": "https://moonbeam-alpha.api.onfinality.io/public",
      "tokenSymbol": "DEV",
      "contracts": {
        "AxelarGateway": {
          "address": "0x5769D84DD62a6fD969856c75c7D321b84d455929",
          "deployer": "0x6f24A47Fc8AE5441Eb47EFfC3665e70e69Ac3F05",
          "implementation": "0x99B5FA03a5ea4315725c43346e55a6A6fbd94098",
          "implementationCodehash": "0xb17ab564df4137d57dc47255a1890c32f98e02529d234d89cb6a8e2e71b2c6a0",
          "authModule": "0xE39d7d526DFd7B6D10972708C77ED19c3f2f5625",
          "tokenDeployer": "0xb28478319B64f8D47e19A120209A211D902F8b8f",
          "governance": "0x4F0f42bF41ba60895134EC99dE79A041E5269003",
          "mintLimiter": "0xF0E17583C906f3e672e591791a88c1116F53081c",
          "deploymentMethod": "create3",
          "salt": "AxelarGateway v6.2"
        },
        "AxelarGasService": {
          "salt": "AxelarGasService",
          "address": "0xbE406F0189A0B4cf3A05C286473D23791Dd44Cc6",
          "implementation": "0x5168950236fdc05708468a4e7F6eDd5E092AFC7e",
          "deployer": "0xB8Cd93C83A974649D76B1c19f311f639e62272BC",
          "collector": "0x7F83F5cA2AE4206AbFf8a3C3668e88ce5F11C0B5",
          "owner": "0x6f24A47Fc8AE5441Eb47EFfC3665e70e69Ac3F05"
        },
        "AxelarDepositService": {
          "salt": "AxelarDepositService",
          "address": "0xc1DCb196BA862B337Aa23eDA1Cb9503C0801b955",
          "implementation": "0xAd460aec2733De94A8E07d20Ef8858805ab8A91A",
          "deployer": "0xd55cd98cdE61c3CcE1286F9aF50cDbF16f5dba5b",
          "wrappedSymbol": "WDEV",
          "refundIssuer": "0x4f671f34d2d23fec3eE3087E3A0221f8D314D9dF"
        },
        "ConstAddressDeployer": {
          "address": "0x98B2920D53612483F91F12Ed7754E51b4A77919e"
        },
        "Create3Deployer": {
          "salt": "Create3Deployer",
          "address": "0x6513Aedb4D1593BA12e50644401D976aebDc90d8",
          "deployer": "0x6f24A47Fc8AE5441Eb47EFfC3665e70e69Ac3F05",
          "deploymentMethod": "create2",
          "codehash": "0xf0ad66defbe082df243d4d274e626f557f97579c5c9e19f33d8093d6160808b7",
          "predeployCodehash": "0x73fc31262c4bad113c79439fd231281201c7c7d45b50328bd86bccf37684bf92"
        },
        "InterchainProposalSender": {
          "address": "0x1f8A4d195B647647c7dD45650CBd553FD33cCAA6",
          "deployer": "0x6f24A47Fc8AE5441Eb47EFfC3665e70e69Ac3F05",
          "deploymentMethod": "create3",
          "salt": "InterchainProposalSender v1.2"
        },
        "Operators": {
          "owner": "0xB8Cd93C83A974649D76B1c19f311f639e62272BC",
          "address": "0x7F83F5cA2AE4206AbFf8a3C3668e88ce5F11C0B5",
          "deployer": "0xB8Cd93C83A974649D76B1c19f311f639e62272BC",
          "deploymentMethod": "create2",
          "salt": "Operators"
        },
        "InterchainGovernance": {
          "governanceChain": "Axelarnet",
          "governanceAddress": "axelar10d07y265gmmuvt4z0w9aw880jnsr700j7v9daj",
          "minimumTimeDelay": 300,
          "address": "0xfDF36A30070ea0241d69052ea85ff44Ad0476a66",
          "deployer": "0x6f24A47Fc8AE5441Eb47EFfC3665e70e69Ac3F05",
          "deploymentMethod": "create3",
          "codehash": "0xcab695ee4d0af84e5268a9307b8f8d2b00b25c9348e934304cad2c64f3c1fb6a",
          "predeployCodehash": "0xe2de43b29f2387b6f3575a1b50d566908fc00e03a8d88ad6be74b674a70874d2",
          "salt": "InterchainGovernance v5.5"
        },
        "Multisig": {
          "threshold": 2,
          "signers": [
            "0x15837c1318AB83d99b19392Fd4811813f520d843",
            "0x64247a441CeF0b7A46614AC34d046c0fdfe35954",
            "0xEE64c8eb48437DbD2D5B8598dc4A3E8a6c8CEaD9"
          ],
          "address": "0xCC940AE49C78F20E3F13F3cF37e996b98Ac3EC68",
          "deployer": "0x6f24A47Fc8AE5441Eb47EFfC3665e70e69Ac3F05",
          "deploymentMethod": "create3",
          "codehash": "0x912095d5076ee40a9dd49c0f9d61d61334c47a78c7512852791652baef26c296",
          "predeployCodehash": "0x912095d5076ee40a9dd49c0f9d61d61334c47a78c7512852791652baef26c296",
          "salt": "Multisig v5.5"
        },
        "InterchainTokenService": {
          "salt": "ITS v1.2.1",
          "deployer": "0x6f24A47Fc8AE5441Eb47EFfC3665e70e69Ac3F05",
          "tokenManagerDeployer": "0x121b0e54Cd7ad2BBCb4c4C9275697978EBaF3653",
          "interchainToken": "0x7F9F70Da4af54671a6abAc58e705b5634cac8819",
          "interchainTokenDeployer": "0x58667c5f134420Bf6904C7dD01fDDcB4Fea3a760",
          "tokenManager": "0xC1B09c9c16117417A1B414A52Dd92CF1f634e786",
          "tokenHandler": "0x9Ef1f24EF4Ed0520DC1Da282a0fe76271A183b36",
          "implementation": "0x30DEFb998D7FdDC75ffb8D002fC15BbB75115758",
          "address": "0xB5FB4BE02232B1bBA4dC8f81dc24C26980dE9e3C",
          "interchainTokenFactoryImplementation": "0x440B118f34d6224B20b4641835AC9161BD4f0994",
          "interchainTokenFactory": "0x83a93500d23Fbc3e82B410aD07A6a9F7A0670D66",
          "proxySalt": "ITS v1.2.1"
        }
      },
      "explorer": {
        "name": "Moonscan",
        "url": "https://moonbase.moonscan.io",
        "api": "https://api-moonbase.moonscan.io/api"
      },
      "gasOptions": {
        "gasLimit": 12000000
      }
    },
    "binance": {
      "name": "Binance",
      "id": "binance",
      "axelarId": "binance",
      "chainId": 97,
      "rpc": "https://bsc-testnet.publicnode.com",
      "tokenSymbol": "BNB",
      "contracts": {
        "AxelarGateway": {
          "address": "0x4D147dCb984e6affEEC47e44293DA442580A3Ec0",
          "deployer": "0x6f24A47Fc8AE5441Eb47EFfC3665e70e69Ac3F05",
          "implementation": "0x99B5FA03a5ea4315725c43346e55a6A6fbd94098",
          "implementationCodehash": "0xb17ab564df4137d57dc47255a1890c32f98e02529d234d89cb6a8e2e71b2c6a0",
          "authModule": "0xE39d7d526DFd7B6D10972708C77ED19c3f2f5625",
          "tokenDeployer": "0xb28478319B64f8D47e19A120209A211D902F8b8f",
          "deploymentMethod": "create3",
          "salt": "AxelarGateway v6.2"
        },
        "AxelarGasService": {
          "salt": "AxelarGasService",
          "address": "0xbE406F0189A0B4cf3A05C286473D23791Dd44Cc6",
          "implementation": "0x5168950236fdc05708468a4e7F6eDd5E092AFC7e",
          "deployer": "0xB8Cd93C83A974649D76B1c19f311f639e62272BC",
          "collector": "0x7F83F5cA2AE4206AbFf8a3C3668e88ce5F11C0B5",
          "owner": "0x6f24A47Fc8AE5441Eb47EFfC3665e70e69Ac3F05"
        },
        "AxelarDepositService": {
          "salt": "AxelarDepositService",
          "address": "0xc1DCb196BA862B337Aa23eDA1Cb9503C0801b955",
          "implementation": "0xb6241272C569767072e0587098415DF6BA0aaEe9",
          "deployer": "0xd55cd98cdE61c3CcE1286F9aF50cDbF16f5dba5b",
          "wrappedSymbol": "WBNB",
          "refundIssuer": "0x4f671f34d2d23fec3eE3087E3A0221f8D314D9dF"
        },
        "ConstAddressDeployer": {
          "address": "0x98B2920D53612483F91F12Ed7754E51b4A77919e"
        },
        "Create3Deployer": {
          "salt": "Create3Deployer",
          "address": "0x6513Aedb4D1593BA12e50644401D976aebDc90d8",
          "deployer": "0x6f24A47Fc8AE5441Eb47EFfC3665e70e69Ac3F05",
          "deploymentMethod": "create2",
          "codehash": "0xf0ad66defbe082df243d4d274e626f557f97579c5c9e19f33d8093d6160808b7",
          "predeployCodehash": "0x73fc31262c4bad113c79439fd231281201c7c7d45b50328bd86bccf37684bf92"
        },
        "InterchainProposalSender": {
          "address": "0x1f8A4d195B647647c7dD45650CBd553FD33cCAA6",
          "deployer": "0x6f24A47Fc8AE5441Eb47EFfC3665e70e69Ac3F05",
          "deploymentMethod": "create3",
          "salt": "InterchainProposalSender v1.2"
        },
        "Operators": {
          "owner": "0xB8Cd93C83A974649D76B1c19f311f639e62272BC",
          "address": "0x7F83F5cA2AE4206AbFf8a3C3668e88ce5F11C0B5",
          "deployer": "0xB8Cd93C83A974649D76B1c19f311f639e62272BC",
          "deploymentMethod": "create2",
          "salt": "Operators"
        },
        "InterchainGovernance": {
          "governanceChain": "Axelarnet",
          "governanceAddress": "axelar10d07y265gmmuvt4z0w9aw880jnsr700j7v9daj",
          "minimumTimeDelay": 300,
          "address": "0xfDF36A30070ea0241d69052ea85ff44Ad0476a66",
          "deployer": "0x6f24A47Fc8AE5441Eb47EFfC3665e70e69Ac3F05",
          "deploymentMethod": "create3",
          "codehash": "0x8dadd4fda64c3eb87dff013945415d1ff25e13e14068e1e34c1b000bddc78e2b",
          "predeployCodehash": "0xe2de43b29f2387b6f3575a1b50d566908fc00e03a8d88ad6be74b674a70874d2",
          "salt": "InterchainGovernance v5.5"
        },
        "Multisig": {
          "threshold": 2,
          "signers": [
            "0x15837c1318AB83d99b19392Fd4811813f520d843",
            "0x64247a441CeF0b7A46614AC34d046c0fdfe35954",
            "0xEE64c8eb48437DbD2D5B8598dc4A3E8a6c8CEaD9"
          ],
          "address": "0xCC940AE49C78F20E3F13F3cF37e996b98Ac3EC68",
          "deployer": "0x6f24A47Fc8AE5441Eb47EFfC3665e70e69Ac3F05",
          "deploymentMethod": "create3",
          "codehash": "0x912095d5076ee40a9dd49c0f9d61d61334c47a78c7512852791652baef26c296",
          "predeployCodehash": "0x912095d5076ee40a9dd49c0f9d61d61334c47a78c7512852791652baef26c296",
          "salt": "Multisig v5.5"
        },
        "InterchainTokenService": {
          "salt": "ITS v1.2.1",
          "deployer": "0x6f24A47Fc8AE5441Eb47EFfC3665e70e69Ac3F05",
          "tokenManagerDeployer": "0x121b0e54Cd7ad2BBCb4c4C9275697978EBaF3653",
          "interchainToken": "0x7F9F70Da4af54671a6abAc58e705b5634cac8819",
          "interchainTokenDeployer": "0x58667c5f134420Bf6904C7dD01fDDcB4Fea3a760",
          "tokenManager": "0xC1B09c9c16117417A1B414A52Dd92CF1f634e786",
          "tokenHandler": "0x9Ef1f24EF4Ed0520DC1Da282a0fe76271A183b36",
          "implementation": "0x30DEFb998D7FdDC75ffb8D002fC15BbB75115758",
          "address": "0xB5FB4BE02232B1bBA4dC8f81dc24C26980dE9e3C",
          "interchainTokenFactoryImplementation": "0x440B118f34d6224B20b4641835AC9161BD4f0994",
          "interchainTokenFactory": "0x83a93500d23Fbc3e82B410aD07A6a9F7A0670D66",
          "proxySalt": "ITS v1.2.1"
        }
      },
      "explorer": {
        "name": "Bscscan",
        "url": "https://testnet.bscscan.com",
        "api": "https://api-testnet.bscscan.com/api"
      }
    },
    "arbitrum": {
      "name": "Arbitrum",
      "id": "arbitrum",
      "axelarId": "arbitrum",
      "chainId": 421613,
      "rpc": "https://goerli-rollup.arbitrum.io/rpc",
      "tokenSymbol": "ETH",
      "contracts": {
        "AxelarGateway": {
          "address": "0xe432150cce91c13a887f7D836923d5597adD8E31",
          "deployer": "0x6f24A47Fc8AE5441Eb47EFfC3665e70e69Ac3F05",
          "implementation": "0x99B5FA03a5ea4315725c43346e55a6A6fbd94098",
          "implementationCodehash": "0x940360094cd542573bfdb328d5408276843f4c99391518eb900c37b0df099fde",
          "authModule": "0x6e0e885F0957086e173D95aAA08191a6c1Ac860d",
          "tokenDeployer": "0xb28478319B64f8D47e19A120209A211D902F8b8f",
          "deploymentMethod": "create3",
          "salt": "AxelarGateway v6.2"
        },
        "AxelarGasService": {
          "salt": "AxelarGasService",
          "collector": "0x7F83F5cA2AE4206AbFf8a3C3668e88ce5F11C0B5",
          "address": "0xbE406F0189A0B4cf3A05C286473D23791Dd44Cc6",
          "implementation": "0x5168950236fdc05708468a4e7F6eDd5E092AFC7e",
          "deployer": "0xB8Cd93C83A974649D76B1c19f311f639e62272BC",
          "owner": "0x6f24A47Fc8AE5441Eb47EFfC3665e70e69Ac3F05"
        },
        "AxelarDepositService": {
          "salt": "AxelarDepositService",
          "wrappedSymbol": "",
          "refundIssuer": "0x4f671f34d2d23fec3eE3087E3A0221f8D314D9dF",
          "address": "0xc1DCb196BA862B337Aa23eDA1Cb9503C0801b955",
          "implementation": "0xb6241272C569767072e0587098415DF6BA0aaEe9",
          "deployer": "0xd55cd98cdE61c3CcE1286F9aF50cDbF16f5dba5b"
        },
        "gasOptions": {
          "gasLimit": 30000000
        },
        "ConstAddressDeployer": {
          "address": "0x98B2920D53612483F91F12Ed7754E51b4A77919e"
        },
        "Create3Deployer": {
          "salt": "Create3Deployer",
          "address": "0x6513Aedb4D1593BA12e50644401D976aebDc90d8",
          "deployer": "0x6f24A47Fc8AE5441Eb47EFfC3665e70e69Ac3F05",
          "deploymentMethod": "create2",
          "codehash": "0xf0ad66defbe082df243d4d274e626f557f97579c5c9e19f33d8093d6160808b7",
          "predeployCodehash": "0x73fc31262c4bad113c79439fd231281201c7c7d45b50328bd86bccf37684bf92"
        },
        "InterchainProposalSender": {
          "address": "0x1f8A4d195B647647c7dD45650CBd553FD33cCAA6",
          "deployer": "0x6f24A47Fc8AE5441Eb47EFfC3665e70e69Ac3F05",
          "deploymentMethod": "create3",
          "salt": "InterchainProposalSender v1.2"
        },
        "Operators": {
          "owner": "0xB8Cd93C83A974649D76B1c19f311f639e62272BC",
          "address": "0x7F83F5cA2AE4206AbFf8a3C3668e88ce5F11C0B5",
          "deployer": "0xB8Cd93C83A974649D76B1c19f311f639e62272BC",
          "deploymentMethod": "create2",
          "salt": "Operators"
        },
        "InterchainGovernance": {
          "governanceChain": "Axelarnet",
          "governanceAddress": "axelar10d07y265gmmuvt4z0w9aw880jnsr700j7v9daj",
          "minimumTimeDelay": 300,
          "address": "0xfDF36A30070ea0241d69052ea85ff44Ad0476a66",
          "deployer": "0x6f24A47Fc8AE5441Eb47EFfC3665e70e69Ac3F05",
          "deploymentMethod": "create3",
          "codehash": "0x4bc0efa16652748f5c3fbb77aedff01e0c1df4156a4f4c82d6d8748ee28cb9af",
          "predeployCodehash": "0xe2de43b29f2387b6f3575a1b50d566908fc00e03a8d88ad6be74b674a70874d2",
          "salt": "InterchainGovernance v5.5"
        },
        "Multisig": {
          "threshold": 2,
          "signers": [
            "0x15837c1318AB83d99b19392Fd4811813f520d843",
            "0x64247a441CeF0b7A46614AC34d046c0fdfe35954",
            "0xEE64c8eb48437DbD2D5B8598dc4A3E8a6c8CEaD9"
          ],
          "address": "0xCC940AE49C78F20E3F13F3cF37e996b98Ac3EC68",
          "deployer": "0x6f24A47Fc8AE5441Eb47EFfC3665e70e69Ac3F05",
          "deploymentMethod": "create3",
          "codehash": "0x912095d5076ee40a9dd49c0f9d61d61334c47a78c7512852791652baef26c296",
          "predeployCodehash": "0x912095d5076ee40a9dd49c0f9d61d61334c47a78c7512852791652baef26c296",
          "salt": "Multisig v5.5"
        },
        "InterchainTokenService": {
          "salt": "ITS v1.2.1",
          "deployer": "0x6f24A47Fc8AE5441Eb47EFfC3665e70e69Ac3F05",
          "tokenManagerDeployer": "0x121b0e54Cd7ad2BBCb4c4C9275697978EBaF3653",
          "interchainToken": "0x7F9F70Da4af54671a6abAc58e705b5634cac8819",
          "interchainTokenDeployer": "0x58667c5f134420Bf6904C7dD01fDDcB4Fea3a760",
          "tokenManager": "0xC1B09c9c16117417A1B414A52Dd92CF1f634e786",
          "tokenHandler": "0x9Ef1f24EF4Ed0520DC1Da282a0fe76271A183b36",
          "implementation": "0x30DEFb998D7FdDC75ffb8D002fC15BbB75115758",
          "address": "0xB5FB4BE02232B1bBA4dC8f81dc24C26980dE9e3C",
          "interchainTokenFactoryImplementation": "0x440B118f34d6224B20b4641835AC9161BD4f0994",
          "interchainTokenFactory": "0x83a93500d23Fbc3e82B410aD07A6a9F7A0670D66",
          "proxySalt": "ITS v1.2.1"
        }
      },
      "explorer": {
        "name": "Arbiscan",
        "url": "https://goerli.arbiscan.io",
        "api": "https://api-goerli.arbiscan.io/api"
      }
    },
    "celo": {
      "name": "Celo",
      "id": "celo",
      "axelarId": "celo",
      "chainId": 44787,
      "rpc": "https://alfajores-forno.celo-testnet.org",
      "tokenSymbol": "CELO",
      "contracts": {
        "AxelarGateway": {
          "address": "0xe432150cce91c13a887f7D836923d5597adD8E31",
          "deployer": "0x6f24A47Fc8AE5441Eb47EFfC3665e70e69Ac3F05",
          "implementation": "0x99B5FA03a5ea4315725c43346e55a6A6fbd94098",
          "implementationCodehash": "0xff6993eb8e605043ed3cf9096b860139fe491aea8c3400faa3c16a03af97ae4f",
          "authModule": "0xD9Af006C3b33a87eE8168B9e25721DFb00FC3d2d",
          "tokenDeployer": "0xb28478319B64f8D47e19A120209A211D902F8b8f",
          "deploymentMethod": "create3",
          "salt": "AxelarGateway v6.2"
        },
        "AxelarGasService": {
          "salt": "AxelarGasService",
          "address": "0xbE406F0189A0B4cf3A05C286473D23791Dd44Cc6",
          "implementation": "0x5168950236fdc05708468a4e7F6eDd5E092AFC7e",
          "deployer": "0xB8Cd93C83A974649D76B1c19f311f639e62272BC",
          "collector": "0x7F83F5cA2AE4206AbFf8a3C3668e88ce5F11C0B5",
          "owner": "0x6f24A47Fc8AE5441Eb47EFfC3665e70e69Ac3F05"
        },
        "AxelarDepositService": {
          "salt": "AxelarDepositService",
          "wrappedSymbol": "",
          "refundIssuer": "0x4f671f34d2d23fec3eE3087E3A0221f8D314D9dF",
          "address": "0xc1DCb196BA862B337Aa23eDA1Cb9503C0801b955",
          "implementation": "0xb6241272C569767072e0587098415DF6BA0aaEe9",
          "deployer": "0xd55cd98cdE61c3CcE1286F9aF50cDbF16f5dba5b"
        },
        "ConstAddressDeployer": {
          "address": "0x98B2920D53612483F91F12Ed7754E51b4A77919e"
        },
        "Create3Deployer": {
          "salt": "Create3Deployer",
          "address": "0x6513Aedb4D1593BA12e50644401D976aebDc90d8",
          "deployer": "0x6f24A47Fc8AE5441Eb47EFfC3665e70e69Ac3F05",
          "deploymentMethod": "create2",
          "codehash": "0xf0ad66defbe082df243d4d274e626f557f97579c5c9e19f33d8093d6160808b7",
          "predeployCodehash": "0x73fc31262c4bad113c79439fd231281201c7c7d45b50328bd86bccf37684bf92"
        },
        "InterchainTokenService": {
          "salt": "ITS v1.2.1",
          "deployer": "0x6f24A47Fc8AE5441Eb47EFfC3665e70e69Ac3F05",
          "tokenManagerDeployer": "0x121b0e54Cd7ad2BBCb4c4C9275697978EBaF3653",
          "interchainToken": "0x7F9F70Da4af54671a6abAc58e705b5634cac8819",
          "interchainTokenDeployer": "0x58667c5f134420Bf6904C7dD01fDDcB4Fea3a760",
          "tokenManager": "0xC1B09c9c16117417A1B414A52Dd92CF1f634e786",
          "tokenHandler": "0x9Ef1f24EF4Ed0520DC1Da282a0fe76271A183b36",
          "implementation": "0x30DEFb998D7FdDC75ffb8D002fC15BbB75115758",
          "address": "0xB5FB4BE02232B1bBA4dC8f81dc24C26980dE9e3C",
          "interchainTokenFactoryImplementation": "0x440B118f34d6224B20b4641835AC9161BD4f0994",
          "interchainTokenFactory": "0x83a93500d23Fbc3e82B410aD07A6a9F7A0670D66",
          "proxySalt": "ITS v1.2.1"
        },
        "InterchainProposalSender": {
          "address": "0x1f8A4d195B647647c7dD45650CBd553FD33cCAA6",
          "deployer": "0x6f24A47Fc8AE5441Eb47EFfC3665e70e69Ac3F05",
          "deploymentMethod": "create3",
          "salt": "InterchainProposalSender v1.2"
        },
        "Operators": {
          "owner": "0xB8Cd93C83A974649D76B1c19f311f639e62272BC",
          "address": "0x7F83F5cA2AE4206AbFf8a3C3668e88ce5F11C0B5",
          "deployer": "0xB8Cd93C83A974649D76B1c19f311f639e62272BC",
          "deploymentMethod": "create2",
          "salt": "Operators"
        },
        "InterchainGovernance": {
          "governanceChain": "Axelarnet",
          "governanceAddress": "axelar10d07y265gmmuvt4z0w9aw880jnsr700j7v9daj",
          "minimumTimeDelay": 300,
          "address": "0xfDF36A30070ea0241d69052ea85ff44Ad0476a66",
          "deployer": "0x6f24A47Fc8AE5441Eb47EFfC3665e70e69Ac3F05",
          "deploymentMethod": "create3",
          "codehash": "0x4bc0efa16652748f5c3fbb77aedff01e0c1df4156a4f4c82d6d8748ee28cb9af",
          "predeployCodehash": "0xe2de43b29f2387b6f3575a1b50d566908fc00e03a8d88ad6be74b674a70874d2",
          "salt": "InterchainGovernance v5.5"
        },
        "Multisig": {
          "threshold": 2,
          "signers": [
            "0x15837c1318AB83d99b19392Fd4811813f520d843",
            "0x64247a441CeF0b7A46614AC34d046c0fdfe35954",
            "0xEE64c8eb48437DbD2D5B8598dc4A3E8a6c8CEaD9"
          ],
          "address": "0xCC940AE49C78F20E3F13F3cF37e996b98Ac3EC68",
          "deployer": "0x6f24A47Fc8AE5441Eb47EFfC3665e70e69Ac3F05",
          "deploymentMethod": "create3",
          "codehash": "0x912095d5076ee40a9dd49c0f9d61d61334c47a78c7512852791652baef26c296",
          "predeployCodehash": "0x912095d5076ee40a9dd49c0f9d61d61334c47a78c7512852791652baef26c296",
          "salt": "Multisig v5.5"
        }
      },
      "explorer": {
        "name": "Celoscan",
        "url": "https://alfajores.celoscan.io",
        "api": "https://api-alfajores.celoscan.io/api"
      },
      "gasOptions": {
        "gasLimit": 8000000
      }
    },
    "kava": {
      "name": "Kava",
      "id": "kava",
      "axelarId": "kava",
      "chainId": 2221,
      "rpc": "https://evm.testnet.kava.io",
      "tokenSymbol": "KAVA",
      "contracts": {
        "AxelarGateway": {
          "address": "0xC8D18F85cB0Cee5C95eC29c69DeaF6cea972349c",
          "deployer": "0x6f24A47Fc8AE5441Eb47EFfC3665e70e69Ac3F05",
          "implementation": "0x99B5FA03a5ea4315725c43346e55a6A6fbd94098",
          "implementationCodehash": "0xa610f7e830fcfbe1a2b6b0f79152e6e5d6a3644590b9222a62d1b21b69721115",
          "authModule": "0x7A599c9bB4D88F648701B653739688edEfd830E8",
          "tokenDeployer": "0xb28478319B64f8D47e19A120209A211D902F8b8f",
          "deploymentMethod": "create3",
          "salt": "AxelarGateway v6.2"
        },
        "AxelarGasService": {
          "salt": "AxelarGasService",
          "collector": "0x7F83F5cA2AE4206AbFf8a3C3668e88ce5F11C0B5",
          "address": "0xbE406F0189A0B4cf3A05C286473D23791Dd44Cc6",
          "implementation": "0x5168950236fdc05708468a4e7F6eDd5E092AFC7e",
          "deployer": "0xB8Cd93C83A974649D76B1c19f311f639e62272BC",
          "owner": "0x6f24A47Fc8AE5441Eb47EFfC3665e70e69Ac3F05"
        },
        "AxelarDepositService": {
          "salt": "AxelarDepositService",
          "wrappedSymbol": "",
          "refundIssuer": "0x4f671f34d2d23fec3eE3087E3A0221f8D314D9dF",
          "address": "0xc1DCb196BA862B337Aa23eDA1Cb9503C0801b955",
          "implementation": "0xb6241272C569767072e0587098415DF6BA0aaEe9",
          "deployer": "0xd55cd98cdE61c3CcE1286F9aF50cDbF16f5dba5b"
        },
        "ConstAddressDeployer": {
          "address": "0x98B2920D53612483F91F12Ed7754E51b4A77919e"
        },
        "Create3Deployer": {
          "salt": "Create3Deployer",
          "address": "0x6513Aedb4D1593BA12e50644401D976aebDc90d8",
          "deployer": "0x6f24A47Fc8AE5441Eb47EFfC3665e70e69Ac3F05",
          "deploymentMethod": "create2",
          "codehash": "0xf0ad66defbe082df243d4d274e626f557f97579c5c9e19f33d8093d6160808b7",
          "predeployCodehash": "0x73fc31262c4bad113c79439fd231281201c7c7d45b50328bd86bccf37684bf92"
        },
        "InterchainProposalSender": {
          "address": "0x1f8A4d195B647647c7dD45650CBd553FD33cCAA6",
          "deployer": "0x6f24A47Fc8AE5441Eb47EFfC3665e70e69Ac3F05",
          "deploymentMethod": "create3",
          "salt": "InterchainProposalSender v1.2"
        },
        "Operators": {
          "owner": "0xB8Cd93C83A974649D76B1c19f311f639e62272BC",
          "address": "0x7F83F5cA2AE4206AbFf8a3C3668e88ce5F11C0B5",
          "deployer": "0xB8Cd93C83A974649D76B1c19f311f639e62272BC",
          "deploymentMethod": "create2",
          "salt": "Operators"
        },
        "InterchainGovernance": {
          "governanceChain": "Axelarnet",
          "governanceAddress": "axelar10d07y265gmmuvt4z0w9aw880jnsr700j7v9daj",
          "minimumTimeDelay": 300,
          "address": "0xfDF36A30070ea0241d69052ea85ff44Ad0476a66",
          "deployer": "0x6f24A47Fc8AE5441Eb47EFfC3665e70e69Ac3F05",
          "deploymentMethod": "create3",
          "codehash": "0xf9e87dd846b7424c8451f31cdaeb553f2ace3c503af51bd647690d146dc009d1",
          "predeployCodehash": "0xe2de43b29f2387b6f3575a1b50d566908fc00e03a8d88ad6be74b674a70874d2",
          "salt": "InterchainGovernance v5.5"
        },
        "Multisig": {
          "threshold": 2,
          "signers": [
            "0x15837c1318AB83d99b19392Fd4811813f520d843",
            "0x64247a441CeF0b7A46614AC34d046c0fdfe35954",
            "0xEE64c8eb48437DbD2D5B8598dc4A3E8a6c8CEaD9"
          ],
          "address": "0xCC940AE49C78F20E3F13F3cF37e996b98Ac3EC68",
          "deployer": "0x6f24A47Fc8AE5441Eb47EFfC3665e70e69Ac3F05",
          "deploymentMethod": "create3",
          "codehash": "0x912095d5076ee40a9dd49c0f9d61d61334c47a78c7512852791652baef26c296",
          "predeployCodehash": "0x912095d5076ee40a9dd49c0f9d61d61334c47a78c7512852791652baef26c296",
          "salt": "Multisig v5.5"
        },
        "InterchainTokenService": {
          "salt": "ITS v1.2.1",
          "deployer": "0x6f24A47Fc8AE5441Eb47EFfC3665e70e69Ac3F05",
          "tokenManagerDeployer": "0x121b0e54Cd7ad2BBCb4c4C9275697978EBaF3653",
          "interchainToken": "0x7F9F70Da4af54671a6abAc58e705b5634cac8819",
          "interchainTokenDeployer": "0x58667c5f134420Bf6904C7dD01fDDcB4Fea3a760",
          "tokenManager": "0xC1B09c9c16117417A1B414A52Dd92CF1f634e786",
          "tokenHandler": "0x9Ef1f24EF4Ed0520DC1Da282a0fe76271A183b36",
          "implementation": "0x30DEFb998D7FdDC75ffb8D002fC15BbB75115758",
          "address": "0xB5FB4BE02232B1bBA4dC8f81dc24C26980dE9e3C",
          "interchainTokenFactoryImplementation": "0x440B118f34d6224B20b4641835AC9161BD4f0994",
          "interchainTokenFactory": "0x83a93500d23Fbc3e82B410aD07A6a9F7A0670D66",
          "proxySalt": "ITS v1.2.1"
        }
      },
      "explorer": {
        "name": "Kavascan",
        "url": "https://explorer.evm-alpha.kava.io"
      }
    },
    "optimism": {
      "name": "Optimism",
      "id": "optimism",
      "axelarId": "optimism",
      "chainId": 420,
      "rpc": "https://optimism-goerli.public.blastapi.io",
      "tokenSymbol": "ETH",
      "contracts": {
        "AxelarGateway": {
          "address": "0xe432150cce91c13a887f7D836923d5597adD8E31",
          "deployer": "0x6f24A47Fc8AE5441Eb47EFfC3665e70e69Ac3F05",
          "implementation": "0x99B5FA03a5ea4315725c43346e55a6A6fbd94098",
          "implementationCodehash": "0x940360094cd542573bfdb328d5408276843f4c99391518eb900c37b0df099fde",
          "authModule": "0x6e0e885F0957086e173D95aAA08191a6c1Ac860d",
          "tokenDeployer": "0xb28478319B64f8D47e19A120209A211D902F8b8f",
          "deploymentMethod": "create3",
          "salt": "AxelarGateway v6.2"
        },
        "AxelarGasService": {
          "salt": "AxelarGasService",
          "collector": "0x7F83F5cA2AE4206AbFf8a3C3668e88ce5F11C0B5",
          "address": "0xbE406F0189A0B4cf3A05C286473D23791Dd44Cc6",
          "implementation": "0x5168950236fdc05708468a4e7F6eDd5E092AFC7e",
          "deployer": "0xB8Cd93C83A974649D76B1c19f311f639e62272BC",
          "owner": "0x6f24A47Fc8AE5441Eb47EFfC3665e70e69Ac3F05"
        },
        "AxelarDepositService": {
          "salt": "AxelarDepositService",
          "wrappedSymbol": "",
          "refundIssuer": "0x4f671f34d2d23fec3eE3087E3A0221f8D314D9dF",
          "address": "0xc1DCb196BA862B337Aa23eDA1Cb9503C0801b955",
          "implementation": "0xb6241272C569767072e0587098415DF6BA0aaEe9",
          "deployer": "0xd55cd98cdE61c3CcE1286F9aF50cDbF16f5dba5b"
        },
        "ConstAddressDeployer": {
          "address": "0x98B2920D53612483F91F12Ed7754E51b4A77919e"
        },
        "Create3Deployer": {
          "salt": "Create3Deployer",
          "address": "0x6513Aedb4D1593BA12e50644401D976aebDc90d8",
          "deployer": "0x6f24A47Fc8AE5441Eb47EFfC3665e70e69Ac3F05",
          "deploymentMethod": "create2",
          "codehash": "0xf0ad66defbe082df243d4d274e626f557f97579c5c9e19f33d8093d6160808b7",
          "predeployCodehash": "0x73fc31262c4bad113c79439fd231281201c7c7d45b50328bd86bccf37684bf92"
        },
        "InterchainTokenService": {
          "salt": "ITS v1.2.1",
          "deployer": "0x6f24A47Fc8AE5441Eb47EFfC3665e70e69Ac3F05",
          "tokenManagerDeployer": "0x121b0e54Cd7ad2BBCb4c4C9275697978EBaF3653",
          "interchainToken": "0x7F9F70Da4af54671a6abAc58e705b5634cac8819",
          "interchainTokenDeployer": "0x58667c5f134420Bf6904C7dD01fDDcB4Fea3a760",
          "tokenManager": "0xC1B09c9c16117417A1B414A52Dd92CF1f634e786",
          "tokenHandler": "0x9Ef1f24EF4Ed0520DC1Da282a0fe76271A183b36",
          "implementation": "0x30DEFb998D7FdDC75ffb8D002fC15BbB75115758",
          "address": "0xB5FB4BE02232B1bBA4dC8f81dc24C26980dE9e3C",
          "interchainTokenFactoryImplementation": "0x440B118f34d6224B20b4641835AC9161BD4f0994",
          "interchainTokenFactory": "0x83a93500d23Fbc3e82B410aD07A6a9F7A0670D66",
          "proxySalt": "ITS v1.2.1"
        },
        "InterchainProposalSender": {
          "address": "0x1f8A4d195B647647c7dD45650CBd553FD33cCAA6",
          "deployer": "0x6f24A47Fc8AE5441Eb47EFfC3665e70e69Ac3F05",
          "deploymentMethod": "create3",
          "salt": "InterchainProposalSender v1.2"
        },
        "Operators": {
          "owner": "0xB8Cd93C83A974649D76B1c19f311f639e62272BC",
          "address": "0x7F83F5cA2AE4206AbFf8a3C3668e88ce5F11C0B5",
          "deployer": "0xB8Cd93C83A974649D76B1c19f311f639e62272BC",
          "deploymentMethod": "create2",
          "salt": "Operators"
        },
        "InterchainGovernance": {
          "governanceChain": "Axelarnet",
          "governanceAddress": "axelar10d07y265gmmuvt4z0w9aw880jnsr700j7v9daj",
          "minimumTimeDelay": 300,
          "address": "0xfDF36A30070ea0241d69052ea85ff44Ad0476a66",
          "deployer": "0x6f24A47Fc8AE5441Eb47EFfC3665e70e69Ac3F05",
          "deploymentMethod": "create3",
          "codehash": "0x4bc0efa16652748f5c3fbb77aedff01e0c1df4156a4f4c82d6d8748ee28cb9af",
          "predeployCodehash": "0xe2de43b29f2387b6f3575a1b50d566908fc00e03a8d88ad6be74b674a70874d2",
          "salt": "InterchainGovernance v5.5"
        },
        "Multisig": {
          "threshold": 2,
          "signers": [
            "0x15837c1318AB83d99b19392Fd4811813f520d843",
            "0x64247a441CeF0b7A46614AC34d046c0fdfe35954",
            "0xEE64c8eb48437DbD2D5B8598dc4A3E8a6c8CEaD9"
          ],
          "address": "0xCC940AE49C78F20E3F13F3cF37e996b98Ac3EC68",
          "deployer": "0x6f24A47Fc8AE5441Eb47EFfC3665e70e69Ac3F05",
          "deploymentMethod": "create3",
          "codehash": "0x912095d5076ee40a9dd49c0f9d61d61334c47a78c7512852791652baef26c296",
          "predeployCodehash": "0x912095d5076ee40a9dd49c0f9d61d61334c47a78c7512852791652baef26c296",
          "salt": "Multisig v5.5"
        }
      },
      "explorer": {
        "name": "Opscan",
        "url": "https://goerli-optimism.etherscan.io",
        "api": "https://api-goerli-optimism.etherscan.io/api"
      },
      "gasOptions": {
        "gasLimit": 8000000
      },
      "confirmations": 3
    },
    "base": {
      "name": "Base",
      "id": "base",
      "axelarId": "base",
      "chainId": 84531,
      "rpc": "https://goerli.base.org",
      "tokenSymbol": "ETH",
      "contracts": {
        "AxelarGateway": {
          "address": "0xe432150cce91c13a887f7D836923d5597adD8E31",
          "deployer": "0x6f24A47Fc8AE5441Eb47EFfC3665e70e69Ac3F05",
          "implementation": "0x99B5FA03a5ea4315725c43346e55a6A6fbd94098",
          "implementationCodehash": "0x940360094cd542573bfdb328d5408276843f4c99391518eb900c37b0df099fde",
          "authModule": "0x6e0e885F0957086e173D95aAA08191a6c1Ac860d",
          "tokenDeployer": "0xb28478319B64f8D47e19A120209A211D902F8b8f",
          "deploymentMethod": "create3",
          "salt": "AxelarGateway v6.2"
        },
        "AxelarGasService": {
          "salt": "AxelarGasService",
          "collector": "0x7F83F5cA2AE4206AbFf8a3C3668e88ce5F11C0B5",
          "address": "0xbE406F0189A0B4cf3A05C286473D23791Dd44Cc6",
          "implementation": "0x5168950236fdc05708468a4e7F6eDd5E092AFC7e",
          "deployer": "0x5b593E7b1725dc6FcbbFe80b2415B19153F94A85",
          "owner": "0x6f24A47Fc8AE5441Eb47EFfC3665e70e69Ac3F05"
        },
        "AxelarDepositService": {
          "salt": "AxelarDepositService",
          "wrappedSymbol": "",
          "refundIssuer": "0x4f671f34d2d23fec3eE3087E3A0221f8D314D9dF",
          "address": "0xc1DCb196BA862B337Aa23eDA1Cb9503C0801b955",
          "implementation": "0xd883C8bA523253c93d97b6C7a5087a7B5ff23d79",
          "deployer": "0xd55cd98cdE61c3CcE1286F9aF50cDbF16f5dba5b"
        },
        "ConstAddressDeployer": {
          "address": "0x98B2920D53612483F91F12Ed7754E51b4A77919e"
        },
        "Create3Deployer": {
          "salt": "Create3Deployer",
          "address": "0x6513Aedb4D1593BA12e50644401D976aebDc90d8",
          "deployer": "0x6f24A47Fc8AE5441Eb47EFfC3665e70e69Ac3F05",
          "deploymentMethod": "create2",
          "codehash": "0xf0ad66defbe082df243d4d274e626f557f97579c5c9e19f33d8093d6160808b7",
          "predeployCodehash": "0x73fc31262c4bad113c79439fd231281201c7c7d45b50328bd86bccf37684bf92"
        },
        "InterchainProposalSender": {
          "address": "0x1f8A4d195B647647c7dD45650CBd553FD33cCAA6",
          "deployer": "0x6f24A47Fc8AE5441Eb47EFfC3665e70e69Ac3F05",
          "deploymentMethod": "create3",
          "salt": "InterchainProposalSender v1.2"
        },
        "Operators": {
          "owner": "0xB8Cd93C83A974649D76B1c19f311f639e62272BC",
          "address": "0x7F83F5cA2AE4206AbFf8a3C3668e88ce5F11C0B5",
          "deployer": "0xB8Cd93C83A974649D76B1c19f311f639e62272BC",
          "deploymentMethod": "create2",
          "salt": "Operators"
        },
        "InterchainGovernance": {
          "governanceChain": "Axelarnet",
          "governanceAddress": "axelar10d07y265gmmuvt4z0w9aw880jnsr700j7v9daj",
          "minimumTimeDelay": 300,
          "address": "0xfDF36A30070ea0241d69052ea85ff44Ad0476a66",
          "deployer": "0x6f24A47Fc8AE5441Eb47EFfC3665e70e69Ac3F05",
          "deploymentMethod": "create3",
          "codehash": "0x4bc0efa16652748f5c3fbb77aedff01e0c1df4156a4f4c82d6d8748ee28cb9af",
          "predeployCodehash": "0xe2de43b29f2387b6f3575a1b50d566908fc00e03a8d88ad6be74b674a70874d2",
          "salt": "InterchainGovernance v5.5"
        },
        "Multisig": {
          "threshold": 2,
          "signers": [
            "0x15837c1318AB83d99b19392Fd4811813f520d843",
            "0x64247a441CeF0b7A46614AC34d046c0fdfe35954",
            "0xEE64c8eb48437DbD2D5B8598dc4A3E8a6c8CEaD9"
          ],
          "address": "0xCC940AE49C78F20E3F13F3cF37e996b98Ac3EC68",
          "deployer": "0x6f24A47Fc8AE5441Eb47EFfC3665e70e69Ac3F05",
          "deploymentMethod": "create3",
          "codehash": "0x912095d5076ee40a9dd49c0f9d61d61334c47a78c7512852791652baef26c296",
          "predeployCodehash": "0x912095d5076ee40a9dd49c0f9d61d61334c47a78c7512852791652baef26c296",
          "salt": "Multisig v5.5"
        },
        "InterchainTokenService": {
          "salt": "ITS v1.2.1",
          "deployer": "0x6f24A47Fc8AE5441Eb47EFfC3665e70e69Ac3F05",
          "tokenManagerDeployer": "0x121b0e54Cd7ad2BBCb4c4C9275697978EBaF3653",
          "interchainToken": "0x7F9F70Da4af54671a6abAc58e705b5634cac8819",
          "interchainTokenDeployer": "0x58667c5f134420Bf6904C7dD01fDDcB4Fea3a760",
          "tokenManager": "0xC1B09c9c16117417A1B414A52Dd92CF1f634e786",
          "tokenHandler": "0x9Ef1f24EF4Ed0520DC1Da282a0fe76271A183b36",
          "implementation": "0x30DEFb998D7FdDC75ffb8D002fC15BbB75115758",
          "address": "0xB5FB4BE02232B1bBA4dC8f81dc24C26980dE9e3C",
          "interchainTokenFactoryImplementation": "0x440B118f34d6224B20b4641835AC9161BD4f0994",
          "interchainTokenFactory": "0x83a93500d23Fbc3e82B410aD07A6a9F7A0670D66",
          "proxySalt": "ITS v1.2.1"
        }
      },
      "explorer": {
        "name": "Basescan",
        "url": "https://goerli.basescan.org",
        "api": "https://api-goerli.basescan.org/api"
      },
      "gasOptions": {
        "gasLimit": 8000000
      }
    },
    "filecoin": {
      "name": "Filecoin",
      "id": "filecoin-2",
      "axelarId": "filecoin-2",
      "chainId": 314159,
      "rpc": "https://api.calibration.node.glif.io/rpc/v1",
      "tokenSymbol": "FIL",
      "contracts": {
        "ConstAddressDeployer": {
          "address": "0x98B2920D53612483F91F12Ed7754E51b4A77919e"
        },
        "AxelarGateway": {
          "address": "0x999117D44220F33e0441fbAb2A5aDB8FF485c54D",
          "implementation": "0x99B5FA03a5ea4315725c43346e55a6A6fbd94098",
          "authModule": "0xaDa0F9d5698459a57c2c8b9c380398E71C69D6fA",
          "tokenDeployer": "0xb28478319B64f8D47e19A120209A211D902F8b8f",
          "deployer": "0x6f24A47Fc8AE5441Eb47EFfC3665e70e69Ac3F05",
          "implementationCodehash": "0xc3516b0df24004564d42ebd7c4e4d3814655ea19ec2535627ebcdced0970cccd",
          "deploymentMethod": "create3",
          "salt": "AxelarGateway v6.2"
        },
        "AxelarGasService": {
          "collector": "0x7F83F5cA2AE4206AbFf8a3C3668e88ce5F11C0B5",
          "address": "0xbe406f0189a0b4cf3a05c286473d23791dd44cc6",
          "implementation": "0x5168950236fdc05708468a4e7F6eDd5E092AFC7e",
          "deployer": "0x5b593E7b1725dc6FcbbFe80b2415B19153F94A85",
          "owner": "0x6f24A47Fc8AE5441Eb47EFfC3665e70e69Ac3F05"
        },
        "AxelarDepositService": {
          "wrappedSymbol": "",
          "refundIssuer": "0x4f671f34d2d23fec3eE3087E3A0221f8D314D9dF",
          "salt": "AxelarDepositService",
          "address": "0xc1DCb196BA862B337Aa23eDA1Cb9503C0801b955",
          "implementation": "0xd883C8bA523253c93d97b6C7a5087a7B5ff23d79",
          "deployer": "0xd55cd98cdE61c3CcE1286F9aF50cDbF16f5dba5b"
        },
        "Create3Deployer": {
          "salt": "Create3Deployer",
          "address": "0x6513Aedb4D1593BA12e50644401D976aebDc90d8",
          "deployer": "0x6f24A47Fc8AE5441Eb47EFfC3665e70e69Ac3F05",
          "deploymentMethod": "create2",
          "codehash": "0xf0ad66defbe082df243d4d274e626f557f97579c5c9e19f33d8093d6160808b7",
          "predeployCodehash": "0x73fc31262c4bad113c79439fd231281201c7c7d45b50328bd86bccf37684bf92"
        },
        "InterchainProposalSender": {
          "address": "0x1f8A4d195B647647c7dD45650CBd553FD33cCAA6",
          "deployer": "0x6f24A47Fc8AE5441Eb47EFfC3665e70e69Ac3F05",
          "deploymentMethod": "create3",
          "salt": "InterchainProposalSender v1.2"
        },
        "Operators": {
          "owner": "0xB8Cd93C83A974649D76B1c19f311f639e62272BC",
          "address": "0x7F83F5cA2AE4206AbFf8a3C3668e88ce5F11C0B5",
          "deployer": "0xB8Cd93C83A974649D76B1c19f311f639e62272BC",
          "deploymentMethod": "create2",
          "salt": "Operators"
        },
        "InterchainGovernance": {
          "governanceChain": "Axelarnet",
          "governanceAddress": "axelar10d07y265gmmuvt4z0w9aw880jnsr700j7v9daj",
          "minimumTimeDelay": 300,
          "address": "0xfDF36A30070ea0241d69052ea85ff44Ad0476a66",
          "deployer": "0x6f24A47Fc8AE5441Eb47EFfC3665e70e69Ac3F05",
          "deploymentMethod": "create3",
          "codehash": "0x0a188afb57c6c5caec589da3096f75f674e48a8a8abb5d747a251630dbf5b2ab",
          "predeployCodehash": "0xe2de43b29f2387b6f3575a1b50d566908fc00e03a8d88ad6be74b674a70874d2",
          "salt": "InterchainGovernance v5.5"
        },
        "Multisig": {
          "threshold": 2,
          "signers": [
            "0x15837c1318AB83d99b19392Fd4811813f520d843",
            "0x64247a441CeF0b7A46614AC34d046c0fdfe35954",
            "0xEE64c8eb48437DbD2D5B8598dc4A3E8a6c8CEaD9"
          ],
          "address": "0xCC940AE49C78F20E3F13F3cF37e996b98Ac3EC68",
          "deployer": "0x6f24A47Fc8AE5441Eb47EFfC3665e70e69Ac3F05",
          "deploymentMethod": "create3",
          "codehash": "0x912095d5076ee40a9dd49c0f9d61d61334c47a78c7512852791652baef26c296",
          "predeployCodehash": "0x912095d5076ee40a9dd49c0f9d61d61334c47a78c7512852791652baef26c296",
          "salt": "Multisig v5.5"
        },
        "InterchainTokenService": {
          "salt": "ITS v1.2.1",
          "deployer": "0x6f24A47Fc8AE5441Eb47EFfC3665e70e69Ac3F05",
          "tokenManagerDeployer": "0x121b0e54Cd7ad2BBCb4c4C9275697978EBaF3653",
          "interchainToken": "0x7F9F70Da4af54671a6abAc58e705b5634cac8819",
          "interchainTokenDeployer": "0x58667c5f134420Bf6904C7dD01fDDcB4Fea3a760",
          "tokenManager": "0xC1B09c9c16117417A1B414A52Dd92CF1f634e786",
          "tokenHandler": "0x9Ef1f24EF4Ed0520DC1Da282a0fe76271A183b36",
          "implementation": "0x30DEFb998D7FdDC75ffb8D002fC15BbB75115758",
          "address": "0xB5FB4BE02232B1bBA4dC8f81dc24C26980dE9e3C",
          "interchainTokenFactoryImplementation": "0x440B118f34d6224B20b4641835AC9161BD4f0994",
          "interchainTokenFactory": "0x83a93500d23Fbc3e82B410aD07A6a9F7A0670D66",
          "proxySalt": "ITS v1.2.1"
        }
      },
      "explorer": {
<<<<<<< HEAD
        "url": "https://calibration.filfox.info",
        "api": "https://calibration.filfox.info/api/v1/tools/verifyContract"
=======
        "name": "Filfox",
        "url": "https://calibration.filfox.info"
>>>>>>> 84e79bac
      },
      "gasOptions": {
        "gasLimit": 300000000
      },
      "confirmations": 3,
      "eip1559": true
    },
    "linea": {
      "name": "Linea",
      "id": "linea",
      "axelarId": "linea",
      "chainId": 59140,
      "rpc": "https://linea-goerli.infura.io/v3/a4812158fbab4a2aaa849e6f4a6dc605",
      "tokenSymbol": "ETH",
      "contracts": {
        "AxelarGateway": {
          "address": "0xe432150cce91c13a887f7D836923d5597adD8E31",
          "implementation": "0x99B5FA03a5ea4315725c43346e55a6A6fbd94098",
          "authModule": "0x50D84DE83c089184E8EbA074ab38887B0CA30A0d",
          "tokenDeployer": "0xb28478319B64f8D47e19A120209A211D902F8b8f",
          "deployer": "0x6f24A47Fc8AE5441Eb47EFfC3665e70e69Ac3F05",
          "implementationCodehash": "0x327eb5816918332c7b6787ef777587c8f9b39af4ec7b8710cdd037d976b65d5f",
          "deploymentMethod": "create3",
          "salt": "AxelarGateway v6.2"
        },
        "AxelarGasService": {
          "salt": "AxelarGasService",
          "collector": "0x7F83F5cA2AE4206AbFf8a3C3668e88ce5F11C0B5",
          "deployer": "0x5b593E7b1725dc6FcbbFe80b2415B19153F94A85",
          "address": "0xbE406F0189A0B4cf3A05C286473D23791Dd44Cc6",
          "implementation": "0x5168950236fdc05708468a4e7F6eDd5E092AFC7e",
          "owner": "0x6f24A47Fc8AE5441Eb47EFfC3665e70e69Ac3F05"
        },
        "AxelarDepositService": {
          "salt": "AxelarDepositService",
          "wrappedSymbol": "",
          "refundIssuer": "0x4f671f34d2d23fec3eE3087E3A0221f8D314D9dF",
          "deployer": "0xd55cd98cdE61c3CcE1286F9aF50cDbF16f5dba5b",
          "address": "0xc1DCb196BA862B337Aa23eDA1Cb9503C0801b955",
          "implementation": "0xd883C8bA523253c93d97b6C7a5087a7B5ff23d79"
        },
        "ConstAddressDeployer": {
          "address": "0x98B2920D53612483F91F12Ed7754E51b4A77919e"
        },
        "Create3Deployer": {
          "salt": "Create3Deployer",
          "address": "0x6513Aedb4D1593BA12e50644401D976aebDc90d8",
          "deployer": "0x6f24A47Fc8AE5441Eb47EFfC3665e70e69Ac3F05",
          "deploymentMethod": "create2",
          "codehash": "0xf0ad66defbe082df243d4d274e626f557f97579c5c9e19f33d8093d6160808b7",
          "predeployCodehash": "0x73fc31262c4bad113c79439fd231281201c7c7d45b50328bd86bccf37684bf92"
        },
        "InterchainProposalSender": {
          "address": "0x1f8A4d195B647647c7dD45650CBd553FD33cCAA6",
          "deployer": "0x6f24A47Fc8AE5441Eb47EFfC3665e70e69Ac3F05",
          "deploymentMethod": "create3",
          "salt": "InterchainProposalSender v1.2"
        },
        "Operators": {
          "owner": "0xB8Cd93C83A974649D76B1c19f311f639e62272BC",
          "address": "0x7F83F5cA2AE4206AbFf8a3C3668e88ce5F11C0B5",
          "deployer": "0xB8Cd93C83A974649D76B1c19f311f639e62272BC",
          "deploymentMethod": "create2",
          "salt": "Operators"
        },
        "InterchainGovernance": {
          "governanceChain": "Axelarnet",
          "governanceAddress": "axelar10d07y265gmmuvt4z0w9aw880jnsr700j7v9daj",
          "minimumTimeDelay": 300,
          "address": "0xfDF36A30070ea0241d69052ea85ff44Ad0476a66",
          "deployer": "0x6f24A47Fc8AE5441Eb47EFfC3665e70e69Ac3F05",
          "deploymentMethod": "create3",
          "codehash": "0x4bc0efa16652748f5c3fbb77aedff01e0c1df4156a4f4c82d6d8748ee28cb9af",
          "predeployCodehash": "0xe2de43b29f2387b6f3575a1b50d566908fc00e03a8d88ad6be74b674a70874d2",
          "salt": "InterchainGovernance v5.5"
        },
        "Multisig": {
          "threshold": 2,
          "signers": [
            "0x15837c1318AB83d99b19392Fd4811813f520d843",
            "0x64247a441CeF0b7A46614AC34d046c0fdfe35954",
            "0xEE64c8eb48437DbD2D5B8598dc4A3E8a6c8CEaD9"
          ],
          "address": "0xCC940AE49C78F20E3F13F3cF37e996b98Ac3EC68",
          "deployer": "0x6f24A47Fc8AE5441Eb47EFfC3665e70e69Ac3F05",
          "deploymentMethod": "create3",
          "codehash": "0x912095d5076ee40a9dd49c0f9d61d61334c47a78c7512852791652baef26c296",
          "predeployCodehash": "0x912095d5076ee40a9dd49c0f9d61d61334c47a78c7512852791652baef26c296",
          "salt": "Multisig v5.5"
        },
        "InterchainTokenService": {
          "salt": "ITS v1.2.1",
          "deployer": "0x6f24A47Fc8AE5441Eb47EFfC3665e70e69Ac3F05",
          "tokenManagerDeployer": "0x121b0e54Cd7ad2BBCb4c4C9275697978EBaF3653",
          "interchainToken": "0x7F9F70Da4af54671a6abAc58e705b5634cac8819",
          "interchainTokenDeployer": "0x58667c5f134420Bf6904C7dD01fDDcB4Fea3a760",
          "tokenManager": "0xC1B09c9c16117417A1B414A52Dd92CF1f634e786",
          "tokenHandler": "0x9Ef1f24EF4Ed0520DC1Da282a0fe76271A183b36",
          "implementation": "0x30DEFb998D7FdDC75ffb8D002fC15BbB75115758",
          "address": "0xB5FB4BE02232B1bBA4dC8f81dc24C26980dE9e3C",
          "interchainTokenFactoryImplementation": "0x440B118f34d6224B20b4641835AC9161BD4f0994",
          "interchainTokenFactory": "0x83a93500d23Fbc3e82B410aD07A6a9F7A0670D66",
          "proxySalt": "ITS v1.2.1"
        }
      },
      "explorer": {
        "name": "Lineascan",
        "url": "https://goerli.lineascan.build",
        "api": "https://api-goerli.lineascan.build/api"
      },
      "gasOptions": {
        "gasPrice": 3000000000
      },
      "confirmations": 4
    },
    "polygon-zkevm": {
      "name": "Polygon-zkEVM",
      "id": "polygon-zkevm",
      "axelarId": "polygon-zkevm",
      "chainId": 1442,
      "rpc": "https://rpc.public.zkevm-test.net",
      "tokenSymbol": "ETH",
      "contracts": {
        "ConstAddressDeployer": {
          "address": "0x98B2920D53612483F91F12Ed7754E51b4A77919e"
        },
        "AxelarGateway": {
          "address": "0x999117D44220F33e0441fbAb2A5aDB8FF485c54D",
          "implementation": "0x99B5FA03a5ea4315725c43346e55a6A6fbd94098",
          "authModule": "0xcbf7900138EBc9CdB3E933B9E6F7071587BD6cb8",
          "tokenDeployer": "0xb28478319B64f8D47e19A120209A211D902F8b8f",
          "deployer": "0x6f24A47Fc8AE5441Eb47EFfC3665e70e69Ac3F05",
          "implementationCodehash": "0xf9c0cf2181e91d9a39b38b9b1b32a5f170ddd5b6361b9ae5489224cf65d214be",
          "deploymentMethod": "create3",
          "salt": "AxelarGateway v6.2"
        },
        "AxelarGasService": {
          "collector": "0x7F83F5cA2AE4206AbFf8a3C3668e88ce5F11C0B5",
          "address": "0xbE406F0189A0B4cf3A05C286473D23791Dd44Cc6",
          "implementation": "0x5168950236fdc05708468a4e7F6eDd5E092AFC7e",
          "deployer": "0x5b593E7b1725dc6FcbbFe80b2415B19153F94A85",
          "owner": "0x6f24A47Fc8AE5441Eb47EFfC3665e70e69Ac3F05"
        },
        "AxelarDepositService": {
          "wrappedSymbol": "",
          "refundIssuer": "0x4f671f34d2d23fec3eE3087E3A0221f8D314D9dF",
          "salt": "AxelarDepositService",
          "address": "0xc1DCb196BA862B337Aa23eDA1Cb9503C0801b955",
          "implementation": "0xd883C8bA523253c93d97b6C7a5087a7B5ff23d79",
          "deployer": "0xd55cd98cdE61c3CcE1286F9aF50cDbF16f5dba5b"
        },
        "Create3Deployer": {
          "salt": "Create3Deployer",
          "address": "0x6513Aedb4D1593BA12e50644401D976aebDc90d8",
          "deployer": "0x6f24A47Fc8AE5441Eb47EFfC3665e70e69Ac3F05",
          "deploymentMethod": "create2",
          "codehash": "0x560e0fd29846f1419f347486d7078f378fc55231e275939c6fd837fd9f1a1df1",
          "predeployCodehash": "0xd2e447f58ed8d9d3e7e4f0221882d65bf8d3cffba898bc0430e5478ef39855c6"
        },
        "InterchainProposalSender": {
          "address": "0x1f8A4d195B647647c7dD45650CBd553FD33cCAA6",
          "deployer": "0x6f24A47Fc8AE5441Eb47EFfC3665e70e69Ac3F05",
          "deploymentMethod": "create3",
          "salt": "InterchainProposalSender v1.2"
        },
        "Operators": {
          "owner": "0xB8Cd93C83A974649D76B1c19f311f639e62272BC",
          "address": "0x7F83F5cA2AE4206AbFf8a3C3668e88ce5F11C0B5",
          "deployer": "0xB8Cd93C83A974649D76B1c19f311f639e62272BC",
          "deploymentMethod": "create2",
          "salt": "Operators"
        },
        "InterchainGovernance": {
          "governanceChain": "Axelarnet",
          "governanceAddress": "axelar10d07y265gmmuvt4z0w9aw880jnsr700j7v9daj",
          "minimumTimeDelay": 300,
          "address": "0xfDF36A30070ea0241d69052ea85ff44Ad0476a66",
          "deployer": "0x6f24A47Fc8AE5441Eb47EFfC3665e70e69Ac3F05",
          "deploymentMethod": "create3",
          "codehash": "0x010ce06f3c97c3ff3bec73d44d812abba4b84b0013ee83ffc810ed91b21d318b",
          "predeployCodehash": "0xf2b4323e54849b56a7570de2bbb3e6de15e6bf681cf395bf2e1f9d700a123663",
          "salt": "InterchainGovernance v5.5"
        },
        "Multisig": {
          "threshold": 2,
          "signers": [
            "0x15837c1318AB83d99b19392Fd4811813f520d843",
            "0x64247a441CeF0b7A46614AC34d046c0fdfe35954",
            "0xEE64c8eb48437DbD2D5B8598dc4A3E8a6c8CEaD9"
          ],
          "address": "0xCC940AE49C78F20E3F13F3cF37e996b98Ac3EC68",
          "deployer": "0x6f24A47Fc8AE5441Eb47EFfC3665e70e69Ac3F05",
          "deploymentMethod": "create3",
          "codehash": "0x9839c528d6ad961c2f985354fd14dd602ef9781f5adbe71d482a04153bb25ccf",
          "predeployCodehash": "0x9839c528d6ad961c2f985354fd14dd602ef9781f5adbe71d482a04153bb25ccf",
          "salt": "Multisig v5.5"
        },
        "InterchainTokenService": {
          "salt": "ITS v1.2.1",
          "deployer": "0x6f24A47Fc8AE5441Eb47EFfC3665e70e69Ac3F05",
          "tokenManagerDeployer": "0x121b0e54Cd7ad2BBCb4c4C9275697978EBaF3653",
          "interchainToken": "0x7F9F70Da4af54671a6abAc58e705b5634cac8819",
          "interchainTokenDeployer": "0x58667c5f134420Bf6904C7dD01fDDcB4Fea3a760",
          "tokenManager": "0xC1B09c9c16117417A1B414A52Dd92CF1f634e786",
          "tokenHandler": "0x9Ef1f24EF4Ed0520DC1Da282a0fe76271A183b36",
          "implementation": "0x30DEFb998D7FdDC75ffb8D002fC15BbB75115758",
          "address": "0xB5FB4BE02232B1bBA4dC8f81dc24C26980dE9e3C",
          "interchainTokenFactoryImplementation": "0x440B118f34d6224B20b4641835AC9161BD4f0994",
          "interchainTokenFactory": "0x83a93500d23Fbc3e82B410aD07A6a9F7A0670D66",
          "proxySalt": "ITS v1.0.0"
        }
      },
      "explorer": {
        "name": "Polygonscan",
        "url": "https://testnet-zkevm.polygonscan.com",
        "api": "https://api-testnet-zkevm.polygonscan.com/api"
      },
      "confirmations": 2,
      "gasOptions": {
        "gasLimit": 6000000
      }
    },
    "mantle": {
      "name": "Mantle",
      "id": "mantle",
      "axelarId": "mantle",
      "chainId": 5001,
      "rpc": "https://rpc.testnet.mantle.xyz",
      "tokenSymbol": "MNT",
      "contracts": {
        "AxelarGateway": {
          "deployer": "0x6f24A47Fc8AE5441Eb47EFfC3665e70e69Ac3F05",
          "address": "0xe432150cce91c13a887f7D836923d5597adD8E31",
          "implementation": "0x99B5FA03a5ea4315725c43346e55a6A6fbd94098",
          "authModule": "0x1a920B29eBD437074225cAeE44f78FC700B27a5d",
          "tokenDeployer": "0xb28478319B64f8D47e19A120209A211D902F8b8f",
          "implementationCodehash": "0xa3a15aa7877eb4fc171c463cabda097d4bf37cfac04c177c1a26ac127c23b6c4",
          "deploymentMethod": "create3",
          "salt": "AxelarGateway v6.2"
        },
        "AxelarGasService": {
          "collector": "0x7F83F5cA2AE4206AbFf8a3C3668e88ce5F11C0B5",
          "address": "0xbE406F0189A0B4cf3A05C286473D23791Dd44Cc6",
          "implementation": "0x5168950236fdc05708468a4e7F6eDd5E092AFC7e",
          "deployer": "0x5b593E7b1725dc6FcbbFe80b2415B19153F94A85",
          "owner": "0x6f24A47Fc8AE5441Eb47EFfC3665e70e69Ac3F05"
        },
        "AxelarDepositService": {
          "wrappedSymbol": "",
          "refundIssuer": "0x4f671f34d2d23fec3eE3087E3A0221f8D314D9dF",
          "salt": "AxelarDepositService",
          "address": "0xc1DCb196BA862B337Aa23eDA1Cb9503C0801b955",
          "implementation": "0xd883C8bA523253c93d97b6C7a5087a7B5ff23d79",
          "deployer": "0xd55cd98cdE61c3CcE1286F9aF50cDbF16f5dba5b"
        },
        "ConstAddressDeployer": {
          "address": "0x98B2920D53612483F91F12Ed7754E51b4A77919e"
        },
        "Create3Deployer": {
          "address": "0x6513Aedb4D1593BA12e50644401D976aebDc90d8",
          "deployer": "0x6f24A47Fc8AE5441Eb47EFfC3665e70e69Ac3F05",
          "deploymentMethod": "create2",
          "salt": "Create3Deployer",
          "codehash": "0xf0ad66defbe082df243d4d274e626f557f97579c5c9e19f33d8093d6160808b7",
          "predeployCodehash": "0x73fc31262c4bad113c79439fd231281201c7c7d45b50328bd86bccf37684bf92"
        },
        "InterchainProposalSender": {
          "address": "0x1f8A4d195B647647c7dD45650CBd553FD33cCAA6",
          "deployer": "0x6f24A47Fc8AE5441Eb47EFfC3665e70e69Ac3F05",
          "deploymentMethod": "create3",
          "salt": "InterchainProposalSender v1.2"
        },
        "Operators": {
          "owner": "0xB8Cd93C83A974649D76B1c19f311f639e62272BC",
          "address": "0x7F83F5cA2AE4206AbFf8a3C3668e88ce5F11C0B5",
          "deployer": "0xB8Cd93C83A974649D76B1c19f311f639e62272BC",
          "deploymentMethod": "create2",
          "salt": "Operators"
        },
        "InterchainGovernance": {
          "governanceChain": "Axelarnet",
          "governanceAddress": "axelar10d07y265gmmuvt4z0w9aw880jnsr700j7v9daj",
          "minimumTimeDelay": 300,
          "address": "0xfDF36A30070ea0241d69052ea85ff44Ad0476a66",
          "deployer": "0x6f24A47Fc8AE5441Eb47EFfC3665e70e69Ac3F05",
          "deploymentMethod": "create3",
          "codehash": "0x4bc0efa16652748f5c3fbb77aedff01e0c1df4156a4f4c82d6d8748ee28cb9af",
          "predeployCodehash": "0xe2de43b29f2387b6f3575a1b50d566908fc00e03a8d88ad6be74b674a70874d2",
          "salt": "InterchainGovernance v5.5"
        },
        "Multisig": {
          "threshold": 2,
          "signers": [
            "0x15837c1318AB83d99b19392Fd4811813f520d843",
            "0x64247a441CeF0b7A46614AC34d046c0fdfe35954",
            "0xEE64c8eb48437DbD2D5B8598dc4A3E8a6c8CEaD9"
          ],
          "address": "0xCC940AE49C78F20E3F13F3cF37e996b98Ac3EC68",
          "deployer": "0x6f24A47Fc8AE5441Eb47EFfC3665e70e69Ac3F05",
          "deploymentMethod": "create3",
          "codehash": "0x912095d5076ee40a9dd49c0f9d61d61334c47a78c7512852791652baef26c296",
          "predeployCodehash": "0x912095d5076ee40a9dd49c0f9d61d61334c47a78c7512852791652baef26c296",
          "salt": "Multisig v5.5"
        },
        "InterchainTokenService": {
          "salt": "ITS v1.2.1",
          "deployer": "0x6f24A47Fc8AE5441Eb47EFfC3665e70e69Ac3F05",
          "tokenManagerDeployer": "0x121b0e54Cd7ad2BBCb4c4C9275697978EBaF3653",
          "interchainToken": "0x7F9F70Da4af54671a6abAc58e705b5634cac8819",
          "interchainTokenDeployer": "0x58667c5f134420Bf6904C7dD01fDDcB4Fea3a760",
          "tokenManager": "0xC1B09c9c16117417A1B414A52Dd92CF1f634e786",
          "tokenHandler": "0x9Ef1f24EF4Ed0520DC1Da282a0fe76271A183b36",
          "implementation": "0x30DEFb998D7FdDC75ffb8D002fC15BbB75115758",
          "address": "0xB5FB4BE02232B1bBA4dC8f81dc24C26980dE9e3C",
          "interchainTokenFactoryImplementation": "0x440B118f34d6224B20b4641835AC9161BD4f0994",
          "interchainTokenFactory": "0x83a93500d23Fbc3e82B410aD07A6a9F7A0670D66",
          "proxySalt": "ITS v1.0.0"
        }
      },
      "explorer": {
        "name": "Mantle Explorer",
        "url": "https://explorer.testnet.mantle.xyz",
        "api": "https://explorer.testnet.mantle.xyz/api"
      },
      "gasOptions": {
        "gasLimit": 8000000
      },
      "skipRevertTests": true
    },
    "scroll": {
      "name": "Scroll",
      "id": "scroll",
      "axelarId": "scroll",
      "chainId": 534351,
      "rpc": "https://scroll-testnet-public.unifra.io",
      "tokenSymbol": "ETH",
      "contracts": {
        "AxelarGateway": {
          "deployer": "0x6f24A47Fc8AE5441Eb47EFfC3665e70e69Ac3F05",
          "address": "0xe432150cce91c13a887f7D836923d5597adD8E31",
          "implementation": "0x99B5FA03a5ea4315725c43346e55a6A6fbd94098",
          "implementationCodehash": "0xa3a15aa7877eb4fc171c463cabda097d4bf37cfac04c177c1a26ac127c23b6c4",
          "authModule": "0x1a920B29eBD437074225cAeE44f78FC700B27a5d",
          "tokenDeployer": "0xb28478319B64f8D47e19A120209A211D902F8b8f",
          "governance": "0xfDF36A30070ea0241d69052ea85ff44Ad0476a66",
          "mintLimiter": "0xCC940AE49C78F20E3F13F3cF37e996b98Ac3EC68",
          "deploymentMethod": "create3",
          "salt": "AxelarGateway v6.2"
        },
        "AxelarGasService": {
          "collector": "0x7F83F5cA2AE4206AbFf8a3C3668e88ce5F11C0B5",
          "address": "0xbE406F0189A0B4cf3A05C286473D23791Dd44Cc6",
          "implementation": "0x5168950236fdc05708468a4e7F6eDd5E092AFC7e",
          "deployer": "0x5b593E7b1725dc6FcbbFe80b2415B19153F94A85"
        },
        "AxelarDepositService": {
          "wrappedSymbol": "",
          "refundIssuer": "0x4f671f34d2d23fec3eE3087E3A0221f8D314D9dF",
          "salt": "AxelarDepositService",
          "address": "0xc1DCb196BA862B337Aa23eDA1Cb9503C0801b955",
          "implementation": "0xd883C8bA523253c93d97b6C7a5087a7B5ff23d79",
          "deployer": "0xd55cd98cdE61c3CcE1286F9aF50cDbF16f5dba5b"
        },
        "ConstAddressDeployer": {
          "address": "0x98B2920D53612483F91F12Ed7754E51b4A77919e"
        },
        "Operators": {
          "owner": "0xB8Cd93C83A974649D76B1c19f311f639e62272BC",
          "address": "0x7F83F5cA2AE4206AbFf8a3C3668e88ce5F11C0B5",
          "deployer": "0xB8Cd93C83A974649D76B1c19f311f639e62272BC",
          "deploymentMethod": "create2",
          "codehash": "0xc561dc32ef670c929db9d7fbf6b5f6c074a62a30602481ba3b88912ca6d79feb",
          "predeployCodehash": "0xc561dc32ef670c929db9d7fbf6b5f6c074a62a30602481ba3b88912ca6d79feb",
          "salt": "Operators"
        },
        "Create3Deployer": {
          "address": "0x6513Aedb4D1593BA12e50644401D976aebDc90d8",
          "deployer": "0x6f24A47Fc8AE5441Eb47EFfC3665e70e69Ac3F05",
          "deploymentMethod": "create2",
          "codehash": "0xf0ad66defbe082df243d4d274e626f557f97579c5c9e19f33d8093d6160808b7",
          "predeployCodehash": "0x73fc31262c4bad113c79439fd231281201c7c7d45b50328bd86bccf37684bf92",
          "salt": "Create3Deployer"
        },
        "InterchainGovernance": {
          "governanceChain": "Axelarnet",
          "governanceAddress": "axelar10d07y265gmmuvt4z0w9aw880jnsr700j7v9daj",
          "minimumTimeDelay": 300,
          "address": "0xfDF36A30070ea0241d69052ea85ff44Ad0476a66",
          "deployer": "0x6f24A47Fc8AE5441Eb47EFfC3665e70e69Ac3F05",
          "deploymentMethod": "create3",
          "codehash": "0x4bc0efa16652748f5c3fbb77aedff01e0c1df4156a4f4c82d6d8748ee28cb9af",
          "predeployCodehash": "0xe2de43b29f2387b6f3575a1b50d566908fc00e03a8d88ad6be74b674a70874d2",
          "salt": "InterchainGovernance v5.5"
        },
        "Multisig": {
          "threshold": 2,
          "signers": [
            "0x15837c1318AB83d99b19392Fd4811813f520d843",
            "0x64247a441CeF0b7A46614AC34d046c0fdfe35954",
            "0xEE64c8eb48437DbD2D5B8598dc4A3E8a6c8CEaD9"
          ],
          "address": "0xCC940AE49C78F20E3F13F3cF37e996b98Ac3EC68",
          "deployer": "0x6f24A47Fc8AE5441Eb47EFfC3665e70e69Ac3F05",
          "deploymentMethod": "create3",
          "codehash": "0x912095d5076ee40a9dd49c0f9d61d61334c47a78c7512852791652baef26c296",
          "predeployCodehash": "0x912095d5076ee40a9dd49c0f9d61d61334c47a78c7512852791652baef26c296",
          "salt": "Multisig v5.5"
        },
        "InterchainTokenService": {
          "salt": "ITS v1.2.1",
          "deployer": "0x6f24A47Fc8AE5441Eb47EFfC3665e70e69Ac3F05",
          "tokenManagerDeployer": "0x121b0e54Cd7ad2BBCb4c4C9275697978EBaF3653",
          "interchainToken": "0x7F9F70Da4af54671a6abAc58e705b5634cac8819",
          "interchainTokenDeployer": "0x58667c5f134420Bf6904C7dD01fDDcB4Fea3a760",
          "tokenManager": "0xC1B09c9c16117417A1B414A52Dd92CF1f634e786",
          "tokenHandler": "0x9Ef1f24EF4Ed0520DC1Da282a0fe76271A183b36",
          "implementation": "0x30DEFb998D7FdDC75ffb8D002fC15BbB75115758",
          "address": "0xB5FB4BE02232B1bBA4dC8f81dc24C26980dE9e3C",
          "interchainTokenFactoryImplementation": "0x440B118f34d6224B20b4641835AC9161BD4f0994",
          "interchainTokenFactory": "0x83a93500d23Fbc3e82B410aD07A6a9F7A0670D66",
          "proxySalt": "ITS v1.0.0"
        }
      },
      "explorer": {
        "name": "Scrollscan",
        "url": "https://sepolia.scrollscan.dev",
        "api": "https://api-sepolia.scrollscan.dev/api"
      },
      "confirmations": 2,
      "gasOptions": {
        "gasLimit": 7000000,
        "gasPriceAdjustment": 0.25
      }
    },
    "immutable": {
      "name": "Immutable",
      "id": "immutable",
      "axelarId": "immutable",
      "chainId": 13473,
      "rpc": "https://rpc.testnet.immutable.com",
      "tokenSymbol": "IMX",
      "contracts": {
        "ConstAddressDeployer": {
          "address": "0x98B2920D53612483F91F12Ed7754E51b4A77919e",
          "deployer": "0xE86375704CDb8491a5Ed82D90DceCE02Ee0ac25F",
          "deploymentMethod": "create",
          "codehash": "0x8fda47a596dfba923270da84e0c32a2d0312f1c03389f83e16f2b5a35ed37fbe",
          "predeployCodehash": "0x8fda47a596dfba923270da84e0c32a2d0312f1c03389f83e16f2b5a35ed37fbe"
        },
        "Create3Deployer": {
          "address": "0x6513Aedb4D1593BA12e50644401D976aebDc90d8",
          "deployer": "0x6f24A47Fc8AE5441Eb47EFfC3665e70e69Ac3F05",
          "deploymentMethod": "create2",
          "codehash": "0xf0ad66defbe082df243d4d274e626f557f97579c5c9e19f33d8093d6160808b7",
          "predeployCodehash": "0x73fc31262c4bad113c79439fd231281201c7c7d45b50328bd86bccf37684bf92",
          "salt": "Create3Deployer"
        },
        "AxelarGateway": {
          "deployer": "0xB8Cd93C83A974649D76B1c19f311f639e62272BC",
          "startingKeyIDs": [
            "evm-immutable-genesis"
          ],
          "address": "0xe432150cce91c13a887f7D836923d5597adD8E31",
          "implementation": "0xc1712652326E87D193Ac11910934085FF45C2F48",
          "implementationCodehash": "0xd0e057031b5acbd22b8e98686f6cda19dcbcac6495bd7297cff31dcb22ddcbae",
          "authModule": "0x1a920B29eBD437074225cAeE44f78FC700B27a5d",
          "tokenDeployer": "0xD2aDceFd0496449E3FDE873A2332B18A0F0FCADf",
          "deploymentMethod": "create3",
          "salt": "AxelarGateway v6.2"
        },
        "InterchainGovernance": {
          "address": "0xfDF36A30070ea0241d69052ea85ff44Ad0476a66",
          "governanceChain": "Axelarnet",
          "governanceAddress": "axelar10d07y265gmmuvt4z0w9aw880jnsr700j7v9daj",
          "minimumTimeDelay": 300,
          "deployer": "0x6f24A47Fc8AE5441Eb47EFfC3665e70e69Ac3F05",
          "deploymentMethod": "create3",
          "codehash": "0x4bc0efa16652748f5c3fbb77aedff01e0c1df4156a4f4c82d6d8748ee28cb9af",
          "predeployCodehash": "0xe2de43b29f2387b6f3575a1b50d566908fc00e03a8d88ad6be74b674a70874d2",
          "salt": "InterchainGovernance v5.5"
        },
        "Multisig": {
          "threshold": 2,
          "signers": [
            "0x15837c1318AB83d99b19392Fd4811813f520d843",
            "0x64247a441CeF0b7A46614AC34d046c0fdfe35954",
            "0xEE64c8eb48437DbD2D5B8598dc4A3E8a6c8CEaD9"
          ],
          "address": "0xCC940AE49C78F20E3F13F3cF37e996b98Ac3EC68",
          "deployer": "0x6f24A47Fc8AE5441Eb47EFfC3665e70e69Ac3F05",
          "deploymentMethod": "create3",
          "codehash": "0x912095d5076ee40a9dd49c0f9d61d61334c47a78c7512852791652baef26c296",
          "predeployCodehash": "0x912095d5076ee40a9dd49c0f9d61d61334c47a78c7512852791652baef26c296",
          "salt": "Multisig v5.5"
        },
        "Operators": {
          "owner": "0xB8Cd93C83A974649D76B1c19f311f639e62272BC",
          "address": "0x7F83F5cA2AE4206AbFf8a3C3668e88ce5F11C0B5",
          "deployer": "0xB8Cd93C83A974649D76B1c19f311f639e62272BC",
          "deploymentMethod": "create2",
          "codehash": "0xc561dc32ef670c929db9d7fbf6b5f6c074a62a30602481ba3b88912ca6d79feb",
          "predeployCodehash": "0xc561dc32ef670c929db9d7fbf6b5f6c074a62a30602481ba3b88912ca6d79feb",
          "salt": "Operators"
        },
        "AxelarGasService": {
          "collector": "0x7F83F5cA2AE4206AbFf8a3C3668e88ce5F11C0B5",
          "address": "0xbE406F0189A0B4cf3A05C286473D23791Dd44Cc6",
          "implementation": "0x5168950236fdc05708468a4e7F6eDd5E092AFC7e",
          "deployer": "0x5b593E7b1725dc6FcbbFe80b2415B19153F94A85"
        },
        "InterchainTokenService": {
          "skip": true
        }
      },
      "gasOptions": {
        "gasLimit": 8000000,
        "maxPriorityFeePerGas": 150000000000,
        "maxFeePerGas": 160000000000
      },
      "explorer": {
        "name": "Immutable Explorer",
        "url": "https://explorer.testnet.immutable.com",
        "api": "https://explorer.testnet.immutable.com/api"
      }
    },
    "ethereum-sepolia": {
      "name": "Ethereum-Sepolia",
      "id": "ethereum-sepolia",
      "axelarId": "ethereum-sepolia",
      "chainId": 11155111,
      "rpc": "https://1rpc.io/sepolia",
      "tokenSymbol": "ETH",
      "confirmations": 2,
      "contracts": {
        "ConstAddressDeployer": {
          "address": "0x98B2920D53612483F91F12Ed7754E51b4A77919e",
          "deployer": "0xE86375704CDb8491a5Ed82D90DceCE02Ee0ac25F",
          "deploymentMethod": "create",
          "codehash": "0x8fda47a596dfba923270da84e0c32a2d0312f1c03389f83e16f2b5a35ed37fbe",
          "predeployCodehash": "0x8fda47a596dfba923270da84e0c32a2d0312f1c03389f83e16f2b5a35ed37fbe"
        },
        "Create3Deployer": {
          "address": "0x6513Aedb4D1593BA12e50644401D976aebDc90d8",
          "deployer": "0x6f24A47Fc8AE5441Eb47EFfC3665e70e69Ac3F05",
          "deploymentMethod": "create2",
          "codehash": "0xf0ad66defbe082df243d4d274e626f557f97579c5c9e19f33d8093d6160808b7",
          "predeployCodehash": "0x73fc31262c4bad113c79439fd231281201c7c7d45b50328bd86bccf37684bf92",
          "salt": "Create3Deployer"
        },
        "AxelarGateway": {
          "deployer": "0xB8Cd93C83A974649D76B1c19f311f639e62272BC",
          "startingKeyIDs": [
            "evm-ethereum-sepolia-genesis"
          ],
          "address": "0xe432150cce91c13a887f7D836923d5597adD8E31",
          "implementation": "0xc1712652326E87D193Ac11910934085FF45C2F48",
          "implementationCodehash": "0xd0e057031b5acbd22b8e98686f6cda19dcbcac6495bd7297cff31dcb22ddcbae",
          "authModule": "0x1a920B29eBD437074225cAeE44f78FC700B27a5d",
          "tokenDeployer": "0xD2aDceFd0496449E3FDE873A2332B18A0F0FCADf",
          "deploymentMethod": "create3",
          "salt": "AxelarGateway v6.2"
        },
        "InterchainGovernance": {
          "address": "0xfDF36A30070ea0241d69052ea85ff44Ad0476a66",
          "governanceChain": "Axelarnet",
          "governanceAddress": "axelar10d07y265gmmuvt4z0w9aw880jnsr700j7v9daj",
          "minimumTimeDelay": 300,
          "deployer": "0x6f24A47Fc8AE5441Eb47EFfC3665e70e69Ac3F05",
          "deploymentMethod": "create3",
          "codehash": "0x4bc0efa16652748f5c3fbb77aedff01e0c1df4156a4f4c82d6d8748ee28cb9af",
          "predeployCodehash": "0xe2de43b29f2387b6f3575a1b50d566908fc00e03a8d88ad6be74b674a70874d2",
          "salt": "InterchainGovernance v5.5"
        },
        "Multisig": {
          "threshold": 2,
          "signers": [
            "0x15837c1318AB83d99b19392Fd4811813f520d843",
            "0x64247a441CeF0b7A46614AC34d046c0fdfe35954",
            "0xEE64c8eb48437DbD2D5B8598dc4A3E8a6c8CEaD9"
          ],
          "address": "0xCC940AE49C78F20E3F13F3cF37e996b98Ac3EC68",
          "deployer": "0x6f24A47Fc8AE5441Eb47EFfC3665e70e69Ac3F05",
          "deploymentMethod": "create3",
          "codehash": "0x912095d5076ee40a9dd49c0f9d61d61334c47a78c7512852791652baef26c296",
          "predeployCodehash": "0x912095d5076ee40a9dd49c0f9d61d61334c47a78c7512852791652baef26c296",
          "salt": "Multisig v5.5"
        },
        "Operators": {
          "owner": "0xB8Cd93C83A974649D76B1c19f311f639e62272BC",
          "address": "0x7F83F5cA2AE4206AbFf8a3C3668e88ce5F11C0B5",
          "deployer": "0xB8Cd93C83A974649D76B1c19f311f639e62272BC",
          "deploymentMethod": "create2",
          "codehash": "0xc561dc32ef670c929db9d7fbf6b5f6c074a62a30602481ba3b88912ca6d79feb",
          "predeployCodehash": "0xc561dc32ef670c929db9d7fbf6b5f6c074a62a30602481ba3b88912ca6d79feb",
          "salt": "Operators"
        },
        "AxelarGasService": {
          "collector": "0x7F83F5cA2AE4206AbFf8a3C3668e88ce5F11C0B5",
          "address": "0xbE406F0189A0B4cf3A05C286473D23791Dd44Cc6",
          "implementation": "0x5168950236fdc05708468a4e7F6eDd5E092AFC7e",
          "deployer": "0x5b593E7b1725dc6FcbbFe80b2415B19153F94A85"
        },
        "InterchainTokenService": {
          "salt": "ITS v1.2.1",
          "deployer": "0x6f24A47Fc8AE5441Eb47EFfC3665e70e69Ac3F05",
          "tokenManagerDeployer": "0x121b0e54Cd7ad2BBCb4c4C9275697978EBaF3653",
          "interchainToken": "0x7F9F70Da4af54671a6abAc58e705b5634cac8819",
          "interchainTokenDeployer": "0x58667c5f134420Bf6904C7dD01fDDcB4Fea3a760",
          "tokenManager": "0xC1B09c9c16117417A1B414A52Dd92CF1f634e786",
          "tokenHandler": "0x9Ef1f24EF4Ed0520DC1Da282a0fe76271A183b36",
          "implementation": "0x30DEFb998D7FdDC75ffb8D002fC15BbB75115758",
          "address": "0xB5FB4BE02232B1bBA4dC8f81dc24C26980dE9e3C",
          "interchainTokenFactoryImplementation": "0x440B118f34d6224B20b4641835AC9161BD4f0994",
          "interchainTokenFactory": "0x83a93500d23Fbc3e82B410aD07A6a9F7A0670D66",
          "proxySalt": "ITS v1.0.0"
        }
      },
      "explorer": {
        "explorer": "Sepoliascan",
        "url": "https://sepolia.etherscan.io",
        "api": "https://api-sepolia.etherscan.io/api"
      },
      "gasOptions": {
        "gasLimit": 8000000
      }
    },
    "arbitrum-sepolia": {
      "name": "Arbitrum-Sepolia",
      "id": "arbitrum-sepolia",
      "axelarId": "arbitrum-sepolia",
      "chainId": 421614,
      "rpc": "https://sepolia-rollup.arbitrum.io/rpc",
      "tokenSymbol": "ETH",
      "confirmations": 2,
      "contracts": {
        "ConstAddressDeployer": {
          "address": "0x98B2920D53612483F91F12Ed7754E51b4A77919e",
          "deployer": "0xE86375704CDb8491a5Ed82D90DceCE02Ee0ac25F",
          "deploymentMethod": "create",
          "codehash": "0x8fda47a596dfba923270da84e0c32a2d0312f1c03389f83e16f2b5a35ed37fbe",
          "predeployCodehash": "0x8fda47a596dfba923270da84e0c32a2d0312f1c03389f83e16f2b5a35ed37fbe"
        },
        "Create3Deployer": {
          "address": "0x6513Aedb4D1593BA12e50644401D976aebDc90d8",
          "deployer": "0x6f24A47Fc8AE5441Eb47EFfC3665e70e69Ac3F05",
          "deploymentMethod": "create2",
          "codehash": "0xf0ad66defbe082df243d4d274e626f557f97579c5c9e19f33d8093d6160808b7",
          "predeployCodehash": "0x73fc31262c4bad113c79439fd231281201c7c7d45b50328bd86bccf37684bf92",
          "salt": "Create3Deployer"
        },
        "InterchainTokenService": {
          "skip": true
        }
      },
      "explorer": {
        "name": "Arbiscan",
        "url": "https://sepolia.arbiscan.io",
        "api": "https://api-sepolia.arbiscan.io/api"
      }
    },
    "centrifuge": {
      "name": "Centrifuge",
      "id": "centrifuge-2",
      "axelarId": "centrifuge-2",
      "chainId": 2090,
      "rpc": "https://node-7118620155331796992.gx.onfinality.io/jsonrpc?apikey=00538f2d-6297-44e3-8812-4b9d579524b2",
      "tokenSymbol": "CFG",
      "confirmations": 1,
      "contracts": {
        "ConstAddressDeployer": {
          "address": "0x98B2920D53612483F91F12Ed7754E51b4A77919e",
          "deployer": "0xE86375704CDb8491a5Ed82D90DceCE02Ee0ac25F",
          "deploymentMethod": "create",
          "codehash": "0x8fda47a596dfba923270da84e0c32a2d0312f1c03389f83e16f2b5a35ed37fbe",
          "predeployCodehash": "0x8fda47a596dfba923270da84e0c32a2d0312f1c03389f83e16f2b5a35ed37fbe"
        },
        "Create3Deployer": {
          "address": "0x6513Aedb4D1593BA12e50644401D976aebDc90d8",
          "deployer": "0x6f24A47Fc8AE5441Eb47EFfC3665e70e69Ac3F05",
          "deploymentMethod": "create2",
          "codehash": "0xf0ad66defbe082df243d4d274e626f557f97579c5c9e19f33d8093d6160808b7",
          "predeployCodehash": "0x73fc31262c4bad113c79439fd231281201c7c7d45b50328bd86bccf37684bf92",
          "salt": "Create3Deployer"
        },
        "AxelarGateway": {
          "deployer": "0xB8Cd93C83A974649D76B1c19f311f639e62272BC",
          "startingKeyIDs": [
            "evm-centrifuge-2-genesis"
          ],
          "address": "0xe432150cce91c13a887f7D836923d5597adD8E31",
          "implementation": "0xc1712652326E87D193Ac11910934085FF45C2F48",
          "implementationCodehash": "0xd0e057031b5acbd22b8e98686f6cda19dcbcac6495bd7297cff31dcb22ddcbae",
          "authModule": "0x1a920B29eBD437074225cAeE44f78FC700B27a5d",
          "tokenDeployer": "0xD2aDceFd0496449E3FDE873A2332B18A0F0FCADf",
          "deploymentMethod": "create3",
          "salt": "AxelarGateway v6.2"
        },
        "InterchainGovernance": {
          "address": "0xfDF36A30070ea0241d69052ea85ff44Ad0476a66",
          "governanceChain": "Axelarnet",
          "governanceAddress": "axelar10d07y265gmmuvt4z0w9aw880jnsr700j7v9daj",
          "minimumTimeDelay": 300,
          "deployer": "0x6f24A47Fc8AE5441Eb47EFfC3665e70e69Ac3F05",
          "deploymentMethod": "create3",
          "codehash": "0x4bc0efa16652748f5c3fbb77aedff01e0c1df4156a4f4c82d6d8748ee28cb9af",
          "predeployCodehash": "0xe2de43b29f2387b6f3575a1b50d566908fc00e03a8d88ad6be74b674a70874d2",
          "salt": "InterchainGovernance v5.5"
        },
        "Multisig": {
          "threshold": 2,
          "signers": [
            "0x15837c1318AB83d99b19392Fd4811813f520d843",
            "0x64247a441CeF0b7A46614AC34d046c0fdfe35954",
            "0xEE64c8eb48437DbD2D5B8598dc4A3E8a6c8CEaD9"
          ],
          "address": "0xCC940AE49C78F20E3F13F3cF37e996b98Ac3EC68",
          "deployer": "0x6f24A47Fc8AE5441Eb47EFfC3665e70e69Ac3F05",
          "deploymentMethod": "create3",
          "codehash": "0x912095d5076ee40a9dd49c0f9d61d61334c47a78c7512852791652baef26c296",
          "predeployCodehash": "0x912095d5076ee40a9dd49c0f9d61d61334c47a78c7512852791652baef26c296",
          "salt": "Multisig v5.5"
        },
        "Operators": {
          "owner": "0xB8Cd93C83A974649D76B1c19f311f639e62272BC",
          "address": "0x7F83F5cA2AE4206AbFf8a3C3668e88ce5F11C0B5",
          "deployer": "0xB8Cd93C83A974649D76B1c19f311f639e62272BC",
          "deploymentMethod": "create2",
          "codehash": "0xc561dc32ef670c929db9d7fbf6b5f6c074a62a30602481ba3b88912ca6d79feb",
          "predeployCodehash": "0xc561dc32ef670c929db9d7fbf6b5f6c074a62a30602481ba3b88912ca6d79feb",
          "salt": "Operators"
        },
        "AxelarGasService": {
          "collector": "0x7F83F5cA2AE4206AbFf8a3C3668e88ce5F11C0B5",
          "address": "0xbE406F0189A0B4cf3A05C286473D23791Dd44Cc6",
          "implementation": "0xCD6b34FaF1FD1056C728A27426AB6807f84BAa1b",
          "deployer": "0x5b593E7b1725dc6FcbbFe80b2415B19153F94A85"
        },
        "InterchainTokenService": {
          "skip": true
        }
      },
      "gasOptions": {
        "gasLimit": 8000000
      },
      "explorer": {
        "name": "",
        "url": ""
      }
    }
  },
  "axelar": {
    "id": "Axelarnet",
    "axelarId": "Axelarnet",
    "rpc": "https://rpc-axelar-testnet.imperator.co:443",
    "lcd": "https://lcd-axelar-testnet.imperator.co:443",
    "grpc": "grpc-axelar-testnet.imperator.co:2062",
    "tokenSymbol": "AXL"
  }
}<|MERGE_RESOLUTION|>--- conflicted
+++ resolved
@@ -1275,13 +1275,9 @@
         }
       },
       "explorer": {
-<<<<<<< HEAD
+        "name": "Filfox",
         "url": "https://calibration.filfox.info",
         "api": "https://calibration.filfox.info/api/v1/tools/verifyContract"
-=======
-        "name": "Filfox",
-        "url": "https://calibration.filfox.info"
->>>>>>> 84e79bac
       },
       "gasOptions": {
         "gasLimit": 300000000
