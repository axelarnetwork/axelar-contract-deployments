{
  "chains": {
    "ethereum": {
      "name": "Ethereum",
      "id": "ethereum-2",
      "axelarId": "ethereum-2",
      "chainId": 5,
      "rpc": "https://ethereum-goerli.publicnode.com",
      "tokenSymbol": "ETH",
      "contracts": {
        "AxelarGateway": {
          "address": "0xe432150cce91c13a887f7D836923d5597adD8E31",
          "deployer": "0x6f24A47Fc8AE5441Eb47EFfC3665e70e69Ac3F05",
          "implementation": "0x99B5FA03a5ea4315725c43346e55a6A6fbd94098",
          "implementationCodehash": "0x0b12a50b462d9a3ecc09389589ce6f82b0972df4506df19db55070c737233bf4",
          "authModule": "0xcbf7900138EBc9CdB3E933B9E6F7071587BD6cb8",
          "tokenDeployer": "0xb28478319B64f8D47e19A120209A211D902F8b8f",
          "deploymentMethod": "create3",
          "salt": "AxelarGateway v6.2"
        },
        "AxelarGasService": {
          "salt": "AxelarGasService",
          "address": "0xbE406F0189A0B4cf3A05C286473D23791Dd44Cc6",
          "implementation": "0x5168950236fdc05708468a4e7F6eDd5E092AFC7e",
          "deployer": "0xB8Cd93C83A974649D76B1c19f311f639e62272BC",
          "collector": "0x7F83F5cA2AE4206AbFf8a3C3668e88ce5F11C0B5",
          "owner": "0x6f24A47Fc8AE5441Eb47EFfC3665e70e69Ac3F05"
        },
        "AxelarDepositService": {
          "salt": "AxelarDepositService",
          "address": "0xc1DCb196BA862B337Aa23eDA1Cb9503C0801b955",
          "implementation": "0xb6241272C569767072e0587098415DF6BA0aaEe9",
          "deployer": "0xd55cd98cdE61c3CcE1286F9aF50cDbF16f5dba5b",
          "wrappedSymbol": "WETH",
          "refundIssuer": "0x4f671f34d2d23fec3eE3087E3A0221f8D314D9dF"
        },
        "ConstAddressDeployer": {
          "address": "0x98B2920D53612483F91F12Ed7754E51b4A77919e",
          "deployer": "0xE86375704CDb8491a5Ed82D90DceCE02Ee0ac25F",
          "deploymentMethod": "create",
          "codehash": "0x8fda47a596dfba923270da84e0c32a2d0312f1c03389f83e16f2b5a35ed37fbe",
          "predeployCodehash": "0x8fda47a596dfba923270da84e0c32a2d0312f1c03389f83e16f2b5a35ed37fbe"
        },
        "Create3Deployer": {
          "salt": "Create3Deployer",
          "address": "0x6513Aedb4D1593BA12e50644401D976aebDc90d8",
          "deployer": "0x6f24A47Fc8AE5441Eb47EFfC3665e70e69Ac3F05",
          "deploymentMethod": "create2",
          "codehash": "0xf0ad66defbe082df243d4d274e626f557f97579c5c9e19f33d8093d6160808b7",
          "predeployCodehash": "0x73fc31262c4bad113c79439fd231281201c7c7d45b50328bd86bccf37684bf92"
        },
        "InterchainProposalSender": {
          "address": "0x1f8A4d195B647647c7dD45650CBd553FD33cCAA6",
          "deployer": "0x6f24A47Fc8AE5441Eb47EFfC3665e70e69Ac3F05",
          "deploymentMethod": "create3",
          "salt": "InterchainProposalSender v1.2"
        },
        "Operators": {
          "owner": "0xB8Cd93C83A974649D76B1c19f311f639e62272BC",
          "address": "0x7F83F5cA2AE4206AbFf8a3C3668e88ce5F11C0B5",
          "deployer": "0xB8Cd93C83A974649D76B1c19f311f639e62272BC",
          "deploymentMethod": "create2",
          "salt": "Operators"
        },
        "InterchainGovernance": {
          "governanceChain": "Axelarnet",
          "governanceAddress": "axelar10d07y265gmmuvt4z0w9aw880jnsr700j7v9daj",
          "minimumTimeDelay": 300,
          "address": "0xfDF36A30070ea0241d69052ea85ff44Ad0476a66",
          "deployer": "0x6f24A47Fc8AE5441Eb47EFfC3665e70e69Ac3F05",
          "deploymentMethod": "create3",
          "codehash": "0x4bc0efa16652748f5c3fbb77aedff01e0c1df4156a4f4c82d6d8748ee28cb9af",
          "predeployCodehash": "0xe2de43b29f2387b6f3575a1b50d566908fc00e03a8d88ad6be74b674a70874d2",
          "salt": "InterchainGovernance v5.5"
        },
        "Multisig": {
          "threshold": 2,
          "signers": [
            "0x15837c1318AB83d99b19392Fd4811813f520d843",
            "0x64247a441CeF0b7A46614AC34d046c0fdfe35954",
            "0xEE64c8eb48437DbD2D5B8598dc4A3E8a6c8CEaD9"
          ],
          "address": "0xCC940AE49C78F20E3F13F3cF37e996b98Ac3EC68",
          "deployer": "0x6f24A47Fc8AE5441Eb47EFfC3665e70e69Ac3F05",
          "deploymentMethod": "create3",
          "codehash": "0x912095d5076ee40a9dd49c0f9d61d61334c47a78c7512852791652baef26c296",
          "predeployCodehash": "0x912095d5076ee40a9dd49c0f9d61d61334c47a78c7512852791652baef26c296",
          "salt": "Multisig v5.5"
        },
        "InterchainMultisig": {
          "signers": [
            "0x15837c1318AB83d99b19392Fd4811813f520d843",
            "0x64247a441CeF0b7A46614AC34d046c0fdfe35954",
            "0xEE64c8eb48437DbD2D5B8598dc4A3E8a6c8CEaD9"
          ],
          "weights": [
            1,
            1,
            1
          ],
          "threshold": 2
        },
        "InterchainTokenService": {
          "salt": "ITS v1.2.1",
          "deployer": "0x6f24A47Fc8AE5441Eb47EFfC3665e70e69Ac3F05",
          "tokenManagerDeployer": "0x121b0e54Cd7ad2BBCb4c4C9275697978EBaF3653",
          "interchainToken": "0x7F9F70Da4af54671a6abAc58e705b5634cac8819",
          "interchainTokenDeployer": "0x58667c5f134420Bf6904C7dD01fDDcB4Fea3a760",
          "tokenManager": "0xC1B09c9c16117417A1B414A52Dd92CF1f634e786",
          "tokenHandler": "0x9Ef1f24EF4Ed0520DC1Da282a0fe76271A183b36",
          "implementation": "0x30DEFb998D7FdDC75ffb8D002fC15BbB75115758",
          "address": "0xB5FB4BE02232B1bBA4dC8f81dc24C26980dE9e3C",
          "proxySalt": "ITS v1.0.0"
        },
        "InterchainTokenFactory": {
          "salt": "ITS Factory v1.0.0",
          "deployer": "0x6f24A47Fc8AE5441Eb47EFfC3665e70e69Ac3F05",
          "implementation": "0x440B118f34d6224B20b4641835AC9161BD4f0994",
          "address": "0x83a93500d23Fbc3e82B410aD07A6a9F7A0670D66"
        }
      },
      "explorer": {
        "name": "Etherscan",
        "url": "https://goerli.etherscan.io",
        "api": "https://api-goerli.etherscan.io/api"
      }
    },
    "avalanche": {
      "name": "Avalanche",
      "id": "Avalanche",
      "axelarId": "Avalanche",
      "chainId": 43113,
      "rpc": "https://api.avax-test.network/ext/bc/C/rpc",
      "tokenSymbol": "AVAX",
      "contracts": {
        "AxelarGateway": {
          "address": "0xC249632c2D40b9001FE907806902f63038B737Ab",
          "deployer": "0x6f24A47Fc8AE5441Eb47EFfC3665e70e69Ac3F05",
          "implementation": "0x99B5FA03a5ea4315725c43346e55a6A6fbd94098",
          "implementationCodehash": "0xb17ab564df4137d57dc47255a1890c32f98e02529d234d89cb6a8e2e71b2c6a0",
          "authModule": "0xE39d7d526DFd7B6D10972708C77ED19c3f2f5625",
          "tokenDeployer": "0xb28478319B64f8D47e19A120209A211D902F8b8f",
          "deploymentMethod": "create3",
          "salt": "AxelarGateway v6.2"
        },
        "AxelarGasService": {
          "salt": "AxelarGasService",
          "address": "0xbE406F0189A0B4cf3A05C286473D23791Dd44Cc6",
          "implementation": "0x5168950236fdc05708468a4e7F6eDd5E092AFC7e",
          "deployer": "0xB8Cd93C83A974649D76B1c19f311f639e62272BC",
          "collector": "0x7F83F5cA2AE4206AbFf8a3C3668e88ce5F11C0B5",
          "owner": "0x6f24A47Fc8AE5441Eb47EFfC3665e70e69Ac3F05"
        },
        "AxelarDepositService": {
          "salt": "AxelarDepositService",
          "address": "0xc1DCb196BA862B337Aa23eDA1Cb9503C0801b955",
          "implementation": "0xb6241272C569767072e0587098415DF6BA0aaEe9",
          "deployer": "0xd55cd98cdE61c3CcE1286F9aF50cDbF16f5dba5b",
          "wrappedSymbol": "WAVAX",
          "refundIssuer": "0x4f671f34d2d23fec3eE3087E3A0221f8D314D9dF"
        },
        "ConstAddressDeployer": {
          "address": "0x98B2920D53612483F91F12Ed7754E51b4A77919e"
        },
        "Create3Deployer": {
          "salt": "Create3Deployer",
          "address": "0x6513Aedb4D1593BA12e50644401D976aebDc90d8",
          "deployer": "0x6f24A47Fc8AE5441Eb47EFfC3665e70e69Ac3F05",
          "deploymentMethod": "create2",
          "codehash": "0xf0ad66defbe082df243d4d274e626f557f97579c5c9e19f33d8093d6160808b7",
          "predeployCodehash": "0x73fc31262c4bad113c79439fd231281201c7c7d45b50328bd86bccf37684bf92"
        },
        "InterchainTokenService": {
          "salt": "ITS v1.2.1",
          "deployer": "0x6f24A47Fc8AE5441Eb47EFfC3665e70e69Ac3F05",
          "tokenManagerDeployer": "0x121b0e54Cd7ad2BBCb4c4C9275697978EBaF3653",
          "interchainToken": "0x7F9F70Da4af54671a6abAc58e705b5634cac8819",
          "interchainTokenDeployer": "0x58667c5f134420Bf6904C7dD01fDDcB4Fea3a760",
          "tokenManager": "0xC1B09c9c16117417A1B414A52Dd92CF1f634e786",
          "tokenHandler": "0x9Ef1f24EF4Ed0520DC1Da282a0fe76271A183b36",
          "implementation": "0x30DEFb998D7FdDC75ffb8D002fC15BbB75115758",
          "address": "0xB5FB4BE02232B1bBA4dC8f81dc24C26980dE9e3C",
          "proxySalt": "ITS v1.2.1"
        },
        "InterchainTokenFactory": {
          "salt": "ITS Factory v1.2.1",
          "deployer": "0x6f24A47Fc8AE5441Eb47EFfC3665e70e69Ac3F05",
          "implementation": "0x440B118f34d6224B20b4641835AC9161BD4f0994",
          "address": "0x83a93500d23Fbc3e82B410aD07A6a9F7A0670D66"
        },
        "InterchainProposalSender": {
          "address": "0x1f8A4d195B647647c7dD45650CBd553FD33cCAA6",
          "deployer": "0x6f24A47Fc8AE5441Eb47EFfC3665e70e69Ac3F05",
          "deploymentMethod": "create3",
          "salt": "InterchainProposalSender v1.2"
        },
        "Operators": {
          "owner": "0xB8Cd93C83A974649D76B1c19f311f639e62272BC",
          "address": "0x7F83F5cA2AE4206AbFf8a3C3668e88ce5F11C0B5",
          "deployer": "0xB8Cd93C83A974649D76B1c19f311f639e62272BC",
          "deploymentMethod": "create2",
          "salt": "Operators"
        },
        "InterchainGovernance": {
          "governanceChain": "Axelarnet",
          "governanceAddress": "axelar10d07y265gmmuvt4z0w9aw880jnsr700j7v9daj",
          "minimumTimeDelay": 300,
          "address": "0xfDF36A30070ea0241d69052ea85ff44Ad0476a66",
          "deployer": "0x6f24A47Fc8AE5441Eb47EFfC3665e70e69Ac3F05",
          "deploymentMethod": "create3",
          "codehash": "0xbd50e2a21f021fc46f36e559e06cd62aabd0e53bada80dd3b8356c53109ec9f8",
          "predeployCodehash": "0xe2de43b29f2387b6f3575a1b50d566908fc00e03a8d88ad6be74b674a70874d2",
          "salt": "InterchainGovernance v5.5"
        },
        "Multisig": {
          "threshold": 2,
          "signers": [
            "0x15837c1318AB83d99b19392Fd4811813f520d843",
            "0x64247a441CeF0b7A46614AC34d046c0fdfe35954",
            "0xEE64c8eb48437DbD2D5B8598dc4A3E8a6c8CEaD9"
          ],
          "address": "0xCC940AE49C78F20E3F13F3cF37e996b98Ac3EC68",
          "deployer": "0x6f24A47Fc8AE5441Eb47EFfC3665e70e69Ac3F05",
          "deploymentMethod": "create3",
          "codehash": "0x912095d5076ee40a9dd49c0f9d61d61334c47a78c7512852791652baef26c296",
          "predeployCodehash": "0x912095d5076ee40a9dd49c0f9d61d61334c47a78c7512852791652baef26c296",
          "salt": "Multisig v5.5"
        },
        "InterchainMultisig": {
          "signers": [
            "0x15837c1318AB83d99b19392Fd4811813f520d843",
            "0x64247a441CeF0b7A46614AC34d046c0fdfe35954",
            "0xEE64c8eb48437DbD2D5B8598dc4A3E8a6c8CEaD9"
          ],
          "weights": [
            1,
            1,
            1
          ],
          "threshold": 2
        }
      },
      "explorer": {
        "name": "Snowtrace",
        "url": "https://testnet.snowtrace.io",
        "api": "https://api.routescan.io/v2/network/testnet/evm/43113/etherscan"
      }
    },
    "fantom": {
      "name": "Fantom",
      "id": "Fantom",
      "axelarId": "Fantom",
      "chainId": 4002,
      "rpc": "https://xapi.testnet.fantom.network/lachesis",
      "tokenSymbol": "FTM",
      "contracts": {
        "AxelarGateway": {
          "address": "0x97837985Ec0494E7b9C71f5D3f9250188477ae14",
          "gasOptions": {
            "gasLimit": 8000000
          },
          "deployer": "0x6f24A47Fc8AE5441Eb47EFfC3665e70e69Ac3F05",
          "implementation": "0x99B5FA03a5ea4315725c43346e55a6A6fbd94098",
          "implementationCodehash": "0xb17ab564df4137d57dc47255a1890c32f98e02529d234d89cb6a8e2e71b2c6a0",
          "authModule": "0xE39d7d526DFd7B6D10972708C77ED19c3f2f5625",
          "tokenDeployer": "0xb28478319B64f8D47e19A120209A211D902F8b8f",
          "deploymentMethod": "create3",
          "salt": "AxelarGateway v6.2"
        },
        "AxelarGasService": {
          "salt": "AxelarGasService",
          "address": "0xbE406F0189A0B4cf3A05C286473D23791Dd44Cc6",
          "implementation": "0x5168950236fdc05708468a4e7F6eDd5E092AFC7e",
          "deployer": "0xB8Cd93C83A974649D76B1c19f311f639e62272BC",
          "collector": "0x7F83F5cA2AE4206AbFf8a3C3668e88ce5F11C0B5",
          "owner": "0x6f24A47Fc8AE5441Eb47EFfC3665e70e69Ac3F05"
        },
        "AxelarDepositService": {
          "salt": "AxelarDepositService",
          "address": "0xc1DCb196BA862B337Aa23eDA1Cb9503C0801b955",
          "implementation": "0xb6241272C569767072e0587098415DF6BA0aaEe9",
          "deployer": "0xd55cd98cdE61c3CcE1286F9aF50cDbF16f5dba5b",
          "wrappedSymbol": "WFTM",
          "refundIssuer": "0x4f671f34d2d23fec3eE3087E3A0221f8D314D9dF",
          "gasOptions": {
            "gasLimit": 4000000
          }
        },
        "ConstAddressDeployer": {
          "address": "0x98B2920D53612483F91F12Ed7754E51b4A77919e"
        },
        "Create3Deployer": {
          "salt": "Create3Deployer",
          "deployer": "0x6f24A47Fc8AE5441Eb47EFfC3665e70e69Ac3F05",
          "address": "0x6513Aedb4D1593BA12e50644401D976aebDc90d8",
          "deploymentMethod": "create2",
          "codehash": "0xf0ad66defbe082df243d4d274e626f557f97579c5c9e19f33d8093d6160808b7",
          "predeployCodehash": "0x73fc31262c4bad113c79439fd231281201c7c7d45b50328bd86bccf37684bf92"
        },
        "InterchainTokenService": {
          "salt": "ITS v1.2.1",
          "deployer": "0x6f24A47Fc8AE5441Eb47EFfC3665e70e69Ac3F05",
          "tokenManagerDeployer": "0x121b0e54Cd7ad2BBCb4c4C9275697978EBaF3653",
          "interchainToken": "0x7F9F70Da4af54671a6abAc58e705b5634cac8819",
          "interchainTokenDeployer": "0x58667c5f134420Bf6904C7dD01fDDcB4Fea3a760",
          "tokenManager": "0xC1B09c9c16117417A1B414A52Dd92CF1f634e786",
          "tokenHandler": "0x9Ef1f24EF4Ed0520DC1Da282a0fe76271A183b36",
          "implementation": "0x30DEFb998D7FdDC75ffb8D002fC15BbB75115758",
          "address": "0xB5FB4BE02232B1bBA4dC8f81dc24C26980dE9e3C",
          "proxySalt": "ITS v1.2.1"
        },
        "InterchainTokenFactory": {
          "salt": "ITS Factory v1.2.1",
          "deployer": "0x6f24A47Fc8AE5441Eb47EFfC3665e70e69Ac3F05",
          "implementation": "0x440B118f34d6224B20b4641835AC9161BD4f0994",
          "address": "0x83a93500d23Fbc3e82B410aD07A6a9F7A0670D66"
        },
        "InterchainProposalSender": {
          "address": "0x1f8A4d195B647647c7dD45650CBd553FD33cCAA6",
          "deployer": "0x6f24A47Fc8AE5441Eb47EFfC3665e70e69Ac3F05",
          "deploymentMethod": "create3",
          "salt": "InterchainProposalSender v1.2"
        },
        "Operators": {
          "owner": "0xB8Cd93C83A974649D76B1c19f311f639e62272BC",
          "address": "0x7F83F5cA2AE4206AbFf8a3C3668e88ce5F11C0B5",
          "deployer": "0xB8Cd93C83A974649D76B1c19f311f639e62272BC",
          "deploymentMethod": "create2",
          "salt": "Operators"
        },
        "InterchainGovernance": {
          "governanceChain": "Axelarnet",
          "governanceAddress": "axelar10d07y265gmmuvt4z0w9aw880jnsr700j7v9daj",
          "minimumTimeDelay": 300,
          "address": "0xfDF36A30070ea0241d69052ea85ff44Ad0476a66",
          "deployer": "0x6f24A47Fc8AE5441Eb47EFfC3665e70e69Ac3F05",
          "deploymentMethod": "create3",
          "codehash": "0x6c939d8a52173c75f98e1dc7a4b9ce517c3501ecd87c0070be31c47e08341190",
          "predeployCodehash": "0xe2de43b29f2387b6f3575a1b50d566908fc00e03a8d88ad6be74b674a70874d2",
          "salt": "InterchainGovernance v5.5"
        },
        "Multisig": {
          "threshold": 2,
          "signers": [
            "0x15837c1318AB83d99b19392Fd4811813f520d843",
            "0x64247a441CeF0b7A46614AC34d046c0fdfe35954",
            "0xEE64c8eb48437DbD2D5B8598dc4A3E8a6c8CEaD9"
          ],
          "address": "0xCC940AE49C78F20E3F13F3cF37e996b98Ac3EC68",
          "deployer": "0x6f24A47Fc8AE5441Eb47EFfC3665e70e69Ac3F05",
          "deploymentMethod": "create3",
          "codehash": "0x912095d5076ee40a9dd49c0f9d61d61334c47a78c7512852791652baef26c296",
          "predeployCodehash": "0x912095d5076ee40a9dd49c0f9d61d61334c47a78c7512852791652baef26c296",
          "salt": "Multisig v5.5"
        },
        "InterchainMultisig": {
          "signers": [
            "0x15837c1318AB83d99b19392Fd4811813f520d843",
            "0x64247a441CeF0b7A46614AC34d046c0fdfe35954",
            "0xEE64c8eb48437DbD2D5B8598dc4A3E8a6c8CEaD9"
          ],
          "weights": [
            1,
            1,
            1
          ],
          "threshold": 2
        }
      },
      "explorer": {
        "name": "Ftmscan",
        "url": "https://testnet.ftmscan.com",
        "api": "https://api-testnet.ftmscan.com/api"
      },
      "gasOptions": {
        "gasLimit": 8000000
      }
    },
    "polygon": {
      "name": "Polygon",
      "id": "Polygon",
      "axelarId": "Polygon",
      "chainId": 80001,
      "rpc": "https://polygon-mumbai.g.alchemy.com/v2/Ksd4J1QVWaOJAJJNbr_nzTcJBJU-6uP3",
      "tokenSymbol": "MATIC",
      "contracts": {
        "AxelarGateway": {
          "address": "0xBF62ef1486468a6bd26Dd669C06db43dEd5B849B",
          "deployer": "0x6f24A47Fc8AE5441Eb47EFfC3665e70e69Ac3F05",
          "implementation": "0x99B5FA03a5ea4315725c43346e55a6A6fbd94098",
          "implementationCodehash": "0xb17ab564df4137d57dc47255a1890c32f98e02529d234d89cb6a8e2e71b2c6a0",
          "authModule": "0xE39d7d526DFd7B6D10972708C77ED19c3f2f5625",
          "tokenDeployer": "0xb28478319B64f8D47e19A120209A211D902F8b8f",
          "deploymentMethod": "create3",
          "salt": "AxelarGateway v6.2"
        },
        "AxelarGasService": {
          "salt": "AxelarGasService",
          "address": "0xbE406F0189A0B4cf3A05C286473D23791Dd44Cc6",
          "implementation": "0x5168950236fdc05708468a4e7F6eDd5E092AFC7e",
          "deployer": "0xB8Cd93C83A974649D76B1c19f311f639e62272BC",
          "collector": "0x7F83F5cA2AE4206AbFf8a3C3668e88ce5F11C0B5",
          "owner": "0x6f24A47Fc8AE5441Eb47EFfC3665e70e69Ac3F05"
        },
        "AxelarDepositService": {
          "salt": "AxelarDepositService",
          "address": "0xc1DCb196BA862B337Aa23eDA1Cb9503C0801b955",
          "implementation": "0xb6241272C569767072e0587098415DF6BA0aaEe9",
          "deployer": "0xd55cd98cdE61c3CcE1286F9aF50cDbF16f5dba5b",
          "wrappedSymbol": "WMATIC",
          "refundIssuer": "0x4f671f34d2d23fec3eE3087E3A0221f8D314D9dF"
        },
        "ConstAddressDeployer": {
          "address": "0x98B2920D53612483F91F12Ed7754E51b4A77919e"
        },
        "Create3Deployer": {
          "salt": "Create3Deployer",
          "address": "0x6513Aedb4D1593BA12e50644401D976aebDc90d8",
          "deployer": "0x6f24A47Fc8AE5441Eb47EFfC3665e70e69Ac3F05",
          "deploymentMethod": "create2",
          "codehash": "0xf0ad66defbe082df243d4d274e626f557f97579c5c9e19f33d8093d6160808b7",
          "predeployCodehash": "0x73fc31262c4bad113c79439fd231281201c7c7d45b50328bd86bccf37684bf92"
        },
        "InterchainProposalSender": {
          "address": "0x1f8A4d195B647647c7dD45650CBd553FD33cCAA6",
          "deployer": "0x6f24A47Fc8AE5441Eb47EFfC3665e70e69Ac3F05",
          "deploymentMethod": "create3",
          "salt": "InterchainProposalSender v1.2"
        },
        "Operators": {
          "owner": "0xB8Cd93C83A974649D76B1c19f311f639e62272BC",
          "address": "0x7F83F5cA2AE4206AbFf8a3C3668e88ce5F11C0B5",
          "deployer": "0xB8Cd93C83A974649D76B1c19f311f639e62272BC",
          "deploymentMethod": "create2",
          "salt": "Operators"
        },
        "InterchainGovernance": {
          "governanceChain": "Axelarnet",
          "governanceAddress": "axelar10d07y265gmmuvt4z0w9aw880jnsr700j7v9daj",
          "minimumTimeDelay": 300,
          "address": "0xfDF36A30070ea0241d69052ea85ff44Ad0476a66",
          "deployer": "0x6f24A47Fc8AE5441Eb47EFfC3665e70e69Ac3F05",
          "deploymentMethod": "create3",
          "codehash": "0xf6e97396f1eaf0f74c057715baab06e5f7b1ef1f53d923dcea512475533033b1",
          "predeployCodehash": "0xe2de43b29f2387b6f3575a1b50d566908fc00e03a8d88ad6be74b674a70874d2",
          "salt": "InterchainGovernance v5.5"
        },
        "Multisig": {
          "threshold": 2,
          "signers": [
            "0x15837c1318AB83d99b19392Fd4811813f520d843",
            "0x64247a441CeF0b7A46614AC34d046c0fdfe35954",
            "0xEE64c8eb48437DbD2D5B8598dc4A3E8a6c8CEaD9"
          ],
          "address": "0xCC940AE49C78F20E3F13F3cF37e996b98Ac3EC68",
          "deployer": "0x6f24A47Fc8AE5441Eb47EFfC3665e70e69Ac3F05",
          "deploymentMethod": "create3",
          "codehash": "0x912095d5076ee40a9dd49c0f9d61d61334c47a78c7512852791652baef26c296",
          "predeployCodehash": "0x912095d5076ee40a9dd49c0f9d61d61334c47a78c7512852791652baef26c296",
          "salt": "Multisig v5.5"
        },
        "InterchainMultisig": {
          "signers": [
            "0x15837c1318AB83d99b19392Fd4811813f520d843",
            "0x64247a441CeF0b7A46614AC34d046c0fdfe35954",
            "0xEE64c8eb48437DbD2D5B8598dc4A3E8a6c8CEaD9"
          ],
          "weights": [
            1,
            1,
            1
          ],
          "threshold": 2
        },
        "InterchainTokenService": {
          "salt": "ITS v1.2.1",
          "deployer": "0x6f24A47Fc8AE5441Eb47EFfC3665e70e69Ac3F05",
          "tokenManagerDeployer": "0x121b0e54Cd7ad2BBCb4c4C9275697978EBaF3653",
          "interchainToken": "0x7F9F70Da4af54671a6abAc58e705b5634cac8819",
          "interchainTokenDeployer": "0x58667c5f134420Bf6904C7dD01fDDcB4Fea3a760",
          "tokenManager": "0xC1B09c9c16117417A1B414A52Dd92CF1f634e786",
          "tokenHandler": "0x9Ef1f24EF4Ed0520DC1Da282a0fe76271A183b36",
          "implementation": "0x30DEFb998D7FdDC75ffb8D002fC15BbB75115758",
          "address": "0xB5FB4BE02232B1bBA4dC8f81dc24C26980dE9e3C",
          "proxySalt": "ITS v1.2.1"
        },
        "InterchainTokenFactory": {
          "salt": "ITS Factory v1.2.1",
          "deployer": "0x6f24A47Fc8AE5441Eb47EFfC3665e70e69Ac3F05",
          "implementation": "0x440B118f34d6224B20b4641835AC9161BD4f0994",
          "address": "0x83a93500d23Fbc3e82B410aD07A6a9F7A0670D66"
        }
      },
      "explorer": {
        "name": "Polygonscan",
        "url": "https://mumbai.polygonscan.com",
        "api": "https://api-testnet.polygonscan.com/api"
      },
      "gasOptions": {
        "gasLimit": 8000000
      }
    },
    "moonbeam": {
      "name": "Moonbeam",
      "id": "Moonbeam",
      "axelarId": "Moonbeam",
      "chainId": 1287,
      "rpc": "https://moonbeam-alpha.api.onfinality.io/public",
      "tokenSymbol": "DEV",
      "contracts": {
        "AxelarGateway": {
          "address": "0x5769D84DD62a6fD969856c75c7D321b84d455929",
          "deployer": "0x6f24A47Fc8AE5441Eb47EFfC3665e70e69Ac3F05",
          "implementation": "0x99B5FA03a5ea4315725c43346e55a6A6fbd94098",
          "implementationCodehash": "0xb17ab564df4137d57dc47255a1890c32f98e02529d234d89cb6a8e2e71b2c6a0",
          "authModule": "0xE39d7d526DFd7B6D10972708C77ED19c3f2f5625",
          "tokenDeployer": "0xb28478319B64f8D47e19A120209A211D902F8b8f",
          "governance": "0x4F0f42bF41ba60895134EC99dE79A041E5269003",
          "mintLimiter": "0xF0E17583C906f3e672e591791a88c1116F53081c",
          "deploymentMethod": "create3",
          "salt": "AxelarGateway v6.2"
        },
        "AxelarGasService": {
          "salt": "AxelarGasService",
          "address": "0xbE406F0189A0B4cf3A05C286473D23791Dd44Cc6",
          "implementation": "0x5168950236fdc05708468a4e7F6eDd5E092AFC7e",
          "deployer": "0xB8Cd93C83A974649D76B1c19f311f639e62272BC",
          "collector": "0x7F83F5cA2AE4206AbFf8a3C3668e88ce5F11C0B5",
          "owner": "0x6f24A47Fc8AE5441Eb47EFfC3665e70e69Ac3F05"
        },
        "AxelarDepositService": {
          "salt": "AxelarDepositService",
          "address": "0xc1DCb196BA862B337Aa23eDA1Cb9503C0801b955",
          "implementation": "0xAd460aec2733De94A8E07d20Ef8858805ab8A91A",
          "deployer": "0xd55cd98cdE61c3CcE1286F9aF50cDbF16f5dba5b",
          "wrappedSymbol": "WDEV",
          "refundIssuer": "0x4f671f34d2d23fec3eE3087E3A0221f8D314D9dF"
        },
        "ConstAddressDeployer": {
          "address": "0x98B2920D53612483F91F12Ed7754E51b4A77919e"
        },
        "Create3Deployer": {
          "salt": "Create3Deployer",
          "address": "0x6513Aedb4D1593BA12e50644401D976aebDc90d8",
          "deployer": "0x6f24A47Fc8AE5441Eb47EFfC3665e70e69Ac3F05",
          "deploymentMethod": "create2",
          "codehash": "0xf0ad66defbe082df243d4d274e626f557f97579c5c9e19f33d8093d6160808b7",
          "predeployCodehash": "0x73fc31262c4bad113c79439fd231281201c7c7d45b50328bd86bccf37684bf92"
        },
        "InterchainProposalSender": {
          "address": "0x1f8A4d195B647647c7dD45650CBd553FD33cCAA6",
          "deployer": "0x6f24A47Fc8AE5441Eb47EFfC3665e70e69Ac3F05",
          "deploymentMethod": "create3",
          "salt": "InterchainProposalSender v1.2"
        },
        "Operators": {
          "owner": "0xB8Cd93C83A974649D76B1c19f311f639e62272BC",
          "address": "0x7F83F5cA2AE4206AbFf8a3C3668e88ce5F11C0B5",
          "deployer": "0xB8Cd93C83A974649D76B1c19f311f639e62272BC",
          "deploymentMethod": "create2",
          "salt": "Operators"
        },
        "InterchainGovernance": {
          "governanceChain": "Axelarnet",
          "governanceAddress": "axelar10d07y265gmmuvt4z0w9aw880jnsr700j7v9daj",
          "minimumTimeDelay": 300,
          "address": "0xfDF36A30070ea0241d69052ea85ff44Ad0476a66",
          "deployer": "0x6f24A47Fc8AE5441Eb47EFfC3665e70e69Ac3F05",
          "deploymentMethod": "create3",
          "codehash": "0xcab695ee4d0af84e5268a9307b8f8d2b00b25c9348e934304cad2c64f3c1fb6a",
          "predeployCodehash": "0xe2de43b29f2387b6f3575a1b50d566908fc00e03a8d88ad6be74b674a70874d2",
          "salt": "InterchainGovernance v5.5"
        },
        "Multisig": {
          "threshold": 2,
          "signers": [
            "0x15837c1318AB83d99b19392Fd4811813f520d843",
            "0x64247a441CeF0b7A46614AC34d046c0fdfe35954",
            "0xEE64c8eb48437DbD2D5B8598dc4A3E8a6c8CEaD9"
          ],
          "address": "0xCC940AE49C78F20E3F13F3cF37e996b98Ac3EC68",
          "deployer": "0x6f24A47Fc8AE5441Eb47EFfC3665e70e69Ac3F05",
          "deploymentMethod": "create3",
          "codehash": "0x912095d5076ee40a9dd49c0f9d61d61334c47a78c7512852791652baef26c296",
          "predeployCodehash": "0x912095d5076ee40a9dd49c0f9d61d61334c47a78c7512852791652baef26c296",
          "salt": "Multisig v5.5"
        },
        "InterchainMultisig": {
          "signers": [
            "0x15837c1318AB83d99b19392Fd4811813f520d843",
            "0x64247a441CeF0b7A46614AC34d046c0fdfe35954",
            "0xEE64c8eb48437DbD2D5B8598dc4A3E8a6c8CEaD9"
          ],
          "weights": [
            1,
            1,
            1
          ],
          "threshold": 2
        },
        "InterchainTokenService": {
          "salt": "ITS v1.2.1",
          "deployer": "0x6f24A47Fc8AE5441Eb47EFfC3665e70e69Ac3F05",
          "tokenManagerDeployer": "0x121b0e54Cd7ad2BBCb4c4C9275697978EBaF3653",
          "interchainToken": "0x7F9F70Da4af54671a6abAc58e705b5634cac8819",
          "interchainTokenDeployer": "0x58667c5f134420Bf6904C7dD01fDDcB4Fea3a760",
          "tokenManager": "0xC1B09c9c16117417A1B414A52Dd92CF1f634e786",
          "tokenHandler": "0x9Ef1f24EF4Ed0520DC1Da282a0fe76271A183b36",
          "implementation": "0x30DEFb998D7FdDC75ffb8D002fC15BbB75115758",
          "address": "0xB5FB4BE02232B1bBA4dC8f81dc24C26980dE9e3C",
          "proxySalt": "ITS v1.2.1"
        },
        "InterchainTokenFactory": {
          "salt": "ITS Factory v1.2.1",
          "deployer": "0x6f24A47Fc8AE5441Eb47EFfC3665e70e69Ac3F05",
          "implementation": "0x440B118f34d6224B20b4641835AC9161BD4f0994",
          "address": "0x83a93500d23Fbc3e82B410aD07A6a9F7A0670D66"
        }
      },
      "explorer": {
        "name": "Moonscan",
        "url": "https://moonbase.moonscan.io",
        "api": "https://api-moonbase.moonscan.io/api"
      },
      "gasOptions": {
        "gasLimit": 12000000
      }
    },
    "binance": {
      "name": "Binance",
      "id": "binance",
      "axelarId": "binance",
      "chainId": 97,
      "rpc": "https://bsc-testnet.publicnode.com",
      "tokenSymbol": "BNB",
      "contracts": {
        "AxelarGateway": {
          "address": "0x4D147dCb984e6affEEC47e44293DA442580A3Ec0",
          "deployer": "0x6f24A47Fc8AE5441Eb47EFfC3665e70e69Ac3F05",
          "implementation": "0x99B5FA03a5ea4315725c43346e55a6A6fbd94098",
          "implementationCodehash": "0xb17ab564df4137d57dc47255a1890c32f98e02529d234d89cb6a8e2e71b2c6a0",
          "authModule": "0xE39d7d526DFd7B6D10972708C77ED19c3f2f5625",
          "tokenDeployer": "0xb28478319B64f8D47e19A120209A211D902F8b8f",
          "deploymentMethod": "create3",
          "salt": "AxelarGateway v6.2"
        },
        "AxelarGasService": {
          "salt": "AxelarGasService",
          "address": "0xbE406F0189A0B4cf3A05C286473D23791Dd44Cc6",
          "implementation": "0x5168950236fdc05708468a4e7F6eDd5E092AFC7e",
          "deployer": "0xB8Cd93C83A974649D76B1c19f311f639e62272BC",
          "collector": "0x7F83F5cA2AE4206AbFf8a3C3668e88ce5F11C0B5",
          "owner": "0x6f24A47Fc8AE5441Eb47EFfC3665e70e69Ac3F05"
        },
        "AxelarDepositService": {
          "salt": "AxelarDepositService",
          "address": "0xc1DCb196BA862B337Aa23eDA1Cb9503C0801b955",
          "implementation": "0xb6241272C569767072e0587098415DF6BA0aaEe9",
          "deployer": "0xd55cd98cdE61c3CcE1286F9aF50cDbF16f5dba5b",
          "wrappedSymbol": "WBNB",
          "refundIssuer": "0x4f671f34d2d23fec3eE3087E3A0221f8D314D9dF"
        },
        "ConstAddressDeployer": {
          "address": "0x98B2920D53612483F91F12Ed7754E51b4A77919e"
        },
        "Create3Deployer": {
          "salt": "Create3Deployer",
          "address": "0x6513Aedb4D1593BA12e50644401D976aebDc90d8",
          "deployer": "0x6f24A47Fc8AE5441Eb47EFfC3665e70e69Ac3F05",
          "deploymentMethod": "create2",
          "codehash": "0xf0ad66defbe082df243d4d274e626f557f97579c5c9e19f33d8093d6160808b7",
          "predeployCodehash": "0x73fc31262c4bad113c79439fd231281201c7c7d45b50328bd86bccf37684bf92"
        },
        "InterchainProposalSender": {
          "address": "0x1f8A4d195B647647c7dD45650CBd553FD33cCAA6",
          "deployer": "0x6f24A47Fc8AE5441Eb47EFfC3665e70e69Ac3F05",
          "deploymentMethod": "create3",
          "salt": "InterchainProposalSender v1.2"
        },
        "Operators": {
          "owner": "0xB8Cd93C83A974649D76B1c19f311f639e62272BC",
          "address": "0x7F83F5cA2AE4206AbFf8a3C3668e88ce5F11C0B5",
          "deployer": "0xB8Cd93C83A974649D76B1c19f311f639e62272BC",
          "deploymentMethod": "create2",
          "salt": "Operators"
        },
        "InterchainGovernance": {
          "governanceChain": "Axelarnet",
          "governanceAddress": "axelar10d07y265gmmuvt4z0w9aw880jnsr700j7v9daj",
          "minimumTimeDelay": 300,
          "address": "0xfDF36A30070ea0241d69052ea85ff44Ad0476a66",
          "deployer": "0x6f24A47Fc8AE5441Eb47EFfC3665e70e69Ac3F05",
          "deploymentMethod": "create3",
          "codehash": "0x8dadd4fda64c3eb87dff013945415d1ff25e13e14068e1e34c1b000bddc78e2b",
          "predeployCodehash": "0xe2de43b29f2387b6f3575a1b50d566908fc00e03a8d88ad6be74b674a70874d2",
          "salt": "InterchainGovernance v5.5"
        },
        "Multisig": {
          "threshold": 2,
          "signers": [
            "0x15837c1318AB83d99b19392Fd4811813f520d843",
            "0x64247a441CeF0b7A46614AC34d046c0fdfe35954",
            "0xEE64c8eb48437DbD2D5B8598dc4A3E8a6c8CEaD9"
          ],
          "address": "0xCC940AE49C78F20E3F13F3cF37e996b98Ac3EC68",
          "deployer": "0x6f24A47Fc8AE5441Eb47EFfC3665e70e69Ac3F05",
          "deploymentMethod": "create3",
          "codehash": "0x912095d5076ee40a9dd49c0f9d61d61334c47a78c7512852791652baef26c296",
          "predeployCodehash": "0x912095d5076ee40a9dd49c0f9d61d61334c47a78c7512852791652baef26c296",
          "salt": "Multisig v5.5"
        },
        "InterchainMultisig": {
          "signers": [
            "0x15837c1318AB83d99b19392Fd4811813f520d843",
            "0x64247a441CeF0b7A46614AC34d046c0fdfe35954",
            "0xEE64c8eb48437DbD2D5B8598dc4A3E8a6c8CEaD9"
          ],
          "weights": [
            1,
            1,
            1
          ],
          "threshold": 2
        },
        "InterchainTokenService": {
          "salt": "ITS v1.2.1",
          "deployer": "0x6f24A47Fc8AE5441Eb47EFfC3665e70e69Ac3F05",
          "tokenManagerDeployer": "0x121b0e54Cd7ad2BBCb4c4C9275697978EBaF3653",
          "interchainToken": "0x7F9F70Da4af54671a6abAc58e705b5634cac8819",
          "interchainTokenDeployer": "0x58667c5f134420Bf6904C7dD01fDDcB4Fea3a760",
          "tokenManager": "0xC1B09c9c16117417A1B414A52Dd92CF1f634e786",
          "tokenHandler": "0x9Ef1f24EF4Ed0520DC1Da282a0fe76271A183b36",
          "implementation": "0x30DEFb998D7FdDC75ffb8D002fC15BbB75115758",
          "address": "0xB5FB4BE02232B1bBA4dC8f81dc24C26980dE9e3C",
          "proxySalt": "ITS v1.2.1"
        },
        "InterchainTokenFactory": {
          "salt": "ITS Factory v1.2.1",
          "deployer": "0x6f24A47Fc8AE5441Eb47EFfC3665e70e69Ac3F05",
          "implementation": "0x440B118f34d6224B20b4641835AC9161BD4f0994",
          "address": "0x83a93500d23Fbc3e82B410aD07A6a9F7A0670D66"
        }
      },
      "explorer": {
        "name": "Bscscan",
        "url": "https://testnet.bscscan.com",
        "api": "https://api-testnet.bscscan.com/api"
      }
    },
<<<<<<< HEAD
    "arbitrum": {
      "name": "Arbitrum",
      "id": "arbitrum",
      "axelarId": "arbitrum",
      "chainId": 421613,
      "rpc": "https://goerli-rollup.arbitrum.io/rpc",
      "tokenSymbol": "ETH",
      "contracts": {
        "AxelarGateway": {
          "address": "0xe432150cce91c13a887f7D836923d5597adD8E31",
          "deployer": "0x6f24A47Fc8AE5441Eb47EFfC3665e70e69Ac3F05",
          "implementation": "0x99B5FA03a5ea4315725c43346e55a6A6fbd94098",
          "implementationCodehash": "0x940360094cd542573bfdb328d5408276843f4c99391518eb900c37b0df099fde",
          "authModule": "0x6e0e885F0957086e173D95aAA08191a6c1Ac860d",
          "tokenDeployer": "0xb28478319B64f8D47e19A120209A211D902F8b8f",
          "deploymentMethod": "create3",
          "salt": "AxelarGateway v6.2"
        },
        "AxelarGasService": {
          "salt": "AxelarGasService",
          "collector": "0x7F83F5cA2AE4206AbFf8a3C3668e88ce5F11C0B5",
          "address": "0xbE406F0189A0B4cf3A05C286473D23791Dd44Cc6",
          "implementation": "0x5168950236fdc05708468a4e7F6eDd5E092AFC7e",
          "deployer": "0xB8Cd93C83A974649D76B1c19f311f639e62272BC",
          "owner": "0x6f24A47Fc8AE5441Eb47EFfC3665e70e69Ac3F05"
        },
        "AxelarDepositService": {
          "salt": "AxelarDepositService",
          "wrappedSymbol": "",
          "refundIssuer": "0x4f671f34d2d23fec3eE3087E3A0221f8D314D9dF",
          "address": "0xc1DCb196BA862B337Aa23eDA1Cb9503C0801b955",
          "implementation": "0xb6241272C569767072e0587098415DF6BA0aaEe9",
          "deployer": "0xd55cd98cdE61c3CcE1286F9aF50cDbF16f5dba5b"
        },
        "gasOptions": {
          "gasLimit": 30000000
        },
        "ConstAddressDeployer": {
          "address": "0x98B2920D53612483F91F12Ed7754E51b4A77919e"
        },
        "Create3Deployer": {
          "salt": "Create3Deployer",
          "address": "0x6513Aedb4D1593BA12e50644401D976aebDc90d8",
          "deployer": "0x6f24A47Fc8AE5441Eb47EFfC3665e70e69Ac3F05",
          "deploymentMethod": "create2",
          "codehash": "0xf0ad66defbe082df243d4d274e626f557f97579c5c9e19f33d8093d6160808b7",
          "predeployCodehash": "0x73fc31262c4bad113c79439fd231281201c7c7d45b50328bd86bccf37684bf92"
        },
        "InterchainProposalSender": {
          "address": "0x1f8A4d195B647647c7dD45650CBd553FD33cCAA6",
          "deployer": "0x6f24A47Fc8AE5441Eb47EFfC3665e70e69Ac3F05",
          "deploymentMethod": "create3",
          "salt": "InterchainProposalSender v1.2"
        },
        "Operators": {
          "owner": "0xB8Cd93C83A974649D76B1c19f311f639e62272BC",
          "address": "0x7F83F5cA2AE4206AbFf8a3C3668e88ce5F11C0B5",
          "deployer": "0xB8Cd93C83A974649D76B1c19f311f639e62272BC",
          "deploymentMethod": "create2",
          "salt": "Operators"
        },
        "InterchainGovernance": {
          "governanceChain": "Axelarnet",
          "governanceAddress": "axelar10d07y265gmmuvt4z0w9aw880jnsr700j7v9daj",
          "minimumTimeDelay": 300,
          "address": "0xfDF36A30070ea0241d69052ea85ff44Ad0476a66",
          "deployer": "0x6f24A47Fc8AE5441Eb47EFfC3665e70e69Ac3F05",
          "deploymentMethod": "create3",
          "codehash": "0x4bc0efa16652748f5c3fbb77aedff01e0c1df4156a4f4c82d6d8748ee28cb9af",
          "predeployCodehash": "0xe2de43b29f2387b6f3575a1b50d566908fc00e03a8d88ad6be74b674a70874d2",
          "salt": "InterchainGovernance v5.5"
        },
        "Multisig": {
          "threshold": 2,
          "signers": [
            "0x15837c1318AB83d99b19392Fd4811813f520d843",
            "0x64247a441CeF0b7A46614AC34d046c0fdfe35954",
            "0xEE64c8eb48437DbD2D5B8598dc4A3E8a6c8CEaD9"
          ],
          "address": "0xCC940AE49C78F20E3F13F3cF37e996b98Ac3EC68",
          "deployer": "0x6f24A47Fc8AE5441Eb47EFfC3665e70e69Ac3F05",
          "deploymentMethod": "create3",
          "codehash": "0x912095d5076ee40a9dd49c0f9d61d61334c47a78c7512852791652baef26c296",
          "predeployCodehash": "0x912095d5076ee40a9dd49c0f9d61d61334c47a78c7512852791652baef26c296",
          "salt": "Multisig v5.5"
        },
        "InterchainMultisig": {
          "signers": [
            "0x15837c1318AB83d99b19392Fd4811813f520d843",
            "0x64247a441CeF0b7A46614AC34d046c0fdfe35954",
            "0xEE64c8eb48437DbD2D5B8598dc4A3E8a6c8CEaD9"
          ],
          "weights": [
            1,
            1,
            1
          ],
          "threshold": 2
        },
        "InterchainTokenService": {
          "salt": "ITS v1.2.1",
          "deployer": "0x6f24A47Fc8AE5441Eb47EFfC3665e70e69Ac3F05",
          "tokenManagerDeployer": "0x121b0e54Cd7ad2BBCb4c4C9275697978EBaF3653",
          "interchainToken": "0x7F9F70Da4af54671a6abAc58e705b5634cac8819",
          "interchainTokenDeployer": "0x58667c5f134420Bf6904C7dD01fDDcB4Fea3a760",
          "tokenManager": "0xC1B09c9c16117417A1B414A52Dd92CF1f634e786",
          "tokenHandler": "0x9Ef1f24EF4Ed0520DC1Da282a0fe76271A183b36",
          "implementation": "0x30DEFb998D7FdDC75ffb8D002fC15BbB75115758",
          "address": "0xB5FB4BE02232B1bBA4dC8f81dc24C26980dE9e3C",
          "proxySalt": "ITS v1.2.1"
        },
        "InterchainTokenFactory": {
          "salt": "ITS Factory v1.2.1",
          "deployer": "0x6f24A47Fc8AE5441Eb47EFfC3665e70e69Ac3F05",
          "implementation": "0x440B118f34d6224B20b4641835AC9161BD4f0994",
          "address": "0x83a93500d23Fbc3e82B410aD07A6a9F7A0670D66"
        }
      },
      "explorer": {
        "name": "Arbiscan",
        "url": "https://goerli.arbiscan.io",
        "api": "https://api-goerli.arbiscan.io/api"
      }
    },
=======
>>>>>>> bf330e97
    "celo": {
      "name": "Celo",
      "id": "celo",
      "axelarId": "celo",
      "chainId": 44787,
      "rpc": "https://alfajores-forno.celo-testnet.org",
      "tokenSymbol": "CELO",
      "contracts": {
        "AxelarGateway": {
          "address": "0xe432150cce91c13a887f7D836923d5597adD8E31",
          "deployer": "0x6f24A47Fc8AE5441Eb47EFfC3665e70e69Ac3F05",
          "implementation": "0x99B5FA03a5ea4315725c43346e55a6A6fbd94098",
          "implementationCodehash": "0xff6993eb8e605043ed3cf9096b860139fe491aea8c3400faa3c16a03af97ae4f",
          "authModule": "0xD9Af006C3b33a87eE8168B9e25721DFb00FC3d2d",
          "tokenDeployer": "0xb28478319B64f8D47e19A120209A211D902F8b8f",
          "deploymentMethod": "create3",
          "salt": "AxelarGateway v6.2"
        },
        "AxelarGasService": {
          "salt": "AxelarGasService",
          "address": "0xbE406F0189A0B4cf3A05C286473D23791Dd44Cc6",
          "implementation": "0x5168950236fdc05708468a4e7F6eDd5E092AFC7e",
          "deployer": "0xB8Cd93C83A974649D76B1c19f311f639e62272BC",
          "collector": "0x7F83F5cA2AE4206AbFf8a3C3668e88ce5F11C0B5",
          "owner": "0x6f24A47Fc8AE5441Eb47EFfC3665e70e69Ac3F05"
        },
        "AxelarDepositService": {
          "salt": "AxelarDepositService",
          "wrappedSymbol": "",
          "refundIssuer": "0x4f671f34d2d23fec3eE3087E3A0221f8D314D9dF",
          "address": "0xc1DCb196BA862B337Aa23eDA1Cb9503C0801b955",
          "implementation": "0xb6241272C569767072e0587098415DF6BA0aaEe9",
          "deployer": "0xd55cd98cdE61c3CcE1286F9aF50cDbF16f5dba5b"
        },
        "ConstAddressDeployer": {
          "address": "0x98B2920D53612483F91F12Ed7754E51b4A77919e"
        },
        "Create3Deployer": {
          "salt": "Create3Deployer",
          "address": "0x6513Aedb4D1593BA12e50644401D976aebDc90d8",
          "deployer": "0x6f24A47Fc8AE5441Eb47EFfC3665e70e69Ac3F05",
          "deploymentMethod": "create2",
          "codehash": "0xf0ad66defbe082df243d4d274e626f557f97579c5c9e19f33d8093d6160808b7",
          "predeployCodehash": "0x73fc31262c4bad113c79439fd231281201c7c7d45b50328bd86bccf37684bf92"
        },
        "InterchainTokenService": {
          "salt": "ITS v1.2.1",
          "deployer": "0x6f24A47Fc8AE5441Eb47EFfC3665e70e69Ac3F05",
          "tokenManagerDeployer": "0x121b0e54Cd7ad2BBCb4c4C9275697978EBaF3653",
          "interchainToken": "0x7F9F70Da4af54671a6abAc58e705b5634cac8819",
          "interchainTokenDeployer": "0x58667c5f134420Bf6904C7dD01fDDcB4Fea3a760",
          "tokenManager": "0xC1B09c9c16117417A1B414A52Dd92CF1f634e786",
          "tokenHandler": "0x9Ef1f24EF4Ed0520DC1Da282a0fe76271A183b36",
          "implementation": "0x30DEFb998D7FdDC75ffb8D002fC15BbB75115758",
          "address": "0xB5FB4BE02232B1bBA4dC8f81dc24C26980dE9e3C",
          "proxySalt": "ITS v1.2.1"
        },
        "InterchainTokenFactory": {
          "salt": "ITS Factory v1.2.1",
          "deployer": "0x6f24A47Fc8AE5441Eb47EFfC3665e70e69Ac3F05",
          "implementation": "0x440B118f34d6224B20b4641835AC9161BD4f0994",
          "address": "0x83a93500d23Fbc3e82B410aD07A6a9F7A0670D66"
        },
        "InterchainProposalSender": {
          "address": "0x1f8A4d195B647647c7dD45650CBd553FD33cCAA6",
          "deployer": "0x6f24A47Fc8AE5441Eb47EFfC3665e70e69Ac3F05",
          "deploymentMethod": "create3",
          "salt": "InterchainProposalSender v1.2"
        },
        "Operators": {
          "owner": "0xB8Cd93C83A974649D76B1c19f311f639e62272BC",
          "address": "0x7F83F5cA2AE4206AbFf8a3C3668e88ce5F11C0B5",
          "deployer": "0xB8Cd93C83A974649D76B1c19f311f639e62272BC",
          "deploymentMethod": "create2",
          "salt": "Operators"
        },
        "InterchainGovernance": {
          "governanceChain": "Axelarnet",
          "governanceAddress": "axelar10d07y265gmmuvt4z0w9aw880jnsr700j7v9daj",
          "minimumTimeDelay": 300,
          "address": "0xfDF36A30070ea0241d69052ea85ff44Ad0476a66",
          "deployer": "0x6f24A47Fc8AE5441Eb47EFfC3665e70e69Ac3F05",
          "deploymentMethod": "create3",
          "codehash": "0x4bc0efa16652748f5c3fbb77aedff01e0c1df4156a4f4c82d6d8748ee28cb9af",
          "predeployCodehash": "0xe2de43b29f2387b6f3575a1b50d566908fc00e03a8d88ad6be74b674a70874d2",
          "salt": "InterchainGovernance v5.5"
        },
        "Multisig": {
          "threshold": 2,
          "signers": [
            "0x15837c1318AB83d99b19392Fd4811813f520d843",
            "0x64247a441CeF0b7A46614AC34d046c0fdfe35954",
            "0xEE64c8eb48437DbD2D5B8598dc4A3E8a6c8CEaD9"
          ],
          "address": "0xCC940AE49C78F20E3F13F3cF37e996b98Ac3EC68",
          "deployer": "0x6f24A47Fc8AE5441Eb47EFfC3665e70e69Ac3F05",
          "deploymentMethod": "create3",
          "codehash": "0x912095d5076ee40a9dd49c0f9d61d61334c47a78c7512852791652baef26c296",
          "predeployCodehash": "0x912095d5076ee40a9dd49c0f9d61d61334c47a78c7512852791652baef26c296",
          "salt": "Multisig v5.5"
        },
        "InterchainMultisig": {
          "signers": [
            "0x15837c1318AB83d99b19392Fd4811813f520d843",
            "0x64247a441CeF0b7A46614AC34d046c0fdfe35954",
            "0xEE64c8eb48437DbD2D5B8598dc4A3E8a6c8CEaD9"
          ],
          "weights": [
            1,
            1,
            1
          ],
          "threshold": 2
        }
      },
      "explorer": {
        "name": "Celoscan",
        "url": "https://alfajores.celoscan.io",
        "api": "https://api-alfajores.celoscan.io/api"
      },
      "gasOptions": {
        "gasLimit": 8000000
      }
    },
    "kava": {
      "name": "Kava",
      "id": "kava",
      "axelarId": "kava",
      "chainId": 2221,
      "rpc": "https://evm.testnet.kava.io",
      "tokenSymbol": "KAVA",
      "contracts": {
        "AxelarGateway": {
          "address": "0xC8D18F85cB0Cee5C95eC29c69DeaF6cea972349c",
          "deployer": "0x6f24A47Fc8AE5441Eb47EFfC3665e70e69Ac3F05",
          "implementation": "0x99B5FA03a5ea4315725c43346e55a6A6fbd94098",
          "implementationCodehash": "0xa610f7e830fcfbe1a2b6b0f79152e6e5d6a3644590b9222a62d1b21b69721115",
          "authModule": "0x7A599c9bB4D88F648701B653739688edEfd830E8",
          "tokenDeployer": "0xb28478319B64f8D47e19A120209A211D902F8b8f",
          "deploymentMethod": "create3",
          "salt": "AxelarGateway v6.2"
        },
        "AxelarGasService": {
          "salt": "AxelarGasService",
          "collector": "0x7F83F5cA2AE4206AbFf8a3C3668e88ce5F11C0B5",
          "address": "0xbE406F0189A0B4cf3A05C286473D23791Dd44Cc6",
          "implementation": "0x5168950236fdc05708468a4e7F6eDd5E092AFC7e",
          "deployer": "0xB8Cd93C83A974649D76B1c19f311f639e62272BC",
          "owner": "0x6f24A47Fc8AE5441Eb47EFfC3665e70e69Ac3F05"
        },
        "AxelarDepositService": {
          "salt": "AxelarDepositService",
          "wrappedSymbol": "",
          "refundIssuer": "0x4f671f34d2d23fec3eE3087E3A0221f8D314D9dF",
          "address": "0xc1DCb196BA862B337Aa23eDA1Cb9503C0801b955",
          "implementation": "0xb6241272C569767072e0587098415DF6BA0aaEe9",
          "deployer": "0xd55cd98cdE61c3CcE1286F9aF50cDbF16f5dba5b"
        },
        "ConstAddressDeployer": {
          "address": "0x98B2920D53612483F91F12Ed7754E51b4A77919e"
        },
        "Create3Deployer": {
          "salt": "Create3Deployer",
          "address": "0x6513Aedb4D1593BA12e50644401D976aebDc90d8",
          "deployer": "0x6f24A47Fc8AE5441Eb47EFfC3665e70e69Ac3F05",
          "deploymentMethod": "create2",
          "codehash": "0xf0ad66defbe082df243d4d274e626f557f97579c5c9e19f33d8093d6160808b7",
          "predeployCodehash": "0x73fc31262c4bad113c79439fd231281201c7c7d45b50328bd86bccf37684bf92"
        },
        "InterchainProposalSender": {
          "address": "0x1f8A4d195B647647c7dD45650CBd553FD33cCAA6",
          "deployer": "0x6f24A47Fc8AE5441Eb47EFfC3665e70e69Ac3F05",
          "deploymentMethod": "create3",
          "salt": "InterchainProposalSender v1.2"
        },
        "Operators": {
          "owner": "0xB8Cd93C83A974649D76B1c19f311f639e62272BC",
          "address": "0x7F83F5cA2AE4206AbFf8a3C3668e88ce5F11C0B5",
          "deployer": "0xB8Cd93C83A974649D76B1c19f311f639e62272BC",
          "deploymentMethod": "create2",
          "salt": "Operators"
        },
        "InterchainGovernance": {
          "governanceChain": "Axelarnet",
          "governanceAddress": "axelar10d07y265gmmuvt4z0w9aw880jnsr700j7v9daj",
          "minimumTimeDelay": 300,
          "address": "0xfDF36A30070ea0241d69052ea85ff44Ad0476a66",
          "deployer": "0x6f24A47Fc8AE5441Eb47EFfC3665e70e69Ac3F05",
          "deploymentMethod": "create3",
          "codehash": "0xf9e87dd846b7424c8451f31cdaeb553f2ace3c503af51bd647690d146dc009d1",
          "predeployCodehash": "0xe2de43b29f2387b6f3575a1b50d566908fc00e03a8d88ad6be74b674a70874d2",
          "salt": "InterchainGovernance v5.5"
        },
        "Multisig": {
          "threshold": 2,
          "signers": [
            "0x15837c1318AB83d99b19392Fd4811813f520d843",
            "0x64247a441CeF0b7A46614AC34d046c0fdfe35954",
            "0xEE64c8eb48437DbD2D5B8598dc4A3E8a6c8CEaD9"
          ],
          "address": "0xCC940AE49C78F20E3F13F3cF37e996b98Ac3EC68",
          "deployer": "0x6f24A47Fc8AE5441Eb47EFfC3665e70e69Ac3F05",
          "deploymentMethod": "create3",
          "codehash": "0x912095d5076ee40a9dd49c0f9d61d61334c47a78c7512852791652baef26c296",
          "predeployCodehash": "0x912095d5076ee40a9dd49c0f9d61d61334c47a78c7512852791652baef26c296",
          "salt": "Multisig v5.5"
        },
        "InterchainMultisig": {
          "signers": [
            "0x15837c1318AB83d99b19392Fd4811813f520d843",
            "0x64247a441CeF0b7A46614AC34d046c0fdfe35954",
            "0xEE64c8eb48437DbD2D5B8598dc4A3E8a6c8CEaD9"
          ],
          "weights": [
            1,
            1,
            1
          ],
          "threshold": 2
        },
        "InterchainTokenService": {
          "salt": "ITS v1.2.1",
          "deployer": "0x6f24A47Fc8AE5441Eb47EFfC3665e70e69Ac3F05",
          "tokenManagerDeployer": "0x121b0e54Cd7ad2BBCb4c4C9275697978EBaF3653",
          "interchainToken": "0x7F9F70Da4af54671a6abAc58e705b5634cac8819",
          "interchainTokenDeployer": "0x58667c5f134420Bf6904C7dD01fDDcB4Fea3a760",
          "tokenManager": "0xC1B09c9c16117417A1B414A52Dd92CF1f634e786",
          "tokenHandler": "0x9Ef1f24EF4Ed0520DC1Da282a0fe76271A183b36",
          "implementation": "0x30DEFb998D7FdDC75ffb8D002fC15BbB75115758",
          "address": "0xB5FB4BE02232B1bBA4dC8f81dc24C26980dE9e3C",
          "proxySalt": "ITS v1.2.1"
        },
        "InterchainTokenFactory": {
          "salt": "ITS Factory v1.2.1",
          "deployer": "0x6f24A47Fc8AE5441Eb47EFfC3665e70e69Ac3F05",
          "implementation": "0x440B118f34d6224B20b4641835AC9161BD4f0994",
          "address": "0x83a93500d23Fbc3e82B410aD07A6a9F7A0670D66"
        }
      },
      "explorer": {
        "name": "Kavascan",
        "url": "https://explorer.evm-alpha.kava.io"
      }
    },
<<<<<<< HEAD
    "optimism": {
      "name": "Optimism",
      "id": "optimism",
      "axelarId": "optimism",
      "chainId": 420,
      "rpc": "https://optimism-goerli.public.blastapi.io",
      "tokenSymbol": "ETH",
      "contracts": {
        "AxelarGateway": {
          "address": "0xe432150cce91c13a887f7D836923d5597adD8E31",
          "deployer": "0x6f24A47Fc8AE5441Eb47EFfC3665e70e69Ac3F05",
          "implementation": "0x99B5FA03a5ea4315725c43346e55a6A6fbd94098",
          "implementationCodehash": "0x940360094cd542573bfdb328d5408276843f4c99391518eb900c37b0df099fde",
          "authModule": "0x6e0e885F0957086e173D95aAA08191a6c1Ac860d",
          "tokenDeployer": "0xb28478319B64f8D47e19A120209A211D902F8b8f",
          "deploymentMethod": "create3",
          "salt": "AxelarGateway v6.2"
        },
        "AxelarGasService": {
          "salt": "AxelarGasService",
          "collector": "0x7F83F5cA2AE4206AbFf8a3C3668e88ce5F11C0B5",
          "address": "0xbE406F0189A0B4cf3A05C286473D23791Dd44Cc6",
          "implementation": "0x5168950236fdc05708468a4e7F6eDd5E092AFC7e",
          "deployer": "0xB8Cd93C83A974649D76B1c19f311f639e62272BC",
          "owner": "0x6f24A47Fc8AE5441Eb47EFfC3665e70e69Ac3F05"
        },
        "AxelarDepositService": {
          "salt": "AxelarDepositService",
          "wrappedSymbol": "",
          "refundIssuer": "0x4f671f34d2d23fec3eE3087E3A0221f8D314D9dF",
          "address": "0xc1DCb196BA862B337Aa23eDA1Cb9503C0801b955",
          "implementation": "0xb6241272C569767072e0587098415DF6BA0aaEe9",
          "deployer": "0xd55cd98cdE61c3CcE1286F9aF50cDbF16f5dba5b"
        },
        "ConstAddressDeployer": {
          "address": "0x98B2920D53612483F91F12Ed7754E51b4A77919e"
        },
        "Create3Deployer": {
          "salt": "Create3Deployer",
          "address": "0x6513Aedb4D1593BA12e50644401D976aebDc90d8",
          "deployer": "0x6f24A47Fc8AE5441Eb47EFfC3665e70e69Ac3F05",
          "deploymentMethod": "create2",
          "codehash": "0xf0ad66defbe082df243d4d274e626f557f97579c5c9e19f33d8093d6160808b7",
          "predeployCodehash": "0x73fc31262c4bad113c79439fd231281201c7c7d45b50328bd86bccf37684bf92"
        },
        "InterchainTokenService": {
          "salt": "ITS v1.2.1",
          "deployer": "0x6f24A47Fc8AE5441Eb47EFfC3665e70e69Ac3F05",
          "tokenManagerDeployer": "0x121b0e54Cd7ad2BBCb4c4C9275697978EBaF3653",
          "interchainToken": "0x7F9F70Da4af54671a6abAc58e705b5634cac8819",
          "interchainTokenDeployer": "0x58667c5f134420Bf6904C7dD01fDDcB4Fea3a760",
          "tokenManager": "0xC1B09c9c16117417A1B414A52Dd92CF1f634e786",
          "tokenHandler": "0x9Ef1f24EF4Ed0520DC1Da282a0fe76271A183b36",
          "implementation": "0x30DEFb998D7FdDC75ffb8D002fC15BbB75115758",
          "address": "0xB5FB4BE02232B1bBA4dC8f81dc24C26980dE9e3C",
          "proxySalt": "ITS v1.2.1"
        },
        "InterchainTokenFactory": {
          "salt": "ITS Factory v1.2.1",
          "deployer": "0x6f24A47Fc8AE5441Eb47EFfC3665e70e69Ac3F05",
          "implementation": "0x440B118f34d6224B20b4641835AC9161BD4f0994",
          "address": "0x83a93500d23Fbc3e82B410aD07A6a9F7A0670D66"
        },
        "InterchainProposalSender": {
          "address": "0x1f8A4d195B647647c7dD45650CBd553FD33cCAA6",
          "deployer": "0x6f24A47Fc8AE5441Eb47EFfC3665e70e69Ac3F05",
          "deploymentMethod": "create3",
          "salt": "InterchainProposalSender v1.2"
        },
        "Operators": {
          "owner": "0xB8Cd93C83A974649D76B1c19f311f639e62272BC",
          "address": "0x7F83F5cA2AE4206AbFf8a3C3668e88ce5F11C0B5",
          "deployer": "0xB8Cd93C83A974649D76B1c19f311f639e62272BC",
          "deploymentMethod": "create2",
          "salt": "Operators"
        },
        "InterchainGovernance": {
          "governanceChain": "Axelarnet",
          "governanceAddress": "axelar10d07y265gmmuvt4z0w9aw880jnsr700j7v9daj",
          "minimumTimeDelay": 300,
          "address": "0xfDF36A30070ea0241d69052ea85ff44Ad0476a66",
          "deployer": "0x6f24A47Fc8AE5441Eb47EFfC3665e70e69Ac3F05",
          "deploymentMethod": "create3",
          "codehash": "0x4bc0efa16652748f5c3fbb77aedff01e0c1df4156a4f4c82d6d8748ee28cb9af",
          "predeployCodehash": "0xe2de43b29f2387b6f3575a1b50d566908fc00e03a8d88ad6be74b674a70874d2",
          "salt": "InterchainGovernance v5.5"
        },
        "Multisig": {
          "threshold": 2,
          "signers": [
            "0x15837c1318AB83d99b19392Fd4811813f520d843",
            "0x64247a441CeF0b7A46614AC34d046c0fdfe35954",
            "0xEE64c8eb48437DbD2D5B8598dc4A3E8a6c8CEaD9"
          ],
          "address": "0xCC940AE49C78F20E3F13F3cF37e996b98Ac3EC68",
          "deployer": "0x6f24A47Fc8AE5441Eb47EFfC3665e70e69Ac3F05",
          "deploymentMethod": "create3",
          "codehash": "0x912095d5076ee40a9dd49c0f9d61d61334c47a78c7512852791652baef26c296",
          "predeployCodehash": "0x912095d5076ee40a9dd49c0f9d61d61334c47a78c7512852791652baef26c296",
          "salt": "Multisig v5.5"
        },
        "InterchainMultisig": {
          "signers": [
            "0x15837c1318AB83d99b19392Fd4811813f520d843",
            "0x64247a441CeF0b7A46614AC34d046c0fdfe35954",
            "0xEE64c8eb48437DbD2D5B8598dc4A3E8a6c8CEaD9"
          ],
          "weights": [
            1,
            1,
            1
          ],
          "threshold": 2
        }
      },
      "explorer": {
        "name": "Opscan",
        "url": "https://goerli-optimism.etherscan.io",
        "api": "https://api-goerli-optimism.etherscan.io/api"
      },
      "gasOptions": {
        "gasLimit": 8000000
      },
      "confirmations": 3
    },
    "base": {
      "name": "Base",
      "id": "base",
      "axelarId": "base",
      "chainId": 84531,
      "rpc": "https://goerli.base.org",
      "tokenSymbol": "ETH",
      "contracts": {
        "AxelarGateway": {
          "address": "0xe432150cce91c13a887f7D836923d5597adD8E31",
          "deployer": "0x6f24A47Fc8AE5441Eb47EFfC3665e70e69Ac3F05",
          "implementation": "0x99B5FA03a5ea4315725c43346e55a6A6fbd94098",
          "implementationCodehash": "0x940360094cd542573bfdb328d5408276843f4c99391518eb900c37b0df099fde",
          "authModule": "0x6e0e885F0957086e173D95aAA08191a6c1Ac860d",
          "tokenDeployer": "0xb28478319B64f8D47e19A120209A211D902F8b8f",
          "deploymentMethod": "create3",
          "salt": "AxelarGateway v6.2"
        },
        "AxelarGasService": {
          "salt": "AxelarGasService",
          "collector": "0x7F83F5cA2AE4206AbFf8a3C3668e88ce5F11C0B5",
          "address": "0xbE406F0189A0B4cf3A05C286473D23791Dd44Cc6",
          "implementation": "0x5168950236fdc05708468a4e7F6eDd5E092AFC7e",
          "deployer": "0x5b593E7b1725dc6FcbbFe80b2415B19153F94A85",
          "owner": "0x6f24A47Fc8AE5441Eb47EFfC3665e70e69Ac3F05"
        },
        "AxelarDepositService": {
          "salt": "AxelarDepositService",
          "wrappedSymbol": "",
          "refundIssuer": "0x4f671f34d2d23fec3eE3087E3A0221f8D314D9dF",
          "address": "0xc1DCb196BA862B337Aa23eDA1Cb9503C0801b955",
          "implementation": "0xd883C8bA523253c93d97b6C7a5087a7B5ff23d79",
          "deployer": "0xd55cd98cdE61c3CcE1286F9aF50cDbF16f5dba5b"
        },
        "ConstAddressDeployer": {
          "address": "0x98B2920D53612483F91F12Ed7754E51b4A77919e"
        },
        "Create3Deployer": {
          "salt": "Create3Deployer",
          "address": "0x6513Aedb4D1593BA12e50644401D976aebDc90d8",
          "deployer": "0x6f24A47Fc8AE5441Eb47EFfC3665e70e69Ac3F05",
          "deploymentMethod": "create2",
          "codehash": "0xf0ad66defbe082df243d4d274e626f557f97579c5c9e19f33d8093d6160808b7",
          "predeployCodehash": "0x73fc31262c4bad113c79439fd231281201c7c7d45b50328bd86bccf37684bf92"
        },
        "InterchainProposalSender": {
          "address": "0x1f8A4d195B647647c7dD45650CBd553FD33cCAA6",
          "deployer": "0x6f24A47Fc8AE5441Eb47EFfC3665e70e69Ac3F05",
          "deploymentMethod": "create3",
          "salt": "InterchainProposalSender v1.2"
        },
        "Operators": {
          "owner": "0xB8Cd93C83A974649D76B1c19f311f639e62272BC",
          "address": "0x7F83F5cA2AE4206AbFf8a3C3668e88ce5F11C0B5",
          "deployer": "0xB8Cd93C83A974649D76B1c19f311f639e62272BC",
          "deploymentMethod": "create2",
          "salt": "Operators"
        },
        "InterchainGovernance": {
          "governanceChain": "Axelarnet",
          "governanceAddress": "axelar10d07y265gmmuvt4z0w9aw880jnsr700j7v9daj",
          "minimumTimeDelay": 300,
          "address": "0xfDF36A30070ea0241d69052ea85ff44Ad0476a66",
          "deployer": "0x6f24A47Fc8AE5441Eb47EFfC3665e70e69Ac3F05",
          "deploymentMethod": "create3",
          "codehash": "0x4bc0efa16652748f5c3fbb77aedff01e0c1df4156a4f4c82d6d8748ee28cb9af",
          "predeployCodehash": "0xe2de43b29f2387b6f3575a1b50d566908fc00e03a8d88ad6be74b674a70874d2",
          "salt": "InterchainGovernance v5.5"
        },
        "Multisig": {
          "threshold": 2,
          "signers": [
            "0x15837c1318AB83d99b19392Fd4811813f520d843",
            "0x64247a441CeF0b7A46614AC34d046c0fdfe35954",
            "0xEE64c8eb48437DbD2D5B8598dc4A3E8a6c8CEaD9"
          ],
          "address": "0xCC940AE49C78F20E3F13F3cF37e996b98Ac3EC68",
          "deployer": "0x6f24A47Fc8AE5441Eb47EFfC3665e70e69Ac3F05",
          "deploymentMethod": "create3",
          "codehash": "0x912095d5076ee40a9dd49c0f9d61d61334c47a78c7512852791652baef26c296",
          "predeployCodehash": "0x912095d5076ee40a9dd49c0f9d61d61334c47a78c7512852791652baef26c296",
          "salt": "Multisig v5.5"
        },
        "InterchainMultisig": {
          "signers": [
            "0x15837c1318AB83d99b19392Fd4811813f520d843",
            "0x64247a441CeF0b7A46614AC34d046c0fdfe35954",
            "0xEE64c8eb48437DbD2D5B8598dc4A3E8a6c8CEaD9"
          ],
          "weights": [
            1,
            1,
            1
          ],
          "threshold": 2
        },
        "InterchainTokenService": {
          "salt": "ITS v1.2.1",
          "deployer": "0x6f24A47Fc8AE5441Eb47EFfC3665e70e69Ac3F05",
          "tokenManagerDeployer": "0x121b0e54Cd7ad2BBCb4c4C9275697978EBaF3653",
          "interchainToken": "0x7F9F70Da4af54671a6abAc58e705b5634cac8819",
          "interchainTokenDeployer": "0x58667c5f134420Bf6904C7dD01fDDcB4Fea3a760",
          "tokenManager": "0xC1B09c9c16117417A1B414A52Dd92CF1f634e786",
          "tokenHandler": "0x9Ef1f24EF4Ed0520DC1Da282a0fe76271A183b36",
          "implementation": "0x30DEFb998D7FdDC75ffb8D002fC15BbB75115758",
          "address": "0xB5FB4BE02232B1bBA4dC8f81dc24C26980dE9e3C",
          "proxySalt": "ITS v1.2.1"
        },
        "InterchainTokenFactory": {
          "salt": "ITS Factory v1.2.1",
          "deployer": "0x6f24A47Fc8AE5441Eb47EFfC3665e70e69Ac3F05",
          "implementation": "0x440B118f34d6224B20b4641835AC9161BD4f0994",
          "address": "0x83a93500d23Fbc3e82B410aD07A6a9F7A0670D66"
        }
      },
      "explorer": {
        "name": "Basescan",
        "url": "https://goerli.basescan.org",
        "api": "https://api-goerli.basescan.org/api"
      },
      "gasOptions": {
        "gasLimit": 8000000
      }
    },
=======
>>>>>>> bf330e97
    "filecoin": {
      "name": "Filecoin",
      "id": "filecoin-2",
      "axelarId": "filecoin-2",
      "chainId": 314159,
      "rpc": "https://api.calibration.node.glif.io/rpc/v1",
      "tokenSymbol": "FIL",
      "contracts": {
        "ConstAddressDeployer": {
          "address": "0x98B2920D53612483F91F12Ed7754E51b4A77919e"
        },
        "AxelarGateway": {
          "address": "0x999117D44220F33e0441fbAb2A5aDB8FF485c54D",
          "implementation": "0x99B5FA03a5ea4315725c43346e55a6A6fbd94098",
          "authModule": "0xaDa0F9d5698459a57c2c8b9c380398E71C69D6fA",
          "tokenDeployer": "0xb28478319B64f8D47e19A120209A211D902F8b8f",
          "deployer": "0x6f24A47Fc8AE5441Eb47EFfC3665e70e69Ac3F05",
          "implementationCodehash": "0xc3516b0df24004564d42ebd7c4e4d3814655ea19ec2535627ebcdced0970cccd",
          "deploymentMethod": "create3",
          "salt": "AxelarGateway v6.2"
        },
        "AxelarGasService": {
          "collector": "0x7F83F5cA2AE4206AbFf8a3C3668e88ce5F11C0B5",
          "address": "0xbe406f0189a0b4cf3a05c286473d23791dd44cc6",
          "implementation": "0x5168950236fdc05708468a4e7F6eDd5E092AFC7e",
          "deployer": "0x5b593E7b1725dc6FcbbFe80b2415B19153F94A85",
          "owner": "0x6f24A47Fc8AE5441Eb47EFfC3665e70e69Ac3F05"
        },
        "AxelarDepositService": {
          "wrappedSymbol": "",
          "refundIssuer": "0x4f671f34d2d23fec3eE3087E3A0221f8D314D9dF",
          "salt": "AxelarDepositService",
          "address": "0xc1DCb196BA862B337Aa23eDA1Cb9503C0801b955",
          "implementation": "0xd883C8bA523253c93d97b6C7a5087a7B5ff23d79",
          "deployer": "0xd55cd98cdE61c3CcE1286F9aF50cDbF16f5dba5b"
        },
        "Create3Deployer": {
          "salt": "Create3Deployer",
          "address": "0x6513Aedb4D1593BA12e50644401D976aebDc90d8",
          "deployer": "0x6f24A47Fc8AE5441Eb47EFfC3665e70e69Ac3F05",
          "deploymentMethod": "create2",
          "codehash": "0xf0ad66defbe082df243d4d274e626f557f97579c5c9e19f33d8093d6160808b7",
          "predeployCodehash": "0x73fc31262c4bad113c79439fd231281201c7c7d45b50328bd86bccf37684bf92"
        },
        "InterchainProposalSender": {
          "address": "0x1f8A4d195B647647c7dD45650CBd553FD33cCAA6",
          "deployer": "0x6f24A47Fc8AE5441Eb47EFfC3665e70e69Ac3F05",
          "deploymentMethod": "create3",
          "salt": "InterchainProposalSender v1.2"
        },
        "Operators": {
          "owner": "0xB8Cd93C83A974649D76B1c19f311f639e62272BC",
          "address": "0x7F83F5cA2AE4206AbFf8a3C3668e88ce5F11C0B5",
          "deployer": "0xB8Cd93C83A974649D76B1c19f311f639e62272BC",
          "deploymentMethod": "create2",
          "salt": "Operators"
        },
        "InterchainGovernance": {
          "governanceChain": "Axelarnet",
          "governanceAddress": "axelar10d07y265gmmuvt4z0w9aw880jnsr700j7v9daj",
          "minimumTimeDelay": 300,
          "address": "0xfDF36A30070ea0241d69052ea85ff44Ad0476a66",
          "deployer": "0x6f24A47Fc8AE5441Eb47EFfC3665e70e69Ac3F05",
          "deploymentMethod": "create3",
          "codehash": "0x0a188afb57c6c5caec589da3096f75f674e48a8a8abb5d747a251630dbf5b2ab",
          "predeployCodehash": "0xe2de43b29f2387b6f3575a1b50d566908fc00e03a8d88ad6be74b674a70874d2",
          "salt": "InterchainGovernance v5.5"
        },
        "Multisig": {
          "threshold": 2,
          "signers": [
            "0x15837c1318AB83d99b19392Fd4811813f520d843",
            "0x64247a441CeF0b7A46614AC34d046c0fdfe35954",
            "0xEE64c8eb48437DbD2D5B8598dc4A3E8a6c8CEaD9"
          ],
          "address": "0xCC940AE49C78F20E3F13F3cF37e996b98Ac3EC68",
          "deployer": "0x6f24A47Fc8AE5441Eb47EFfC3665e70e69Ac3F05",
          "deploymentMethod": "create3",
          "codehash": "0x912095d5076ee40a9dd49c0f9d61d61334c47a78c7512852791652baef26c296",
          "predeployCodehash": "0x912095d5076ee40a9dd49c0f9d61d61334c47a78c7512852791652baef26c296",
          "salt": "Multisig v5.5"
        },
        "InterchainMultisig": {
          "signers": [
            "0x15837c1318AB83d99b19392Fd4811813f520d843",
            "0x64247a441CeF0b7A46614AC34d046c0fdfe35954",
            "0xEE64c8eb48437DbD2D5B8598dc4A3E8a6c8CEaD9"
          ],
          "weights": [
            1,
            1,
            1
          ],
          "threshold": 2
        },
        "InterchainTokenService": {
          "salt": "ITS v1.2.1",
          "deployer": "0x6f24A47Fc8AE5441Eb47EFfC3665e70e69Ac3F05",
          "tokenManagerDeployer": "0x121b0e54Cd7ad2BBCb4c4C9275697978EBaF3653",
          "interchainToken": "0x7F9F70Da4af54671a6abAc58e705b5634cac8819",
          "interchainTokenDeployer": "0x58667c5f134420Bf6904C7dD01fDDcB4Fea3a760",
          "tokenManager": "0xC1B09c9c16117417A1B414A52Dd92CF1f634e786",
          "tokenHandler": "0x9Ef1f24EF4Ed0520DC1Da282a0fe76271A183b36",
          "implementation": "0x30DEFb998D7FdDC75ffb8D002fC15BbB75115758",
          "address": "0xB5FB4BE02232B1bBA4dC8f81dc24C26980dE9e3C",
          "proxySalt": "ITS v1.2.1"
        },
        "InterchainTokenFactory": {
          "salt": "ITS Factory v1.2.1",
          "deployer": "0x6f24A47Fc8AE5441Eb47EFfC3665e70e69Ac3F05",
          "implementation": "0x440B118f34d6224B20b4641835AC9161BD4f0994",
          "address": "0x83a93500d23Fbc3e82B410aD07A6a9F7A0670D66"
        }
      },
      "explorer": {
        "name": "Filfox",
        "url": "https://calibration.filfox.info"
      },
      "gasOptions": {
        "gasLimit": 300000000
      },
      "confirmations": 3,
      "eip1559": true
    },
    "linea": {
      "name": "Linea",
      "id": "linea",
      "axelarId": "linea",
      "chainId": 59140,
      "rpc": "https://linea-goerli.infura.io/v3/a4812158fbab4a2aaa849e6f4a6dc605",
      "tokenSymbol": "ETH",
      "contracts": {
        "AxelarGateway": {
          "address": "0xe432150cce91c13a887f7D836923d5597adD8E31",
          "implementation": "0x99B5FA03a5ea4315725c43346e55a6A6fbd94098",
          "authModule": "0x50D84DE83c089184E8EbA074ab38887B0CA30A0d",
          "tokenDeployer": "0xb28478319B64f8D47e19A120209A211D902F8b8f",
          "deployer": "0x6f24A47Fc8AE5441Eb47EFfC3665e70e69Ac3F05",
          "implementationCodehash": "0x327eb5816918332c7b6787ef777587c8f9b39af4ec7b8710cdd037d976b65d5f",
          "deploymentMethod": "create3",
          "salt": "AxelarGateway v6.2"
        },
        "AxelarGasService": {
          "salt": "AxelarGasService",
          "collector": "0x7F83F5cA2AE4206AbFf8a3C3668e88ce5F11C0B5",
          "deployer": "0x5b593E7b1725dc6FcbbFe80b2415B19153F94A85",
          "address": "0xbE406F0189A0B4cf3A05C286473D23791Dd44Cc6",
          "implementation": "0x5168950236fdc05708468a4e7F6eDd5E092AFC7e",
          "owner": "0x6f24A47Fc8AE5441Eb47EFfC3665e70e69Ac3F05"
        },
        "AxelarDepositService": {
          "salt": "AxelarDepositService",
<<<<<<< HEAD
          "wrappedSymbol": "",
          "refundIssuer": "0x4f671f34d2d23fec3eE3087E3A0221f8D314D9dF",
          "deployer": "0xd55cd98cdE61c3CcE1286F9aF50cDbF16f5dba5b",
          "address": "0xc1DCb196BA862B337Aa23eDA1Cb9503C0801b955",
          "implementation": "0xd883C8bA523253c93d97b6C7a5087a7B5ff23d79"
        },
        "ConstAddressDeployer": {
          "address": "0x98B2920D53612483F91F12Ed7754E51b4A77919e"
        },
        "Create3Deployer": {
          "salt": "Create3Deployer",
          "address": "0x6513Aedb4D1593BA12e50644401D976aebDc90d8",
          "deployer": "0x6f24A47Fc8AE5441Eb47EFfC3665e70e69Ac3F05",
          "deploymentMethod": "create2",
          "codehash": "0xf0ad66defbe082df243d4d274e626f557f97579c5c9e19f33d8093d6160808b7",
          "predeployCodehash": "0x73fc31262c4bad113c79439fd231281201c7c7d45b50328bd86bccf37684bf92"
        },
        "InterchainProposalSender": {
          "address": "0x1f8A4d195B647647c7dD45650CBd553FD33cCAA6",
          "deployer": "0x6f24A47Fc8AE5441Eb47EFfC3665e70e69Ac3F05",
          "deploymentMethod": "create3",
          "salt": "InterchainProposalSender v1.2"
        },
        "Operators": {
          "owner": "0xB8Cd93C83A974649D76B1c19f311f639e62272BC",
          "address": "0x7F83F5cA2AE4206AbFf8a3C3668e88ce5F11C0B5",
          "deployer": "0xB8Cd93C83A974649D76B1c19f311f639e62272BC",
          "deploymentMethod": "create2",
          "salt": "Operators"
        },
        "InterchainGovernance": {
          "governanceChain": "Axelarnet",
          "governanceAddress": "axelar10d07y265gmmuvt4z0w9aw880jnsr700j7v9daj",
          "minimumTimeDelay": 300,
          "address": "0xfDF36A30070ea0241d69052ea85ff44Ad0476a66",
          "deployer": "0x6f24A47Fc8AE5441Eb47EFfC3665e70e69Ac3F05",
          "deploymentMethod": "create3",
          "codehash": "0x4bc0efa16652748f5c3fbb77aedff01e0c1df4156a4f4c82d6d8748ee28cb9af",
          "predeployCodehash": "0xe2de43b29f2387b6f3575a1b50d566908fc00e03a8d88ad6be74b674a70874d2",
          "salt": "InterchainGovernance v5.5"
        },
        "Multisig": {
          "threshold": 2,
          "signers": [
            "0x15837c1318AB83d99b19392Fd4811813f520d843",
            "0x64247a441CeF0b7A46614AC34d046c0fdfe35954",
            "0xEE64c8eb48437DbD2D5B8598dc4A3E8a6c8CEaD9"
          ],
          "address": "0xCC940AE49C78F20E3F13F3cF37e996b98Ac3EC68",
          "deployer": "0x6f24A47Fc8AE5441Eb47EFfC3665e70e69Ac3F05",
          "deploymentMethod": "create3",
          "codehash": "0x912095d5076ee40a9dd49c0f9d61d61334c47a78c7512852791652baef26c296",
          "predeployCodehash": "0x912095d5076ee40a9dd49c0f9d61d61334c47a78c7512852791652baef26c296",
          "salt": "Multisig v5.5"
        },
        "InterchainMultisig": {
          "signers": [
            "0x15837c1318AB83d99b19392Fd4811813f520d843",
            "0x64247a441CeF0b7A46614AC34d046c0fdfe35954",
            "0xEE64c8eb48437DbD2D5B8598dc4A3E8a6c8CEaD9"
          ],
          "weights": [
            1,
            1,
            1
          ],
          "threshold": 2
        },
        "InterchainTokenService": {
          "salt": "ITS v1.2.1",
          "deployer": "0x6f24A47Fc8AE5441Eb47EFfC3665e70e69Ac3F05",
          "tokenManagerDeployer": "0x121b0e54Cd7ad2BBCb4c4C9275697978EBaF3653",
          "interchainToken": "0x7F9F70Da4af54671a6abAc58e705b5634cac8819",
          "interchainTokenDeployer": "0x58667c5f134420Bf6904C7dD01fDDcB4Fea3a760",
          "tokenManager": "0xC1B09c9c16117417A1B414A52Dd92CF1f634e786",
          "tokenHandler": "0x9Ef1f24EF4Ed0520DC1Da282a0fe76271A183b36",
          "implementation": "0x30DEFb998D7FdDC75ffb8D002fC15BbB75115758",
          "address": "0xB5FB4BE02232B1bBA4dC8f81dc24C26980dE9e3C",
          "proxySalt": "ITS v1.2.1"
        },
        "InterchainTokenFactory": {
          "salt": "ITS Factory v1.2.1",
          "deployer": "0x6f24A47Fc8AE5441Eb47EFfC3665e70e69Ac3F05",
          "implementation": "0x440B118f34d6224B20b4641835AC9161BD4f0994",
          "address": "0x83a93500d23Fbc3e82B410aD07A6a9F7A0670D66"
        }
      },
      "explorer": {
        "name": "Lineascan",
        "url": "https://goerli.lineascan.build",
        "api": "https://api-goerli.lineascan.build/api"
      },
      "gasOptions": {
        "gasPrice": 3000000000
      },
      "confirmations": 4
    },
    "polygon-zkevm": {
      "name": "Polygon-zkEVM",
      "id": "polygon-zkevm",
      "axelarId": "polygon-zkevm",
      "chainId": 1442,
      "rpc": "https://rpc.public.zkevm-test.net",
      "tokenSymbol": "ETH",
      "contracts": {
        "ConstAddressDeployer": {
          "address": "0x98B2920D53612483F91F12Ed7754E51b4A77919e"
        },
        "AxelarGateway": {
          "address": "0x999117D44220F33e0441fbAb2A5aDB8FF485c54D",
          "implementation": "0x99B5FA03a5ea4315725c43346e55a6A6fbd94098",
          "authModule": "0xcbf7900138EBc9CdB3E933B9E6F7071587BD6cb8",
          "tokenDeployer": "0xb28478319B64f8D47e19A120209A211D902F8b8f",
          "deployer": "0x6f24A47Fc8AE5441Eb47EFfC3665e70e69Ac3F05",
          "implementationCodehash": "0xf9c0cf2181e91d9a39b38b9b1b32a5f170ddd5b6361b9ae5489224cf65d214be",
          "deploymentMethod": "create3",
          "salt": "AxelarGateway v6.2"
        },
        "AxelarGasService": {
          "collector": "0x7F83F5cA2AE4206AbFf8a3C3668e88ce5F11C0B5",
          "address": "0xbE406F0189A0B4cf3A05C286473D23791Dd44Cc6",
          "implementation": "0x5168950236fdc05708468a4e7F6eDd5E092AFC7e",
          "deployer": "0x5b593E7b1725dc6FcbbFe80b2415B19153F94A85",
          "owner": "0x6f24A47Fc8AE5441Eb47EFfC3665e70e69Ac3F05"
        },
        "AxelarDepositService": {
          "wrappedSymbol": "",
          "refundIssuer": "0x4f671f34d2d23fec3eE3087E3A0221f8D314D9dF",
          "salt": "AxelarDepositService",
          "address": "0xc1DCb196BA862B337Aa23eDA1Cb9503C0801b955",
          "implementation": "0xd883C8bA523253c93d97b6C7a5087a7B5ff23d79",
          "deployer": "0xd55cd98cdE61c3CcE1286F9aF50cDbF16f5dba5b"
        },
        "Create3Deployer": {
          "salt": "Create3Deployer",
          "address": "0x6513Aedb4D1593BA12e50644401D976aebDc90d8",
          "deployer": "0x6f24A47Fc8AE5441Eb47EFfC3665e70e69Ac3F05",
          "deploymentMethod": "create2",
          "codehash": "0x560e0fd29846f1419f347486d7078f378fc55231e275939c6fd837fd9f1a1df1",
          "predeployCodehash": "0xd2e447f58ed8d9d3e7e4f0221882d65bf8d3cffba898bc0430e5478ef39855c6"
        },
        "InterchainProposalSender": {
          "address": "0x1f8A4d195B647647c7dD45650CBd553FD33cCAA6",
          "deployer": "0x6f24A47Fc8AE5441Eb47EFfC3665e70e69Ac3F05",
          "deploymentMethod": "create3",
          "salt": "InterchainProposalSender v1.2"
        },
        "Operators": {
          "owner": "0xB8Cd93C83A974649D76B1c19f311f639e62272BC",
          "address": "0x7F83F5cA2AE4206AbFf8a3C3668e88ce5F11C0B5",
          "deployer": "0xB8Cd93C83A974649D76B1c19f311f639e62272BC",
          "deploymentMethod": "create2",
          "salt": "Operators"
        },
        "InterchainGovernance": {
          "governanceChain": "Axelarnet",
          "governanceAddress": "axelar10d07y265gmmuvt4z0w9aw880jnsr700j7v9daj",
          "minimumTimeDelay": 300,
          "address": "0xfDF36A30070ea0241d69052ea85ff44Ad0476a66",
          "deployer": "0x6f24A47Fc8AE5441Eb47EFfC3665e70e69Ac3F05",
          "deploymentMethod": "create3",
          "codehash": "0x010ce06f3c97c3ff3bec73d44d812abba4b84b0013ee83ffc810ed91b21d318b",
          "predeployCodehash": "0xf2b4323e54849b56a7570de2bbb3e6de15e6bf681cf395bf2e1f9d700a123663",
          "salt": "InterchainGovernance v5.5"
        },
        "Multisig": {
          "threshold": 2,
          "signers": [
            "0x15837c1318AB83d99b19392Fd4811813f520d843",
            "0x64247a441CeF0b7A46614AC34d046c0fdfe35954",
            "0xEE64c8eb48437DbD2D5B8598dc4A3E8a6c8CEaD9"
          ],
          "address": "0xCC940AE49C78F20E3F13F3cF37e996b98Ac3EC68",
          "deployer": "0x6f24A47Fc8AE5441Eb47EFfC3665e70e69Ac3F05",
          "deploymentMethod": "create3",
          "codehash": "0x9839c528d6ad961c2f985354fd14dd602ef9781f5adbe71d482a04153bb25ccf",
          "predeployCodehash": "0x9839c528d6ad961c2f985354fd14dd602ef9781f5adbe71d482a04153bb25ccf",
          "salt": "Multisig v5.5"
        },
        "InterchainMultisig": {
          "signers": [
            "0x15837c1318AB83d99b19392Fd4811813f520d843",
            "0x64247a441CeF0b7A46614AC34d046c0fdfe35954",
            "0xEE64c8eb48437DbD2D5B8598dc4A3E8a6c8CEaD9"
          ],
          "weights": [
            1,
            1,
            1
          ],
          "threshold": 2
        },
        "InterchainTokenService": {
          "salt": "ITS v1.2.1",
          "deployer": "0x6f24A47Fc8AE5441Eb47EFfC3665e70e69Ac3F05",
          "tokenManagerDeployer": "0x121b0e54Cd7ad2BBCb4c4C9275697978EBaF3653",
          "interchainToken": "0x7F9F70Da4af54671a6abAc58e705b5634cac8819",
          "interchainTokenDeployer": "0x58667c5f134420Bf6904C7dD01fDDcB4Fea3a760",
          "tokenManager": "0xC1B09c9c16117417A1B414A52Dd92CF1f634e786",
          "tokenHandler": "0x9Ef1f24EF4Ed0520DC1Da282a0fe76271A183b36",
          "implementation": "0x30DEFb998D7FdDC75ffb8D002fC15BbB75115758",
          "address": "0xB5FB4BE02232B1bBA4dC8f81dc24C26980dE9e3C",
          "proxySalt": "ITS v1.0.0"
        },
        "InterchainTokenFactory": {
          "salt": "ITS Factory v1.0.0",
          "deployer": "0x6f24A47Fc8AE5441Eb47EFfC3665e70e69Ac3F05",
          "implementation": "0x440B118f34d6224B20b4641835AC9161BD4f0994",
          "address": "0x83a93500d23Fbc3e82B410aD07A6a9F7A0670D66"
        }
      },
      "explorer": {
        "name": "Polygonscan",
        "url": "https://testnet-zkevm.polygonscan.com",
        "api": "https://api-testnet-zkevm.polygonscan.com/api"
      },
      "confirmations": 2,
      "gasOptions": {
        "gasLimit": 6000000
      }
    },
    "mantle": {
      "name": "Mantle",
      "id": "mantle",
      "axelarId": "mantle",
      "chainId": 5001,
      "rpc": "https://rpc.testnet.mantle.xyz",
      "tokenSymbol": "MNT",
      "contracts": {
        "AxelarGateway": {
          "deployer": "0x6f24A47Fc8AE5441Eb47EFfC3665e70e69Ac3F05",
          "address": "0xe432150cce91c13a887f7D836923d5597adD8E31",
          "implementation": "0x99B5FA03a5ea4315725c43346e55a6A6fbd94098",
          "authModule": "0x1a920B29eBD437074225cAeE44f78FC700B27a5d",
          "tokenDeployer": "0xb28478319B64f8D47e19A120209A211D902F8b8f",
          "implementationCodehash": "0xa3a15aa7877eb4fc171c463cabda097d4bf37cfac04c177c1a26ac127c23b6c4",
          "deploymentMethod": "create3",
          "salt": "AxelarGateway v6.2"
        },
        "AxelarGasService": {
          "collector": "0x7F83F5cA2AE4206AbFf8a3C3668e88ce5F11C0B5",
          "address": "0xbE406F0189A0B4cf3A05C286473D23791Dd44Cc6",
          "implementation": "0x5168950236fdc05708468a4e7F6eDd5E092AFC7e",
          "deployer": "0x5b593E7b1725dc6FcbbFe80b2415B19153F94A85",
          "owner": "0x6f24A47Fc8AE5441Eb47EFfC3665e70e69Ac3F05"
        },
        "AxelarDepositService": {
=======
>>>>>>> bf330e97
          "wrappedSymbol": "",
          "refundIssuer": "0x4f671f34d2d23fec3eE3087E3A0221f8D314D9dF",
          "deployer": "0xd55cd98cdE61c3CcE1286F9aF50cDbF16f5dba5b",
          "address": "0xc1DCb196BA862B337Aa23eDA1Cb9503C0801b955",
          "implementation": "0xd883C8bA523253c93d97b6C7a5087a7B5ff23d79"
        },
        "ConstAddressDeployer": {
          "address": "0x98B2920D53612483F91F12Ed7754E51b4A77919e"
        },
        "Create3Deployer": {
          "salt": "Create3Deployer",
          "address": "0x6513Aedb4D1593BA12e50644401D976aebDc90d8",
          "deployer": "0x6f24A47Fc8AE5441Eb47EFfC3665e70e69Ac3F05",
          "deploymentMethod": "create2",
          "codehash": "0xf0ad66defbe082df243d4d274e626f557f97579c5c9e19f33d8093d6160808b7",
          "predeployCodehash": "0x73fc31262c4bad113c79439fd231281201c7c7d45b50328bd86bccf37684bf92"
        },
        "InterchainProposalSender": {
          "address": "0x1f8A4d195B647647c7dD45650CBd553FD33cCAA6",
          "deployer": "0x6f24A47Fc8AE5441Eb47EFfC3665e70e69Ac3F05",
          "deploymentMethod": "create3",
          "salt": "InterchainProposalSender v1.2"
        },
        "Operators": {
          "owner": "0xB8Cd93C83A974649D76B1c19f311f639e62272BC",
          "address": "0x7F83F5cA2AE4206AbFf8a3C3668e88ce5F11C0B5",
          "deployer": "0xB8Cd93C83A974649D76B1c19f311f639e62272BC",
          "deploymentMethod": "create2",
          "salt": "Operators"
        },
        "InterchainGovernance": {
          "governanceChain": "Axelarnet",
          "governanceAddress": "axelar10d07y265gmmuvt4z0w9aw880jnsr700j7v9daj",
          "minimumTimeDelay": 300,
          "address": "0xfDF36A30070ea0241d69052ea85ff44Ad0476a66",
          "deployer": "0x6f24A47Fc8AE5441Eb47EFfC3665e70e69Ac3F05",
          "deploymentMethod": "create3",
          "codehash": "0x4bc0efa16652748f5c3fbb77aedff01e0c1df4156a4f4c82d6d8748ee28cb9af",
          "predeployCodehash": "0xe2de43b29f2387b6f3575a1b50d566908fc00e03a8d88ad6be74b674a70874d2",
          "salt": "InterchainGovernance v5.5"
        },
        "Multisig": {
          "threshold": 2,
          "signers": [
            "0x15837c1318AB83d99b19392Fd4811813f520d843",
            "0x64247a441CeF0b7A46614AC34d046c0fdfe35954",
            "0xEE64c8eb48437DbD2D5B8598dc4A3E8a6c8CEaD9"
          ],
          "address": "0xCC940AE49C78F20E3F13F3cF37e996b98Ac3EC68",
          "deployer": "0x6f24A47Fc8AE5441Eb47EFfC3665e70e69Ac3F05",
          "deploymentMethod": "create3",
          "codehash": "0x912095d5076ee40a9dd49c0f9d61d61334c47a78c7512852791652baef26c296",
          "predeployCodehash": "0x912095d5076ee40a9dd49c0f9d61d61334c47a78c7512852791652baef26c296",
          "salt": "Multisig v5.5"
        },
        "InterchainMultisig": {
          "signers": [
            "0x15837c1318AB83d99b19392Fd4811813f520d843",
            "0x64247a441CeF0b7A46614AC34d046c0fdfe35954",
            "0xEE64c8eb48437DbD2D5B8598dc4A3E8a6c8CEaD9"
          ],
          "weights": [
            1,
            1,
            1
          ],
          "threshold": 2
        },
        "InterchainTokenService": {
          "salt": "ITS v1.2.1",
          "deployer": "0x6f24A47Fc8AE5441Eb47EFfC3665e70e69Ac3F05",
          "tokenManagerDeployer": "0x121b0e54Cd7ad2BBCb4c4C9275697978EBaF3653",
          "interchainToken": "0x7F9F70Da4af54671a6abAc58e705b5634cac8819",
          "interchainTokenDeployer": "0x58667c5f134420Bf6904C7dD01fDDcB4Fea3a760",
          "tokenManager": "0xC1B09c9c16117417A1B414A52Dd92CF1f634e786",
          "tokenHandler": "0x9Ef1f24EF4Ed0520DC1Da282a0fe76271A183b36",
          "implementation": "0x30DEFb998D7FdDC75ffb8D002fC15BbB75115758",
          "address": "0xB5FB4BE02232B1bBA4dC8f81dc24C26980dE9e3C",
          "proxySalt": "ITS v1.2.1"
        },
        "InterchainTokenFactory": {
          "salt": "ITS Factory v1.2.1",
          "deployer": "0x6f24A47Fc8AE5441Eb47EFfC3665e70e69Ac3F05",
          "implementation": "0x440B118f34d6224B20b4641835AC9161BD4f0994",
          "address": "0x83a93500d23Fbc3e82B410aD07A6a9F7A0670D66"
        }
      },
      "explorer": {
        "name": "Lineascan",
        "url": "https://goerli.lineascan.build",
        "api": "https://api-goerli.lineascan.build/api"
      },
      "gasOptions": {
        "gasPrice": 3000000000
      },
      "confirmations": 4
    },
    "scroll": {
      "name": "Scroll",
      "id": "scroll",
      "axelarId": "scroll",
      "chainId": 534351,
      "rpc": "https://scroll-testnet-public.unifra.io",
      "tokenSymbol": "ETH",
      "contracts": {
        "AxelarGateway": {
          "deployer": "0x6f24A47Fc8AE5441Eb47EFfC3665e70e69Ac3F05",
          "address": "0xe432150cce91c13a887f7D836923d5597adD8E31",
          "implementation": "0x99B5FA03a5ea4315725c43346e55a6A6fbd94098",
          "implementationCodehash": "0xa3a15aa7877eb4fc171c463cabda097d4bf37cfac04c177c1a26ac127c23b6c4",
          "authModule": "0x1a920B29eBD437074225cAeE44f78FC700B27a5d",
          "tokenDeployer": "0xb28478319B64f8D47e19A120209A211D902F8b8f",
          "governance": "0xfDF36A30070ea0241d69052ea85ff44Ad0476a66",
          "mintLimiter": "0xCC940AE49C78F20E3F13F3cF37e996b98Ac3EC68",
          "deploymentMethod": "create3",
          "salt": "AxelarGateway v6.2"
        },
        "AxelarGasService": {
          "collector": "0x7F83F5cA2AE4206AbFf8a3C3668e88ce5F11C0B5",
          "address": "0xbE406F0189A0B4cf3A05C286473D23791Dd44Cc6",
          "implementation": "0x5168950236fdc05708468a4e7F6eDd5E092AFC7e",
          "deployer": "0x5b593E7b1725dc6FcbbFe80b2415B19153F94A85"
        },
        "AxelarDepositService": {
          "wrappedSymbol": "",
          "refundIssuer": "0x4f671f34d2d23fec3eE3087E3A0221f8D314D9dF",
          "salt": "AxelarDepositService",
          "address": "0xc1DCb196BA862B337Aa23eDA1Cb9503C0801b955",
          "implementation": "0xd883C8bA523253c93d97b6C7a5087a7B5ff23d79",
          "deployer": "0xd55cd98cdE61c3CcE1286F9aF50cDbF16f5dba5b"
        },
        "ConstAddressDeployer": {
          "address": "0x98B2920D53612483F91F12Ed7754E51b4A77919e"
        },
        "Operators": {
          "owner": "0xB8Cd93C83A974649D76B1c19f311f639e62272BC",
          "address": "0x7F83F5cA2AE4206AbFf8a3C3668e88ce5F11C0B5",
          "deployer": "0xB8Cd93C83A974649D76B1c19f311f639e62272BC",
          "deploymentMethod": "create2",
          "codehash": "0xc561dc32ef670c929db9d7fbf6b5f6c074a62a30602481ba3b88912ca6d79feb",
          "predeployCodehash": "0xc561dc32ef670c929db9d7fbf6b5f6c074a62a30602481ba3b88912ca6d79feb",
          "salt": "Operators"
        },
        "Create3Deployer": {
          "address": "0x6513Aedb4D1593BA12e50644401D976aebDc90d8",
          "deployer": "0x6f24A47Fc8AE5441Eb47EFfC3665e70e69Ac3F05",
          "deploymentMethod": "create2",
          "codehash": "0xf0ad66defbe082df243d4d274e626f557f97579c5c9e19f33d8093d6160808b7",
          "predeployCodehash": "0x73fc31262c4bad113c79439fd231281201c7c7d45b50328bd86bccf37684bf92",
          "salt": "Create3Deployer"
        },
        "InterchainGovernance": {
          "governanceChain": "Axelarnet",
          "governanceAddress": "axelar10d07y265gmmuvt4z0w9aw880jnsr700j7v9daj",
          "minimumTimeDelay": 300,
          "address": "0xfDF36A30070ea0241d69052ea85ff44Ad0476a66",
          "deployer": "0x6f24A47Fc8AE5441Eb47EFfC3665e70e69Ac3F05",
          "deploymentMethod": "create3",
          "codehash": "0x4bc0efa16652748f5c3fbb77aedff01e0c1df4156a4f4c82d6d8748ee28cb9af",
          "predeployCodehash": "0xe2de43b29f2387b6f3575a1b50d566908fc00e03a8d88ad6be74b674a70874d2",
          "salt": "InterchainGovernance v5.5"
        },
        "Multisig": {
          "threshold": 2,
          "signers": [
            "0x15837c1318AB83d99b19392Fd4811813f520d843",
            "0x64247a441CeF0b7A46614AC34d046c0fdfe35954",
            "0xEE64c8eb48437DbD2D5B8598dc4A3E8a6c8CEaD9"
          ],
          "address": "0xCC940AE49C78F20E3F13F3cF37e996b98Ac3EC68",
          "deployer": "0x6f24A47Fc8AE5441Eb47EFfC3665e70e69Ac3F05",
          "deploymentMethod": "create3",
          "codehash": "0x912095d5076ee40a9dd49c0f9d61d61334c47a78c7512852791652baef26c296",
          "predeployCodehash": "0x912095d5076ee40a9dd49c0f9d61d61334c47a78c7512852791652baef26c296",
          "salt": "Multisig v5.5"
        },
        "InterchainMultisig": {
          "signers": [
            "0x15837c1318AB83d99b19392Fd4811813f520d843",
            "0x64247a441CeF0b7A46614AC34d046c0fdfe35954",
            "0xEE64c8eb48437DbD2D5B8598dc4A3E8a6c8CEaD9"
          ],
          "weights": [
            1,
            1,
            1
          ],
          "threshold": 2
        },
        "InterchainTokenService": {
          "salt": "ITS v1.2.1",
          "deployer": "0x6f24A47Fc8AE5441Eb47EFfC3665e70e69Ac3F05",
          "tokenManagerDeployer": "0x121b0e54Cd7ad2BBCb4c4C9275697978EBaF3653",
          "interchainToken": "0x7F9F70Da4af54671a6abAc58e705b5634cac8819",
          "interchainTokenDeployer": "0x58667c5f134420Bf6904C7dD01fDDcB4Fea3a760",
          "tokenManager": "0xC1B09c9c16117417A1B414A52Dd92CF1f634e786",
          "tokenHandler": "0x9Ef1f24EF4Ed0520DC1Da282a0fe76271A183b36",
          "implementation": "0x30DEFb998D7FdDC75ffb8D002fC15BbB75115758",
          "address": "0xB5FB4BE02232B1bBA4dC8f81dc24C26980dE9e3C",
          "proxySalt": "ITS v1.0.0"
        },
        "InterchainTokenFactory": {
          "salt": "ITS Factory v1.0.0",
          "deployer": "0x6f24A47Fc8AE5441Eb47EFfC3665e70e69Ac3F05",
          "implementation": "0x440B118f34d6224B20b4641835AC9161BD4f0994",
          "address": "0x83a93500d23Fbc3e82B410aD07A6a9F7A0670D66"
        }
      },
      "explorer": {
        "name": "Scrollscan",
        "url": "https://sepolia.scrollscan.dev",
        "api": "https://api-sepolia.scrollscan.dev/api"
      },
      "confirmations": 2,
      "gasOptions": {
        "gasLimit": 7000000,
        "gasPriceAdjustment": 0.25
      }
    },
    "immutable": {
      "name": "Immutable",
      "id": "immutable",
      "axelarId": "immutable",
      "chainId": 13473,
      "rpc": "https://rpc.testnet.immutable.com",
      "tokenSymbol": "IMX",
      "contracts": {
        "ConstAddressDeployer": {
          "address": "0x98B2920D53612483F91F12Ed7754E51b4A77919e",
          "deployer": "0xE86375704CDb8491a5Ed82D90DceCE02Ee0ac25F",
          "deploymentMethod": "create",
          "codehash": "0x8fda47a596dfba923270da84e0c32a2d0312f1c03389f83e16f2b5a35ed37fbe",
          "predeployCodehash": "0x8fda47a596dfba923270da84e0c32a2d0312f1c03389f83e16f2b5a35ed37fbe"
        },
        "Create3Deployer": {
          "address": "0x6513Aedb4D1593BA12e50644401D976aebDc90d8",
          "deployer": "0x6f24A47Fc8AE5441Eb47EFfC3665e70e69Ac3F05",
          "deploymentMethod": "create2",
          "codehash": "0xf0ad66defbe082df243d4d274e626f557f97579c5c9e19f33d8093d6160808b7",
          "predeployCodehash": "0x73fc31262c4bad113c79439fd231281201c7c7d45b50328bd86bccf37684bf92",
          "salt": "Create3Deployer"
        },
        "AxelarGateway": {
          "deployer": "0xB8Cd93C83A974649D76B1c19f311f639e62272BC",
          "startingKeyIDs": [
            "evm-immutable-genesis"
          ],
          "address": "0xe432150cce91c13a887f7D836923d5597adD8E31",
          "implementation": "0xc1712652326E87D193Ac11910934085FF45C2F48",
          "implementationCodehash": "0xd0e057031b5acbd22b8e98686f6cda19dcbcac6495bd7297cff31dcb22ddcbae",
          "authModule": "0x1a920B29eBD437074225cAeE44f78FC700B27a5d",
          "tokenDeployer": "0xD2aDceFd0496449E3FDE873A2332B18A0F0FCADf",
          "deploymentMethod": "create3",
          "salt": "AxelarGateway v6.2"
        },
        "InterchainGovernance": {
          "address": "0xfDF36A30070ea0241d69052ea85ff44Ad0476a66",
          "governanceChain": "Axelarnet",
          "governanceAddress": "axelar10d07y265gmmuvt4z0w9aw880jnsr700j7v9daj",
          "minimumTimeDelay": 300,
          "deployer": "0x6f24A47Fc8AE5441Eb47EFfC3665e70e69Ac3F05",
          "deploymentMethod": "create3",
          "codehash": "0x4bc0efa16652748f5c3fbb77aedff01e0c1df4156a4f4c82d6d8748ee28cb9af",
          "predeployCodehash": "0xe2de43b29f2387b6f3575a1b50d566908fc00e03a8d88ad6be74b674a70874d2",
          "salt": "InterchainGovernance v5.5"
        },
        "Multisig": {
          "threshold": 2,
          "signers": [
            "0x15837c1318AB83d99b19392Fd4811813f520d843",
            "0x64247a441CeF0b7A46614AC34d046c0fdfe35954",
            "0xEE64c8eb48437DbD2D5B8598dc4A3E8a6c8CEaD9"
          ],
          "address": "0xCC940AE49C78F20E3F13F3cF37e996b98Ac3EC68",
          "deployer": "0x6f24A47Fc8AE5441Eb47EFfC3665e70e69Ac3F05",
          "deploymentMethod": "create3",
          "codehash": "0x912095d5076ee40a9dd49c0f9d61d61334c47a78c7512852791652baef26c296",
          "predeployCodehash": "0x912095d5076ee40a9dd49c0f9d61d61334c47a78c7512852791652baef26c296",
          "salt": "Multisig v5.5"
        },
        "InterchainMultisig": {
          "signers": [
            "0x15837c1318AB83d99b19392Fd4811813f520d843",
            "0x64247a441CeF0b7A46614AC34d046c0fdfe35954",
            "0xEE64c8eb48437DbD2D5B8598dc4A3E8a6c8CEaD9"
          ],
          "weights": [
            1,
            1,
            1
          ],
          "threshold": 2
        },
        "Operators": {
          "owner": "0xB8Cd93C83A974649D76B1c19f311f639e62272BC",
          "address": "0x7F83F5cA2AE4206AbFf8a3C3668e88ce5F11C0B5",
          "deployer": "0xB8Cd93C83A974649D76B1c19f311f639e62272BC",
          "deploymentMethod": "create2",
          "codehash": "0xc561dc32ef670c929db9d7fbf6b5f6c074a62a30602481ba3b88912ca6d79feb",
          "predeployCodehash": "0xc561dc32ef670c929db9d7fbf6b5f6c074a62a30602481ba3b88912ca6d79feb",
          "salt": "Operators"
        },
        "AxelarGasService": {
          "collector": "0x7F83F5cA2AE4206AbFf8a3C3668e88ce5F11C0B5",
          "address": "0xbE406F0189A0B4cf3A05C286473D23791Dd44Cc6",
          "implementation": "0x5168950236fdc05708468a4e7F6eDd5E092AFC7e",
          "deployer": "0x5b593E7b1725dc6FcbbFe80b2415B19153F94A85"
        },
        "InterchainTokenService": {
          "skip": true
        }
      },
      "gasOptions": {
        "gasLimit": 8000000,
        "maxPriorityFeePerGas": 150000000000,
        "maxFeePerGas": 160000000000
      },
      "explorer": {
        "name": "Immutable Explorer",
        "url": "https://explorer.testnet.immutable.com",
        "api": "https://explorer.testnet.immutable.com/api"
      }
    },
    "ethereum-sepolia": {
      "name": "Ethereum-Sepolia",
      "id": "ethereum-sepolia",
      "axelarId": "ethereum-sepolia",
      "chainId": 11155111,
      "rpc": "https://1rpc.io/sepolia",
      "tokenSymbol": "ETH",
      "confirmations": 2,
      "contracts": {
        "ConstAddressDeployer": {
          "address": "0x98B2920D53612483F91F12Ed7754E51b4A77919e",
          "deployer": "0xE86375704CDb8491a5Ed82D90DceCE02Ee0ac25F",
          "deploymentMethod": "create",
          "codehash": "0x8fda47a596dfba923270da84e0c32a2d0312f1c03389f83e16f2b5a35ed37fbe",
          "predeployCodehash": "0x8fda47a596dfba923270da84e0c32a2d0312f1c03389f83e16f2b5a35ed37fbe"
        },
        "Create3Deployer": {
          "address": "0x6513Aedb4D1593BA12e50644401D976aebDc90d8",
          "deployer": "0x6f24A47Fc8AE5441Eb47EFfC3665e70e69Ac3F05",
          "deploymentMethod": "create2",
          "codehash": "0xf0ad66defbe082df243d4d274e626f557f97579c5c9e19f33d8093d6160808b7",
          "predeployCodehash": "0x73fc31262c4bad113c79439fd231281201c7c7d45b50328bd86bccf37684bf92",
          "salt": "Create3Deployer"
        },
        "AxelarGateway": {
          "deployer": "0xB8Cd93C83A974649D76B1c19f311f639e62272BC",
          "startingKeyIDs": [
            "evm-ethereum-sepolia-genesis"
          ],
          "address": "0xe432150cce91c13a887f7D836923d5597adD8E31",
          "implementation": "0xc1712652326E87D193Ac11910934085FF45C2F48",
          "implementationCodehash": "0xd0e057031b5acbd22b8e98686f6cda19dcbcac6495bd7297cff31dcb22ddcbae",
          "authModule": "0x1a920B29eBD437074225cAeE44f78FC700B27a5d",
          "tokenDeployer": "0xD2aDceFd0496449E3FDE873A2332B18A0F0FCADf",
          "deploymentMethod": "create3",
          "salt": "AxelarGateway v6.2"
        },
        "InterchainGovernance": {
          "address": "0xfDF36A30070ea0241d69052ea85ff44Ad0476a66",
          "governanceChain": "Axelarnet",
          "governanceAddress": "axelar10d07y265gmmuvt4z0w9aw880jnsr700j7v9daj",
          "minimumTimeDelay": 300,
          "deployer": "0x6f24A47Fc8AE5441Eb47EFfC3665e70e69Ac3F05",
          "deploymentMethod": "create3",
          "codehash": "0x4bc0efa16652748f5c3fbb77aedff01e0c1df4156a4f4c82d6d8748ee28cb9af",
          "predeployCodehash": "0xe2de43b29f2387b6f3575a1b50d566908fc00e03a8d88ad6be74b674a70874d2",
          "salt": "InterchainGovernance v5.5"
        },
        "Multisig": {
          "threshold": 2,
          "signers": [
            "0x15837c1318AB83d99b19392Fd4811813f520d843",
            "0x64247a441CeF0b7A46614AC34d046c0fdfe35954",
            "0xEE64c8eb48437DbD2D5B8598dc4A3E8a6c8CEaD9"
          ],
          "address": "0xCC940AE49C78F20E3F13F3cF37e996b98Ac3EC68",
          "deployer": "0x6f24A47Fc8AE5441Eb47EFfC3665e70e69Ac3F05",
          "deploymentMethod": "create3",
          "codehash": "0x912095d5076ee40a9dd49c0f9d61d61334c47a78c7512852791652baef26c296",
          "predeployCodehash": "0x912095d5076ee40a9dd49c0f9d61d61334c47a78c7512852791652baef26c296",
          "salt": "Multisig v5.5"
        },
        "InterchainMultisig": {
          "signers": [
            "0x15837c1318AB83d99b19392Fd4811813f520d843",
            "0x64247a441CeF0b7A46614AC34d046c0fdfe35954",
            "0xEE64c8eb48437DbD2D5B8598dc4A3E8a6c8CEaD9"
          ],
          "weights": [
            1,
            1,
            1
          ],
          "threshold": 2
        },
        "Operators": {
          "owner": "0xB8Cd93C83A974649D76B1c19f311f639e62272BC",
          "address": "0x7F83F5cA2AE4206AbFf8a3C3668e88ce5F11C0B5",
          "deployer": "0xB8Cd93C83A974649D76B1c19f311f639e62272BC",
          "deploymentMethod": "create2",
          "codehash": "0xc561dc32ef670c929db9d7fbf6b5f6c074a62a30602481ba3b88912ca6d79feb",
          "predeployCodehash": "0xc561dc32ef670c929db9d7fbf6b5f6c074a62a30602481ba3b88912ca6d79feb",
          "salt": "Operators"
        },
        "AxelarGasService": {
          "collector": "0x7F83F5cA2AE4206AbFf8a3C3668e88ce5F11C0B5",
          "address": "0xbE406F0189A0B4cf3A05C286473D23791Dd44Cc6",
          "implementation": "0x5168950236fdc05708468a4e7F6eDd5E092AFC7e",
          "deployer": "0x5b593E7b1725dc6FcbbFe80b2415B19153F94A85"
        },
        "InterchainTokenService": {
          "salt": "ITS v1.2.1",
          "deployer": "0x6f24A47Fc8AE5441Eb47EFfC3665e70e69Ac3F05",
          "tokenManagerDeployer": "0x121b0e54Cd7ad2BBCb4c4C9275697978EBaF3653",
          "interchainToken": "0x7F9F70Da4af54671a6abAc58e705b5634cac8819",
          "interchainTokenDeployer": "0x58667c5f134420Bf6904C7dD01fDDcB4Fea3a760",
          "tokenManager": "0xC1B09c9c16117417A1B414A52Dd92CF1f634e786",
          "tokenHandler": "0x9Ef1f24EF4Ed0520DC1Da282a0fe76271A183b36",
          "implementation": "0x30DEFb998D7FdDC75ffb8D002fC15BbB75115758",
          "address": "0xB5FB4BE02232B1bBA4dC8f81dc24C26980dE9e3C",
          "proxySalt": "ITS v1.0.0"
        },
        "InterchainTokenFactory": {
          "salt": "ITS Factory v1.0.0",
          "deployer": "0x6f24A47Fc8AE5441Eb47EFfC3665e70e69Ac3F05",
          "implementation": "0x440B118f34d6224B20b4641835AC9161BD4f0994",
          "address": "0x83a93500d23Fbc3e82B410aD07A6a9F7A0670D66"
        }
      },
      "explorer": {
        "explorer": "Sepoliascan",
        "url": "https://sepolia.etherscan.io",
        "api": "https://api-sepolia.etherscan.io/api"
      },
      "gasOptions": {
        "gasLimit": 8000000
      }
    },
    "arbitrum-sepolia": {
      "name": "Arbitrum-Sepolia",
      "id": "arbitrum-sepolia",
      "axelarId": "arbitrum-sepolia",
      "chainId": 421614,
      "rpc": "https://sepolia-rollup.arbitrum.io/rpc",
      "tokenSymbol": "ETH",
      "confirmations": 2,
      "contracts": {
        "ConstAddressDeployer": {
          "address": "0x98B2920D53612483F91F12Ed7754E51b4A77919e",
          "deployer": "0xE86375704CDb8491a5Ed82D90DceCE02Ee0ac25F",
          "deploymentMethod": "create",
          "codehash": "0x8fda47a596dfba923270da84e0c32a2d0312f1c03389f83e16f2b5a35ed37fbe",
          "predeployCodehash": "0x8fda47a596dfba923270da84e0c32a2d0312f1c03389f83e16f2b5a35ed37fbe"
        },
        "Create3Deployer": {
          "address": "0x6513Aedb4D1593BA12e50644401D976aebDc90d8",
          "deployer": "0x6f24A47Fc8AE5441Eb47EFfC3665e70e69Ac3F05",
          "deploymentMethod": "create2",
          "codehash": "0xf0ad66defbe082df243d4d274e626f557f97579c5c9e19f33d8093d6160808b7",
          "predeployCodehash": "0x73fc31262c4bad113c79439fd231281201c7c7d45b50328bd86bccf37684bf92",
          "salt": "Create3Deployer"
        },
        "AxelarGateway": {
          "deployer": "0xB8Cd93C83A974649D76B1c19f311f639e62272BC",
          "startingKeyIDs": [
            "evm-arbitrum-sepolia-genesis"
          ],
          "address": "0xe1cE95479C84e9809269227C7F8524aE051Ae77a",
          "implementation": "0xc1712652326E87D193Ac11910934085FF45C2F48",
          "implementationCodehash": "0xb9902bc55605b8b80c8347c46fda6b3831ab006e33907a17f8aa67ab451deca6",
          "authModule": "0x24C2b56128fF8E7bFaD578ABefB0fc7Dfa9ba358",
          "tokenDeployer": "0xD2aDceFd0496449E3FDE873A2332B18A0F0FCADf",
          "deploymentMethod": "create3",
          "salt": "AxelarGateway v6.2"
        },
        "InterchainGovernance": {
          "address": "0x6f24A47Fc8AE5441Eb47EFfC3665e70e69Ac3F05"
        },
        "Multisig": {
          "address": "0x6f24A47Fc8AE5441Eb47EFfC3665e70e69Ac3F05"
        },
        "Operators": {
          "owner": "0xB8Cd93C83A974649D76B1c19f311f639e62272BC",
          "address": "0x7F83F5cA2AE4206AbFf8a3C3668e88ce5F11C0B5",
          "deployer": "0xB8Cd93C83A974649D76B1c19f311f639e62272BC",
          "deploymentMethod": "create2",
          "codehash": "0xc561dc32ef670c929db9d7fbf6b5f6c074a62a30602481ba3b88912ca6d79feb",
          "predeployCodehash": "0xc561dc32ef670c929db9d7fbf6b5f6c074a62a30602481ba3b88912ca6d79feb",
          "salt": "Operators"
        },
        "AxelarGasService": {
          "collector": "0x7F83F5cA2AE4206AbFf8a3C3668e88ce5F11C0B5",
          "address": "0xbE406F0189A0B4cf3A05C286473D23791Dd44Cc6",
          "implementation": "0xCD6b34FaF1FD1056C728A27426AB6807f84BAa1b",
          "deployer": "0x5b593E7b1725dc6FcbbFe80b2415B19153F94A85"
        }
      },
      "explorer": {
        "name": "Arbiscan",
        "url": "https://sepolia.arbiscan.io",
        "api": "https://api-sepolia.arbiscan.io/api"
      }
    },
    "centrifuge": {
      "name": "Centrifuge",
      "id": "centrifuge-2",
      "axelarId": "centrifuge-2",
      "chainId": 2090,
      "rpc": "https://node-7118620155331796992.gx.onfinality.io/jsonrpc?apikey=00538f2d-6297-44e3-8812-4b9d579524b2",
      "tokenSymbol": "CFG",
      "confirmations": 1,
      "contracts": {
        "ConstAddressDeployer": {
          "address": "0x98B2920D53612483F91F12Ed7754E51b4A77919e",
          "deployer": "0xE86375704CDb8491a5Ed82D90DceCE02Ee0ac25F",
          "deploymentMethod": "create",
          "codehash": "0x8fda47a596dfba923270da84e0c32a2d0312f1c03389f83e16f2b5a35ed37fbe",
          "predeployCodehash": "0x8fda47a596dfba923270da84e0c32a2d0312f1c03389f83e16f2b5a35ed37fbe"
        },
        "Create3Deployer": {
          "address": "0x6513Aedb4D1593BA12e50644401D976aebDc90d8",
          "deployer": "0x6f24A47Fc8AE5441Eb47EFfC3665e70e69Ac3F05",
          "deploymentMethod": "create2",
          "codehash": "0xf0ad66defbe082df243d4d274e626f557f97579c5c9e19f33d8093d6160808b7",
          "predeployCodehash": "0x73fc31262c4bad113c79439fd231281201c7c7d45b50328bd86bccf37684bf92",
          "salt": "Create3Deployer"
        },
        "AxelarGateway": {
          "deployer": "0xB8Cd93C83A974649D76B1c19f311f639e62272BC",
          "startingKeyIDs": [
            "evm-centrifuge-2-genesis"
          ],
          "address": "0xe432150cce91c13a887f7D836923d5597adD8E31",
          "implementation": "0xc1712652326E87D193Ac11910934085FF45C2F48",
          "implementationCodehash": "0xd0e057031b5acbd22b8e98686f6cda19dcbcac6495bd7297cff31dcb22ddcbae",
          "authModule": "0x1a920B29eBD437074225cAeE44f78FC700B27a5d",
          "tokenDeployer": "0xD2aDceFd0496449E3FDE873A2332B18A0F0FCADf",
          "deploymentMethod": "create3",
          "salt": "AxelarGateway v6.2"
        },
        "InterchainGovernance": {
          "address": "0xfDF36A30070ea0241d69052ea85ff44Ad0476a66",
          "governanceChain": "Axelarnet",
          "governanceAddress": "axelar10d07y265gmmuvt4z0w9aw880jnsr700j7v9daj",
          "minimumTimeDelay": 300,
          "deployer": "0x6f24A47Fc8AE5441Eb47EFfC3665e70e69Ac3F05",
          "deploymentMethod": "create3",
          "codehash": "0x4bc0efa16652748f5c3fbb77aedff01e0c1df4156a4f4c82d6d8748ee28cb9af",
          "predeployCodehash": "0xe2de43b29f2387b6f3575a1b50d566908fc00e03a8d88ad6be74b674a70874d2",
          "salt": "InterchainGovernance v5.5"
        },
        "Multisig": {
          "threshold": 2,
          "signers": [
            "0x15837c1318AB83d99b19392Fd4811813f520d843",
            "0x64247a441CeF0b7A46614AC34d046c0fdfe35954",
            "0xEE64c8eb48437DbD2D5B8598dc4A3E8a6c8CEaD9"
          ],
          "address": "0xCC940AE49C78F20E3F13F3cF37e996b98Ac3EC68",
          "deployer": "0x6f24A47Fc8AE5441Eb47EFfC3665e70e69Ac3F05",
          "deploymentMethod": "create3",
          "codehash": "0x912095d5076ee40a9dd49c0f9d61d61334c47a78c7512852791652baef26c296",
          "predeployCodehash": "0x912095d5076ee40a9dd49c0f9d61d61334c47a78c7512852791652baef26c296",
          "salt": "Multisig v5.5"
        },
        "InterchainMultisig": {
          "signers": [
            "0x15837c1318AB83d99b19392Fd4811813f520d843",
            "0x64247a441CeF0b7A46614AC34d046c0fdfe35954",
            "0xEE64c8eb48437DbD2D5B8598dc4A3E8a6c8CEaD9"
          ],
          "weights": [
            1,
            1,
            1
          ],
          "threshold": 2
        },
        "Operators": {
          "owner": "0xB8Cd93C83A974649D76B1c19f311f639e62272BC",
          "address": "0x7F83F5cA2AE4206AbFf8a3C3668e88ce5F11C0B5",
          "deployer": "0xB8Cd93C83A974649D76B1c19f311f639e62272BC",
          "deploymentMethod": "create2",
          "codehash": "0xc561dc32ef670c929db9d7fbf6b5f6c074a62a30602481ba3b88912ca6d79feb",
          "predeployCodehash": "0xc561dc32ef670c929db9d7fbf6b5f6c074a62a30602481ba3b88912ca6d79feb",
          "salt": "Operators"
        },
        "AxelarGasService": {
          "collector": "0x7F83F5cA2AE4206AbFf8a3C3668e88ce5F11C0B5",
          "address": "0xbE406F0189A0B4cf3A05C286473D23791Dd44Cc6",
          "implementation": "0xCD6b34FaF1FD1056C728A27426AB6807f84BAa1b",
          "deployer": "0x5b593E7b1725dc6FcbbFe80b2415B19153F94A85"
        },
        "InterchainTokenService": {
          "skip": true
        }
      },
      "gasOptions": {
        "gasLimit": 8000000
      },
      "explorer": {
        "name": "",
        "url": ""
      }
    },
    "fraxtal": {
      "name": "Fraxtal",
      "id": "fraxtal",
      "axelarId": "fraxtal",
      "chainId": 2522,
      "rpc": "https://rpc.testnet.frax.com",
      "tokenSymbol": "frxETH",
      "gasOptions": {
        "gasLimit": 8000000
      },
      "contracts": {
        "InterchainGovernance": {
          "minimumTimeDelay": 300,
          "address": "0xfDF36A30070ea0241d69052ea85ff44Ad0476a66",
          "governanceChain": "Axelarnet",
          "governanceAddress": "axelar10d07y265gmmuvt4z0w9aw880jnsr700j7v9daj",
          "deployer": "0x6f24A47Fc8AE5441Eb47EFfC3665e70e69Ac3F05",
          "deploymentMethod": "create3",
          "codehash": "0x4bc0efa16652748f5c3fbb77aedff01e0c1df4156a4f4c82d6d8748ee28cb9af",
          "predeployCodehash": "0xe2de43b29f2387b6f3575a1b50d566908fc00e03a8d88ad6be74b674a70874d2",
          "salt": "InterchainGovernance v5.5"
        },
        "Multisig": {
          "threshold": 2,
          "signers": [
            "0x15837c1318AB83d99b19392Fd4811813f520d843",
            "0x64247a441CeF0b7A46614AC34d046c0fdfe35954",
            "0xEE64c8eb48437DbD2D5B8598dc4A3E8a6c8CEaD9"
          ],
          "address": "0xCC940AE49C78F20E3F13F3cF37e996b98Ac3EC68",
          "deployer": "0x6f24A47Fc8AE5441Eb47EFfC3665e70e69Ac3F05",
          "deploymentMethod": "create3",
          "codehash": "0x912095d5076ee40a9dd49c0f9d61d61334c47a78c7512852791652baef26c296",
          "predeployCodehash": "0x912095d5076ee40a9dd49c0f9d61d61334c47a78c7512852791652baef26c296",
          "salt": "Multisig v5.5"
        },
        "ConstAddressDeployer": {
          "address": "0x98B2920D53612483F91F12Ed7754E51b4A77919e",
          "deployer": "0xE86375704CDb8491a5Ed82D90DceCE02Ee0ac25F",
          "deploymentMethod": "create",
          "codehash": "0x8fda47a596dfba923270da84e0c32a2d0312f1c03389f83e16f2b5a35ed37fbe",
          "predeployCodehash": "0x8fda47a596dfba923270da84e0c32a2d0312f1c03389f83e16f2b5a35ed37fbe"
        },
        "Create3Deployer": {
          "address": "0x6513Aedb4D1593BA12e50644401D976aebDc90d8",
          "deployer": "0x6f24A47Fc8AE5441Eb47EFfC3665e70e69Ac3F05",
          "deploymentMethod": "create2",
          "codehash": "0xf0ad66defbe082df243d4d274e626f557f97579c5c9e19f33d8093d6160808b7",
          "predeployCodehash": "0x73fc31262c4bad113c79439fd231281201c7c7d45b50328bd86bccf37684bf92",
          "salt": "Create3Deployer"
        },
        "AxelarGateway": {
          "deployer": "0xB8Cd93C83A974649D76B1c19f311f639e62272BC",
          "startingKeyIDs": [
            "evm-fraxtal-genesis"
          ],
          "address": "0xe432150cce91c13a887f7D836923d5597adD8E31",
          "implementation": "0xc1712652326E87D193Ac11910934085FF45C2F48",
          "implementationCodehash": "0xd0e057031b5acbd22b8e98686f6cda19dcbcac6495bd7297cff31dcb22ddcbae",
          "authModule": "0x1a920B29eBD437074225cAeE44f78FC700B27a5d",
          "tokenDeployer": "0xD2aDceFd0496449E3FDE873A2332B18A0F0FCADf",
          "deploymentMethod": "create3",
          "salt": "AxelarGateway v6.2"
        },
        "AxelarGasService": {
          "collector": "0x7F83F5cA2AE4206AbFf8a3C3668e88ce5F11C0B5",
          "address": "0xbE406F0189A0B4cf3A05C286473D23791Dd44Cc6",
          "implementation": "0xCD6b34FaF1FD1056C728A27426AB6807f84BAa1b",
          "deployer": "0x5b593E7b1725dc6FcbbFe80b2415B19153F94A85"
        },
        "Operators": {
          "owner": "0xB8Cd93C83A974649D76B1c19f311f639e62272BC",
          "address": "0x7F83F5cA2AE4206AbFf8a3C3668e88ce5F11C0B5",
          "deployer": "0xB8Cd93C83A974649D76B1c19f311f639e62272BC",
          "deploymentMethod": "create2",
          "codehash": "0xc561dc32ef670c929db9d7fbf6b5f6c074a62a30602481ba3b88912ca6d79feb",
          "predeployCodehash": "0xc561dc32ef670c929db9d7fbf6b5f6c074a62a30602481ba3b88912ca6d79feb",
          "salt": "Operators"
        },
        "InterchainTokenService": {
          "salt": "ITS v1.2.1",
          "deployer": "0x6f24A47Fc8AE5441Eb47EFfC3665e70e69Ac3F05",
          "proxySalt": "ITS v1.0.0",
          "tokenManagerDeployer": "0x121b0e54Cd7ad2BBCb4c4C9275697978EBaF3653",
          "interchainToken": "0x7F9F70Da4af54671a6abAc58e705b5634cac8819",
          "interchainTokenDeployer": "0x58667c5f134420Bf6904C7dD01fDDcB4Fea3a760",
          "tokenManager": "0xC1B09c9c16117417A1B414A52Dd92CF1f634e786",
          "tokenHandler": "0x9Ef1f24EF4Ed0520DC1Da282a0fe76271A183b36",
          "implementation": "0x30DEFb998D7FdDC75ffb8D002fC15BbB75115758",
          "predeployCodehash": "0x08a4a556c4db879b4f24104d13a8baf86915d58b12c81b382dfea2a82d2856cf",
          "address": "0xB5FB4BE02232B1bBA4dC8f81dc24C26980dE9e3C"
        },
        "InterchainTokenFactory": {
          "deployer": "0x6f24A47Fc8AE5441Eb47EFfC3665e70e69Ac3F05",
          "salt": "ITS Factory v1.0.0",
          "implementation": "0x440B118f34d6224B20b4641835AC9161BD4f0994",
          "address": "0x83a93500d23Fbc3e82B410aD07A6a9F7A0670D66"
        }
      },
      "explorer": {
        "name": "Fraxscan",
        "url": "https://holesky.fraxscan.com",
        "api": "https://api-holesky.fraxscan.com/api"
      }
    },
    "optimism-sepolia": {
      "name": "Optimism-Sepolia",
      "id": "optimism-sepolia",
      "axelarId": "optimism-sepolia",
      "chainId": 11155420,
      "rpc": "https://sepolia.optimism.io",
      "tokenSymbol": "ETH",
      "gasOptions": {
        "gasLimit": 8000000
      },
      "confirmations": 3,
      "explorer": {
        "name": "Opscan",
        "url": "https://sepolia-optimistic.etherscan.io",
        "api": "https://api-sepolia-optimistic.etherscan.io/api"
      },
      "contracts": {
        "ConstAddressDeployer": {
          "address": "0x98B2920D53612483F91F12Ed7754E51b4A77919e",
          "deployer": "0xE86375704CDb8491a5Ed82D90DceCE02Ee0ac25F",
          "deploymentMethod": "create",
          "codehash": "0x8fda47a596dfba923270da84e0c32a2d0312f1c03389f83e16f2b5a35ed37fbe",
          "predeployCodehash": "0x8fda47a596dfba923270da84e0c32a2d0312f1c03389f83e16f2b5a35ed37fbe"
        },
        "Create3Deployer": {
          "address": "0x6513Aedb4D1593BA12e50644401D976aebDc90d8",
          "deployer": "0x6f24A47Fc8AE5441Eb47EFfC3665e70e69Ac3F05",
          "deploymentMethod": "create2",
          "codehash": "0xf0ad66defbe082df243d4d274e626f557f97579c5c9e19f33d8093d6160808b7",
          "predeployCodehash": "0x73fc31262c4bad113c79439fd231281201c7c7d45b50328bd86bccf37684bf92",
          "salt": "Create3Deployer"
        },
        "AxelarGateway": {
          "deployer": "0xB8Cd93C83A974649D76B1c19f311f639e62272BC",
          "startingKeyIDs": [
            "evm-optimism-sepolia-genesis"
          ],
          "address": "0xe432150cce91c13a887f7D836923d5597adD8E31",
          "implementation": "0xc1712652326E87D193Ac11910934085FF45C2F48",
          "implementationCodehash": "0xd0e057031b5acbd22b8e98686f6cda19dcbcac6495bd7297cff31dcb22ddcbae",
          "authModule": "0x1a920B29eBD437074225cAeE44f78FC700B27a5d",
          "tokenDeployer": "0xD2aDceFd0496449E3FDE873A2332B18A0F0FCADf",
          "deploymentMethod": "create3",
          "salt": "AxelarGateway v6.2"
        },
        "InterchainGovernance": {
          "address": "0x6f24A47Fc8AE5441Eb47EFfC3665e70e69Ac3F05"
        },
        "Multisig": {
          "address": "0x6f24A47Fc8AE5441Eb47EFfC3665e70e69Ac3F05"
        },
        "Operators": {
          "owner": "0xB8Cd93C83A974649D76B1c19f311f639e62272BC",
          "address": "0x7F83F5cA2AE4206AbFf8a3C3668e88ce5F11C0B5",
          "deployer": "0xB8Cd93C83A974649D76B1c19f311f639e62272BC",
          "deploymentMethod": "create2",
          "codehash": "0xc561dc32ef670c929db9d7fbf6b5f6c074a62a30602481ba3b88912ca6d79feb",
          "predeployCodehash": "0xc561dc32ef670c929db9d7fbf6b5f6c074a62a30602481ba3b88912ca6d79feb",
          "salt": "Operators"
        },
        "AxelarGasService": {
          "collector": "0x7F83F5cA2AE4206AbFf8a3C3668e88ce5F11C0B5",
          "address": "0xbE406F0189A0B4cf3A05C286473D23791Dd44Cc6",
          "implementation": "0xCD6b34FaF1FD1056C728A27426AB6807f84BAa1b",
          "deployer": "0x5b593E7b1725dc6FcbbFe80b2415B19153F94A85"
        }
      }
    },
    "base-sepolia": {
      "name": "Base-Sepolia",
      "id": "base-sepolia",
      "axelarId": "base-sepolia",
      "chainId": 84532,
      "rpc": "https://sepolia.base.org",
      "tokenSymbol": "ETH",
      "gasOptions": {
        "gasLimit": 8000000
      },
      "confirmations": 2,
      "explorer": {
        "name": "Basescan",
        "url": "https://sepolia-explorer.base.org",
        "api": "https://api-sepolia.basescan.org/api"
      },
      "contracts": {
        "ConstAddressDeployer": {
          "address": "0x98B2920D53612483F91F12Ed7754E51b4A77919e",
          "deployer": "0xE86375704CDb8491a5Ed82D90DceCE02Ee0ac25F",
          "deploymentMethod": "create",
          "codehash": "0x8fda47a596dfba923270da84e0c32a2d0312f1c03389f83e16f2b5a35ed37fbe",
          "predeployCodehash": "0x8fda47a596dfba923270da84e0c32a2d0312f1c03389f83e16f2b5a35ed37fbe"
        },
        "Create3Deployer": {
          "address": "0x6513Aedb4D1593BA12e50644401D976aebDc90d8",
          "deployer": "0x6f24A47Fc8AE5441Eb47EFfC3665e70e69Ac3F05",
          "deploymentMethod": "create2",
          "codehash": "0xf0ad66defbe082df243d4d274e626f557f97579c5c9e19f33d8093d6160808b7",
          "predeployCodehash": "0x73fc31262c4bad113c79439fd231281201c7c7d45b50328bd86bccf37684bf92",
          "salt": "Create3Deployer"
        },
        "AxelarGateway": {
          "deployer": "0xB8Cd93C83A974649D76B1c19f311f639e62272BC",
          "startingKeyIDs": [
            "evm-base-sepolia-genesis"
          ],
          "address": "0xe432150cce91c13a887f7D836923d5597adD8E31",
          "implementation": "0xc1712652326E87D193Ac11910934085FF45C2F48",
          "implementationCodehash": "0xd0e057031b5acbd22b8e98686f6cda19dcbcac6495bd7297cff31dcb22ddcbae",
          "authModule": "0x1a920B29eBD437074225cAeE44f78FC700B27a5d",
          "tokenDeployer": "0xD2aDceFd0496449E3FDE873A2332B18A0F0FCADf",
          "deploymentMethod": "create3",
          "salt": "AxelarGateway v6.2"
        },
        "InterchainGovernance": {
          "address": "0x6f24A47Fc8AE5441Eb47EFfC3665e70e69Ac3F05"
        },
        "Multisig": {
          "address": "0x6f24A47Fc8AE5441Eb47EFfC3665e70e69Ac3F05"
        },
        "Operators": {
          "owner": "0xB8Cd93C83A974649D76B1c19f311f639e62272BC",
          "address": "0x7F83F5cA2AE4206AbFf8a3C3668e88ce5F11C0B5",
          "deployer": "0xB8Cd93C83A974649D76B1c19f311f639e62272BC",
          "deploymentMethod": "create2",
          "codehash": "0xc561dc32ef670c929db9d7fbf6b5f6c074a62a30602481ba3b88912ca6d79feb",
          "predeployCodehash": "0xc561dc32ef670c929db9d7fbf6b5f6c074a62a30602481ba3b88912ca6d79feb",
          "salt": "Operators"
        },
        "AxelarGasService": {
          "collector": "0x7F83F5cA2AE4206AbFf8a3C3668e88ce5F11C0B5",
          "address": "0xbE406F0189A0B4cf3A05C286473D23791Dd44Cc6",
          "implementation": "0xCD6b34FaF1FD1056C728A27426AB6807f84BAa1b",
          "deployer": "0x5b593E7b1725dc6FcbbFe80b2415B19153F94A85"
        }
      }
    },
    "blast-sepolia": {
      "name": "Blast-Sepolia",
      "id": "blast-sepolia",
      "axelarId": "blast-sepolia",
      "chainId": 168587773,
      "rpc": "https://sepolia.blast.io/",
      "tokenSymbol": "ETH",
      "gasOptions": {
        "gasLimit": 8000000
      },
      "confirmations": 2,
      "explorer": {
        "name": "Blastscan",
        "url": "https://testnet.blastscan.io",
        "api": "https://api.testnet.blastscan.io/api"
      },
      "contracts": {
        "ConstAddressDeployer": {
          "address": "0x98B2920D53612483F91F12Ed7754E51b4A77919e",
          "deployer": "0xE86375704CDb8491a5Ed82D90DceCE02Ee0ac25F",
          "deploymentMethod": "create",
          "codehash": "0x8fda47a596dfba923270da84e0c32a2d0312f1c03389f83e16f2b5a35ed37fbe",
          "predeployCodehash": "0x8fda47a596dfba923270da84e0c32a2d0312f1c03389f83e16f2b5a35ed37fbe"
        },
        "Create3Deployer": {
          "address": "0x6513Aedb4D1593BA12e50644401D976aebDc90d8",
          "deployer": "0x6f24A47Fc8AE5441Eb47EFfC3665e70e69Ac3F05",
          "deploymentMethod": "create2",
          "codehash": "0xf0ad66defbe082df243d4d274e626f557f97579c5c9e19f33d8093d6160808b7",
          "predeployCodehash": "0x73fc31262c4bad113c79439fd231281201c7c7d45b50328bd86bccf37684bf92",
          "salt": "Create3Deployer"
        },
        "AxelarGateway": {
          "deployer": "0xB8Cd93C83A974649D76B1c19f311f639e62272BC",
          "startingKeyIDs": [
            "evm-blast-sepolia-genesis"
          ],
          "address": "0xe432150cce91c13a887f7D836923d5597adD8E31",
          "implementation": "0xc1712652326E87D193Ac11910934085FF45C2F48",
          "implementationCodehash": "0xd0e057031b5acbd22b8e98686f6cda19dcbcac6495bd7297cff31dcb22ddcbae",
          "authModule": "0x1a920B29eBD437074225cAeE44f78FC700B27a5d",
          "tokenDeployer": "0xD2aDceFd0496449E3FDE873A2332B18A0F0FCADf",
          "deploymentMethod": "create3",
          "salt": "AxelarGateway v6.2"
        },
        "InterchainGovernance": {
          "address": "0x6f24A47Fc8AE5441Eb47EFfC3665e70e69Ac3F05"
        },
        "Multisig": {
          "address": "0x6f24A47Fc8AE5441Eb47EFfC3665e70e69Ac3F05"
        },
        "Operators": {
          "owner": "0xB8Cd93C83A974649D76B1c19f311f639e62272BC",
          "address": "0x7F83F5cA2AE4206AbFf8a3C3668e88ce5F11C0B5",
          "deployer": "0xB8Cd93C83A974649D76B1c19f311f639e62272BC",
          "deploymentMethod": "create2",
          "codehash": "0xc561dc32ef670c929db9d7fbf6b5f6c074a62a30602481ba3b88912ca6d79feb",
          "predeployCodehash": "0xc561dc32ef670c929db9d7fbf6b5f6c074a62a30602481ba3b88912ca6d79feb",
          "salt": "Operators"
        },
        "AxelarGasService": {
          "collector": "0x7F83F5cA2AE4206AbFf8a3C3668e88ce5F11C0B5",
          "address": "0xbE406F0189A0B4cf3A05C286473D23791Dd44Cc6",
          "implementation": "0xCD6b34FaF1FD1056C728A27426AB6807f84BAa1b",
          "deployer": "0x5b593E7b1725dc6FcbbFe80b2415B19153F94A85"
        }
      }
    },
    "mantle-sepolia": {
      "name": "Mantle-Sepolia",
      "id": "mantle-sepolia",
      "axelarId": "mantle-sepolia",
      "chainId": 5003,
      "rpc": "https://rpc.sepolia.mantle.xyz",
      "tokenSymbol": "MNT",
      "confirmations": 2,
      "gasOptions": {
        "gasLimit": 10000000000
      },
      "explorer": {
        "name": "Mantle Explorer",
        "url": "https://explorer.sepolia.mantle.xyz",
        "api": "https://explorer.sepolia.mantle.xyz/api"
      },
      "contracts": {
        "InterchainGovernance": {
          "minimumTimeDelay": 300,
          "address": "0x6f24A47Fc8AE5441Eb47EFfC3665e70e69Ac3F05"
        },
        "Multisig": {
          "threshold": 2,
          "signers": [
            "0x15837c1318AB83d99b19392Fd4811813f520d843",
            "0x64247a441CeF0b7A46614AC34d046c0fdfe35954",
            "0xEE64c8eb48437DbD2D5B8598dc4A3E8a6c8CEaD9"
          ],
          "address": "0x6f24A47Fc8AE5441Eb47EFfC3665e70e69Ac3F05"
        },
        "ConstAddressDeployer": {
          "address": "0x98B2920D53612483F91F12Ed7754E51b4A77919e",
          "deployer": "0xE86375704CDb8491a5Ed82D90DceCE02Ee0ac25F",
          "deploymentMethod": "create",
          "codehash": "0x8fda47a596dfba923270da84e0c32a2d0312f1c03389f83e16f2b5a35ed37fbe",
          "predeployCodehash": "0x8fda47a596dfba923270da84e0c32a2d0312f1c03389f83e16f2b5a35ed37fbe"
        },
        "Create3Deployer": {
          "address": "0x6513Aedb4D1593BA12e50644401D976aebDc90d8",
          "deployer": "0x6f24A47Fc8AE5441Eb47EFfC3665e70e69Ac3F05",
          "deploymentMethod": "create2",
          "codehash": "0xf0ad66defbe082df243d4d274e626f557f97579c5c9e19f33d8093d6160808b7",
          "predeployCodehash": "0x73fc31262c4bad113c79439fd231281201c7c7d45b50328bd86bccf37684bf92",
          "salt": "Create3Deployer"
        },
        "AxelarGateway": {
          "deployer": "0xB8Cd93C83A974649D76B1c19f311f639e62272BC",
          "startingKeyIDs": [
            "evm-mantle-sepolia-genesis"
          ],
          "address": "0xC8D18F85cB0Cee5C95eC29c69DeaF6cea972349c",
          "implementation": "0xc1712652326E87D193Ac11910934085FF45C2F48",
          "implementationCodehash": "0x262d347314eb56d4331930c08d038205062766c5783f6e34809b1da803d01bf9",
          "authModule": "0xC4FBd54fF3876377dE2B2F9471e581B44eaD1Ea9",
          "tokenDeployer": "0xD2aDceFd0496449E3FDE873A2332B18A0F0FCADf",
          "deploymentMethod": "create3",
          "salt": "AxelarGateway v6.2"
        },
        "Operators": {
          "owner": "0xB8Cd93C83A974649D76B1c19f311f639e62272BC",
          "address": "0x7F83F5cA2AE4206AbFf8a3C3668e88ce5F11C0B5",
          "deployer": "0xB8Cd93C83A974649D76B1c19f311f639e62272BC",
          "deploymentMethod": "create2",
          "codehash": "0xc561dc32ef670c929db9d7fbf6b5f6c074a62a30602481ba3b88912ca6d79feb",
          "predeployCodehash": "0xc561dc32ef670c929db9d7fbf6b5f6c074a62a30602481ba3b88912ca6d79feb",
          "salt": "Operators"
        },
        "AxelarGasService": {
          "collector": "0x7F83F5cA2AE4206AbFf8a3C3668e88ce5F11C0B5",
          "address": "0xbE406F0189A0B4cf3A05C286473D23791Dd44Cc6",
          "implementation": "0xCD6b34FaF1FD1056C728A27426AB6807f84BAa1b",
          "deployer": "0x5b593E7b1725dc6FcbbFe80b2415B19153F94A85"
        }
      }
    }
  },
  "axelar": {
    "id": "Axelarnet",
    "axelarId": "Axelarnet",
    "rpc": "https://rpc-axelar-testnet.imperator.co:443",
    "lcd": "https://lcd-axelar-testnet.imperator.co:443",
    "grpc": "grpc-axelar-testnet.imperator.co:2062",
    "tokenSymbol": "AXL"
  }
}<|MERGE_RESOLUTION|>--- conflicted
+++ resolved
@@ -747,133 +747,6 @@
         "api": "https://api-testnet.bscscan.com/api"
       }
     },
-<<<<<<< HEAD
-    "arbitrum": {
-      "name": "Arbitrum",
-      "id": "arbitrum",
-      "axelarId": "arbitrum",
-      "chainId": 421613,
-      "rpc": "https://goerli-rollup.arbitrum.io/rpc",
-      "tokenSymbol": "ETH",
-      "contracts": {
-        "AxelarGateway": {
-          "address": "0xe432150cce91c13a887f7D836923d5597adD8E31",
-          "deployer": "0x6f24A47Fc8AE5441Eb47EFfC3665e70e69Ac3F05",
-          "implementation": "0x99B5FA03a5ea4315725c43346e55a6A6fbd94098",
-          "implementationCodehash": "0x940360094cd542573bfdb328d5408276843f4c99391518eb900c37b0df099fde",
-          "authModule": "0x6e0e885F0957086e173D95aAA08191a6c1Ac860d",
-          "tokenDeployer": "0xb28478319B64f8D47e19A120209A211D902F8b8f",
-          "deploymentMethod": "create3",
-          "salt": "AxelarGateway v6.2"
-        },
-        "AxelarGasService": {
-          "salt": "AxelarGasService",
-          "collector": "0x7F83F5cA2AE4206AbFf8a3C3668e88ce5F11C0B5",
-          "address": "0xbE406F0189A0B4cf3A05C286473D23791Dd44Cc6",
-          "implementation": "0x5168950236fdc05708468a4e7F6eDd5E092AFC7e",
-          "deployer": "0xB8Cd93C83A974649D76B1c19f311f639e62272BC",
-          "owner": "0x6f24A47Fc8AE5441Eb47EFfC3665e70e69Ac3F05"
-        },
-        "AxelarDepositService": {
-          "salt": "AxelarDepositService",
-          "wrappedSymbol": "",
-          "refundIssuer": "0x4f671f34d2d23fec3eE3087E3A0221f8D314D9dF",
-          "address": "0xc1DCb196BA862B337Aa23eDA1Cb9503C0801b955",
-          "implementation": "0xb6241272C569767072e0587098415DF6BA0aaEe9",
-          "deployer": "0xd55cd98cdE61c3CcE1286F9aF50cDbF16f5dba5b"
-        },
-        "gasOptions": {
-          "gasLimit": 30000000
-        },
-        "ConstAddressDeployer": {
-          "address": "0x98B2920D53612483F91F12Ed7754E51b4A77919e"
-        },
-        "Create3Deployer": {
-          "salt": "Create3Deployer",
-          "address": "0x6513Aedb4D1593BA12e50644401D976aebDc90d8",
-          "deployer": "0x6f24A47Fc8AE5441Eb47EFfC3665e70e69Ac3F05",
-          "deploymentMethod": "create2",
-          "codehash": "0xf0ad66defbe082df243d4d274e626f557f97579c5c9e19f33d8093d6160808b7",
-          "predeployCodehash": "0x73fc31262c4bad113c79439fd231281201c7c7d45b50328bd86bccf37684bf92"
-        },
-        "InterchainProposalSender": {
-          "address": "0x1f8A4d195B647647c7dD45650CBd553FD33cCAA6",
-          "deployer": "0x6f24A47Fc8AE5441Eb47EFfC3665e70e69Ac3F05",
-          "deploymentMethod": "create3",
-          "salt": "InterchainProposalSender v1.2"
-        },
-        "Operators": {
-          "owner": "0xB8Cd93C83A974649D76B1c19f311f639e62272BC",
-          "address": "0x7F83F5cA2AE4206AbFf8a3C3668e88ce5F11C0B5",
-          "deployer": "0xB8Cd93C83A974649D76B1c19f311f639e62272BC",
-          "deploymentMethod": "create2",
-          "salt": "Operators"
-        },
-        "InterchainGovernance": {
-          "governanceChain": "Axelarnet",
-          "governanceAddress": "axelar10d07y265gmmuvt4z0w9aw880jnsr700j7v9daj",
-          "minimumTimeDelay": 300,
-          "address": "0xfDF36A30070ea0241d69052ea85ff44Ad0476a66",
-          "deployer": "0x6f24A47Fc8AE5441Eb47EFfC3665e70e69Ac3F05",
-          "deploymentMethod": "create3",
-          "codehash": "0x4bc0efa16652748f5c3fbb77aedff01e0c1df4156a4f4c82d6d8748ee28cb9af",
-          "predeployCodehash": "0xe2de43b29f2387b6f3575a1b50d566908fc00e03a8d88ad6be74b674a70874d2",
-          "salt": "InterchainGovernance v5.5"
-        },
-        "Multisig": {
-          "threshold": 2,
-          "signers": [
-            "0x15837c1318AB83d99b19392Fd4811813f520d843",
-            "0x64247a441CeF0b7A46614AC34d046c0fdfe35954",
-            "0xEE64c8eb48437DbD2D5B8598dc4A3E8a6c8CEaD9"
-          ],
-          "address": "0xCC940AE49C78F20E3F13F3cF37e996b98Ac3EC68",
-          "deployer": "0x6f24A47Fc8AE5441Eb47EFfC3665e70e69Ac3F05",
-          "deploymentMethod": "create3",
-          "codehash": "0x912095d5076ee40a9dd49c0f9d61d61334c47a78c7512852791652baef26c296",
-          "predeployCodehash": "0x912095d5076ee40a9dd49c0f9d61d61334c47a78c7512852791652baef26c296",
-          "salt": "Multisig v5.5"
-        },
-        "InterchainMultisig": {
-          "signers": [
-            "0x15837c1318AB83d99b19392Fd4811813f520d843",
-            "0x64247a441CeF0b7A46614AC34d046c0fdfe35954",
-            "0xEE64c8eb48437DbD2D5B8598dc4A3E8a6c8CEaD9"
-          ],
-          "weights": [
-            1,
-            1,
-            1
-          ],
-          "threshold": 2
-        },
-        "InterchainTokenService": {
-          "salt": "ITS v1.2.1",
-          "deployer": "0x6f24A47Fc8AE5441Eb47EFfC3665e70e69Ac3F05",
-          "tokenManagerDeployer": "0x121b0e54Cd7ad2BBCb4c4C9275697978EBaF3653",
-          "interchainToken": "0x7F9F70Da4af54671a6abAc58e705b5634cac8819",
-          "interchainTokenDeployer": "0x58667c5f134420Bf6904C7dD01fDDcB4Fea3a760",
-          "tokenManager": "0xC1B09c9c16117417A1B414A52Dd92CF1f634e786",
-          "tokenHandler": "0x9Ef1f24EF4Ed0520DC1Da282a0fe76271A183b36",
-          "implementation": "0x30DEFb998D7FdDC75ffb8D002fC15BbB75115758",
-          "address": "0xB5FB4BE02232B1bBA4dC8f81dc24C26980dE9e3C",
-          "proxySalt": "ITS v1.2.1"
-        },
-        "InterchainTokenFactory": {
-          "salt": "ITS Factory v1.2.1",
-          "deployer": "0x6f24A47Fc8AE5441Eb47EFfC3665e70e69Ac3F05",
-          "implementation": "0x440B118f34d6224B20b4641835AC9161BD4f0994",
-          "address": "0x83a93500d23Fbc3e82B410aD07A6a9F7A0670D66"
-        }
-      },
-      "explorer": {
-        "name": "Arbiscan",
-        "url": "https://goerli.arbiscan.io",
-        "api": "https://api-goerli.arbiscan.io/api"
-      }
-    },
-=======
->>>>>>> bf330e97
     "celo": {
       "name": "Celo",
       "id": "celo",
@@ -1118,258 +991,6 @@
         "url": "https://explorer.evm-alpha.kava.io"
       }
     },
-<<<<<<< HEAD
-    "optimism": {
-      "name": "Optimism",
-      "id": "optimism",
-      "axelarId": "optimism",
-      "chainId": 420,
-      "rpc": "https://optimism-goerli.public.blastapi.io",
-      "tokenSymbol": "ETH",
-      "contracts": {
-        "AxelarGateway": {
-          "address": "0xe432150cce91c13a887f7D836923d5597adD8E31",
-          "deployer": "0x6f24A47Fc8AE5441Eb47EFfC3665e70e69Ac3F05",
-          "implementation": "0x99B5FA03a5ea4315725c43346e55a6A6fbd94098",
-          "implementationCodehash": "0x940360094cd542573bfdb328d5408276843f4c99391518eb900c37b0df099fde",
-          "authModule": "0x6e0e885F0957086e173D95aAA08191a6c1Ac860d",
-          "tokenDeployer": "0xb28478319B64f8D47e19A120209A211D902F8b8f",
-          "deploymentMethod": "create3",
-          "salt": "AxelarGateway v6.2"
-        },
-        "AxelarGasService": {
-          "salt": "AxelarGasService",
-          "collector": "0x7F83F5cA2AE4206AbFf8a3C3668e88ce5F11C0B5",
-          "address": "0xbE406F0189A0B4cf3A05C286473D23791Dd44Cc6",
-          "implementation": "0x5168950236fdc05708468a4e7F6eDd5E092AFC7e",
-          "deployer": "0xB8Cd93C83A974649D76B1c19f311f639e62272BC",
-          "owner": "0x6f24A47Fc8AE5441Eb47EFfC3665e70e69Ac3F05"
-        },
-        "AxelarDepositService": {
-          "salt": "AxelarDepositService",
-          "wrappedSymbol": "",
-          "refundIssuer": "0x4f671f34d2d23fec3eE3087E3A0221f8D314D9dF",
-          "address": "0xc1DCb196BA862B337Aa23eDA1Cb9503C0801b955",
-          "implementation": "0xb6241272C569767072e0587098415DF6BA0aaEe9",
-          "deployer": "0xd55cd98cdE61c3CcE1286F9aF50cDbF16f5dba5b"
-        },
-        "ConstAddressDeployer": {
-          "address": "0x98B2920D53612483F91F12Ed7754E51b4A77919e"
-        },
-        "Create3Deployer": {
-          "salt": "Create3Deployer",
-          "address": "0x6513Aedb4D1593BA12e50644401D976aebDc90d8",
-          "deployer": "0x6f24A47Fc8AE5441Eb47EFfC3665e70e69Ac3F05",
-          "deploymentMethod": "create2",
-          "codehash": "0xf0ad66defbe082df243d4d274e626f557f97579c5c9e19f33d8093d6160808b7",
-          "predeployCodehash": "0x73fc31262c4bad113c79439fd231281201c7c7d45b50328bd86bccf37684bf92"
-        },
-        "InterchainTokenService": {
-          "salt": "ITS v1.2.1",
-          "deployer": "0x6f24A47Fc8AE5441Eb47EFfC3665e70e69Ac3F05",
-          "tokenManagerDeployer": "0x121b0e54Cd7ad2BBCb4c4C9275697978EBaF3653",
-          "interchainToken": "0x7F9F70Da4af54671a6abAc58e705b5634cac8819",
-          "interchainTokenDeployer": "0x58667c5f134420Bf6904C7dD01fDDcB4Fea3a760",
-          "tokenManager": "0xC1B09c9c16117417A1B414A52Dd92CF1f634e786",
-          "tokenHandler": "0x9Ef1f24EF4Ed0520DC1Da282a0fe76271A183b36",
-          "implementation": "0x30DEFb998D7FdDC75ffb8D002fC15BbB75115758",
-          "address": "0xB5FB4BE02232B1bBA4dC8f81dc24C26980dE9e3C",
-          "proxySalt": "ITS v1.2.1"
-        },
-        "InterchainTokenFactory": {
-          "salt": "ITS Factory v1.2.1",
-          "deployer": "0x6f24A47Fc8AE5441Eb47EFfC3665e70e69Ac3F05",
-          "implementation": "0x440B118f34d6224B20b4641835AC9161BD4f0994",
-          "address": "0x83a93500d23Fbc3e82B410aD07A6a9F7A0670D66"
-        },
-        "InterchainProposalSender": {
-          "address": "0x1f8A4d195B647647c7dD45650CBd553FD33cCAA6",
-          "deployer": "0x6f24A47Fc8AE5441Eb47EFfC3665e70e69Ac3F05",
-          "deploymentMethod": "create3",
-          "salt": "InterchainProposalSender v1.2"
-        },
-        "Operators": {
-          "owner": "0xB8Cd93C83A974649D76B1c19f311f639e62272BC",
-          "address": "0x7F83F5cA2AE4206AbFf8a3C3668e88ce5F11C0B5",
-          "deployer": "0xB8Cd93C83A974649D76B1c19f311f639e62272BC",
-          "deploymentMethod": "create2",
-          "salt": "Operators"
-        },
-        "InterchainGovernance": {
-          "governanceChain": "Axelarnet",
-          "governanceAddress": "axelar10d07y265gmmuvt4z0w9aw880jnsr700j7v9daj",
-          "minimumTimeDelay": 300,
-          "address": "0xfDF36A30070ea0241d69052ea85ff44Ad0476a66",
-          "deployer": "0x6f24A47Fc8AE5441Eb47EFfC3665e70e69Ac3F05",
-          "deploymentMethod": "create3",
-          "codehash": "0x4bc0efa16652748f5c3fbb77aedff01e0c1df4156a4f4c82d6d8748ee28cb9af",
-          "predeployCodehash": "0xe2de43b29f2387b6f3575a1b50d566908fc00e03a8d88ad6be74b674a70874d2",
-          "salt": "InterchainGovernance v5.5"
-        },
-        "Multisig": {
-          "threshold": 2,
-          "signers": [
-            "0x15837c1318AB83d99b19392Fd4811813f520d843",
-            "0x64247a441CeF0b7A46614AC34d046c0fdfe35954",
-            "0xEE64c8eb48437DbD2D5B8598dc4A3E8a6c8CEaD9"
-          ],
-          "address": "0xCC940AE49C78F20E3F13F3cF37e996b98Ac3EC68",
-          "deployer": "0x6f24A47Fc8AE5441Eb47EFfC3665e70e69Ac3F05",
-          "deploymentMethod": "create3",
-          "codehash": "0x912095d5076ee40a9dd49c0f9d61d61334c47a78c7512852791652baef26c296",
-          "predeployCodehash": "0x912095d5076ee40a9dd49c0f9d61d61334c47a78c7512852791652baef26c296",
-          "salt": "Multisig v5.5"
-        },
-        "InterchainMultisig": {
-          "signers": [
-            "0x15837c1318AB83d99b19392Fd4811813f520d843",
-            "0x64247a441CeF0b7A46614AC34d046c0fdfe35954",
-            "0xEE64c8eb48437DbD2D5B8598dc4A3E8a6c8CEaD9"
-          ],
-          "weights": [
-            1,
-            1,
-            1
-          ],
-          "threshold": 2
-        }
-      },
-      "explorer": {
-        "name": "Opscan",
-        "url": "https://goerli-optimism.etherscan.io",
-        "api": "https://api-goerli-optimism.etherscan.io/api"
-      },
-      "gasOptions": {
-        "gasLimit": 8000000
-      },
-      "confirmations": 3
-    },
-    "base": {
-      "name": "Base",
-      "id": "base",
-      "axelarId": "base",
-      "chainId": 84531,
-      "rpc": "https://goerli.base.org",
-      "tokenSymbol": "ETH",
-      "contracts": {
-        "AxelarGateway": {
-          "address": "0xe432150cce91c13a887f7D836923d5597adD8E31",
-          "deployer": "0x6f24A47Fc8AE5441Eb47EFfC3665e70e69Ac3F05",
-          "implementation": "0x99B5FA03a5ea4315725c43346e55a6A6fbd94098",
-          "implementationCodehash": "0x940360094cd542573bfdb328d5408276843f4c99391518eb900c37b0df099fde",
-          "authModule": "0x6e0e885F0957086e173D95aAA08191a6c1Ac860d",
-          "tokenDeployer": "0xb28478319B64f8D47e19A120209A211D902F8b8f",
-          "deploymentMethod": "create3",
-          "salt": "AxelarGateway v6.2"
-        },
-        "AxelarGasService": {
-          "salt": "AxelarGasService",
-          "collector": "0x7F83F5cA2AE4206AbFf8a3C3668e88ce5F11C0B5",
-          "address": "0xbE406F0189A0B4cf3A05C286473D23791Dd44Cc6",
-          "implementation": "0x5168950236fdc05708468a4e7F6eDd5E092AFC7e",
-          "deployer": "0x5b593E7b1725dc6FcbbFe80b2415B19153F94A85",
-          "owner": "0x6f24A47Fc8AE5441Eb47EFfC3665e70e69Ac3F05"
-        },
-        "AxelarDepositService": {
-          "salt": "AxelarDepositService",
-          "wrappedSymbol": "",
-          "refundIssuer": "0x4f671f34d2d23fec3eE3087E3A0221f8D314D9dF",
-          "address": "0xc1DCb196BA862B337Aa23eDA1Cb9503C0801b955",
-          "implementation": "0xd883C8bA523253c93d97b6C7a5087a7B5ff23d79",
-          "deployer": "0xd55cd98cdE61c3CcE1286F9aF50cDbF16f5dba5b"
-        },
-        "ConstAddressDeployer": {
-          "address": "0x98B2920D53612483F91F12Ed7754E51b4A77919e"
-        },
-        "Create3Deployer": {
-          "salt": "Create3Deployer",
-          "address": "0x6513Aedb4D1593BA12e50644401D976aebDc90d8",
-          "deployer": "0x6f24A47Fc8AE5441Eb47EFfC3665e70e69Ac3F05",
-          "deploymentMethod": "create2",
-          "codehash": "0xf0ad66defbe082df243d4d274e626f557f97579c5c9e19f33d8093d6160808b7",
-          "predeployCodehash": "0x73fc31262c4bad113c79439fd231281201c7c7d45b50328bd86bccf37684bf92"
-        },
-        "InterchainProposalSender": {
-          "address": "0x1f8A4d195B647647c7dD45650CBd553FD33cCAA6",
-          "deployer": "0x6f24A47Fc8AE5441Eb47EFfC3665e70e69Ac3F05",
-          "deploymentMethod": "create3",
-          "salt": "InterchainProposalSender v1.2"
-        },
-        "Operators": {
-          "owner": "0xB8Cd93C83A974649D76B1c19f311f639e62272BC",
-          "address": "0x7F83F5cA2AE4206AbFf8a3C3668e88ce5F11C0B5",
-          "deployer": "0xB8Cd93C83A974649D76B1c19f311f639e62272BC",
-          "deploymentMethod": "create2",
-          "salt": "Operators"
-        },
-        "InterchainGovernance": {
-          "governanceChain": "Axelarnet",
-          "governanceAddress": "axelar10d07y265gmmuvt4z0w9aw880jnsr700j7v9daj",
-          "minimumTimeDelay": 300,
-          "address": "0xfDF36A30070ea0241d69052ea85ff44Ad0476a66",
-          "deployer": "0x6f24A47Fc8AE5441Eb47EFfC3665e70e69Ac3F05",
-          "deploymentMethod": "create3",
-          "codehash": "0x4bc0efa16652748f5c3fbb77aedff01e0c1df4156a4f4c82d6d8748ee28cb9af",
-          "predeployCodehash": "0xe2de43b29f2387b6f3575a1b50d566908fc00e03a8d88ad6be74b674a70874d2",
-          "salt": "InterchainGovernance v5.5"
-        },
-        "Multisig": {
-          "threshold": 2,
-          "signers": [
-            "0x15837c1318AB83d99b19392Fd4811813f520d843",
-            "0x64247a441CeF0b7A46614AC34d046c0fdfe35954",
-            "0xEE64c8eb48437DbD2D5B8598dc4A3E8a6c8CEaD9"
-          ],
-          "address": "0xCC940AE49C78F20E3F13F3cF37e996b98Ac3EC68",
-          "deployer": "0x6f24A47Fc8AE5441Eb47EFfC3665e70e69Ac3F05",
-          "deploymentMethod": "create3",
-          "codehash": "0x912095d5076ee40a9dd49c0f9d61d61334c47a78c7512852791652baef26c296",
-          "predeployCodehash": "0x912095d5076ee40a9dd49c0f9d61d61334c47a78c7512852791652baef26c296",
-          "salt": "Multisig v5.5"
-        },
-        "InterchainMultisig": {
-          "signers": [
-            "0x15837c1318AB83d99b19392Fd4811813f520d843",
-            "0x64247a441CeF0b7A46614AC34d046c0fdfe35954",
-            "0xEE64c8eb48437DbD2D5B8598dc4A3E8a6c8CEaD9"
-          ],
-          "weights": [
-            1,
-            1,
-            1
-          ],
-          "threshold": 2
-        },
-        "InterchainTokenService": {
-          "salt": "ITS v1.2.1",
-          "deployer": "0x6f24A47Fc8AE5441Eb47EFfC3665e70e69Ac3F05",
-          "tokenManagerDeployer": "0x121b0e54Cd7ad2BBCb4c4C9275697978EBaF3653",
-          "interchainToken": "0x7F9F70Da4af54671a6abAc58e705b5634cac8819",
-          "interchainTokenDeployer": "0x58667c5f134420Bf6904C7dD01fDDcB4Fea3a760",
-          "tokenManager": "0xC1B09c9c16117417A1B414A52Dd92CF1f634e786",
-          "tokenHandler": "0x9Ef1f24EF4Ed0520DC1Da282a0fe76271A183b36",
-          "implementation": "0x30DEFb998D7FdDC75ffb8D002fC15BbB75115758",
-          "address": "0xB5FB4BE02232B1bBA4dC8f81dc24C26980dE9e3C",
-          "proxySalt": "ITS v1.2.1"
-        },
-        "InterchainTokenFactory": {
-          "salt": "ITS Factory v1.2.1",
-          "deployer": "0x6f24A47Fc8AE5441Eb47EFfC3665e70e69Ac3F05",
-          "implementation": "0x440B118f34d6224B20b4641835AC9161BD4f0994",
-          "address": "0x83a93500d23Fbc3e82B410aD07A6a9F7A0670D66"
-        }
-      },
-      "explorer": {
-        "name": "Basescan",
-        "url": "https://goerli.basescan.org",
-        "api": "https://api-goerli.basescan.org/api"
-      },
-      "gasOptions": {
-        "gasLimit": 8000000
-      }
-    },
-=======
->>>>>>> bf330e97
     "filecoin": {
       "name": "Filecoin",
       "id": "filecoin-2",
@@ -1522,256 +1143,6 @@
         },
         "AxelarDepositService": {
           "salt": "AxelarDepositService",
-<<<<<<< HEAD
-          "wrappedSymbol": "",
-          "refundIssuer": "0x4f671f34d2d23fec3eE3087E3A0221f8D314D9dF",
-          "deployer": "0xd55cd98cdE61c3CcE1286F9aF50cDbF16f5dba5b",
-          "address": "0xc1DCb196BA862B337Aa23eDA1Cb9503C0801b955",
-          "implementation": "0xd883C8bA523253c93d97b6C7a5087a7B5ff23d79"
-        },
-        "ConstAddressDeployer": {
-          "address": "0x98B2920D53612483F91F12Ed7754E51b4A77919e"
-        },
-        "Create3Deployer": {
-          "salt": "Create3Deployer",
-          "address": "0x6513Aedb4D1593BA12e50644401D976aebDc90d8",
-          "deployer": "0x6f24A47Fc8AE5441Eb47EFfC3665e70e69Ac3F05",
-          "deploymentMethod": "create2",
-          "codehash": "0xf0ad66defbe082df243d4d274e626f557f97579c5c9e19f33d8093d6160808b7",
-          "predeployCodehash": "0x73fc31262c4bad113c79439fd231281201c7c7d45b50328bd86bccf37684bf92"
-        },
-        "InterchainProposalSender": {
-          "address": "0x1f8A4d195B647647c7dD45650CBd553FD33cCAA6",
-          "deployer": "0x6f24A47Fc8AE5441Eb47EFfC3665e70e69Ac3F05",
-          "deploymentMethod": "create3",
-          "salt": "InterchainProposalSender v1.2"
-        },
-        "Operators": {
-          "owner": "0xB8Cd93C83A974649D76B1c19f311f639e62272BC",
-          "address": "0x7F83F5cA2AE4206AbFf8a3C3668e88ce5F11C0B5",
-          "deployer": "0xB8Cd93C83A974649D76B1c19f311f639e62272BC",
-          "deploymentMethod": "create2",
-          "salt": "Operators"
-        },
-        "InterchainGovernance": {
-          "governanceChain": "Axelarnet",
-          "governanceAddress": "axelar10d07y265gmmuvt4z0w9aw880jnsr700j7v9daj",
-          "minimumTimeDelay": 300,
-          "address": "0xfDF36A30070ea0241d69052ea85ff44Ad0476a66",
-          "deployer": "0x6f24A47Fc8AE5441Eb47EFfC3665e70e69Ac3F05",
-          "deploymentMethod": "create3",
-          "codehash": "0x4bc0efa16652748f5c3fbb77aedff01e0c1df4156a4f4c82d6d8748ee28cb9af",
-          "predeployCodehash": "0xe2de43b29f2387b6f3575a1b50d566908fc00e03a8d88ad6be74b674a70874d2",
-          "salt": "InterchainGovernance v5.5"
-        },
-        "Multisig": {
-          "threshold": 2,
-          "signers": [
-            "0x15837c1318AB83d99b19392Fd4811813f520d843",
-            "0x64247a441CeF0b7A46614AC34d046c0fdfe35954",
-            "0xEE64c8eb48437DbD2D5B8598dc4A3E8a6c8CEaD9"
-          ],
-          "address": "0xCC940AE49C78F20E3F13F3cF37e996b98Ac3EC68",
-          "deployer": "0x6f24A47Fc8AE5441Eb47EFfC3665e70e69Ac3F05",
-          "deploymentMethod": "create3",
-          "codehash": "0x912095d5076ee40a9dd49c0f9d61d61334c47a78c7512852791652baef26c296",
-          "predeployCodehash": "0x912095d5076ee40a9dd49c0f9d61d61334c47a78c7512852791652baef26c296",
-          "salt": "Multisig v5.5"
-        },
-        "InterchainMultisig": {
-          "signers": [
-            "0x15837c1318AB83d99b19392Fd4811813f520d843",
-            "0x64247a441CeF0b7A46614AC34d046c0fdfe35954",
-            "0xEE64c8eb48437DbD2D5B8598dc4A3E8a6c8CEaD9"
-          ],
-          "weights": [
-            1,
-            1,
-            1
-          ],
-          "threshold": 2
-        },
-        "InterchainTokenService": {
-          "salt": "ITS v1.2.1",
-          "deployer": "0x6f24A47Fc8AE5441Eb47EFfC3665e70e69Ac3F05",
-          "tokenManagerDeployer": "0x121b0e54Cd7ad2BBCb4c4C9275697978EBaF3653",
-          "interchainToken": "0x7F9F70Da4af54671a6abAc58e705b5634cac8819",
-          "interchainTokenDeployer": "0x58667c5f134420Bf6904C7dD01fDDcB4Fea3a760",
-          "tokenManager": "0xC1B09c9c16117417A1B414A52Dd92CF1f634e786",
-          "tokenHandler": "0x9Ef1f24EF4Ed0520DC1Da282a0fe76271A183b36",
-          "implementation": "0x30DEFb998D7FdDC75ffb8D002fC15BbB75115758",
-          "address": "0xB5FB4BE02232B1bBA4dC8f81dc24C26980dE9e3C",
-          "proxySalt": "ITS v1.2.1"
-        },
-        "InterchainTokenFactory": {
-          "salt": "ITS Factory v1.2.1",
-          "deployer": "0x6f24A47Fc8AE5441Eb47EFfC3665e70e69Ac3F05",
-          "implementation": "0x440B118f34d6224B20b4641835AC9161BD4f0994",
-          "address": "0x83a93500d23Fbc3e82B410aD07A6a9F7A0670D66"
-        }
-      },
-      "explorer": {
-        "name": "Lineascan",
-        "url": "https://goerli.lineascan.build",
-        "api": "https://api-goerli.lineascan.build/api"
-      },
-      "gasOptions": {
-        "gasPrice": 3000000000
-      },
-      "confirmations": 4
-    },
-    "polygon-zkevm": {
-      "name": "Polygon-zkEVM",
-      "id": "polygon-zkevm",
-      "axelarId": "polygon-zkevm",
-      "chainId": 1442,
-      "rpc": "https://rpc.public.zkevm-test.net",
-      "tokenSymbol": "ETH",
-      "contracts": {
-        "ConstAddressDeployer": {
-          "address": "0x98B2920D53612483F91F12Ed7754E51b4A77919e"
-        },
-        "AxelarGateway": {
-          "address": "0x999117D44220F33e0441fbAb2A5aDB8FF485c54D",
-          "implementation": "0x99B5FA03a5ea4315725c43346e55a6A6fbd94098",
-          "authModule": "0xcbf7900138EBc9CdB3E933B9E6F7071587BD6cb8",
-          "tokenDeployer": "0xb28478319B64f8D47e19A120209A211D902F8b8f",
-          "deployer": "0x6f24A47Fc8AE5441Eb47EFfC3665e70e69Ac3F05",
-          "implementationCodehash": "0xf9c0cf2181e91d9a39b38b9b1b32a5f170ddd5b6361b9ae5489224cf65d214be",
-          "deploymentMethod": "create3",
-          "salt": "AxelarGateway v6.2"
-        },
-        "AxelarGasService": {
-          "collector": "0x7F83F5cA2AE4206AbFf8a3C3668e88ce5F11C0B5",
-          "address": "0xbE406F0189A0B4cf3A05C286473D23791Dd44Cc6",
-          "implementation": "0x5168950236fdc05708468a4e7F6eDd5E092AFC7e",
-          "deployer": "0x5b593E7b1725dc6FcbbFe80b2415B19153F94A85",
-          "owner": "0x6f24A47Fc8AE5441Eb47EFfC3665e70e69Ac3F05"
-        },
-        "AxelarDepositService": {
-          "wrappedSymbol": "",
-          "refundIssuer": "0x4f671f34d2d23fec3eE3087E3A0221f8D314D9dF",
-          "salt": "AxelarDepositService",
-          "address": "0xc1DCb196BA862B337Aa23eDA1Cb9503C0801b955",
-          "implementation": "0xd883C8bA523253c93d97b6C7a5087a7B5ff23d79",
-          "deployer": "0xd55cd98cdE61c3CcE1286F9aF50cDbF16f5dba5b"
-        },
-        "Create3Deployer": {
-          "salt": "Create3Deployer",
-          "address": "0x6513Aedb4D1593BA12e50644401D976aebDc90d8",
-          "deployer": "0x6f24A47Fc8AE5441Eb47EFfC3665e70e69Ac3F05",
-          "deploymentMethod": "create2",
-          "codehash": "0x560e0fd29846f1419f347486d7078f378fc55231e275939c6fd837fd9f1a1df1",
-          "predeployCodehash": "0xd2e447f58ed8d9d3e7e4f0221882d65bf8d3cffba898bc0430e5478ef39855c6"
-        },
-        "InterchainProposalSender": {
-          "address": "0x1f8A4d195B647647c7dD45650CBd553FD33cCAA6",
-          "deployer": "0x6f24A47Fc8AE5441Eb47EFfC3665e70e69Ac3F05",
-          "deploymentMethod": "create3",
-          "salt": "InterchainProposalSender v1.2"
-        },
-        "Operators": {
-          "owner": "0xB8Cd93C83A974649D76B1c19f311f639e62272BC",
-          "address": "0x7F83F5cA2AE4206AbFf8a3C3668e88ce5F11C0B5",
-          "deployer": "0xB8Cd93C83A974649D76B1c19f311f639e62272BC",
-          "deploymentMethod": "create2",
-          "salt": "Operators"
-        },
-        "InterchainGovernance": {
-          "governanceChain": "Axelarnet",
-          "governanceAddress": "axelar10d07y265gmmuvt4z0w9aw880jnsr700j7v9daj",
-          "minimumTimeDelay": 300,
-          "address": "0xfDF36A30070ea0241d69052ea85ff44Ad0476a66",
-          "deployer": "0x6f24A47Fc8AE5441Eb47EFfC3665e70e69Ac3F05",
-          "deploymentMethod": "create3",
-          "codehash": "0x010ce06f3c97c3ff3bec73d44d812abba4b84b0013ee83ffc810ed91b21d318b",
-          "predeployCodehash": "0xf2b4323e54849b56a7570de2bbb3e6de15e6bf681cf395bf2e1f9d700a123663",
-          "salt": "InterchainGovernance v5.5"
-        },
-        "Multisig": {
-          "threshold": 2,
-          "signers": [
-            "0x15837c1318AB83d99b19392Fd4811813f520d843",
-            "0x64247a441CeF0b7A46614AC34d046c0fdfe35954",
-            "0xEE64c8eb48437DbD2D5B8598dc4A3E8a6c8CEaD9"
-          ],
-          "address": "0xCC940AE49C78F20E3F13F3cF37e996b98Ac3EC68",
-          "deployer": "0x6f24A47Fc8AE5441Eb47EFfC3665e70e69Ac3F05",
-          "deploymentMethod": "create3",
-          "codehash": "0x9839c528d6ad961c2f985354fd14dd602ef9781f5adbe71d482a04153bb25ccf",
-          "predeployCodehash": "0x9839c528d6ad961c2f985354fd14dd602ef9781f5adbe71d482a04153bb25ccf",
-          "salt": "Multisig v5.5"
-        },
-        "InterchainMultisig": {
-          "signers": [
-            "0x15837c1318AB83d99b19392Fd4811813f520d843",
-            "0x64247a441CeF0b7A46614AC34d046c0fdfe35954",
-            "0xEE64c8eb48437DbD2D5B8598dc4A3E8a6c8CEaD9"
-          ],
-          "weights": [
-            1,
-            1,
-            1
-          ],
-          "threshold": 2
-        },
-        "InterchainTokenService": {
-          "salt": "ITS v1.2.1",
-          "deployer": "0x6f24A47Fc8AE5441Eb47EFfC3665e70e69Ac3F05",
-          "tokenManagerDeployer": "0x121b0e54Cd7ad2BBCb4c4C9275697978EBaF3653",
-          "interchainToken": "0x7F9F70Da4af54671a6abAc58e705b5634cac8819",
-          "interchainTokenDeployer": "0x58667c5f134420Bf6904C7dD01fDDcB4Fea3a760",
-          "tokenManager": "0xC1B09c9c16117417A1B414A52Dd92CF1f634e786",
-          "tokenHandler": "0x9Ef1f24EF4Ed0520DC1Da282a0fe76271A183b36",
-          "implementation": "0x30DEFb998D7FdDC75ffb8D002fC15BbB75115758",
-          "address": "0xB5FB4BE02232B1bBA4dC8f81dc24C26980dE9e3C",
-          "proxySalt": "ITS v1.0.0"
-        },
-        "InterchainTokenFactory": {
-          "salt": "ITS Factory v1.0.0",
-          "deployer": "0x6f24A47Fc8AE5441Eb47EFfC3665e70e69Ac3F05",
-          "implementation": "0x440B118f34d6224B20b4641835AC9161BD4f0994",
-          "address": "0x83a93500d23Fbc3e82B410aD07A6a9F7A0670D66"
-        }
-      },
-      "explorer": {
-        "name": "Polygonscan",
-        "url": "https://testnet-zkevm.polygonscan.com",
-        "api": "https://api-testnet-zkevm.polygonscan.com/api"
-      },
-      "confirmations": 2,
-      "gasOptions": {
-        "gasLimit": 6000000
-      }
-    },
-    "mantle": {
-      "name": "Mantle",
-      "id": "mantle",
-      "axelarId": "mantle",
-      "chainId": 5001,
-      "rpc": "https://rpc.testnet.mantle.xyz",
-      "tokenSymbol": "MNT",
-      "contracts": {
-        "AxelarGateway": {
-          "deployer": "0x6f24A47Fc8AE5441Eb47EFfC3665e70e69Ac3F05",
-          "address": "0xe432150cce91c13a887f7D836923d5597adD8E31",
-          "implementation": "0x99B5FA03a5ea4315725c43346e55a6A6fbd94098",
-          "authModule": "0x1a920B29eBD437074225cAeE44f78FC700B27a5d",
-          "tokenDeployer": "0xb28478319B64f8D47e19A120209A211D902F8b8f",
-          "implementationCodehash": "0xa3a15aa7877eb4fc171c463cabda097d4bf37cfac04c177c1a26ac127c23b6c4",
-          "deploymentMethod": "create3",
-          "salt": "AxelarGateway v6.2"
-        },
-        "AxelarGasService": {
-          "collector": "0x7F83F5cA2AE4206AbFf8a3C3668e88ce5F11C0B5",
-          "address": "0xbE406F0189A0B4cf3A05C286473D23791Dd44Cc6",
-          "implementation": "0x5168950236fdc05708468a4e7F6eDd5E092AFC7e",
-          "deployer": "0x5b593E7b1725dc6FcbbFe80b2415B19153F94A85",
-          "owner": "0x6f24A47Fc8AE5441Eb47EFfC3665e70e69Ac3F05"
-        },
-        "AxelarDepositService": {
-=======
->>>>>>> bf330e97
           "wrappedSymbol": "",
           "refundIssuer": "0x4f671f34d2d23fec3eE3087E3A0221f8D314D9dF",
           "deployer": "0xd55cd98cdE61c3CcE1286F9aF50cDbF16f5dba5b",
@@ -2256,6 +1627,19 @@
         "Multisig": {
           "address": "0x6f24A47Fc8AE5441Eb47EFfC3665e70e69Ac3F05"
         },
+        "InterchainMultisig": {
+          "signers": [
+            "0x15837c1318AB83d99b19392Fd4811813f520d843",
+            "0x64247a441CeF0b7A46614AC34d046c0fdfe35954",
+            "0xEE64c8eb48437DbD2D5B8598dc4A3E8a6c8CEaD9"
+          ],
+          "weights": [
+            1,
+            1,
+            1
+          ],
+          "threshold": 2
+        },
         "Operators": {
           "owner": "0xB8Cd93C83A974649D76B1c19f311f639e62272BC",
           "address": "0x7F83F5cA2AE4206AbFf8a3C3668e88ce5F11C0B5",
@@ -2416,6 +1800,19 @@
           "predeployCodehash": "0x912095d5076ee40a9dd49c0f9d61d61334c47a78c7512852791652baef26c296",
           "salt": "Multisig v5.5"
         },
+        "InterchainMultisig": {
+          "signers": [
+            "0x15837c1318AB83d99b19392Fd4811813f520d843",
+            "0x64247a441CeF0b7A46614AC34d046c0fdfe35954",
+            "0xEE64c8eb48437DbD2D5B8598dc4A3E8a6c8CEaD9"
+          ],
+          "weights": [
+            1,
+            1,
+            1
+          ],
+          "threshold": 2
+        },
         "ConstAddressDeployer": {
           "address": "0x98B2920D53612483F91F12Ed7754E51b4A77919e",
           "deployer": "0xE86375704CDb8491a5Ed82D90DceCE02Ee0ac25F",
@@ -2535,6 +1932,19 @@
         },
         "Multisig": {
           "address": "0x6f24A47Fc8AE5441Eb47EFfC3665e70e69Ac3F05"
+        },
+        "InterchainMultisig": {
+          "signers": [
+            "0x15837c1318AB83d99b19392Fd4811813f520d843",
+            "0x64247a441CeF0b7A46614AC34d046c0fdfe35954",
+            "0xEE64c8eb48437DbD2D5B8598dc4A3E8a6c8CEaD9"
+          ],
+          "weights": [
+            1,
+            1,
+            1
+          ],
+          "threshold": 2
         },
         "Operators": {
           "owner": "0xB8Cd93C83A974649D76B1c19f311f639e62272BC",
@@ -2604,6 +2014,19 @@
         "Multisig": {
           "address": "0x6f24A47Fc8AE5441Eb47EFfC3665e70e69Ac3F05"
         },
+        "InterchainMultisig": {
+          "signers": [
+            "0x15837c1318AB83d99b19392Fd4811813f520d843",
+            "0x64247a441CeF0b7A46614AC34d046c0fdfe35954",
+            "0xEE64c8eb48437DbD2D5B8598dc4A3E8a6c8CEaD9"
+          ],
+          "weights": [
+            1,
+            1,
+            1
+          ],
+          "threshold": 2
+        },
         "Operators": {
           "owner": "0xB8Cd93C83A974649D76B1c19f311f639e62272BC",
           "address": "0x7F83F5cA2AE4206AbFf8a3C3668e88ce5F11C0B5",
@@ -2671,6 +2094,19 @@
         },
         "Multisig": {
           "address": "0x6f24A47Fc8AE5441Eb47EFfC3665e70e69Ac3F05"
+        },
+        "InterchainMultisig": {
+          "signers": [
+            "0x15837c1318AB83d99b19392Fd4811813f520d843",
+            "0x64247a441CeF0b7A46614AC34d046c0fdfe35954",
+            "0xEE64c8eb48437DbD2D5B8598dc4A3E8a6c8CEaD9"
+          ],
+          "weights": [
+            1,
+            1,
+            1
+          ],
+          "threshold": 2
         },
         "Operators": {
           "owner": "0xB8Cd93C83A974649D76B1c19f311f639e62272BC",
@@ -2719,6 +2155,19 @@
           ],
           "address": "0x6f24A47Fc8AE5441Eb47EFfC3665e70e69Ac3F05"
         },
+        "InterchainMultisig": {
+          "signers": [
+            "0x15837c1318AB83d99b19392Fd4811813f520d843",
+            "0x64247a441CeF0b7A46614AC34d046c0fdfe35954",
+            "0xEE64c8eb48437DbD2D5B8598dc4A3E8a6c8CEaD9"
+          ],
+          "weights": [
+            1,
+            1,
+            1
+          ],
+          "threshold": 2
+        },
         "ConstAddressDeployer": {
           "address": "0x98B2920D53612483F91F12Ed7754E51b4A77919e",
           "deployer": "0xE86375704CDb8491a5Ed82D90DceCE02Ee0ac25F",
