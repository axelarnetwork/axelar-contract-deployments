{
  "chains": {
    "ethereum": {
      "name": "Ethereum",
      "id": "ethereum-2",
      "axelarId": "ethereum-2",
      "chainId": 5,
      "rpc": "https://ethereum-goerli.publicnode.com",
      "tokenSymbol": "ETH",
      "contracts": {
        "AxelarGateway": {
          "address": "0xe432150cce91c13a887f7D836923d5597adD8E31",
          "deployer": "0x6f24A47Fc8AE5441Eb47EFfC3665e70e69Ac3F05",
          "implementation": "0x99B5FA03a5ea4315725c43346e55a6A6fbd94098",
          "implementationCodehash": "0x0b12a50b462d9a3ecc09389589ce6f82b0972df4506df19db55070c737233bf4",
          "authModule": "0xcbf7900138EBc9CdB3E933B9E6F7071587BD6cb8",
          "tokenDeployer": "0xb28478319B64f8D47e19A120209A211D902F8b8f",
          "deploymentMethod": "create3",
          "salt": "AxelarGateway v6.2"
        },
        "AxelarGasService": {
          "salt": "AxelarGasService",
          "address": "0xbE406F0189A0B4cf3A05C286473D23791Dd44Cc6",
          "implementation": "0x5168950236fdc05708468a4e7F6eDd5E092AFC7e",
          "deployer": "0xB8Cd93C83A974649D76B1c19f311f639e62272BC",
          "collector": "0x7F83F5cA2AE4206AbFf8a3C3668e88ce5F11C0B5",
          "owner": "0x6f24A47Fc8AE5441Eb47EFfC3665e70e69Ac3F05"
        },
        "AxelarDepositService": {
          "salt": "AxelarDepositService",
          "address": "0xc1DCb196BA862B337Aa23eDA1Cb9503C0801b955",
          "implementation": "0xb6241272C569767072e0587098415DF6BA0aaEe9",
          "deployer": "0xd55cd98cdE61c3CcE1286F9aF50cDbF16f5dba5b",
          "wrappedSymbol": "WETH",
          "refundIssuer": "0x4f671f34d2d23fec3eE3087E3A0221f8D314D9dF"
        },
        "ConstAddressDeployer": {
          "address": "0x98B2920D53612483F91F12Ed7754E51b4A77919e",
          "deployer": "0xE86375704CDb8491a5Ed82D90DceCE02Ee0ac25F",
          "deploymentMethod": "create",
          "codehash": "0x8fda47a596dfba923270da84e0c32a2d0312f1c03389f83e16f2b5a35ed37fbe",
          "predeployCodehash": "0x8fda47a596dfba923270da84e0c32a2d0312f1c03389f83e16f2b5a35ed37fbe"
        },
        "Create3Deployer": {
          "salt": "Create3Deployer",
          "address": "0x6513Aedb4D1593BA12e50644401D976aebDc90d8",
          "deployer": "0x6f24A47Fc8AE5441Eb47EFfC3665e70e69Ac3F05",
          "deploymentMethod": "create2",
          "codehash": "0xf0ad66defbe082df243d4d274e626f557f97579c5c9e19f33d8093d6160808b7",
          "predeployCodehash": "0x73fc31262c4bad113c79439fd231281201c7c7d45b50328bd86bccf37684bf92"
        },
        "InterchainProposalSender": {
          "address": "0x1f8A4d195B647647c7dD45650CBd553FD33cCAA6",
          "deployer": "0x6f24A47Fc8AE5441Eb47EFfC3665e70e69Ac3F05",
          "deploymentMethod": "create3",
          "salt": "InterchainProposalSender v1.2"
        },
        "Operators": {
          "owner": "0xB8Cd93C83A974649D76B1c19f311f639e62272BC",
          "address": "0x7F83F5cA2AE4206AbFf8a3C3668e88ce5F11C0B5",
          "deployer": "0xB8Cd93C83A974649D76B1c19f311f639e62272BC",
          "deploymentMethod": "create2",
          "salt": "Operators"
        },
        "InterchainGovernance": {
          "governanceChain": "Axelarnet",
          "governanceAddress": "axelar10d07y265gmmuvt4z0w9aw880jnsr700j7v9daj",
          "minimumTimeDelay": 300,
          "address": "0xfDF36A30070ea0241d69052ea85ff44Ad0476a66",
          "deployer": "0x6f24A47Fc8AE5441Eb47EFfC3665e70e69Ac3F05",
          "deploymentMethod": "create3",
          "codehash": "0x4bc0efa16652748f5c3fbb77aedff01e0c1df4156a4f4c82d6d8748ee28cb9af",
          "predeployCodehash": "0xe2de43b29f2387b6f3575a1b50d566908fc00e03a8d88ad6be74b674a70874d2",
          "salt": "InterchainGovernance v5.5"
        },
        "Multisig": {
          "threshold": 2,
          "signers": [
            "0x15837c1318AB83d99b19392Fd4811813f520d843",
            "0x64247a441CeF0b7A46614AC34d046c0fdfe35954",
            "0xEE64c8eb48437DbD2D5B8598dc4A3E8a6c8CEaD9"
          ],
          "address": "0xCC940AE49C78F20E3F13F3cF37e996b98Ac3EC68",
          "deployer": "0x6f24A47Fc8AE5441Eb47EFfC3665e70e69Ac3F05",
          "deploymentMethod": "create3",
          "codehash": "0x912095d5076ee40a9dd49c0f9d61d61334c47a78c7512852791652baef26c296",
          "predeployCodehash": "0x912095d5076ee40a9dd49c0f9d61d61334c47a78c7512852791652baef26c296",
          "salt": "Multisig v5.5"
        },
        "InterchainTokenService": {
          "salt": "ITS v1.2.1",
          "deployer": "0x6f24A47Fc8AE5441Eb47EFfC3665e70e69Ac3F05",
          "tokenManagerDeployer": "0x121b0e54Cd7ad2BBCb4c4C9275697978EBaF3653",
          "interchainToken": "0x7F9F70Da4af54671a6abAc58e705b5634cac8819",
          "interchainTokenDeployer": "0x58667c5f134420Bf6904C7dD01fDDcB4Fea3a760",
          "tokenManager": "0xC1B09c9c16117417A1B414A52Dd92CF1f634e786",
          "tokenHandler": "0x9Ef1f24EF4Ed0520DC1Da282a0fe76271A183b36",
          "implementation": "0x30DEFb998D7FdDC75ffb8D002fC15BbB75115758",
          "address": "0xB5FB4BE02232B1bBA4dC8f81dc24C26980dE9e3C",
          "interchainTokenFactoryImplementation": "0x440B118f34d6224B20b4641835AC9161BD4f0994",
          "interchainTokenFactory": "0x83a93500d23Fbc3e82B410aD07A6a9F7A0670D66",
          "proxySalt": "ITS v1.0.0"
        }
      },
      "explorer": {
        "name": "Etherscan",
        "url": "https://goerli.etherscan.io",
        "api": "https://api-goerli.etherscan.io/api"
      }
    },
    "avalanche": {
      "name": "Avalanche",
      "id": "Avalanche",
      "axelarId": "Avalanche",
      "chainId": 43113,
      "rpc": "https://api.avax-test.network/ext/bc/C/rpc",
      "tokenSymbol": "AVAX",
      "contracts": {
        "AxelarGateway": {
          "address": "0xC249632c2D40b9001FE907806902f63038B737Ab",
          "deployer": "0x6f24A47Fc8AE5441Eb47EFfC3665e70e69Ac3F05",
          "implementation": "0x99B5FA03a5ea4315725c43346e55a6A6fbd94098",
          "implementationCodehash": "0xb17ab564df4137d57dc47255a1890c32f98e02529d234d89cb6a8e2e71b2c6a0",
          "authModule": "0xE39d7d526DFd7B6D10972708C77ED19c3f2f5625",
          "tokenDeployer": "0xb28478319B64f8D47e19A120209A211D902F8b8f",
          "deploymentMethod": "create3",
          "salt": "AxelarGateway v6.2"
        },
        "AxelarGasService": {
          "salt": "AxelarGasService",
          "address": "0xbE406F0189A0B4cf3A05C286473D23791Dd44Cc6",
          "implementation": "0x5168950236fdc05708468a4e7F6eDd5E092AFC7e",
          "deployer": "0xB8Cd93C83A974649D76B1c19f311f639e62272BC",
          "collector": "0x7F83F5cA2AE4206AbFf8a3C3668e88ce5F11C0B5",
          "owner": "0x6f24A47Fc8AE5441Eb47EFfC3665e70e69Ac3F05"
        },
        "AxelarDepositService": {
          "salt": "AxelarDepositService",
          "address": "0xc1DCb196BA862B337Aa23eDA1Cb9503C0801b955",
          "implementation": "0xb6241272C569767072e0587098415DF6BA0aaEe9",
          "deployer": "0xd55cd98cdE61c3CcE1286F9aF50cDbF16f5dba5b",
          "wrappedSymbol": "WAVAX",
          "refundIssuer": "0x4f671f34d2d23fec3eE3087E3A0221f8D314D9dF"
        },
        "ConstAddressDeployer": {
          "address": "0x98B2920D53612483F91F12Ed7754E51b4A77919e"
        },
        "Create3Deployer": {
          "salt": "Create3Deployer",
          "address": "0x6513Aedb4D1593BA12e50644401D976aebDc90d8",
          "deployer": "0x6f24A47Fc8AE5441Eb47EFfC3665e70e69Ac3F05",
          "deploymentMethod": "create2",
          "codehash": "0xf0ad66defbe082df243d4d274e626f557f97579c5c9e19f33d8093d6160808b7",
          "predeployCodehash": "0x73fc31262c4bad113c79439fd231281201c7c7d45b50328bd86bccf37684bf92"
        },
        "InterchainTokenService": {
          "salt": "ITS v1.2.1",
          "deployer": "0x6f24A47Fc8AE5441Eb47EFfC3665e70e69Ac3F05",
          "tokenManagerDeployer": "0x121b0e54Cd7ad2BBCb4c4C9275697978EBaF3653",
          "interchainToken": "0x7F9F70Da4af54671a6abAc58e705b5634cac8819",
          "interchainTokenDeployer": "0x58667c5f134420Bf6904C7dD01fDDcB4Fea3a760",
          "tokenManager": "0xC1B09c9c16117417A1B414A52Dd92CF1f634e786",
          "tokenHandler": "0x9Ef1f24EF4Ed0520DC1Da282a0fe76271A183b36",
          "implementation": "0x30DEFb998D7FdDC75ffb8D002fC15BbB75115758",
          "address": "0xB5FB4BE02232B1bBA4dC8f81dc24C26980dE9e3C",
          "interchainTokenFactoryImplementation": "0x440B118f34d6224B20b4641835AC9161BD4f0994",
          "interchainTokenFactory": "0x83a93500d23Fbc3e82B410aD07A6a9F7A0670D66",
          "proxySalt": "ITS v1.2.1"
        },
        "InterchainProposalSender": {
          "address": "0x1f8A4d195B647647c7dD45650CBd553FD33cCAA6",
          "deployer": "0x6f24A47Fc8AE5441Eb47EFfC3665e70e69Ac3F05",
          "deploymentMethod": "create3",
          "salt": "InterchainProposalSender v1.2"
        },
        "Operators": {
          "owner": "0xB8Cd93C83A974649D76B1c19f311f639e62272BC",
          "address": "0x7F83F5cA2AE4206AbFf8a3C3668e88ce5F11C0B5",
          "deployer": "0xB8Cd93C83A974649D76B1c19f311f639e62272BC",
          "deploymentMethod": "create2",
          "salt": "Operators"
        },
        "InterchainGovernance": {
          "governanceChain": "Axelarnet",
          "governanceAddress": "axelar10d07y265gmmuvt4z0w9aw880jnsr700j7v9daj",
          "minimumTimeDelay": 300,
          "address": "0xfDF36A30070ea0241d69052ea85ff44Ad0476a66",
          "deployer": "0x6f24A47Fc8AE5441Eb47EFfC3665e70e69Ac3F05",
          "deploymentMethod": "create3",
          "codehash": "0xbd50e2a21f021fc46f36e559e06cd62aabd0e53bada80dd3b8356c53109ec9f8",
          "predeployCodehash": "0xe2de43b29f2387b6f3575a1b50d566908fc00e03a8d88ad6be74b674a70874d2",
          "salt": "InterchainGovernance v5.5"
        },
        "Multisig": {
          "threshold": 2,
          "signers": [
            "0x15837c1318AB83d99b19392Fd4811813f520d843",
            "0x64247a441CeF0b7A46614AC34d046c0fdfe35954",
            "0xEE64c8eb48437DbD2D5B8598dc4A3E8a6c8CEaD9"
          ],
          "address": "0xCC940AE49C78F20E3F13F3cF37e996b98Ac3EC68",
          "deployer": "0x6f24A47Fc8AE5441Eb47EFfC3665e70e69Ac3F05",
          "deploymentMethod": "create3",
          "codehash": "0x912095d5076ee40a9dd49c0f9d61d61334c47a78c7512852791652baef26c296",
          "predeployCodehash": "0x912095d5076ee40a9dd49c0f9d61d61334c47a78c7512852791652baef26c296",
          "salt": "Multisig v5.5"
        }
      },
      "explorer": {
        "name": "Snowtrace",
        "url": "https://testnet.snowtrace.io",
        "api": "https://api.routescan.io/v2/network/testnet/evm/43113/etherscan"
      }
    },
    "fantom": {
      "name": "Fantom",
      "id": "Fantom",
      "axelarId": "Fantom",
      "chainId": 4002,
      "rpc": "https://xapi.testnet.fantom.network/lachesis",
      "tokenSymbol": "FTM",
      "contracts": {
        "AxelarGateway": {
          "address": "0x97837985Ec0494E7b9C71f5D3f9250188477ae14",
          "gasOptions": {
            "gasLimit": 8000000
          },
          "deployer": "0x6f24A47Fc8AE5441Eb47EFfC3665e70e69Ac3F05",
          "implementation": "0x99B5FA03a5ea4315725c43346e55a6A6fbd94098",
          "implementationCodehash": "0xb17ab564df4137d57dc47255a1890c32f98e02529d234d89cb6a8e2e71b2c6a0",
          "authModule": "0xE39d7d526DFd7B6D10972708C77ED19c3f2f5625",
          "tokenDeployer": "0xb28478319B64f8D47e19A120209A211D902F8b8f",
          "deploymentMethod": "create3",
          "salt": "AxelarGateway v6.2"
        },
        "AxelarGasService": {
          "salt": "AxelarGasService",
          "address": "0xbE406F0189A0B4cf3A05C286473D23791Dd44Cc6",
          "implementation": "0x5168950236fdc05708468a4e7F6eDd5E092AFC7e",
          "deployer": "0xB8Cd93C83A974649D76B1c19f311f639e62272BC",
          "collector": "0x7F83F5cA2AE4206AbFf8a3C3668e88ce5F11C0B5",
          "owner": "0x6f24A47Fc8AE5441Eb47EFfC3665e70e69Ac3F05"
        },
        "AxelarDepositService": {
          "salt": "AxelarDepositService",
          "address": "0xc1DCb196BA862B337Aa23eDA1Cb9503C0801b955",
          "implementation": "0xb6241272C569767072e0587098415DF6BA0aaEe9",
          "deployer": "0xd55cd98cdE61c3CcE1286F9aF50cDbF16f5dba5b",
          "wrappedSymbol": "WFTM",
          "refundIssuer": "0x4f671f34d2d23fec3eE3087E3A0221f8D314D9dF",
          "gasOptions": {
            "gasLimit": 4000000
          }
        },
        "ConstAddressDeployer": {
          "address": "0x98B2920D53612483F91F12Ed7754E51b4A77919e"
        },
        "Create3Deployer": {
          "salt": "Create3Deployer",
          "deployer": "0x6f24A47Fc8AE5441Eb47EFfC3665e70e69Ac3F05",
          "address": "0x6513Aedb4D1593BA12e50644401D976aebDc90d8",
          "deploymentMethod": "create2",
          "codehash": "0xf0ad66defbe082df243d4d274e626f557f97579c5c9e19f33d8093d6160808b7",
          "predeployCodehash": "0x73fc31262c4bad113c79439fd231281201c7c7d45b50328bd86bccf37684bf92"
        },
        "InterchainTokenService": {
          "salt": "ITS v1.2.1",
          "deployer": "0x6f24A47Fc8AE5441Eb47EFfC3665e70e69Ac3F05",
          "tokenManagerDeployer": "0x121b0e54Cd7ad2BBCb4c4C9275697978EBaF3653",
          "interchainToken": "0x7F9F70Da4af54671a6abAc58e705b5634cac8819",
          "interchainTokenDeployer": "0x58667c5f134420Bf6904C7dD01fDDcB4Fea3a760",
          "tokenManager": "0xC1B09c9c16117417A1B414A52Dd92CF1f634e786",
          "tokenHandler": "0x9Ef1f24EF4Ed0520DC1Da282a0fe76271A183b36",
          "implementation": "0x30DEFb998D7FdDC75ffb8D002fC15BbB75115758",
          "address": "0xB5FB4BE02232B1bBA4dC8f81dc24C26980dE9e3C",
          "interchainTokenFactoryImplementation": "0x440B118f34d6224B20b4641835AC9161BD4f0994",
          "interchainTokenFactory": "0x83a93500d23Fbc3e82B410aD07A6a9F7A0670D66",
          "proxySalt": "ITS v1.2.1"
        },
        "InterchainProposalSender": {
          "address": "0x1f8A4d195B647647c7dD45650CBd553FD33cCAA6",
          "deployer": "0x6f24A47Fc8AE5441Eb47EFfC3665e70e69Ac3F05",
          "deploymentMethod": "create3",
          "salt": "InterchainProposalSender v1.2"
        },
        "Operators": {
          "owner": "0xB8Cd93C83A974649D76B1c19f311f639e62272BC",
          "address": "0x7F83F5cA2AE4206AbFf8a3C3668e88ce5F11C0B5",
          "deployer": "0xB8Cd93C83A974649D76B1c19f311f639e62272BC",
          "deploymentMethod": "create2",
          "salt": "Operators"
        },
        "InterchainGovernance": {
          "governanceChain": "Axelarnet",
          "governanceAddress": "axelar10d07y265gmmuvt4z0w9aw880jnsr700j7v9daj",
          "minimumTimeDelay": 300,
          "address": "0xfDF36A30070ea0241d69052ea85ff44Ad0476a66",
          "deployer": "0x6f24A47Fc8AE5441Eb47EFfC3665e70e69Ac3F05",
          "deploymentMethod": "create3",
          "codehash": "0x6c939d8a52173c75f98e1dc7a4b9ce517c3501ecd87c0070be31c47e08341190",
          "predeployCodehash": "0xe2de43b29f2387b6f3575a1b50d566908fc00e03a8d88ad6be74b674a70874d2",
          "salt": "InterchainGovernance v5.5"
        },
        "Multisig": {
          "threshold": 2,
          "signers": [
            "0x15837c1318AB83d99b19392Fd4811813f520d843",
            "0x64247a441CeF0b7A46614AC34d046c0fdfe35954",
            "0xEE64c8eb48437DbD2D5B8598dc4A3E8a6c8CEaD9"
          ],
          "address": "0xCC940AE49C78F20E3F13F3cF37e996b98Ac3EC68",
          "deployer": "0x6f24A47Fc8AE5441Eb47EFfC3665e70e69Ac3F05",
          "deploymentMethod": "create3",
          "codehash": "0x912095d5076ee40a9dd49c0f9d61d61334c47a78c7512852791652baef26c296",
          "predeployCodehash": "0x912095d5076ee40a9dd49c0f9d61d61334c47a78c7512852791652baef26c296",
          "salt": "Multisig v5.5"
        }
      },
      "explorer": {
        "name": "Ftmscan",
        "url": "https://testnet.ftmscan.com",
        "api": "https://api-testnet.ftmscan.com/api"
      },
      "gasOptions": {
        "gasLimit": 8000000
      }
    },
    "polygon": {
      "name": "Polygon",
      "id": "Polygon",
      "axelarId": "Polygon",
      "chainId": 80001,
      "rpc": "https://polygon-mumbai.g.alchemy.com/v2/Ksd4J1QVWaOJAJJNbr_nzTcJBJU-6uP3",
      "tokenSymbol": "MATIC",
      "contracts": {
        "AxelarGateway": {
          "address": "0xBF62ef1486468a6bd26Dd669C06db43dEd5B849B",
          "deployer": "0x6f24A47Fc8AE5441Eb47EFfC3665e70e69Ac3F05",
          "implementation": "0x99B5FA03a5ea4315725c43346e55a6A6fbd94098",
          "implementationCodehash": "0xb17ab564df4137d57dc47255a1890c32f98e02529d234d89cb6a8e2e71b2c6a0",
          "authModule": "0xE39d7d526DFd7B6D10972708C77ED19c3f2f5625",
          "tokenDeployer": "0xb28478319B64f8D47e19A120209A211D902F8b8f",
          "deploymentMethod": "create3",
          "salt": "AxelarGateway v6.2"
        },
        "AxelarGasService": {
          "salt": "AxelarGasService",
          "address": "0xbE406F0189A0B4cf3A05C286473D23791Dd44Cc6",
          "implementation": "0x5168950236fdc05708468a4e7F6eDd5E092AFC7e",
          "deployer": "0xB8Cd93C83A974649D76B1c19f311f639e62272BC",
          "collector": "0x7F83F5cA2AE4206AbFf8a3C3668e88ce5F11C0B5",
          "owner": "0x6f24A47Fc8AE5441Eb47EFfC3665e70e69Ac3F05"
        },
        "AxelarDepositService": {
          "salt": "AxelarDepositService",
          "address": "0xc1DCb196BA862B337Aa23eDA1Cb9503C0801b955",
          "implementation": "0xb6241272C569767072e0587098415DF6BA0aaEe9",
          "deployer": "0xd55cd98cdE61c3CcE1286F9aF50cDbF16f5dba5b",
          "wrappedSymbol": "WMATIC",
          "refundIssuer": "0x4f671f34d2d23fec3eE3087E3A0221f8D314D9dF"
        },
        "ConstAddressDeployer": {
          "address": "0x98B2920D53612483F91F12Ed7754E51b4A77919e"
        },
        "Create3Deployer": {
          "salt": "Create3Deployer",
          "address": "0x6513Aedb4D1593BA12e50644401D976aebDc90d8",
          "deployer": "0x6f24A47Fc8AE5441Eb47EFfC3665e70e69Ac3F05",
          "deploymentMethod": "create2",
          "codehash": "0xf0ad66defbe082df243d4d274e626f557f97579c5c9e19f33d8093d6160808b7",
          "predeployCodehash": "0x73fc31262c4bad113c79439fd231281201c7c7d45b50328bd86bccf37684bf92"
        },
        "InterchainProposalSender": {
          "address": "0x1f8A4d195B647647c7dD45650CBd553FD33cCAA6",
          "deployer": "0x6f24A47Fc8AE5441Eb47EFfC3665e70e69Ac3F05",
          "deploymentMethod": "create3",
          "salt": "InterchainProposalSender v1.2"
        },
        "Operators": {
          "owner": "0xB8Cd93C83A974649D76B1c19f311f639e62272BC",
          "address": "0x7F83F5cA2AE4206AbFf8a3C3668e88ce5F11C0B5",
          "deployer": "0xB8Cd93C83A974649D76B1c19f311f639e62272BC",
          "deploymentMethod": "create2",
          "salt": "Operators"
        },
        "InterchainGovernance": {
          "governanceChain": "Axelarnet",
          "governanceAddress": "axelar10d07y265gmmuvt4z0w9aw880jnsr700j7v9daj",
          "minimumTimeDelay": 300,
          "address": "0xfDF36A30070ea0241d69052ea85ff44Ad0476a66",
          "deployer": "0x6f24A47Fc8AE5441Eb47EFfC3665e70e69Ac3F05",
          "deploymentMethod": "create3",
          "codehash": "0xf6e97396f1eaf0f74c057715baab06e5f7b1ef1f53d923dcea512475533033b1",
          "predeployCodehash": "0xe2de43b29f2387b6f3575a1b50d566908fc00e03a8d88ad6be74b674a70874d2",
          "salt": "InterchainGovernance v5.5"
        },
        "Multisig": {
          "threshold": 2,
          "signers": [
            "0x15837c1318AB83d99b19392Fd4811813f520d843",
            "0x64247a441CeF0b7A46614AC34d046c0fdfe35954",
            "0xEE64c8eb48437DbD2D5B8598dc4A3E8a6c8CEaD9"
          ],
          "address": "0xCC940AE49C78F20E3F13F3cF37e996b98Ac3EC68",
          "deployer": "0x6f24A47Fc8AE5441Eb47EFfC3665e70e69Ac3F05",
          "deploymentMethod": "create3",
          "codehash": "0x912095d5076ee40a9dd49c0f9d61d61334c47a78c7512852791652baef26c296",
          "predeployCodehash": "0x912095d5076ee40a9dd49c0f9d61d61334c47a78c7512852791652baef26c296",
          "salt": "Multisig v5.5"
        },
        "InterchainTokenService": {
          "salt": "ITS v1.2.1",
          "deployer": "0x6f24A47Fc8AE5441Eb47EFfC3665e70e69Ac3F05",
          "tokenManagerDeployer": "0x121b0e54Cd7ad2BBCb4c4C9275697978EBaF3653",
          "interchainToken": "0x7F9F70Da4af54671a6abAc58e705b5634cac8819",
          "interchainTokenDeployer": "0x58667c5f134420Bf6904C7dD01fDDcB4Fea3a760",
          "tokenManager": "0xC1B09c9c16117417A1B414A52Dd92CF1f634e786",
          "tokenHandler": "0x9Ef1f24EF4Ed0520DC1Da282a0fe76271A183b36",
          "implementation": "0x30DEFb998D7FdDC75ffb8D002fC15BbB75115758",
          "address": "0xB5FB4BE02232B1bBA4dC8f81dc24C26980dE9e3C",
          "interchainTokenFactoryImplementation": "0x440B118f34d6224B20b4641835AC9161BD4f0994",
          "interchainTokenFactory": "0x83a93500d23Fbc3e82B410aD07A6a9F7A0670D66",
          "proxySalt": "ITS v1.2.1"
        }
      },
      "explorer": {
        "name": "Polygonscan",
        "url": "https://mumbai.polygonscan.com",
        "api": "https://api-testnet.polygonscan.com/api"
      },
      "gasOptions": {
        "gasLimit": 8000000
      }
    },
    "moonbeam": {
      "name": "Moonbeam",
      "id": "Moonbeam",
      "axelarId": "Moonbeam",
      "chainId": 1287,
      "rpc": "https://moonbeam-alpha.api.onfinality.io/public",
      "tokenSymbol": "DEV",
      "contracts": {
        "AxelarGateway": {
          "address": "0x5769D84DD62a6fD969856c75c7D321b84d455929",
          "deployer": "0x6f24A47Fc8AE5441Eb47EFfC3665e70e69Ac3F05",
          "implementation": "0x99B5FA03a5ea4315725c43346e55a6A6fbd94098",
          "implementationCodehash": "0xb17ab564df4137d57dc47255a1890c32f98e02529d234d89cb6a8e2e71b2c6a0",
          "authModule": "0xE39d7d526DFd7B6D10972708C77ED19c3f2f5625",
          "tokenDeployer": "0xb28478319B64f8D47e19A120209A211D902F8b8f",
          "governance": "0x4F0f42bF41ba60895134EC99dE79A041E5269003",
          "mintLimiter": "0xF0E17583C906f3e672e591791a88c1116F53081c",
          "deploymentMethod": "create3",
          "salt": "AxelarGateway v6.2"
        },
        "AxelarGasService": {
          "salt": "AxelarGasService",
          "address": "0xbE406F0189A0B4cf3A05C286473D23791Dd44Cc6",
          "implementation": "0x5168950236fdc05708468a4e7F6eDd5E092AFC7e",
          "deployer": "0xB8Cd93C83A974649D76B1c19f311f639e62272BC",
          "collector": "0x7F83F5cA2AE4206AbFf8a3C3668e88ce5F11C0B5",
          "owner": "0x6f24A47Fc8AE5441Eb47EFfC3665e70e69Ac3F05"
        },
        "AxelarDepositService": {
          "salt": "AxelarDepositService",
          "address": "0xc1DCb196BA862B337Aa23eDA1Cb9503C0801b955",
          "implementation": "0xAd460aec2733De94A8E07d20Ef8858805ab8A91A",
          "deployer": "0xd55cd98cdE61c3CcE1286F9aF50cDbF16f5dba5b",
          "wrappedSymbol": "WDEV",
          "refundIssuer": "0x4f671f34d2d23fec3eE3087E3A0221f8D314D9dF"
        },
        "ConstAddressDeployer": {
          "address": "0x98B2920D53612483F91F12Ed7754E51b4A77919e"
        },
        "Create3Deployer": {
          "salt": "Create3Deployer",
          "address": "0x6513Aedb4D1593BA12e50644401D976aebDc90d8",
          "deployer": "0x6f24A47Fc8AE5441Eb47EFfC3665e70e69Ac3F05",
          "deploymentMethod": "create2",
          "codehash": "0xf0ad66defbe082df243d4d274e626f557f97579c5c9e19f33d8093d6160808b7",
          "predeployCodehash": "0x73fc31262c4bad113c79439fd231281201c7c7d45b50328bd86bccf37684bf92"
        },
        "InterchainProposalSender": {
          "address": "0x1f8A4d195B647647c7dD45650CBd553FD33cCAA6",
          "deployer": "0x6f24A47Fc8AE5441Eb47EFfC3665e70e69Ac3F05",
          "deploymentMethod": "create3",
          "salt": "InterchainProposalSender v1.2"
        },
        "Operators": {
          "owner": "0xB8Cd93C83A974649D76B1c19f311f639e62272BC",
          "address": "0x7F83F5cA2AE4206AbFf8a3C3668e88ce5F11C0B5",
          "deployer": "0xB8Cd93C83A974649D76B1c19f311f639e62272BC",
          "deploymentMethod": "create2",
          "salt": "Operators"
        },
        "InterchainGovernance": {
          "governanceChain": "Axelarnet",
          "governanceAddress": "axelar10d07y265gmmuvt4z0w9aw880jnsr700j7v9daj",
          "minimumTimeDelay": 300,
          "address": "0xfDF36A30070ea0241d69052ea85ff44Ad0476a66",
          "deployer": "0x6f24A47Fc8AE5441Eb47EFfC3665e70e69Ac3F05",
          "deploymentMethod": "create3",
          "codehash": "0xcab695ee4d0af84e5268a9307b8f8d2b00b25c9348e934304cad2c64f3c1fb6a",
          "predeployCodehash": "0xe2de43b29f2387b6f3575a1b50d566908fc00e03a8d88ad6be74b674a70874d2",
          "salt": "InterchainGovernance v5.5"
        },
        "Multisig": {
          "threshold": 2,
          "signers": [
            "0x15837c1318AB83d99b19392Fd4811813f520d843",
            "0x64247a441CeF0b7A46614AC34d046c0fdfe35954",
            "0xEE64c8eb48437DbD2D5B8598dc4A3E8a6c8CEaD9"
          ],
          "address": "0xCC940AE49C78F20E3F13F3cF37e996b98Ac3EC68",
          "deployer": "0x6f24A47Fc8AE5441Eb47EFfC3665e70e69Ac3F05",
          "deploymentMethod": "create3",
          "codehash": "0x912095d5076ee40a9dd49c0f9d61d61334c47a78c7512852791652baef26c296",
          "predeployCodehash": "0x912095d5076ee40a9dd49c0f9d61d61334c47a78c7512852791652baef26c296",
          "salt": "Multisig v5.5"
        },
        "InterchainTokenService": {
          "salt": "ITS v1.2.1",
          "deployer": "0x6f24A47Fc8AE5441Eb47EFfC3665e70e69Ac3F05",
          "tokenManagerDeployer": "0x121b0e54Cd7ad2BBCb4c4C9275697978EBaF3653",
          "interchainToken": "0x7F9F70Da4af54671a6abAc58e705b5634cac8819",
          "interchainTokenDeployer": "0x58667c5f134420Bf6904C7dD01fDDcB4Fea3a760",
          "tokenManager": "0xC1B09c9c16117417A1B414A52Dd92CF1f634e786",
          "tokenHandler": "0x9Ef1f24EF4Ed0520DC1Da282a0fe76271A183b36",
          "implementation": "0x30DEFb998D7FdDC75ffb8D002fC15BbB75115758",
          "address": "0xB5FB4BE02232B1bBA4dC8f81dc24C26980dE9e3C",
          "interchainTokenFactoryImplementation": "0x440B118f34d6224B20b4641835AC9161BD4f0994",
          "interchainTokenFactory": "0x83a93500d23Fbc3e82B410aD07A6a9F7A0670D66",
          "proxySalt": "ITS v1.2.1"
        }
      },
      "explorer": {
        "name": "Moonscan",
        "url": "https://moonbase.moonscan.io",
        "api": "https://api-moonbase.moonscan.io/api"
      },
      "gasOptions": {
        "gasLimit": 12000000
      }
    },
    "binance": {
      "name": "Binance",
      "id": "binance",
      "axelarId": "binance",
      "chainId": 97,
      "rpc": "https://bsc-testnet.publicnode.com",
      "tokenSymbol": "BNB",
      "contracts": {
        "AxelarGateway": {
          "address": "0x4D147dCb984e6affEEC47e44293DA442580A3Ec0",
          "deployer": "0x6f24A47Fc8AE5441Eb47EFfC3665e70e69Ac3F05",
          "implementation": "0x99B5FA03a5ea4315725c43346e55a6A6fbd94098",
          "implementationCodehash": "0xb17ab564df4137d57dc47255a1890c32f98e02529d234d89cb6a8e2e71b2c6a0",
          "authModule": "0xE39d7d526DFd7B6D10972708C77ED19c3f2f5625",
          "tokenDeployer": "0xb28478319B64f8D47e19A120209A211D902F8b8f",
          "deploymentMethod": "create3",
          "salt": "AxelarGateway v6.2"
        },
        "AxelarGasService": {
          "salt": "AxelarGasService",
          "address": "0xbE406F0189A0B4cf3A05C286473D23791Dd44Cc6",
          "implementation": "0x5168950236fdc05708468a4e7F6eDd5E092AFC7e",
          "deployer": "0xB8Cd93C83A974649D76B1c19f311f639e62272BC",
          "collector": "0x7F83F5cA2AE4206AbFf8a3C3668e88ce5F11C0B5",
          "owner": "0x6f24A47Fc8AE5441Eb47EFfC3665e70e69Ac3F05"
        },
        "AxelarDepositService": {
          "salt": "AxelarDepositService",
          "address": "0xc1DCb196BA862B337Aa23eDA1Cb9503C0801b955",
          "implementation": "0xb6241272C569767072e0587098415DF6BA0aaEe9",
          "deployer": "0xd55cd98cdE61c3CcE1286F9aF50cDbF16f5dba5b",
          "wrappedSymbol": "WBNB",
          "refundIssuer": "0x4f671f34d2d23fec3eE3087E3A0221f8D314D9dF"
        },
        "ConstAddressDeployer": {
          "address": "0x98B2920D53612483F91F12Ed7754E51b4A77919e"
        },
        "Create3Deployer": {
          "salt": "Create3Deployer",
          "address": "0x6513Aedb4D1593BA12e50644401D976aebDc90d8",
          "deployer": "0x6f24A47Fc8AE5441Eb47EFfC3665e70e69Ac3F05",
          "deploymentMethod": "create2",
          "codehash": "0xf0ad66defbe082df243d4d274e626f557f97579c5c9e19f33d8093d6160808b7",
          "predeployCodehash": "0x73fc31262c4bad113c79439fd231281201c7c7d45b50328bd86bccf37684bf92"
        },
        "InterchainProposalSender": {
          "address": "0x1f8A4d195B647647c7dD45650CBd553FD33cCAA6",
          "deployer": "0x6f24A47Fc8AE5441Eb47EFfC3665e70e69Ac3F05",
          "deploymentMethod": "create3",
          "salt": "InterchainProposalSender v1.2"
        },
        "Operators": {
          "owner": "0xB8Cd93C83A974649D76B1c19f311f639e62272BC",
          "address": "0x7F83F5cA2AE4206AbFf8a3C3668e88ce5F11C0B5",
          "deployer": "0xB8Cd93C83A974649D76B1c19f311f639e62272BC",
          "deploymentMethod": "create2",
          "salt": "Operators"
        },
        "InterchainGovernance": {
          "governanceChain": "Axelarnet",
          "governanceAddress": "axelar10d07y265gmmuvt4z0w9aw880jnsr700j7v9daj",
          "minimumTimeDelay": 300,
          "address": "0xfDF36A30070ea0241d69052ea85ff44Ad0476a66",
          "deployer": "0x6f24A47Fc8AE5441Eb47EFfC3665e70e69Ac3F05",
          "deploymentMethod": "create3",
          "codehash": "0x8dadd4fda64c3eb87dff013945415d1ff25e13e14068e1e34c1b000bddc78e2b",
          "predeployCodehash": "0xe2de43b29f2387b6f3575a1b50d566908fc00e03a8d88ad6be74b674a70874d2",
          "salt": "InterchainGovernance v5.5"
        },
        "Multisig": {
          "threshold": 2,
          "signers": [
            "0x15837c1318AB83d99b19392Fd4811813f520d843",
            "0x64247a441CeF0b7A46614AC34d046c0fdfe35954",
            "0xEE64c8eb48437DbD2D5B8598dc4A3E8a6c8CEaD9"
          ],
          "address": "0xCC940AE49C78F20E3F13F3cF37e996b98Ac3EC68",
          "deployer": "0x6f24A47Fc8AE5441Eb47EFfC3665e70e69Ac3F05",
          "deploymentMethod": "create3",
          "codehash": "0x912095d5076ee40a9dd49c0f9d61d61334c47a78c7512852791652baef26c296",
          "predeployCodehash": "0x912095d5076ee40a9dd49c0f9d61d61334c47a78c7512852791652baef26c296",
          "salt": "Multisig v5.5"
        },
        "InterchainTokenService": {
          "salt": "ITS v1.2.1",
          "deployer": "0x6f24A47Fc8AE5441Eb47EFfC3665e70e69Ac3F05",
          "tokenManagerDeployer": "0x121b0e54Cd7ad2BBCb4c4C9275697978EBaF3653",
          "interchainToken": "0x7F9F70Da4af54671a6abAc58e705b5634cac8819",
          "interchainTokenDeployer": "0x58667c5f134420Bf6904C7dD01fDDcB4Fea3a760",
          "tokenManager": "0xC1B09c9c16117417A1B414A52Dd92CF1f634e786",
          "tokenHandler": "0x9Ef1f24EF4Ed0520DC1Da282a0fe76271A183b36",
          "implementation": "0x30DEFb998D7FdDC75ffb8D002fC15BbB75115758",
          "address": "0xB5FB4BE02232B1bBA4dC8f81dc24C26980dE9e3C",
          "interchainTokenFactoryImplementation": "0x440B118f34d6224B20b4641835AC9161BD4f0994",
          "interchainTokenFactory": "0x83a93500d23Fbc3e82B410aD07A6a9F7A0670D66",
          "proxySalt": "ITS v1.2.1"
        }
      },
      "explorer": {
        "name": "Bscscan",
        "url": "https://testnet.bscscan.com",
        "api": "https://api-testnet.bscscan.com/api"
      }
    },
    "arbitrum": {
      "name": "Arbitrum",
      "id": "arbitrum",
      "axelarId": "arbitrum",
      "chainId": 421613,
      "rpc": "https://goerli-rollup.arbitrum.io/rpc",
      "tokenSymbol": "ETH",
      "contracts": {
        "AxelarGateway": {
          "address": "0xe432150cce91c13a887f7D836923d5597adD8E31",
          "deployer": "0x6f24A47Fc8AE5441Eb47EFfC3665e70e69Ac3F05",
          "implementation": "0x99B5FA03a5ea4315725c43346e55a6A6fbd94098",
          "implementationCodehash": "0x940360094cd542573bfdb328d5408276843f4c99391518eb900c37b0df099fde",
          "authModule": "0x6e0e885F0957086e173D95aAA08191a6c1Ac860d",
          "tokenDeployer": "0xb28478319B64f8D47e19A120209A211D902F8b8f",
          "deploymentMethod": "create3",
          "salt": "AxelarGateway v6.2"
        },
        "AxelarGasService": {
          "salt": "AxelarGasService",
          "collector": "0x7F83F5cA2AE4206AbFf8a3C3668e88ce5F11C0B5",
          "address": "0xbE406F0189A0B4cf3A05C286473D23791Dd44Cc6",
          "implementation": "0x5168950236fdc05708468a4e7F6eDd5E092AFC7e",
          "deployer": "0xB8Cd93C83A974649D76B1c19f311f639e62272BC",
          "owner": "0x6f24A47Fc8AE5441Eb47EFfC3665e70e69Ac3F05"
        },
        "AxelarDepositService": {
          "salt": "AxelarDepositService",
          "wrappedSymbol": "",
          "refundIssuer": "0x4f671f34d2d23fec3eE3087E3A0221f8D314D9dF",
          "address": "0xc1DCb196BA862B337Aa23eDA1Cb9503C0801b955",
          "implementation": "0xb6241272C569767072e0587098415DF6BA0aaEe9",
          "deployer": "0xd55cd98cdE61c3CcE1286F9aF50cDbF16f5dba5b"
        },
        "gasOptions": {
          "gasLimit": 30000000
        },
        "ConstAddressDeployer": {
          "address": "0x98B2920D53612483F91F12Ed7754E51b4A77919e"
        },
        "Create3Deployer": {
          "salt": "Create3Deployer",
          "address": "0x6513Aedb4D1593BA12e50644401D976aebDc90d8",
          "deployer": "0x6f24A47Fc8AE5441Eb47EFfC3665e70e69Ac3F05",
          "deploymentMethod": "create2",
          "codehash": "0xf0ad66defbe082df243d4d274e626f557f97579c5c9e19f33d8093d6160808b7",
          "predeployCodehash": "0x73fc31262c4bad113c79439fd231281201c7c7d45b50328bd86bccf37684bf92"
        },
        "InterchainProposalSender": {
          "address": "0x1f8A4d195B647647c7dD45650CBd553FD33cCAA6",
          "deployer": "0x6f24A47Fc8AE5441Eb47EFfC3665e70e69Ac3F05",
          "deploymentMethod": "create3",
          "salt": "InterchainProposalSender v1.2"
        },
        "Operators": {
          "owner": "0xB8Cd93C83A974649D76B1c19f311f639e62272BC",
          "address": "0x7F83F5cA2AE4206AbFf8a3C3668e88ce5F11C0B5",
          "deployer": "0xB8Cd93C83A974649D76B1c19f311f639e62272BC",
          "deploymentMethod": "create2",
          "salt": "Operators"
        },
        "InterchainGovernance": {
          "governanceChain": "Axelarnet",
          "governanceAddress": "axelar10d07y265gmmuvt4z0w9aw880jnsr700j7v9daj",
          "minimumTimeDelay": 300,
          "address": "0xfDF36A30070ea0241d69052ea85ff44Ad0476a66",
          "deployer": "0x6f24A47Fc8AE5441Eb47EFfC3665e70e69Ac3F05",
          "deploymentMethod": "create3",
          "codehash": "0x4bc0efa16652748f5c3fbb77aedff01e0c1df4156a4f4c82d6d8748ee28cb9af",
          "predeployCodehash": "0xe2de43b29f2387b6f3575a1b50d566908fc00e03a8d88ad6be74b674a70874d2",
          "salt": "InterchainGovernance v5.5"
        },
        "Multisig": {
          "threshold": 2,
          "signers": [
            "0x15837c1318AB83d99b19392Fd4811813f520d843",
            "0x64247a441CeF0b7A46614AC34d046c0fdfe35954",
            "0xEE64c8eb48437DbD2D5B8598dc4A3E8a6c8CEaD9"
          ],
          "address": "0xCC940AE49C78F20E3F13F3cF37e996b98Ac3EC68",
          "deployer": "0x6f24A47Fc8AE5441Eb47EFfC3665e70e69Ac3F05",
          "deploymentMethod": "create3",
          "codehash": "0x912095d5076ee40a9dd49c0f9d61d61334c47a78c7512852791652baef26c296",
          "predeployCodehash": "0x912095d5076ee40a9dd49c0f9d61d61334c47a78c7512852791652baef26c296",
          "salt": "Multisig v5.5"
        },
        "InterchainTokenService": {
          "salt": "ITS v1.2.1",
          "deployer": "0x6f24A47Fc8AE5441Eb47EFfC3665e70e69Ac3F05",
          "tokenManagerDeployer": "0x121b0e54Cd7ad2BBCb4c4C9275697978EBaF3653",
          "interchainToken": "0x7F9F70Da4af54671a6abAc58e705b5634cac8819",
          "interchainTokenDeployer": "0x58667c5f134420Bf6904C7dD01fDDcB4Fea3a760",
          "tokenManager": "0xC1B09c9c16117417A1B414A52Dd92CF1f634e786",
          "tokenHandler": "0x9Ef1f24EF4Ed0520DC1Da282a0fe76271A183b36",
          "implementation": "0x30DEFb998D7FdDC75ffb8D002fC15BbB75115758",
          "address": "0xB5FB4BE02232B1bBA4dC8f81dc24C26980dE9e3C",
          "interchainTokenFactoryImplementation": "0x440B118f34d6224B20b4641835AC9161BD4f0994",
          "interchainTokenFactory": "0x83a93500d23Fbc3e82B410aD07A6a9F7A0670D66",
          "proxySalt": "ITS v1.2.1"
        }
      },
      "explorer": {
        "name": "Arbiscan",
        "url": "https://goerli.arbiscan.io",
        "api": "https://api-goerli.arbiscan.io/api"
      }
    },
    "celo": {
      "name": "Celo",
      "id": "celo",
      "axelarId": "celo",
      "chainId": 44787,
      "rpc": "https://alfajores-forno.celo-testnet.org",
      "tokenSymbol": "CELO",
      "contracts": {
        "AxelarGateway": {
          "address": "0xe432150cce91c13a887f7D836923d5597adD8E31",
          "deployer": "0x6f24A47Fc8AE5441Eb47EFfC3665e70e69Ac3F05",
          "implementation": "0x99B5FA03a5ea4315725c43346e55a6A6fbd94098",
          "implementationCodehash": "0xff6993eb8e605043ed3cf9096b860139fe491aea8c3400faa3c16a03af97ae4f",
          "authModule": "0xD9Af006C3b33a87eE8168B9e25721DFb00FC3d2d",
          "tokenDeployer": "0xb28478319B64f8D47e19A120209A211D902F8b8f",
          "deploymentMethod": "create3",
          "salt": "AxelarGateway v6.2"
        },
        "AxelarGasService": {
          "salt": "AxelarGasService",
          "address": "0xbE406F0189A0B4cf3A05C286473D23791Dd44Cc6",
          "implementation": "0x5168950236fdc05708468a4e7F6eDd5E092AFC7e",
          "deployer": "0xB8Cd93C83A974649D76B1c19f311f639e62272BC",
          "collector": "0x7F83F5cA2AE4206AbFf8a3C3668e88ce5F11C0B5",
          "owner": "0x6f24A47Fc8AE5441Eb47EFfC3665e70e69Ac3F05"
        },
        "AxelarDepositService": {
          "salt": "AxelarDepositService",
          "wrappedSymbol": "",
          "refundIssuer": "0x4f671f34d2d23fec3eE3087E3A0221f8D314D9dF",
          "address": "0xc1DCb196BA862B337Aa23eDA1Cb9503C0801b955",
          "implementation": "0xb6241272C569767072e0587098415DF6BA0aaEe9",
          "deployer": "0xd55cd98cdE61c3CcE1286F9aF50cDbF16f5dba5b"
        },
        "ConstAddressDeployer": {
          "address": "0x98B2920D53612483F91F12Ed7754E51b4A77919e"
        },
        "Create3Deployer": {
          "salt": "Create3Deployer",
          "address": "0x6513Aedb4D1593BA12e50644401D976aebDc90d8",
          "deployer": "0x6f24A47Fc8AE5441Eb47EFfC3665e70e69Ac3F05",
          "deploymentMethod": "create2",
          "codehash": "0xf0ad66defbe082df243d4d274e626f557f97579c5c9e19f33d8093d6160808b7",
          "predeployCodehash": "0x73fc31262c4bad113c79439fd231281201c7c7d45b50328bd86bccf37684bf92"
        },
        "InterchainTokenService": {
          "salt": "ITS v1.2.1",
          "deployer": "0x6f24A47Fc8AE5441Eb47EFfC3665e70e69Ac3F05",
          "tokenManagerDeployer": "0x121b0e54Cd7ad2BBCb4c4C9275697978EBaF3653",
          "interchainToken": "0x7F9F70Da4af54671a6abAc58e705b5634cac8819",
          "interchainTokenDeployer": "0x58667c5f134420Bf6904C7dD01fDDcB4Fea3a760",
          "tokenManager": "0xC1B09c9c16117417A1B414A52Dd92CF1f634e786",
          "tokenHandler": "0x9Ef1f24EF4Ed0520DC1Da282a0fe76271A183b36",
          "implementation": "0x30DEFb998D7FdDC75ffb8D002fC15BbB75115758",
          "address": "0xB5FB4BE02232B1bBA4dC8f81dc24C26980dE9e3C",
          "interchainTokenFactoryImplementation": "0x440B118f34d6224B20b4641835AC9161BD4f0994",
          "interchainTokenFactory": "0x83a93500d23Fbc3e82B410aD07A6a9F7A0670D66",
          "proxySalt": "ITS v1.2.1"
        },
        "InterchainProposalSender": {
          "address": "0x1f8A4d195B647647c7dD45650CBd553FD33cCAA6",
          "deployer": "0x6f24A47Fc8AE5441Eb47EFfC3665e70e69Ac3F05",
          "deploymentMethod": "create3",
          "salt": "InterchainProposalSender v1.2"
        },
        "Operators": {
          "owner": "0xB8Cd93C83A974649D76B1c19f311f639e62272BC",
          "address": "0x7F83F5cA2AE4206AbFf8a3C3668e88ce5F11C0B5",
          "deployer": "0xB8Cd93C83A974649D76B1c19f311f639e62272BC",
          "deploymentMethod": "create2",
          "salt": "Operators"
        },
        "InterchainGovernance": {
          "governanceChain": "Axelarnet",
          "governanceAddress": "axelar10d07y265gmmuvt4z0w9aw880jnsr700j7v9daj",
          "minimumTimeDelay": 300,
          "address": "0xfDF36A30070ea0241d69052ea85ff44Ad0476a66",
          "deployer": "0x6f24A47Fc8AE5441Eb47EFfC3665e70e69Ac3F05",
          "deploymentMethod": "create3",
          "codehash": "0x4bc0efa16652748f5c3fbb77aedff01e0c1df4156a4f4c82d6d8748ee28cb9af",
          "predeployCodehash": "0xe2de43b29f2387b6f3575a1b50d566908fc00e03a8d88ad6be74b674a70874d2",
          "salt": "InterchainGovernance v5.5"
        },
        "Multisig": {
          "threshold": 2,
          "signers": [
            "0x15837c1318AB83d99b19392Fd4811813f520d843",
            "0x64247a441CeF0b7A46614AC34d046c0fdfe35954",
            "0xEE64c8eb48437DbD2D5B8598dc4A3E8a6c8CEaD9"
          ],
          "address": "0xCC940AE49C78F20E3F13F3cF37e996b98Ac3EC68",
          "deployer": "0x6f24A47Fc8AE5441Eb47EFfC3665e70e69Ac3F05",
          "deploymentMethod": "create3",
          "codehash": "0x912095d5076ee40a9dd49c0f9d61d61334c47a78c7512852791652baef26c296",
          "predeployCodehash": "0x912095d5076ee40a9dd49c0f9d61d61334c47a78c7512852791652baef26c296",
          "salt": "Multisig v5.5"
        }
      },
      "explorer": {
        "name": "Celoscan",
        "url": "https://alfajores.celoscan.io",
        "api": "https://api-alfajores.celoscan.io/api"
      },
      "gasOptions": {
        "gasLimit": 8000000
      }
    },
    "kava": {
      "name": "Kava",
      "id": "kava",
      "axelarId": "kava",
      "chainId": 2221,
      "rpc": "https://evm.testnet.kava.io",
      "tokenSymbol": "KAVA",
      "contracts": {
        "AxelarGateway": {
          "address": "0xC8D18F85cB0Cee5C95eC29c69DeaF6cea972349c",
          "deployer": "0x6f24A47Fc8AE5441Eb47EFfC3665e70e69Ac3F05",
          "implementation": "0x99B5FA03a5ea4315725c43346e55a6A6fbd94098",
          "implementationCodehash": "0xa610f7e830fcfbe1a2b6b0f79152e6e5d6a3644590b9222a62d1b21b69721115",
          "authModule": "0x7A599c9bB4D88F648701B653739688edEfd830E8",
          "tokenDeployer": "0xb28478319B64f8D47e19A120209A211D902F8b8f",
          "deploymentMethod": "create3",
          "salt": "AxelarGateway v6.2"
        },
        "AxelarGasService": {
          "salt": "AxelarGasService",
          "collector": "0x7F83F5cA2AE4206AbFf8a3C3668e88ce5F11C0B5",
          "address": "0xbE406F0189A0B4cf3A05C286473D23791Dd44Cc6",
          "implementation": "0x5168950236fdc05708468a4e7F6eDd5E092AFC7e",
          "deployer": "0xB8Cd93C83A974649D76B1c19f311f639e62272BC",
          "owner": "0x6f24A47Fc8AE5441Eb47EFfC3665e70e69Ac3F05"
        },
        "AxelarDepositService": {
          "salt": "AxelarDepositService",
          "wrappedSymbol": "",
          "refundIssuer": "0x4f671f34d2d23fec3eE3087E3A0221f8D314D9dF",
          "address": "0xc1DCb196BA862B337Aa23eDA1Cb9503C0801b955",
          "implementation": "0xb6241272C569767072e0587098415DF6BA0aaEe9",
          "deployer": "0xd55cd98cdE61c3CcE1286F9aF50cDbF16f5dba5b"
        },
        "ConstAddressDeployer": {
          "address": "0x98B2920D53612483F91F12Ed7754E51b4A77919e"
        },
        "Create3Deployer": {
          "salt": "Create3Deployer",
          "address": "0x6513Aedb4D1593BA12e50644401D976aebDc90d8",
          "deployer": "0x6f24A47Fc8AE5441Eb47EFfC3665e70e69Ac3F05",
          "deploymentMethod": "create2",
          "codehash": "0xf0ad66defbe082df243d4d274e626f557f97579c5c9e19f33d8093d6160808b7",
          "predeployCodehash": "0x73fc31262c4bad113c79439fd231281201c7c7d45b50328bd86bccf37684bf92"
        },
        "InterchainProposalSender": {
          "address": "0x1f8A4d195B647647c7dD45650CBd553FD33cCAA6",
          "deployer": "0x6f24A47Fc8AE5441Eb47EFfC3665e70e69Ac3F05",
          "deploymentMethod": "create3",
          "salt": "InterchainProposalSender v1.2"
        },
        "Operators": {
          "owner": "0xB8Cd93C83A974649D76B1c19f311f639e62272BC",
          "address": "0x7F83F5cA2AE4206AbFf8a3C3668e88ce5F11C0B5",
          "deployer": "0xB8Cd93C83A974649D76B1c19f311f639e62272BC",
          "deploymentMethod": "create2",
          "salt": "Operators"
        },
        "InterchainGovernance": {
          "governanceChain": "Axelarnet",
          "governanceAddress": "axelar10d07y265gmmuvt4z0w9aw880jnsr700j7v9daj",
          "minimumTimeDelay": 300,
          "address": "0xfDF36A30070ea0241d69052ea85ff44Ad0476a66",
          "deployer": "0x6f24A47Fc8AE5441Eb47EFfC3665e70e69Ac3F05",
          "deploymentMethod": "create3",
          "codehash": "0xf9e87dd846b7424c8451f31cdaeb553f2ace3c503af51bd647690d146dc009d1",
          "predeployCodehash": "0xe2de43b29f2387b6f3575a1b50d566908fc00e03a8d88ad6be74b674a70874d2",
          "salt": "InterchainGovernance v5.5"
        },
        "Multisig": {
          "threshold": 2,
          "signers": [
            "0x15837c1318AB83d99b19392Fd4811813f520d843",
            "0x64247a441CeF0b7A46614AC34d046c0fdfe35954",
            "0xEE64c8eb48437DbD2D5B8598dc4A3E8a6c8CEaD9"
          ],
          "address": "0xCC940AE49C78F20E3F13F3cF37e996b98Ac3EC68",
          "deployer": "0x6f24A47Fc8AE5441Eb47EFfC3665e70e69Ac3F05",
          "deploymentMethod": "create3",
          "codehash": "0x912095d5076ee40a9dd49c0f9d61d61334c47a78c7512852791652baef26c296",
          "predeployCodehash": "0x912095d5076ee40a9dd49c0f9d61d61334c47a78c7512852791652baef26c296",
          "salt": "Multisig v5.5"
        },
        "InterchainTokenService": {
          "salt": "ITS v1.2.1",
          "deployer": "0x6f24A47Fc8AE5441Eb47EFfC3665e70e69Ac3F05",
          "tokenManagerDeployer": "0x121b0e54Cd7ad2BBCb4c4C9275697978EBaF3653",
          "interchainToken": "0x7F9F70Da4af54671a6abAc58e705b5634cac8819",
          "interchainTokenDeployer": "0x58667c5f134420Bf6904C7dD01fDDcB4Fea3a760",
          "tokenManager": "0xC1B09c9c16117417A1B414A52Dd92CF1f634e786",
          "tokenHandler": "0x9Ef1f24EF4Ed0520DC1Da282a0fe76271A183b36",
          "implementation": "0x30DEFb998D7FdDC75ffb8D002fC15BbB75115758",
          "address": "0xB5FB4BE02232B1bBA4dC8f81dc24C26980dE9e3C",
          "interchainTokenFactoryImplementation": "0x440B118f34d6224B20b4641835AC9161BD4f0994",
          "interchainTokenFactory": "0x83a93500d23Fbc3e82B410aD07A6a9F7A0670D66",
          "proxySalt": "ITS v1.2.1"
        }
      },
      "explorer": {
        "name": "Kavascan",
        "url": "https://explorer.evm-alpha.kava.io"
      }
    },
    "optimism": {
      "name": "Optimism",
      "id": "optimism",
      "axelarId": "optimism",
      "chainId": 420,
      "rpc": "https://optimism-goerli.public.blastapi.io",
      "tokenSymbol": "ETH",
      "contracts": {
        "AxelarGateway": {
          "address": "0xe432150cce91c13a887f7D836923d5597adD8E31",
          "deployer": "0x6f24A47Fc8AE5441Eb47EFfC3665e70e69Ac3F05",
          "implementation": "0x99B5FA03a5ea4315725c43346e55a6A6fbd94098",
          "implementationCodehash": "0x940360094cd542573bfdb328d5408276843f4c99391518eb900c37b0df099fde",
          "authModule": "0x6e0e885F0957086e173D95aAA08191a6c1Ac860d",
          "tokenDeployer": "0xb28478319B64f8D47e19A120209A211D902F8b8f",
          "deploymentMethod": "create3",
          "salt": "AxelarGateway v6.2"
        },
        "AxelarGasService": {
          "salt": "AxelarGasService",
          "collector": "0x7F83F5cA2AE4206AbFf8a3C3668e88ce5F11C0B5",
          "address": "0xbE406F0189A0B4cf3A05C286473D23791Dd44Cc6",
          "implementation": "0x5168950236fdc05708468a4e7F6eDd5E092AFC7e",
          "deployer": "0xB8Cd93C83A974649D76B1c19f311f639e62272BC",
          "owner": "0x6f24A47Fc8AE5441Eb47EFfC3665e70e69Ac3F05"
        },
        "AxelarDepositService": {
          "salt": "AxelarDepositService",
          "wrappedSymbol": "",
          "refundIssuer": "0x4f671f34d2d23fec3eE3087E3A0221f8D314D9dF",
          "address": "0xc1DCb196BA862B337Aa23eDA1Cb9503C0801b955",
          "implementation": "0xb6241272C569767072e0587098415DF6BA0aaEe9",
          "deployer": "0xd55cd98cdE61c3CcE1286F9aF50cDbF16f5dba5b"
        },
        "ConstAddressDeployer": {
          "address": "0x98B2920D53612483F91F12Ed7754E51b4A77919e"
        },
        "Create3Deployer": {
          "salt": "Create3Deployer",
          "address": "0x6513Aedb4D1593BA12e50644401D976aebDc90d8",
          "deployer": "0x6f24A47Fc8AE5441Eb47EFfC3665e70e69Ac3F05",
          "deploymentMethod": "create2",
          "codehash": "0xf0ad66defbe082df243d4d274e626f557f97579c5c9e19f33d8093d6160808b7",
          "predeployCodehash": "0x73fc31262c4bad113c79439fd231281201c7c7d45b50328bd86bccf37684bf92"
        },
        "InterchainTokenService": {
          "salt": "ITS v1.2.1",
          "deployer": "0x6f24A47Fc8AE5441Eb47EFfC3665e70e69Ac3F05",
          "tokenManagerDeployer": "0x121b0e54Cd7ad2BBCb4c4C9275697978EBaF3653",
          "interchainToken": "0x7F9F70Da4af54671a6abAc58e705b5634cac8819",
          "interchainTokenDeployer": "0x58667c5f134420Bf6904C7dD01fDDcB4Fea3a760",
          "tokenManager": "0xC1B09c9c16117417A1B414A52Dd92CF1f634e786",
          "tokenHandler": "0x9Ef1f24EF4Ed0520DC1Da282a0fe76271A183b36",
          "implementation": "0x30DEFb998D7FdDC75ffb8D002fC15BbB75115758",
          "address": "0xB5FB4BE02232B1bBA4dC8f81dc24C26980dE9e3C",
          "interchainTokenFactoryImplementation": "0x440B118f34d6224B20b4641835AC9161BD4f0994",
          "interchainTokenFactory": "0x83a93500d23Fbc3e82B410aD07A6a9F7A0670D66",
          "proxySalt": "ITS v1.2.1"
        },
        "InterchainProposalSender": {
          "address": "0x1f8A4d195B647647c7dD45650CBd553FD33cCAA6",
          "deployer": "0x6f24A47Fc8AE5441Eb47EFfC3665e70e69Ac3F05",
          "deploymentMethod": "create3",
          "salt": "InterchainProposalSender v1.2"
        },
        "Operators": {
          "owner": "0xB8Cd93C83A974649D76B1c19f311f639e62272BC",
          "address": "0x7F83F5cA2AE4206AbFf8a3C3668e88ce5F11C0B5",
          "deployer": "0xB8Cd93C83A974649D76B1c19f311f639e62272BC",
          "deploymentMethod": "create2",
          "salt": "Operators"
        },
        "InterchainGovernance": {
          "governanceChain": "Axelarnet",
          "governanceAddress": "axelar10d07y265gmmuvt4z0w9aw880jnsr700j7v9daj",
          "minimumTimeDelay": 300,
          "address": "0xfDF36A30070ea0241d69052ea85ff44Ad0476a66",
          "deployer": "0x6f24A47Fc8AE5441Eb47EFfC3665e70e69Ac3F05",
          "deploymentMethod": "create3",
          "codehash": "0x4bc0efa16652748f5c3fbb77aedff01e0c1df4156a4f4c82d6d8748ee28cb9af",
          "predeployCodehash": "0xe2de43b29f2387b6f3575a1b50d566908fc00e03a8d88ad6be74b674a70874d2",
          "salt": "InterchainGovernance v5.5"
        },
        "Multisig": {
          "threshold": 2,
          "signers": [
            "0x15837c1318AB83d99b19392Fd4811813f520d843",
            "0x64247a441CeF0b7A46614AC34d046c0fdfe35954",
            "0xEE64c8eb48437DbD2D5B8598dc4A3E8a6c8CEaD9"
          ],
          "address": "0xCC940AE49C78F20E3F13F3cF37e996b98Ac3EC68",
          "deployer": "0x6f24A47Fc8AE5441Eb47EFfC3665e70e69Ac3F05",
          "deploymentMethod": "create3",
          "codehash": "0x912095d5076ee40a9dd49c0f9d61d61334c47a78c7512852791652baef26c296",
          "predeployCodehash": "0x912095d5076ee40a9dd49c0f9d61d61334c47a78c7512852791652baef26c296",
          "salt": "Multisig v5.5"
        }
      },
      "explorer": {
        "name": "Opscan",
        "url": "https://goerli-optimism.etherscan.io",
        "api": "https://api-goerli-optimism.etherscan.io/api"
      },
      "gasOptions": {
        "gasLimit": 8000000
      },
      "confirmations": 3
    },
    "base": {
      "name": "Base",
      "id": "base",
      "axelarId": "base",
      "chainId": 84531,
      "rpc": "https://goerli.base.org",
      "tokenSymbol": "ETH",
      "contracts": {
        "AxelarGateway": {
          "address": "0xe432150cce91c13a887f7D836923d5597adD8E31",
          "deployer": "0x6f24A47Fc8AE5441Eb47EFfC3665e70e69Ac3F05",
          "implementation": "0x99B5FA03a5ea4315725c43346e55a6A6fbd94098",
          "implementationCodehash": "0x940360094cd542573bfdb328d5408276843f4c99391518eb900c37b0df099fde",
          "authModule": "0x6e0e885F0957086e173D95aAA08191a6c1Ac860d",
          "tokenDeployer": "0xb28478319B64f8D47e19A120209A211D902F8b8f",
          "deploymentMethod": "create3",
          "salt": "AxelarGateway v6.2"
        },
        "AxelarGasService": {
          "salt": "AxelarGasService",
          "collector": "0x7F83F5cA2AE4206AbFf8a3C3668e88ce5F11C0B5",
          "address": "0xbE406F0189A0B4cf3A05C286473D23791Dd44Cc6",
          "implementation": "0x5168950236fdc05708468a4e7F6eDd5E092AFC7e",
          "deployer": "0x5b593E7b1725dc6FcbbFe80b2415B19153F94A85",
          "owner": "0x6f24A47Fc8AE5441Eb47EFfC3665e70e69Ac3F05"
        },
        "AxelarDepositService": {
          "salt": "AxelarDepositService",
          "wrappedSymbol": "",
          "refundIssuer": "0x4f671f34d2d23fec3eE3087E3A0221f8D314D9dF",
          "address": "0xc1DCb196BA862B337Aa23eDA1Cb9503C0801b955",
          "implementation": "0xd883C8bA523253c93d97b6C7a5087a7B5ff23d79",
          "deployer": "0xd55cd98cdE61c3CcE1286F9aF50cDbF16f5dba5b"
        },
        "ConstAddressDeployer": {
          "address": "0x98B2920D53612483F91F12Ed7754E51b4A77919e"
        },
        "Create3Deployer": {
          "salt": "Create3Deployer",
          "address": "0x6513Aedb4D1593BA12e50644401D976aebDc90d8",
          "deployer": "0x6f24A47Fc8AE5441Eb47EFfC3665e70e69Ac3F05",
          "deploymentMethod": "create2",
          "codehash": "0xf0ad66defbe082df243d4d274e626f557f97579c5c9e19f33d8093d6160808b7",
          "predeployCodehash": "0x73fc31262c4bad113c79439fd231281201c7c7d45b50328bd86bccf37684bf92"
        },
        "InterchainProposalSender": {
          "address": "0x1f8A4d195B647647c7dD45650CBd553FD33cCAA6",
          "deployer": "0x6f24A47Fc8AE5441Eb47EFfC3665e70e69Ac3F05",
          "deploymentMethod": "create3",
          "salt": "InterchainProposalSender v1.2"
        },
        "Operators": {
          "owner": "0xB8Cd93C83A974649D76B1c19f311f639e62272BC",
          "address": "0x7F83F5cA2AE4206AbFf8a3C3668e88ce5F11C0B5",
          "deployer": "0xB8Cd93C83A974649D76B1c19f311f639e62272BC",
          "deploymentMethod": "create2",
          "salt": "Operators"
        },
        "InterchainGovernance": {
          "governanceChain": "Axelarnet",
          "governanceAddress": "axelar10d07y265gmmuvt4z0w9aw880jnsr700j7v9daj",
          "minimumTimeDelay": 300,
          "address": "0xfDF36A30070ea0241d69052ea85ff44Ad0476a66",
          "deployer": "0x6f24A47Fc8AE5441Eb47EFfC3665e70e69Ac3F05",
          "deploymentMethod": "create3",
          "codehash": "0x4bc0efa16652748f5c3fbb77aedff01e0c1df4156a4f4c82d6d8748ee28cb9af",
          "predeployCodehash": "0xe2de43b29f2387b6f3575a1b50d566908fc00e03a8d88ad6be74b674a70874d2",
          "salt": "InterchainGovernance v5.5"
        },
        "Multisig": {
          "threshold": 2,
          "signers": [
            "0x15837c1318AB83d99b19392Fd4811813f520d843",
            "0x64247a441CeF0b7A46614AC34d046c0fdfe35954",
            "0xEE64c8eb48437DbD2D5B8598dc4A3E8a6c8CEaD9"
          ],
          "address": "0xCC940AE49C78F20E3F13F3cF37e996b98Ac3EC68",
          "deployer": "0x6f24A47Fc8AE5441Eb47EFfC3665e70e69Ac3F05",
          "deploymentMethod": "create3",
          "codehash": "0x912095d5076ee40a9dd49c0f9d61d61334c47a78c7512852791652baef26c296",
          "predeployCodehash": "0x912095d5076ee40a9dd49c0f9d61d61334c47a78c7512852791652baef26c296",
          "salt": "Multisig v5.5"
        },
        "InterchainTokenService": {
          "salt": "ITS v1.2.1",
          "deployer": "0x6f24A47Fc8AE5441Eb47EFfC3665e70e69Ac3F05",
          "tokenManagerDeployer": "0x121b0e54Cd7ad2BBCb4c4C9275697978EBaF3653",
          "interchainToken": "0x7F9F70Da4af54671a6abAc58e705b5634cac8819",
          "interchainTokenDeployer": "0x58667c5f134420Bf6904C7dD01fDDcB4Fea3a760",
          "tokenManager": "0xC1B09c9c16117417A1B414A52Dd92CF1f634e786",
          "tokenHandler": "0x9Ef1f24EF4Ed0520DC1Da282a0fe76271A183b36",
          "implementation": "0x30DEFb998D7FdDC75ffb8D002fC15BbB75115758",
          "address": "0xB5FB4BE02232B1bBA4dC8f81dc24C26980dE9e3C",
          "interchainTokenFactoryImplementation": "0x440B118f34d6224B20b4641835AC9161BD4f0994",
          "interchainTokenFactory": "0x83a93500d23Fbc3e82B410aD07A6a9F7A0670D66",
          "proxySalt": "ITS v1.2.1"
        }
      },
      "explorer": {
        "name": "Basescan",
        "url": "https://goerli.basescan.org",
        "api": "https://api-goerli.basescan.org/api"
      },
      "gasOptions": {
        "gasLimit": 8000000
      }
    },
    "filecoin": {
      "name": "Filecoin",
      "id": "filecoin-2",
      "axelarId": "filecoin-2",
      "chainId": 314159,
      "rpc": "https://api.calibration.node.glif.io/rpc/v1",
      "tokenSymbol": "FIL",
      "contracts": {
        "ConstAddressDeployer": {
          "address": "0x98B2920D53612483F91F12Ed7754E51b4A77919e"
        },
        "AxelarGateway": {
          "address": "0x999117D44220F33e0441fbAb2A5aDB8FF485c54D",
          "implementation": "0x99B5FA03a5ea4315725c43346e55a6A6fbd94098",
          "authModule": "0xaDa0F9d5698459a57c2c8b9c380398E71C69D6fA",
          "tokenDeployer": "0xb28478319B64f8D47e19A120209A211D902F8b8f",
          "deployer": "0x6f24A47Fc8AE5441Eb47EFfC3665e70e69Ac3F05",
          "implementationCodehash": "0xc3516b0df24004564d42ebd7c4e4d3814655ea19ec2535627ebcdced0970cccd",
          "deploymentMethod": "create3",
          "salt": "AxelarGateway v6.2"
        },
        "AxelarGasService": {
          "collector": "0x7F83F5cA2AE4206AbFf8a3C3668e88ce5F11C0B5",
          "address": "0xbe406f0189a0b4cf3a05c286473d23791dd44cc6",
          "implementation": "0x5168950236fdc05708468a4e7F6eDd5E092AFC7e",
          "deployer": "0x5b593E7b1725dc6FcbbFe80b2415B19153F94A85",
          "owner": "0x6f24A47Fc8AE5441Eb47EFfC3665e70e69Ac3F05"
        },
        "AxelarDepositService": {
          "wrappedSymbol": "",
          "refundIssuer": "0x4f671f34d2d23fec3eE3087E3A0221f8D314D9dF",
          "salt": "AxelarDepositService",
          "address": "0xc1DCb196BA862B337Aa23eDA1Cb9503C0801b955",
          "implementation": "0xd883C8bA523253c93d97b6C7a5087a7B5ff23d79",
          "deployer": "0xd55cd98cdE61c3CcE1286F9aF50cDbF16f5dba5b"
        },
        "Create3Deployer": {
          "salt": "Create3Deployer",
          "address": "0x6513Aedb4D1593BA12e50644401D976aebDc90d8",
          "deployer": "0x6f24A47Fc8AE5441Eb47EFfC3665e70e69Ac3F05",
          "deploymentMethod": "create2",
          "codehash": "0xf0ad66defbe082df243d4d274e626f557f97579c5c9e19f33d8093d6160808b7",
          "predeployCodehash": "0x73fc31262c4bad113c79439fd231281201c7c7d45b50328bd86bccf37684bf92"
        },
        "InterchainProposalSender": {
          "address": "0x1f8A4d195B647647c7dD45650CBd553FD33cCAA6",
          "deployer": "0x6f24A47Fc8AE5441Eb47EFfC3665e70e69Ac3F05",
          "deploymentMethod": "create3",
          "salt": "InterchainProposalSender v1.2"
        },
        "Operators": {
          "owner": "0xB8Cd93C83A974649D76B1c19f311f639e62272BC",
          "address": "0x7F83F5cA2AE4206AbFf8a3C3668e88ce5F11C0B5",
          "deployer": "0xB8Cd93C83A974649D76B1c19f311f639e62272BC",
          "deploymentMethod": "create2",
          "salt": "Operators"
        },
        "InterchainGovernance": {
          "governanceChain": "Axelarnet",
          "governanceAddress": "axelar10d07y265gmmuvt4z0w9aw880jnsr700j7v9daj",
          "minimumTimeDelay": 300,
          "address": "0xfDF36A30070ea0241d69052ea85ff44Ad0476a66",
          "deployer": "0x6f24A47Fc8AE5441Eb47EFfC3665e70e69Ac3F05",
          "deploymentMethod": "create3",
          "codehash": "0x0a188afb57c6c5caec589da3096f75f674e48a8a8abb5d747a251630dbf5b2ab",
          "predeployCodehash": "0xe2de43b29f2387b6f3575a1b50d566908fc00e03a8d88ad6be74b674a70874d2",
          "salt": "InterchainGovernance v5.5"
        },
        "Multisig": {
          "threshold": 2,
          "signers": [
            "0x15837c1318AB83d99b19392Fd4811813f520d843",
            "0x64247a441CeF0b7A46614AC34d046c0fdfe35954",
            "0xEE64c8eb48437DbD2D5B8598dc4A3E8a6c8CEaD9"
          ],
          "address": "0xCC940AE49C78F20E3F13F3cF37e996b98Ac3EC68",
          "deployer": "0x6f24A47Fc8AE5441Eb47EFfC3665e70e69Ac3F05",
          "deploymentMethod": "create3",
          "codehash": "0x912095d5076ee40a9dd49c0f9d61d61334c47a78c7512852791652baef26c296",
          "predeployCodehash": "0x912095d5076ee40a9dd49c0f9d61d61334c47a78c7512852791652baef26c296",
          "salt": "Multisig v5.5"
        },
        "InterchainTokenService": {
          "salt": "ITS v1.2.1",
          "deployer": "0x6f24A47Fc8AE5441Eb47EFfC3665e70e69Ac3F05",
          "tokenManagerDeployer": "0x121b0e54Cd7ad2BBCb4c4C9275697978EBaF3653",
          "interchainToken": "0x7F9F70Da4af54671a6abAc58e705b5634cac8819",
          "interchainTokenDeployer": "0x58667c5f134420Bf6904C7dD01fDDcB4Fea3a760",
          "tokenManager": "0xC1B09c9c16117417A1B414A52Dd92CF1f634e786",
          "tokenHandler": "0x9Ef1f24EF4Ed0520DC1Da282a0fe76271A183b36",
          "implementation": "0x30DEFb998D7FdDC75ffb8D002fC15BbB75115758",
          "address": "0xB5FB4BE02232B1bBA4dC8f81dc24C26980dE9e3C",
          "interchainTokenFactoryImplementation": "0x440B118f34d6224B20b4641835AC9161BD4f0994",
          "interchainTokenFactory": "0x83a93500d23Fbc3e82B410aD07A6a9F7A0670D66",
          "proxySalt": "ITS v1.2.1"
        }
      },
      "explorer": {
        "name": "Filfox",
        "url": "https://calibration.filfox.info"
      },
      "gasOptions": {
        "gasLimit": 300000000
      },
      "confirmations": 3,
      "eip1559": true
    },
    "linea": {
      "name": "Linea",
      "id": "linea",
      "axelarId": "linea",
      "chainId": 59140,
      "rpc": "https://linea-goerli.infura.io/v3/a4812158fbab4a2aaa849e6f4a6dc605",
      "tokenSymbol": "ETH",
      "contracts": {
        "AxelarGateway": {
          "address": "0xe432150cce91c13a887f7D836923d5597adD8E31",
          "implementation": "0x99B5FA03a5ea4315725c43346e55a6A6fbd94098",
          "authModule": "0x50D84DE83c089184E8EbA074ab38887B0CA30A0d",
          "tokenDeployer": "0xb28478319B64f8D47e19A120209A211D902F8b8f",
          "deployer": "0x6f24A47Fc8AE5441Eb47EFfC3665e70e69Ac3F05",
          "implementationCodehash": "0x327eb5816918332c7b6787ef777587c8f9b39af4ec7b8710cdd037d976b65d5f",
          "deploymentMethod": "create3",
          "salt": "AxelarGateway v6.2"
        },
        "AxelarGasService": {
          "salt": "AxelarGasService",
          "collector": "0x7F83F5cA2AE4206AbFf8a3C3668e88ce5F11C0B5",
          "deployer": "0x5b593E7b1725dc6FcbbFe80b2415B19153F94A85",
          "address": "0xbE406F0189A0B4cf3A05C286473D23791Dd44Cc6",
          "implementation": "0x5168950236fdc05708468a4e7F6eDd5E092AFC7e",
          "owner": "0x6f24A47Fc8AE5441Eb47EFfC3665e70e69Ac3F05"
        },
        "AxelarDepositService": {
          "salt": "AxelarDepositService",
          "wrappedSymbol": "",
          "refundIssuer": "0x4f671f34d2d23fec3eE3087E3A0221f8D314D9dF",
          "deployer": "0xd55cd98cdE61c3CcE1286F9aF50cDbF16f5dba5b",
          "address": "0xc1DCb196BA862B337Aa23eDA1Cb9503C0801b955",
          "implementation": "0xd883C8bA523253c93d97b6C7a5087a7B5ff23d79"
        },
        "ConstAddressDeployer": {
          "address": "0x98B2920D53612483F91F12Ed7754E51b4A77919e"
        },
        "Create3Deployer": {
          "salt": "Create3Deployer",
          "address": "0x6513Aedb4D1593BA12e50644401D976aebDc90d8",
          "deployer": "0x6f24A47Fc8AE5441Eb47EFfC3665e70e69Ac3F05",
          "deploymentMethod": "create2",
          "codehash": "0xf0ad66defbe082df243d4d274e626f557f97579c5c9e19f33d8093d6160808b7",
          "predeployCodehash": "0x73fc31262c4bad113c79439fd231281201c7c7d45b50328bd86bccf37684bf92"
        },
        "InterchainProposalSender": {
          "address": "0x1f8A4d195B647647c7dD45650CBd553FD33cCAA6",
          "deployer": "0x6f24A47Fc8AE5441Eb47EFfC3665e70e69Ac3F05",
          "deploymentMethod": "create3",
          "salt": "InterchainProposalSender v1.2"
        },
        "Operators": {
          "owner": "0xB8Cd93C83A974649D76B1c19f311f639e62272BC",
          "address": "0x7F83F5cA2AE4206AbFf8a3C3668e88ce5F11C0B5",
          "deployer": "0xB8Cd93C83A974649D76B1c19f311f639e62272BC",
          "deploymentMethod": "create2",
          "salt": "Operators"
        },
        "InterchainGovernance": {
          "governanceChain": "Axelarnet",
          "governanceAddress": "axelar10d07y265gmmuvt4z0w9aw880jnsr700j7v9daj",
          "minimumTimeDelay": 300,
          "address": "0xfDF36A30070ea0241d69052ea85ff44Ad0476a66",
          "deployer": "0x6f24A47Fc8AE5441Eb47EFfC3665e70e69Ac3F05",
          "deploymentMethod": "create3",
          "codehash": "0x4bc0efa16652748f5c3fbb77aedff01e0c1df4156a4f4c82d6d8748ee28cb9af",
          "predeployCodehash": "0xe2de43b29f2387b6f3575a1b50d566908fc00e03a8d88ad6be74b674a70874d2",
          "salt": "InterchainGovernance v5.5"
        },
        "Multisig": {
          "threshold": 2,
          "signers": [
            "0x15837c1318AB83d99b19392Fd4811813f520d843",
            "0x64247a441CeF0b7A46614AC34d046c0fdfe35954",
            "0xEE64c8eb48437DbD2D5B8598dc4A3E8a6c8CEaD9"
          ],
          "address": "0xCC940AE49C78F20E3F13F3cF37e996b98Ac3EC68",
          "deployer": "0x6f24A47Fc8AE5441Eb47EFfC3665e70e69Ac3F05",
          "deploymentMethod": "create3",
          "codehash": "0x912095d5076ee40a9dd49c0f9d61d61334c47a78c7512852791652baef26c296",
          "predeployCodehash": "0x912095d5076ee40a9dd49c0f9d61d61334c47a78c7512852791652baef26c296",
          "salt": "Multisig v5.5"
        },
        "InterchainTokenService": {
          "salt": "ITS v1.2.1",
          "deployer": "0x6f24A47Fc8AE5441Eb47EFfC3665e70e69Ac3F05",
          "tokenManagerDeployer": "0x121b0e54Cd7ad2BBCb4c4C9275697978EBaF3653",
          "interchainToken": "0x7F9F70Da4af54671a6abAc58e705b5634cac8819",
          "interchainTokenDeployer": "0x58667c5f134420Bf6904C7dD01fDDcB4Fea3a760",
          "tokenManager": "0xC1B09c9c16117417A1B414A52Dd92CF1f634e786",
          "tokenHandler": "0x9Ef1f24EF4Ed0520DC1Da282a0fe76271A183b36",
          "implementation": "0x30DEFb998D7FdDC75ffb8D002fC15BbB75115758",
          "address": "0xB5FB4BE02232B1bBA4dC8f81dc24C26980dE9e3C",
          "interchainTokenFactoryImplementation": "0x440B118f34d6224B20b4641835AC9161BD4f0994",
          "interchainTokenFactory": "0x83a93500d23Fbc3e82B410aD07A6a9F7A0670D66",
          "proxySalt": "ITS v1.2.1"
        }
      },
      "explorer": {
        "name": "Lineascan",
        "url": "https://goerli.lineascan.build",
        "api": "https://api-goerli.lineascan.build/api"
      },
      "gasOptions": {
        "gasPrice": 3000000000
      },
      "confirmations": 4
    },
    "polygon-zkevm": {
      "name": "Polygon-zkEVM",
      "id": "polygon-zkevm",
      "axelarId": "polygon-zkevm",
      "chainId": 1442,
      "rpc": "https://rpc.public.zkevm-test.net",
      "tokenSymbol": "ETH",
      "contracts": {
        "ConstAddressDeployer": {
          "address": "0x98B2920D53612483F91F12Ed7754E51b4A77919e"
        },
        "AxelarGateway": {
          "address": "0x999117D44220F33e0441fbAb2A5aDB8FF485c54D",
          "implementation": "0x99B5FA03a5ea4315725c43346e55a6A6fbd94098",
          "authModule": "0xcbf7900138EBc9CdB3E933B9E6F7071587BD6cb8",
          "tokenDeployer": "0xb28478319B64f8D47e19A120209A211D902F8b8f",
          "deployer": "0x6f24A47Fc8AE5441Eb47EFfC3665e70e69Ac3F05",
          "implementationCodehash": "0xf9c0cf2181e91d9a39b38b9b1b32a5f170ddd5b6361b9ae5489224cf65d214be",
          "deploymentMethod": "create3",
          "salt": "AxelarGateway v6.2"
        },
        "AxelarGasService": {
          "collector": "0x7F83F5cA2AE4206AbFf8a3C3668e88ce5F11C0B5",
          "address": "0xbE406F0189A0B4cf3A05C286473D23791Dd44Cc6",
          "implementation": "0x5168950236fdc05708468a4e7F6eDd5E092AFC7e",
          "deployer": "0x5b593E7b1725dc6FcbbFe80b2415B19153F94A85",
          "owner": "0x6f24A47Fc8AE5441Eb47EFfC3665e70e69Ac3F05"
        },
        "AxelarDepositService": {
          "wrappedSymbol": "",
          "refundIssuer": "0x4f671f34d2d23fec3eE3087E3A0221f8D314D9dF",
          "salt": "AxelarDepositService",
          "address": "0xc1DCb196BA862B337Aa23eDA1Cb9503C0801b955",
          "implementation": "0xd883C8bA523253c93d97b6C7a5087a7B5ff23d79",
          "deployer": "0xd55cd98cdE61c3CcE1286F9aF50cDbF16f5dba5b"
        },
        "Create3Deployer": {
          "salt": "Create3Deployer",
          "address": "0x6513Aedb4D1593BA12e50644401D976aebDc90d8",
          "deployer": "0x6f24A47Fc8AE5441Eb47EFfC3665e70e69Ac3F05",
          "deploymentMethod": "create2",
          "codehash": "0x560e0fd29846f1419f347486d7078f378fc55231e275939c6fd837fd9f1a1df1",
          "predeployCodehash": "0xd2e447f58ed8d9d3e7e4f0221882d65bf8d3cffba898bc0430e5478ef39855c6"
        },
        "InterchainProposalSender": {
          "address": "0x1f8A4d195B647647c7dD45650CBd553FD33cCAA6",
          "deployer": "0x6f24A47Fc8AE5441Eb47EFfC3665e70e69Ac3F05",
          "deploymentMethod": "create3",
          "salt": "InterchainProposalSender v1.2"
        },
        "Operators": {
          "owner": "0xB8Cd93C83A974649D76B1c19f311f639e62272BC",
          "address": "0x7F83F5cA2AE4206AbFf8a3C3668e88ce5F11C0B5",
          "deployer": "0xB8Cd93C83A974649D76B1c19f311f639e62272BC",
          "deploymentMethod": "create2",
          "salt": "Operators"
        },
        "InterchainGovernance": {
          "governanceChain": "Axelarnet",
          "governanceAddress": "axelar10d07y265gmmuvt4z0w9aw880jnsr700j7v9daj",
          "minimumTimeDelay": 300,
          "address": "0xfDF36A30070ea0241d69052ea85ff44Ad0476a66",
          "deployer": "0x6f24A47Fc8AE5441Eb47EFfC3665e70e69Ac3F05",
          "deploymentMethod": "create3",
          "codehash": "0x010ce06f3c97c3ff3bec73d44d812abba4b84b0013ee83ffc810ed91b21d318b",
          "predeployCodehash": "0xf2b4323e54849b56a7570de2bbb3e6de15e6bf681cf395bf2e1f9d700a123663",
          "salt": "InterchainGovernance v5.5"
        },
        "Multisig": {
          "threshold": 2,
          "signers": [
            "0x15837c1318AB83d99b19392Fd4811813f520d843",
            "0x64247a441CeF0b7A46614AC34d046c0fdfe35954",
            "0xEE64c8eb48437DbD2D5B8598dc4A3E8a6c8CEaD9"
          ],
          "address": "0xCC940AE49C78F20E3F13F3cF37e996b98Ac3EC68",
          "deployer": "0x6f24A47Fc8AE5441Eb47EFfC3665e70e69Ac3F05",
          "deploymentMethod": "create3",
          "codehash": "0x9839c528d6ad961c2f985354fd14dd602ef9781f5adbe71d482a04153bb25ccf",
          "predeployCodehash": "0x9839c528d6ad961c2f985354fd14dd602ef9781f5adbe71d482a04153bb25ccf",
          "salt": "Multisig v5.5"
        },
        "InterchainTokenService": {
          "salt": "ITS v1.2.1",
          "deployer": "0x6f24A47Fc8AE5441Eb47EFfC3665e70e69Ac3F05",
          "tokenManagerDeployer": "0x121b0e54Cd7ad2BBCb4c4C9275697978EBaF3653",
          "interchainToken": "0x7F9F70Da4af54671a6abAc58e705b5634cac8819",
          "interchainTokenDeployer": "0x58667c5f134420Bf6904C7dD01fDDcB4Fea3a760",
          "tokenManager": "0xC1B09c9c16117417A1B414A52Dd92CF1f634e786",
          "tokenHandler": "0x9Ef1f24EF4Ed0520DC1Da282a0fe76271A183b36",
          "implementation": "0x30DEFb998D7FdDC75ffb8D002fC15BbB75115758",
          "address": "0xB5FB4BE02232B1bBA4dC8f81dc24C26980dE9e3C",
          "interchainTokenFactoryImplementation": "0x440B118f34d6224B20b4641835AC9161BD4f0994",
          "interchainTokenFactory": "0x83a93500d23Fbc3e82B410aD07A6a9F7A0670D66",
          "proxySalt": "ITS v1.0.0"
        }
      },
      "explorer": {
        "name": "Polygonscan",
        "url": "https://testnet-zkevm.polygonscan.com",
        "api": "https://api-testnet-zkevm.polygonscan.com/api"
      },
      "confirmations": 2,
      "gasOptions": {
        "gasLimit": 6000000
      }
    },
    "mantle": {
      "name": "Mantle",
      "id": "mantle",
      "axelarId": "mantle",
      "chainId": 5001,
      "rpc": "https://rpc.testnet.mantle.xyz",
      "tokenSymbol": "MNT",
      "contracts": {
        "AxelarGateway": {
          "deployer": "0x6f24A47Fc8AE5441Eb47EFfC3665e70e69Ac3F05",
          "address": "0xe432150cce91c13a887f7D836923d5597adD8E31",
          "implementation": "0x99B5FA03a5ea4315725c43346e55a6A6fbd94098",
          "authModule": "0x1a920B29eBD437074225cAeE44f78FC700B27a5d",
          "tokenDeployer": "0xb28478319B64f8D47e19A120209A211D902F8b8f",
          "implementationCodehash": "0xa3a15aa7877eb4fc171c463cabda097d4bf37cfac04c177c1a26ac127c23b6c4",
          "deploymentMethod": "create3",
          "salt": "AxelarGateway v6.2"
        },
        "AxelarGasService": {
          "collector": "0x7F83F5cA2AE4206AbFf8a3C3668e88ce5F11C0B5",
          "address": "0xbE406F0189A0B4cf3A05C286473D23791Dd44Cc6",
          "implementation": "0x5168950236fdc05708468a4e7F6eDd5E092AFC7e",
          "deployer": "0x5b593E7b1725dc6FcbbFe80b2415B19153F94A85",
          "owner": "0x6f24A47Fc8AE5441Eb47EFfC3665e70e69Ac3F05"
        },
        "AxelarDepositService": {
          "wrappedSymbol": "",
          "refundIssuer": "0x4f671f34d2d23fec3eE3087E3A0221f8D314D9dF",
          "salt": "AxelarDepositService",
          "address": "0xc1DCb196BA862B337Aa23eDA1Cb9503C0801b955",
          "implementation": "0xd883C8bA523253c93d97b6C7a5087a7B5ff23d79",
          "deployer": "0xd55cd98cdE61c3CcE1286F9aF50cDbF16f5dba5b"
        },
        "ConstAddressDeployer": {
          "address": "0x98B2920D53612483F91F12Ed7754E51b4A77919e"
        },
        "Create3Deployer": {
          "address": "0x6513Aedb4D1593BA12e50644401D976aebDc90d8",
          "deployer": "0x6f24A47Fc8AE5441Eb47EFfC3665e70e69Ac3F05",
          "deploymentMethod": "create2",
          "salt": "Create3Deployer",
          "codehash": "0xf0ad66defbe082df243d4d274e626f557f97579c5c9e19f33d8093d6160808b7",
          "predeployCodehash": "0x73fc31262c4bad113c79439fd231281201c7c7d45b50328bd86bccf37684bf92"
        },
        "InterchainProposalSender": {
          "address": "0x1f8A4d195B647647c7dD45650CBd553FD33cCAA6",
          "deployer": "0x6f24A47Fc8AE5441Eb47EFfC3665e70e69Ac3F05",
          "deploymentMethod": "create3",
          "salt": "InterchainProposalSender v1.2"
        },
        "Operators": {
          "owner": "0xB8Cd93C83A974649D76B1c19f311f639e62272BC",
          "address": "0x7F83F5cA2AE4206AbFf8a3C3668e88ce5F11C0B5",
          "deployer": "0xB8Cd93C83A974649D76B1c19f311f639e62272BC",
          "deploymentMethod": "create2",
          "salt": "Operators"
        },
        "InterchainGovernance": {
          "governanceChain": "Axelarnet",
          "governanceAddress": "axelar10d07y265gmmuvt4z0w9aw880jnsr700j7v9daj",
          "minimumTimeDelay": 300,
          "address": "0xfDF36A30070ea0241d69052ea85ff44Ad0476a66",
          "deployer": "0x6f24A47Fc8AE5441Eb47EFfC3665e70e69Ac3F05",
          "deploymentMethod": "create3",
          "codehash": "0x4bc0efa16652748f5c3fbb77aedff01e0c1df4156a4f4c82d6d8748ee28cb9af",
          "predeployCodehash": "0xe2de43b29f2387b6f3575a1b50d566908fc00e03a8d88ad6be74b674a70874d2",
          "salt": "InterchainGovernance v5.5"
        },
        "Multisig": {
          "threshold": 2,
          "signers": [
            "0x15837c1318AB83d99b19392Fd4811813f520d843",
            "0x64247a441CeF0b7A46614AC34d046c0fdfe35954",
            "0xEE64c8eb48437DbD2D5B8598dc4A3E8a6c8CEaD9"
          ],
          "address": "0xCC940AE49C78F20E3F13F3cF37e996b98Ac3EC68",
          "deployer": "0x6f24A47Fc8AE5441Eb47EFfC3665e70e69Ac3F05",
          "deploymentMethod": "create3",
          "codehash": "0x912095d5076ee40a9dd49c0f9d61d61334c47a78c7512852791652baef26c296",
          "predeployCodehash": "0x912095d5076ee40a9dd49c0f9d61d61334c47a78c7512852791652baef26c296",
          "salt": "Multisig v5.5"
        },
        "InterchainTokenService": {
          "salt": "ITS v1.2.1",
          "deployer": "0x6f24A47Fc8AE5441Eb47EFfC3665e70e69Ac3F05",
          "tokenManagerDeployer": "0x121b0e54Cd7ad2BBCb4c4C9275697978EBaF3653",
          "interchainToken": "0x7F9F70Da4af54671a6abAc58e705b5634cac8819",
          "interchainTokenDeployer": "0x58667c5f134420Bf6904C7dD01fDDcB4Fea3a760",
          "tokenManager": "0xC1B09c9c16117417A1B414A52Dd92CF1f634e786",
          "tokenHandler": "0x9Ef1f24EF4Ed0520DC1Da282a0fe76271A183b36",
          "implementation": "0x30DEFb998D7FdDC75ffb8D002fC15BbB75115758",
          "address": "0xB5FB4BE02232B1bBA4dC8f81dc24C26980dE9e3C",
          "interchainTokenFactoryImplementation": "0x440B118f34d6224B20b4641835AC9161BD4f0994",
          "interchainTokenFactory": "0x83a93500d23Fbc3e82B410aD07A6a9F7A0670D66",
          "proxySalt": "ITS v1.0.0"
        }
      },
      "explorer": {
        "name": "Mantle Explorer",
        "url": "https://explorer.testnet.mantle.xyz",
        "api": "https://explorer.testnet.mantle.xyz/api"
      },
      "gasOptions": {
        "gasLimit": 8000000
      },
      "skipRevertTests": true
    },
    "scroll": {
      "name": "Scroll",
      "id": "scroll",
      "axelarId": "scroll",
      "chainId": 534351,
      "rpc": "https://scroll-testnet-public.unifra.io",
      "tokenSymbol": "ETH",
      "contracts": {
        "AxelarGateway": {
          "deployer": "0x6f24A47Fc8AE5441Eb47EFfC3665e70e69Ac3F05",
          "address": "0xe432150cce91c13a887f7D836923d5597adD8E31",
          "implementation": "0x99B5FA03a5ea4315725c43346e55a6A6fbd94098",
          "implementationCodehash": "0xa3a15aa7877eb4fc171c463cabda097d4bf37cfac04c177c1a26ac127c23b6c4",
          "authModule": "0x1a920B29eBD437074225cAeE44f78FC700B27a5d",
          "tokenDeployer": "0xb28478319B64f8D47e19A120209A211D902F8b8f",
          "governance": "0xfDF36A30070ea0241d69052ea85ff44Ad0476a66",
          "mintLimiter": "0xCC940AE49C78F20E3F13F3cF37e996b98Ac3EC68",
          "deploymentMethod": "create3",
          "salt": "AxelarGateway v6.2"
        },
        "AxelarGasService": {
          "collector": "0x7F83F5cA2AE4206AbFf8a3C3668e88ce5F11C0B5",
          "address": "0xbE406F0189A0B4cf3A05C286473D23791Dd44Cc6",
          "implementation": "0x5168950236fdc05708468a4e7F6eDd5E092AFC7e",
          "deployer": "0x5b593E7b1725dc6FcbbFe80b2415B19153F94A85"
        },
        "AxelarDepositService": {
          "wrappedSymbol": "",
          "refundIssuer": "0x4f671f34d2d23fec3eE3087E3A0221f8D314D9dF",
          "salt": "AxelarDepositService",
          "address": "0xc1DCb196BA862B337Aa23eDA1Cb9503C0801b955",
          "implementation": "0xd883C8bA523253c93d97b6C7a5087a7B5ff23d79",
          "deployer": "0xd55cd98cdE61c3CcE1286F9aF50cDbF16f5dba5b"
        },
        "ConstAddressDeployer": {
          "address": "0x98B2920D53612483F91F12Ed7754E51b4A77919e"
        },
        "Operators": {
          "owner": "0xB8Cd93C83A974649D76B1c19f311f639e62272BC",
          "address": "0x7F83F5cA2AE4206AbFf8a3C3668e88ce5F11C0B5",
          "deployer": "0xB8Cd93C83A974649D76B1c19f311f639e62272BC",
          "deploymentMethod": "create2",
          "codehash": "0xc561dc32ef670c929db9d7fbf6b5f6c074a62a30602481ba3b88912ca6d79feb",
          "predeployCodehash": "0xc561dc32ef670c929db9d7fbf6b5f6c074a62a30602481ba3b88912ca6d79feb",
          "salt": "Operators"
        },
        "Create3Deployer": {
          "address": "0x6513Aedb4D1593BA12e50644401D976aebDc90d8",
          "deployer": "0x6f24A47Fc8AE5441Eb47EFfC3665e70e69Ac3F05",
          "deploymentMethod": "create2",
          "codehash": "0xf0ad66defbe082df243d4d274e626f557f97579c5c9e19f33d8093d6160808b7",
          "predeployCodehash": "0x73fc31262c4bad113c79439fd231281201c7c7d45b50328bd86bccf37684bf92",
          "salt": "Create3Deployer"
        },
        "InterchainGovernance": {
          "governanceChain": "Axelarnet",
          "governanceAddress": "axelar10d07y265gmmuvt4z0w9aw880jnsr700j7v9daj",
          "minimumTimeDelay": 300,
          "address": "0xfDF36A30070ea0241d69052ea85ff44Ad0476a66",
          "deployer": "0x6f24A47Fc8AE5441Eb47EFfC3665e70e69Ac3F05",
          "deploymentMethod": "create3",
          "codehash": "0x4bc0efa16652748f5c3fbb77aedff01e0c1df4156a4f4c82d6d8748ee28cb9af",
          "predeployCodehash": "0xe2de43b29f2387b6f3575a1b50d566908fc00e03a8d88ad6be74b674a70874d2",
          "salt": "InterchainGovernance v5.5"
        },
        "Multisig": {
          "threshold": 2,
          "signers": [
            "0x15837c1318AB83d99b19392Fd4811813f520d843",
            "0x64247a441CeF0b7A46614AC34d046c0fdfe35954",
            "0xEE64c8eb48437DbD2D5B8598dc4A3E8a6c8CEaD9"
          ],
          "address": "0xCC940AE49C78F20E3F13F3cF37e996b98Ac3EC68",
          "deployer": "0x6f24A47Fc8AE5441Eb47EFfC3665e70e69Ac3F05",
          "deploymentMethod": "create3",
          "codehash": "0x912095d5076ee40a9dd49c0f9d61d61334c47a78c7512852791652baef26c296",
          "predeployCodehash": "0x912095d5076ee40a9dd49c0f9d61d61334c47a78c7512852791652baef26c296",
          "salt": "Multisig v5.5"
        },
        "InterchainTokenService": {
          "salt": "ITS v1.2.1",
          "deployer": "0x6f24A47Fc8AE5441Eb47EFfC3665e70e69Ac3F05",
          "tokenManagerDeployer": "0x121b0e54Cd7ad2BBCb4c4C9275697978EBaF3653",
          "interchainToken": "0x7F9F70Da4af54671a6abAc58e705b5634cac8819",
          "interchainTokenDeployer": "0x58667c5f134420Bf6904C7dD01fDDcB4Fea3a760",
          "tokenManager": "0xC1B09c9c16117417A1B414A52Dd92CF1f634e786",
          "tokenHandler": "0x9Ef1f24EF4Ed0520DC1Da282a0fe76271A183b36",
          "implementation": "0x30DEFb998D7FdDC75ffb8D002fC15BbB75115758",
          "address": "0xB5FB4BE02232B1bBA4dC8f81dc24C26980dE9e3C",
          "interchainTokenFactoryImplementation": "0x440B118f34d6224B20b4641835AC9161BD4f0994",
          "interchainTokenFactory": "0x83a93500d23Fbc3e82B410aD07A6a9F7A0670D66",
          "proxySalt": "ITS v1.0.0"
        }
      },
      "explorer": {
        "name": "Scrollscan",
        "url": "https://sepolia.scrollscan.dev",
        "api": "https://api-sepolia.scrollscan.dev/api"
      },
      "confirmations": 2,
      "gasOptions": {
        "gasLimit": 7000000,
        "gasPriceAdjustment": 0.25
      }
    },
    "immutable": {
      "name": "Immutable",
      "id": "immutable",
      "axelarId": "immutable",
      "chainId": 13473,
      "rpc": "https://rpc.testnet.immutable.com",
      "tokenSymbol": "IMX",
      "contracts": {
        "ConstAddressDeployer": {
          "address": "0x98B2920D53612483F91F12Ed7754E51b4A77919e",
          "deployer": "0xE86375704CDb8491a5Ed82D90DceCE02Ee0ac25F",
          "deploymentMethod": "create",
          "codehash": "0x8fda47a596dfba923270da84e0c32a2d0312f1c03389f83e16f2b5a35ed37fbe",
          "predeployCodehash": "0x8fda47a596dfba923270da84e0c32a2d0312f1c03389f83e16f2b5a35ed37fbe"
        },
        "Create3Deployer": {
          "address": "0x6513Aedb4D1593BA12e50644401D976aebDc90d8",
          "deployer": "0x6f24A47Fc8AE5441Eb47EFfC3665e70e69Ac3F05",
          "deploymentMethod": "create2",
          "codehash": "0xf0ad66defbe082df243d4d274e626f557f97579c5c9e19f33d8093d6160808b7",
          "predeployCodehash": "0x73fc31262c4bad113c79439fd231281201c7c7d45b50328bd86bccf37684bf92",
          "salt": "Create3Deployer"
        },
        "AxelarGateway": {
          "deployer": "0xB8Cd93C83A974649D76B1c19f311f639e62272BC",
          "startingKeyIDs": [
            "evm-immutable-genesis"
          ],
          "address": "0xe432150cce91c13a887f7D836923d5597adD8E31",
          "implementation": "0xc1712652326E87D193Ac11910934085FF45C2F48",
          "implementationCodehash": "0xd0e057031b5acbd22b8e98686f6cda19dcbcac6495bd7297cff31dcb22ddcbae",
          "authModule": "0x1a920B29eBD437074225cAeE44f78FC700B27a5d",
          "tokenDeployer": "0xD2aDceFd0496449E3FDE873A2332B18A0F0FCADf",
          "deploymentMethod": "create3",
          "salt": "AxelarGateway v6.2"
        },
        "InterchainGovernance": {
          "address": "0xfDF36A30070ea0241d69052ea85ff44Ad0476a66",
          "governanceChain": "Axelarnet",
          "governanceAddress": "axelar10d07y265gmmuvt4z0w9aw880jnsr700j7v9daj",
          "minimumTimeDelay": 300,
          "deployer": "0x6f24A47Fc8AE5441Eb47EFfC3665e70e69Ac3F05",
          "deploymentMethod": "create3",
          "codehash": "0x4bc0efa16652748f5c3fbb77aedff01e0c1df4156a4f4c82d6d8748ee28cb9af",
          "predeployCodehash": "0xe2de43b29f2387b6f3575a1b50d566908fc00e03a8d88ad6be74b674a70874d2",
          "salt": "InterchainGovernance v5.5"
        },
        "Multisig": {
          "threshold": 2,
          "signers": [
            "0x15837c1318AB83d99b19392Fd4811813f520d843",
            "0x64247a441CeF0b7A46614AC34d046c0fdfe35954",
            "0xEE64c8eb48437DbD2D5B8598dc4A3E8a6c8CEaD9"
          ],
          "address": "0xCC940AE49C78F20E3F13F3cF37e996b98Ac3EC68",
          "deployer": "0x6f24A47Fc8AE5441Eb47EFfC3665e70e69Ac3F05",
          "deploymentMethod": "create3",
          "codehash": "0x912095d5076ee40a9dd49c0f9d61d61334c47a78c7512852791652baef26c296",
          "predeployCodehash": "0x912095d5076ee40a9dd49c0f9d61d61334c47a78c7512852791652baef26c296",
          "salt": "Multisig v5.5"
        },
        "Operators": {
          "owner": "0xB8Cd93C83A974649D76B1c19f311f639e62272BC",
          "address": "0x7F83F5cA2AE4206AbFf8a3C3668e88ce5F11C0B5",
          "deployer": "0xB8Cd93C83A974649D76B1c19f311f639e62272BC",
          "deploymentMethod": "create2",
          "codehash": "0xc561dc32ef670c929db9d7fbf6b5f6c074a62a30602481ba3b88912ca6d79feb",
          "predeployCodehash": "0xc561dc32ef670c929db9d7fbf6b5f6c074a62a30602481ba3b88912ca6d79feb",
          "salt": "Operators"
        },
        "AxelarGasService": {
          "collector": "0x7F83F5cA2AE4206AbFf8a3C3668e88ce5F11C0B5",
          "address": "0xbE406F0189A0B4cf3A05C286473D23791Dd44Cc6",
          "implementation": "0x5168950236fdc05708468a4e7F6eDd5E092AFC7e",
          "deployer": "0x5b593E7b1725dc6FcbbFe80b2415B19153F94A85"
        },
        "InterchainTokenService": {
          "skip": true
        }
      },
      "gasOptions": {
        "gasLimit": 8000000,
        "maxPriorityFeePerGas": 150000000000,
        "maxFeePerGas": 160000000000
      },
      "explorer": {
        "name": "Immutable Explorer",
        "url": "https://explorer.testnet.immutable.com",
        "api": "https://explorer.testnet.immutable.com/api"
      }
    },
    "ethereum-sepolia": {
      "name": "Ethereum-Sepolia",
      "id": "ethereum-sepolia",
      "axelarId": "ethereum-sepolia",
      "chainId": 11155111,
      "rpc": "https://1rpc.io/sepolia",
      "tokenSymbol": "ETH",
      "confirmations": 2,
      "contracts": {
        "ConstAddressDeployer": {
          "address": "0x98B2920D53612483F91F12Ed7754E51b4A77919e",
          "deployer": "0xE86375704CDb8491a5Ed82D90DceCE02Ee0ac25F",
          "deploymentMethod": "create",
          "codehash": "0x8fda47a596dfba923270da84e0c32a2d0312f1c03389f83e16f2b5a35ed37fbe",
          "predeployCodehash": "0x8fda47a596dfba923270da84e0c32a2d0312f1c03389f83e16f2b5a35ed37fbe"
        },
        "Create3Deployer": {
          "address": "0x6513Aedb4D1593BA12e50644401D976aebDc90d8",
          "deployer": "0x6f24A47Fc8AE5441Eb47EFfC3665e70e69Ac3F05",
          "deploymentMethod": "create2",
          "codehash": "0xf0ad66defbe082df243d4d274e626f557f97579c5c9e19f33d8093d6160808b7",
          "predeployCodehash": "0x73fc31262c4bad113c79439fd231281201c7c7d45b50328bd86bccf37684bf92",
          "salt": "Create3Deployer"
        },
        "AxelarGateway": {
          "deployer": "0xB8Cd93C83A974649D76B1c19f311f639e62272BC",
          "startingKeyIDs": [
            "evm-ethereum-sepolia-genesis"
          ],
          "address": "0xe432150cce91c13a887f7D836923d5597adD8E31",
          "implementation": "0xc1712652326E87D193Ac11910934085FF45C2F48",
          "implementationCodehash": "0xd0e057031b5acbd22b8e98686f6cda19dcbcac6495bd7297cff31dcb22ddcbae",
          "authModule": "0x1a920B29eBD437074225cAeE44f78FC700B27a5d",
          "tokenDeployer": "0xD2aDceFd0496449E3FDE873A2332B18A0F0FCADf",
          "deploymentMethod": "create3",
          "salt": "AxelarGateway v6.2"
        },
        "InterchainGovernance": {
          "address": "0xfDF36A30070ea0241d69052ea85ff44Ad0476a66",
          "governanceChain": "Axelarnet",
          "governanceAddress": "axelar10d07y265gmmuvt4z0w9aw880jnsr700j7v9daj",
          "minimumTimeDelay": 300,
          "deployer": "0x6f24A47Fc8AE5441Eb47EFfC3665e70e69Ac3F05",
          "deploymentMethod": "create3",
          "codehash": "0x4bc0efa16652748f5c3fbb77aedff01e0c1df4156a4f4c82d6d8748ee28cb9af",
          "predeployCodehash": "0xe2de43b29f2387b6f3575a1b50d566908fc00e03a8d88ad6be74b674a70874d2",
          "salt": "InterchainGovernance v5.5"
        },
        "Multisig": {
          "threshold": 2,
          "signers": [
            "0x15837c1318AB83d99b19392Fd4811813f520d843",
            "0x64247a441CeF0b7A46614AC34d046c0fdfe35954",
            "0xEE64c8eb48437DbD2D5B8598dc4A3E8a6c8CEaD9"
          ],
          "address": "0xCC940AE49C78F20E3F13F3cF37e996b98Ac3EC68",
          "deployer": "0x6f24A47Fc8AE5441Eb47EFfC3665e70e69Ac3F05",
          "deploymentMethod": "create3",
          "codehash": "0x912095d5076ee40a9dd49c0f9d61d61334c47a78c7512852791652baef26c296",
          "predeployCodehash": "0x912095d5076ee40a9dd49c0f9d61d61334c47a78c7512852791652baef26c296",
          "salt": "Multisig v5.5"
        },
        "Operators": {
          "owner": "0xB8Cd93C83A974649D76B1c19f311f639e62272BC",
          "address": "0x7F83F5cA2AE4206AbFf8a3C3668e88ce5F11C0B5",
          "deployer": "0xB8Cd93C83A974649D76B1c19f311f639e62272BC",
          "deploymentMethod": "create2",
          "codehash": "0xc561dc32ef670c929db9d7fbf6b5f6c074a62a30602481ba3b88912ca6d79feb",
          "predeployCodehash": "0xc561dc32ef670c929db9d7fbf6b5f6c074a62a30602481ba3b88912ca6d79feb",
          "salt": "Operators"
        },
        "AxelarGasService": {
          "collector": "0x7F83F5cA2AE4206AbFf8a3C3668e88ce5F11C0B5",
          "address": "0xbE406F0189A0B4cf3A05C286473D23791Dd44Cc6",
          "implementation": "0x5168950236fdc05708468a4e7F6eDd5E092AFC7e",
          "deployer": "0x5b593E7b1725dc6FcbbFe80b2415B19153F94A85"
        },
        "InterchainTokenService": {
          "salt": "ITS v1.2.1",
          "deployer": "0x6f24A47Fc8AE5441Eb47EFfC3665e70e69Ac3F05",
          "tokenManagerDeployer": "0x121b0e54Cd7ad2BBCb4c4C9275697978EBaF3653",
          "interchainToken": "0x7F9F70Da4af54671a6abAc58e705b5634cac8819",
          "interchainTokenDeployer": "0x58667c5f134420Bf6904C7dD01fDDcB4Fea3a760",
          "tokenManager": "0xC1B09c9c16117417A1B414A52Dd92CF1f634e786",
          "tokenHandler": "0x9Ef1f24EF4Ed0520DC1Da282a0fe76271A183b36",
          "implementation": "0x30DEFb998D7FdDC75ffb8D002fC15BbB75115758",
          "address": "0xB5FB4BE02232B1bBA4dC8f81dc24C26980dE9e3C",
          "interchainTokenFactoryImplementation": "0x440B118f34d6224B20b4641835AC9161BD4f0994",
          "interchainTokenFactory": "0x83a93500d23Fbc3e82B410aD07A6a9F7A0670D66",
          "proxySalt": "ITS v1.0.0"
        }
      },
      "explorer": {
        "explorer": "Sepoliascan",
        "url": "https://sepolia.etherscan.io",
        "api": "https://api-sepolia.etherscan.io/api"
      },
      "gasOptions": {
        "gasLimit": 8000000
      }
    },
    "arbitrum-sepolia": {
      "name": "Arbitrum-Sepolia",
      "id": "arbitrum-sepolia",
      "axelarId": "arbitrum-sepolia",
      "chainId": 421614,
      "rpc": "https://sepolia-rollup.arbitrum.io/rpc",
      "tokenSymbol": "ETH",
      "confirmations": 2,
      "contracts": {
        "ConstAddressDeployer": {
          "address": "0x98B2920D53612483F91F12Ed7754E51b4A77919e",
          "deployer": "0xE86375704CDb8491a5Ed82D90DceCE02Ee0ac25F",
          "deploymentMethod": "create",
          "codehash": "0x8fda47a596dfba923270da84e0c32a2d0312f1c03389f83e16f2b5a35ed37fbe",
          "predeployCodehash": "0x8fda47a596dfba923270da84e0c32a2d0312f1c03389f83e16f2b5a35ed37fbe"
        },
        "Create3Deployer": {
          "address": "0x6513Aedb4D1593BA12e50644401D976aebDc90d8",
          "deployer": "0x6f24A47Fc8AE5441Eb47EFfC3665e70e69Ac3F05",
          "deploymentMethod": "create2",
          "codehash": "0xf0ad66defbe082df243d4d274e626f557f97579c5c9e19f33d8093d6160808b7",
          "predeployCodehash": "0x73fc31262c4bad113c79439fd231281201c7c7d45b50328bd86bccf37684bf92",
          "salt": "Create3Deployer"
        },
        "InterchainTokenService": {
          "skip": true
        }
      },
      "explorer": {
        "name": "Arbiscan",
        "url": "https://sepolia.arbiscan.io",
        "api": "https://api-sepolia.arbiscan.io/api"
      }
    },
    "centrifuge": {
      "name": "Centrifuge",
      "id": "centrifuge-2",
      "axelarId": "centrifuge-2",
      "chainId": 2090,
      "rpc": "https://node-7118620155331796992.gx.onfinality.io/jsonrpc?apikey=00538f2d-6297-44e3-8812-4b9d579524b2",
      "tokenSymbol": "CFG",
      "confirmations": 1,
      "contracts": {
        "ConstAddressDeployer": {
          "address": "0x98B2920D53612483F91F12Ed7754E51b4A77919e",
          "deployer": "0xE86375704CDb8491a5Ed82D90DceCE02Ee0ac25F",
          "deploymentMethod": "create",
          "codehash": "0x8fda47a596dfba923270da84e0c32a2d0312f1c03389f83e16f2b5a35ed37fbe",
          "predeployCodehash": "0x8fda47a596dfba923270da84e0c32a2d0312f1c03389f83e16f2b5a35ed37fbe"
        },
        "Create3Deployer": {
          "address": "0x6513Aedb4D1593BA12e50644401D976aebDc90d8",
          "deployer": "0x6f24A47Fc8AE5441Eb47EFfC3665e70e69Ac3F05",
          "deploymentMethod": "create2",
          "codehash": "0xf0ad66defbe082df243d4d274e626f557f97579c5c9e19f33d8093d6160808b7",
          "predeployCodehash": "0x73fc31262c4bad113c79439fd231281201c7c7d45b50328bd86bccf37684bf92",
          "salt": "Create3Deployer"
        },
        "AxelarGateway": {
          "deployer": "0xB8Cd93C83A974649D76B1c19f311f639e62272BC",
          "startingKeyIDs": [
            "evm-centrifuge-2-genesis"
          ],
          "address": "0xe432150cce91c13a887f7D836923d5597adD8E31",
          "implementation": "0xc1712652326E87D193Ac11910934085FF45C2F48",
          "implementationCodehash": "0xd0e057031b5acbd22b8e98686f6cda19dcbcac6495bd7297cff31dcb22ddcbae",
          "authModule": "0x1a920B29eBD437074225cAeE44f78FC700B27a5d",
          "tokenDeployer": "0xD2aDceFd0496449E3FDE873A2332B18A0F0FCADf",
          "deploymentMethod": "create3",
          "salt": "AxelarGateway v6.2"
        },
        "InterchainGovernance": {
          "address": "0xfDF36A30070ea0241d69052ea85ff44Ad0476a66",
          "governanceChain": "Axelarnet",
          "governanceAddress": "axelar10d07y265gmmuvt4z0w9aw880jnsr700j7v9daj",
          "minimumTimeDelay": 300,
          "deployer": "0x6f24A47Fc8AE5441Eb47EFfC3665e70e69Ac3F05",
          "deploymentMethod": "create3",
          "codehash": "0x4bc0efa16652748f5c3fbb77aedff01e0c1df4156a4f4c82d6d8748ee28cb9af",
          "predeployCodehash": "0xe2de43b29f2387b6f3575a1b50d566908fc00e03a8d88ad6be74b674a70874d2",
          "salt": "InterchainGovernance v5.5"
        },
        "Multisig": {
          "threshold": 2,
          "signers": [
            "0x15837c1318AB83d99b19392Fd4811813f520d843",
            "0x64247a441CeF0b7A46614AC34d046c0fdfe35954",
            "0xEE64c8eb48437DbD2D5B8598dc4A3E8a6c8CEaD9"
          ],
          "address": "0xCC940AE49C78F20E3F13F3cF37e996b98Ac3EC68",
          "deployer": "0x6f24A47Fc8AE5441Eb47EFfC3665e70e69Ac3F05",
          "deploymentMethod": "create3",
          "codehash": "0x912095d5076ee40a9dd49c0f9d61d61334c47a78c7512852791652baef26c296",
          "predeployCodehash": "0x912095d5076ee40a9dd49c0f9d61d61334c47a78c7512852791652baef26c296",
          "salt": "Multisig v5.5"
        },
        "Operators": {
          "owner": "0xB8Cd93C83A974649D76B1c19f311f639e62272BC",
          "address": "0x7F83F5cA2AE4206AbFf8a3C3668e88ce5F11C0B5",
          "deployer": "0xB8Cd93C83A974649D76B1c19f311f639e62272BC",
          "deploymentMethod": "create2",
          "codehash": "0xc561dc32ef670c929db9d7fbf6b5f6c074a62a30602481ba3b88912ca6d79feb",
          "predeployCodehash": "0xc561dc32ef670c929db9d7fbf6b5f6c074a62a30602481ba3b88912ca6d79feb",
          "salt": "Operators"
        },
        "AxelarGasService": {
          "collector": "0x7F83F5cA2AE4206AbFf8a3C3668e88ce5F11C0B5",
          "address": "0xbE406F0189A0B4cf3A05C286473D23791Dd44Cc6",
          "implementation": "0xCD6b34FaF1FD1056C728A27426AB6807f84BAa1b",
          "deployer": "0x5b593E7b1725dc6FcbbFe80b2415B19153F94A85"
        },
        "InterchainTokenService": {
          "skip": true
        }
      },
      "gasOptions": {
        "gasLimit": 8000000
      },
      "explorer": {
        "name": "",
        "url": ""
      }
    },
<<<<<<< HEAD
    "optimism-sepolia": {
      "name": "Optimism-Sepolia",
      "axelarId": "optimism-sepolia",
      "chainId": 11155420,
      "rpc": "https://sepolia.optimism.io",
      "tokenSymbol": "ETH",
      "gasOptions": {
        "gasLimit": 8000000
      },
      "confirmations": 3,
      "explorer": {
        "name": "Opscan",
        "url": "https://sepolia-optimistic.etherscan.io",
        "api": "https://api-sepolia-optimistic.etherscan.io/api"
=======
    "base-sepolia": {
      "name": "Base Sepolia",
      "id": "base-sepolia",
      "axelarId": "base-sepolia",
      "chainId": 84532,
      "rpc": "https://sepolia.base.org",
      "tokenSymbol": "ETH",
      "gasOptions": {
        "gasLimit": 3000000
      },
      "confirmations": 2,
      "explorer": {
        "name": "Basescan",
        "url": "https://sepolia-explorer.base.org",
        "api": "https://api-sepolia.basescan.org/api"
>>>>>>> 4f4a7c15
      }
    }
  },
  "axelar": {
    "id": "Axelarnet",
    "axelarId": "Axelarnet",
    "rpc": "https://rpc-axelar-testnet.imperator.co:443",
    "lcd": "https://lcd-axelar-testnet.imperator.co:443",
    "grpc": "grpc-axelar-testnet.imperator.co:2062",
    "tokenSymbol": "AXL"
  }
}<|MERGE_RESOLUTION|>--- conflicted
+++ resolved
@@ -2026,7 +2026,6 @@
         "url": ""
       }
     },
-<<<<<<< HEAD
     "optimism-sepolia": {
       "name": "Optimism-Sepolia",
       "axelarId": "optimism-sepolia",
@@ -2041,7 +2040,8 @@
         "name": "Opscan",
         "url": "https://sepolia-optimistic.etherscan.io",
         "api": "https://api-sepolia-optimistic.etherscan.io/api"
-=======
+      }
+    },
     "base-sepolia": {
       "name": "Base Sepolia",
       "id": "base-sepolia",
@@ -2057,7 +2057,6 @@
         "name": "Basescan",
         "url": "https://sepolia-explorer.base.org",
         "api": "https://api-sepolia.basescan.org/api"
->>>>>>> 4f4a7c15
       }
     }
   },
