{
  "chains": {
    "ethereum-sepolia": {
      "name": "Ethereum-Sepolia",
      "axelarId": "ethereum-sepolia",
      "chainId": 11155111,
      "rpc": "https://1rpc.io/sepolia",
      "tokenSymbol": "ETH",
      "decimals": 18,
      "confirmations": 2,
      "chainType": "evm",
      "contracts": {
        "ConstAddressDeployer": {
          "address": "0x98B2920D53612483F91F12Ed7754E51b4A77919e",
          "deployer": "0xE86375704CDb8491a5Ed82D90DceCE02Ee0ac25F",
          "deploymentMethod": "create",
          "codehash": "0x8fda47a596dfba923270da84e0c32a2d0312f1c03389f83e16f2b5a35ed37fbe",
          "predeployCodehash": "0x8fda47a596dfba923270da84e0c32a2d0312f1c03389f83e16f2b5a35ed37fbe"
        },
        "Create3Deployer": {
          "address": "0x6513Aedb4D1593BA12e50644401D976aebDc90d8",
          "deployer": "0x6f24A47Fc8AE5441Eb47EFfC3665e70e69Ac3F05",
          "deploymentMethod": "create2",
          "codehash": "0xf0ad66defbe082df243d4d274e626f557f97579c5c9e19f33d8093d6160808b7",
          "predeployCodehash": "0x73fc31262c4bad113c79439fd231281201c7c7d45b50328bd86bccf37684bf92",
          "salt": "Create3Deployer"
        },
        "AxelarGateway": {
          "deployer": "0xB8Cd93C83A974649D76B1c19f311f639e62272BC",
          "startingKeyIDs": [
            "evm-ethereum-sepolia-genesis"
          ],
          "address": "0xe432150cce91c13a887f7D836923d5597adD8E31",
          "implementation": "0xc1712652326E87D193Ac11910934085FF45C2F48",
          "implementationCodehash": "0xd0e057031b5acbd22b8e98686f6cda19dcbcac6495bd7297cff31dcb22ddcbae",
          "authModule": "0x1a920B29eBD437074225cAeE44f78FC700B27a5d",
          "tokenDeployer": "0xD2aDceFd0496449E3FDE873A2332B18A0F0FCADf",
          "deploymentMethod": "create3",
          "salt": "AxelarGateway v6.2",
          "connectionType": "consensus"
        },
        "InterchainGovernance": {
          "address": "0xfDF36A30070ea0241d69052ea85ff44Ad0476a66",
          "governanceChain": "Axelarnet",
          "governanceAddress": "axelar10d07y265gmmuvt4z0w9aw880jnsr700j7v9daj",
          "minimumTimeDelay": 300,
          "deployer": "0x6f24A47Fc8AE5441Eb47EFfC3665e70e69Ac3F05",
          "deploymentMethod": "create3",
          "codehash": "0x4bc0efa16652748f5c3fbb77aedff01e0c1df4156a4f4c82d6d8748ee28cb9af",
          "predeployCodehash": "0xe2de43b29f2387b6f3575a1b50d566908fc00e03a8d88ad6be74b674a70874d2",
          "salt": "InterchainGovernance v5.5"
        },
        "Multisig": {
          "threshold": 2,
          "signers": [
            "0x15837c1318AB83d99b19392Fd4811813f520d843",
            "0x64247a441CeF0b7A46614AC34d046c0fdfe35954",
            "0xEE64c8eb48437DbD2D5B8598dc4A3E8a6c8CEaD9"
          ],
          "address": "0xCC940AE49C78F20E3F13F3cF37e996b98Ac3EC68",
          "deployer": "0x6f24A47Fc8AE5441Eb47EFfC3665e70e69Ac3F05",
          "deploymentMethod": "create3",
          "codehash": "0x912095d5076ee40a9dd49c0f9d61d61334c47a78c7512852791652baef26c296",
          "predeployCodehash": "0x912095d5076ee40a9dd49c0f9d61d61334c47a78c7512852791652baef26c296",
          "salt": "Multisig v5.5"
        },
        "Operators": {
          "owner": "0x6f24A47Fc8AE5441Eb47EFfC3665e70e69Ac3F05",
          "address": "0x7F83F5cA2AE4206AbFf8a3C3668e88ce5F11C0B5",
          "deployer": "0xB8Cd93C83A974649D76B1c19f311f639e62272BC",
          "deploymentMethod": "create2",
          "codehash": "0xc561dc32ef670c929db9d7fbf6b5f6c074a62a30602481ba3b88912ca6d79feb",
          "predeployCodehash": "0xc561dc32ef670c929db9d7fbf6b5f6c074a62a30602481ba3b88912ca6d79feb",
          "salt": "Operators"
        },
        "AxelarGasService": {
          "collector": "0x7F83F5cA2AE4206AbFf8a3C3668e88ce5F11C0B5",
          "address": "0xbE406F0189A0B4cf3A05C286473D23791Dd44Cc6",
          "implementation": "0xA72afaa3130fE7F25CfcA4A49ed48e377a35aB6C",
          "deployer": "0x5b593E7b1725dc6FcbbFe80b2415B19153F94A85"
        },
        "InterchainTokenService": {
          "salt": "ITS v2.1.0",
          "deployer": "0x6f24A47Fc8AE5441Eb47EFfC3665e70e69Ac3F05",
          "tokenManagerDeployer": "0xe50A35500805b555A8318Bdb98E542FB50DD6E08",
          "interchainToken": "0x7F9F70Da4af54671a6abAc58e705b5634cac8819",
          "interchainTokenDeployer": "0x4c555f2E0c69aC02747986ce5F6A14e2BCE44F13",
          "tokenManager": "0x9D3583cBeB5542287B635Bf09D693C8106284C27",
          "tokenHandler": "0xcC360c322f72a89E5247F3875a02c214F31DA035",
          "implementation": "0xd4B79294cd4B1f3C0781Da83B846C7558D9ee921",
          "address": "0xB5FB4BE02232B1bBA4dC8f81dc24C26980dE9e3C",
          "proxySalt": "ITS v1.0.0",
          "gatewayCaller": "0x336B1C1FDa843C7f323B954C6525cB8EcB2b2aFC",
          "owner": "0x6f24A47Fc8AE5441Eb47EFfC3665e70e69Ac3F05"
        },
        "InterchainTokenFactory": {
          "salt": "ITS Factory v1.0.0",
          "deployer": "0x6f24A47Fc8AE5441Eb47EFfC3665e70e69Ac3F05",
          "implementation": "0x9c551097d890E16f407a1e675490a2359B3933FD",
          "address": "0x83a93500d23Fbc3e82B410aD07A6a9F7A0670D66"
        },
        "AxelarTransceiver": {
          "salt": "Transceiver 1.1.0",
          "deployer": "0xc28a80699B5914a29465971E6ac5a40370C4f29b",
          "implementation": "0xcc6e5c994de73e8a115263b1b512e29b2026df55",
          "address": "0xaa8267908e8d2BEfeB601f88A7Cf3ec148039423",
          "TransceiverStructs": "0x1ed363be5e925e0f0741207f3f9a48c366d26aba",
          "wstETH token": "0xB82381A3fBD3FaFA77B3a7bE693342618240067b",
          "NttManager": "0x8B715EAf61A7DdF61C67d5D46687c796D1f47146",
          "wormholeChainId": 10002
        }
      },
      "explorer": {
        "explorer": "Sepoliascan",
        "url": "https://sepolia.etherscan.io",
        "api": "https://api-sepolia.etherscan.io/api"
      },
      "gasOptions": {
        "gasLimit": 8000000
      },
      "onchainGasEstimate": {
        "chainName": "ethereum",
        "blobBaseFee": 50187563959
      },
      "finality": "finalized",
      "approxFinalityWaitTime": 40
    },
    "avalanche": {
      "name": "Avalanche",
      "axelarId": "Avalanche",
      "chainId": 43113,
      "rpc": "https://api.avax-test.network/ext/bc/C/rpc",
      "tokenSymbol": "AVAX",
      "decimals": 18,
      "chainType": "evm",
      "contracts": {
        "AxelarGateway": {
          "address": "0xC249632c2D40b9001FE907806902f63038B737Ab",
          "deployer": "0x6f24A47Fc8AE5441Eb47EFfC3665e70e69Ac3F05",
          "implementation": "0x99B5FA03a5ea4315725c43346e55a6A6fbd94098",
          "implementationCodehash": "0xb17ab564df4137d57dc47255a1890c32f98e02529d234d89cb6a8e2e71b2c6a0",
          "authModule": "0xE39d7d526DFd7B6D10972708C77ED19c3f2f5625",
          "tokenDeployer": "0xb28478319B64f8D47e19A120209A211D902F8b8f",
          "deploymentMethod": "create3",
          "salt": "AxelarGateway v6.2",
          "connectionType": "consensus"
        },
        "AxelarGasService": {
          "salt": "AxelarGasService",
          "address": "0xbE406F0189A0B4cf3A05C286473D23791Dd44Cc6",
          "implementation": "0xA72afaa3130fE7F25CfcA4A49ed48e377a35aB6C",
          "deployer": "0xB8Cd93C83A974649D76B1c19f311f639e62272BC",
          "collector": "0x7F83F5cA2AE4206AbFf8a3C3668e88ce5F11C0B5",
          "owner": "0x6f24A47Fc8AE5441Eb47EFfC3665e70e69Ac3F05"
        },
        "AxelarDepositService": {
          "salt": "AxelarDepositService",
          "address": "0xc1DCb196BA862B337Aa23eDA1Cb9503C0801b955",
          "implementation": "0xb6241272C569767072e0587098415DF6BA0aaEe9",
          "deployer": "0xd55cd98cdE61c3CcE1286F9aF50cDbF16f5dba5b",
          "wrappedSymbol": "WAVAX",
          "refundIssuer": "0x4f671f34d2d23fec3eE3087E3A0221f8D314D9dF"
        },
        "ConstAddressDeployer": {
          "address": "0x98B2920D53612483F91F12Ed7754E51b4A77919e"
        },
        "Create3Deployer": {
          "salt": "Create3Deployer",
          "address": "0x6513Aedb4D1593BA12e50644401D976aebDc90d8",
          "deployer": "0x6f24A47Fc8AE5441Eb47EFfC3665e70e69Ac3F05",
          "deploymentMethod": "create2",
          "codehash": "0xf0ad66defbe082df243d4d274e626f557f97579c5c9e19f33d8093d6160808b7",
          "predeployCodehash": "0x73fc31262c4bad113c79439fd231281201c7c7d45b50328bd86bccf37684bf92"
        },
        "InterchainTokenService": {
          "salt": "ITS v2.1.0",
          "deployer": "0x6f24A47Fc8AE5441Eb47EFfC3665e70e69Ac3F05",
          "tokenManagerDeployer": "0xe50A35500805b555A8318Bdb98E542FB50DD6E08",
          "interchainToken": "0x7F9F70Da4af54671a6abAc58e705b5634cac8819",
          "interchainTokenDeployer": "0x4c555f2E0c69aC02747986ce5F6A14e2BCE44F13",
          "tokenManager": "0x9D3583cBeB5542287B635Bf09D693C8106284C27",
          "tokenHandler": "0xcC360c322f72a89E5247F3875a02c214F31DA035",
          "implementation": "0xd4B79294cd4B1f3C0781Da83B846C7558D9ee921",
          "address": "0xB5FB4BE02232B1bBA4dC8f81dc24C26980dE9e3C",
          "proxySalt": "ITS v1.0.0",
          "gatewayCaller": "0xf7b6736d66E545a1A460Bf14CAa46B9460Aa9caf",
          "owner": "0x6f24A47Fc8AE5441Eb47EFfC3665e70e69Ac3F05"
        },
        "InterchainTokenFactory": {
          "salt": "ITS Factory v1.0.0",
          "deployer": "0x6f24A47Fc8AE5441Eb47EFfC3665e70e69Ac3F05",
          "implementation": "0x9c551097d890E16f407a1e675490a2359B3933FD",
          "address": "0x83a93500d23Fbc3e82B410aD07A6a9F7A0670D66"
        },
        "InterchainProposalSender": {
          "address": "0x1f8A4d195B647647c7dD45650CBd553FD33cCAA6",
          "deployer": "0x6f24A47Fc8AE5441Eb47EFfC3665e70e69Ac3F05",
          "deploymentMethod": "create3",
          "salt": "InterchainProposalSender v1.2"
        },
        "Operators": {
          "owner": "0x6f24A47Fc8AE5441Eb47EFfC3665e70e69Ac3F05",
          "address": "0x7F83F5cA2AE4206AbFf8a3C3668e88ce5F11C0B5",
          "deployer": "0xB8Cd93C83A974649D76B1c19f311f639e62272BC",
          "deploymentMethod": "create2",
          "salt": "Operators"
        },
        "InterchainGovernance": {
          "governanceChain": "Axelarnet",
          "governanceAddress": "axelar10d07y265gmmuvt4z0w9aw880jnsr700j7v9daj",
          "minimumTimeDelay": 300,
          "address": "0xfDF36A30070ea0241d69052ea85ff44Ad0476a66",
          "deployer": "0x6f24A47Fc8AE5441Eb47EFfC3665e70e69Ac3F05",
          "deploymentMethod": "create3",
          "codehash": "0xbd50e2a21f021fc46f36e559e06cd62aabd0e53bada80dd3b8356c53109ec9f8",
          "predeployCodehash": "0xe2de43b29f2387b6f3575a1b50d566908fc00e03a8d88ad6be74b674a70874d2",
          "salt": "InterchainGovernance v5.5"
        },
        "Multisig": {
          "threshold": 2,
          "signers": [
            "0x15837c1318AB83d99b19392Fd4811813f520d843",
            "0x64247a441CeF0b7A46614AC34d046c0fdfe35954",
            "0xEE64c8eb48437DbD2D5B8598dc4A3E8a6c8CEaD9"
          ],
          "address": "0xCC940AE49C78F20E3F13F3cF37e996b98Ac3EC68",
          "deployer": "0x6f24A47Fc8AE5441Eb47EFfC3665e70e69Ac3F05",
          "deploymentMethod": "create3",
          "codehash": "0x912095d5076ee40a9dd49c0f9d61d61334c47a78c7512852791652baef26c296",
          "predeployCodehash": "0x912095d5076ee40a9dd49c0f9d61d61334c47a78c7512852791652baef26c296",
          "salt": "Multisig v5.5"
        }
      },
      "explorer": {
        "name": "Snowtrace",
        "url": "https://testnet.snowtrace.io",
        "api": "https://api.routescan.io/v2/network/testnet/evm/43113/etherscan"
      },
      "finality": "finalized",
      "approxFinalityWaitTime": 40
    },
    "fantom": {
      "name": "Fantom",
      "axelarId": "Fantom",
      "chainId": 4002,
      "rpc": "https://rpc.testnet.fantom.network",
      "tokenSymbol": "FTM",
      "decimals": 18,
      "chainType": "evm",
      "contracts": {
        "AxelarGateway": {
          "address": "0x97837985Ec0494E7b9C71f5D3f9250188477ae14",
          "gasOptions": {
            "gasLimit": 8000000
          },
          "deployer": "0x6f24A47Fc8AE5441Eb47EFfC3665e70e69Ac3F05",
          "implementation": "0x99B5FA03a5ea4315725c43346e55a6A6fbd94098",
          "implementationCodehash": "0xb17ab564df4137d57dc47255a1890c32f98e02529d234d89cb6a8e2e71b2c6a0",
          "authModule": "0xE39d7d526DFd7B6D10972708C77ED19c3f2f5625",
          "tokenDeployer": "0xb28478319B64f8D47e19A120209A211D902F8b8f",
          "deploymentMethod": "create3",
          "salt": "AxelarGateway v6.2",
          "connectionType": "consensus"
        },
        "AxelarGasService": {
          "salt": "AxelarGasService",
          "address": "0xbE406F0189A0B4cf3A05C286473D23791Dd44Cc6",
          "implementation": "0xA72afaa3130fE7F25CfcA4A49ed48e377a35aB6C",
          "deployer": "0xB8Cd93C83A974649D76B1c19f311f639e62272BC",
          "collector": "0x7F83F5cA2AE4206AbFf8a3C3668e88ce5F11C0B5",
          "owner": "0x6f24A47Fc8AE5441Eb47EFfC3665e70e69Ac3F05"
        },
        "AxelarDepositService": {
          "salt": "AxelarDepositService",
          "address": "0xc1DCb196BA862B337Aa23eDA1Cb9503C0801b955",
          "implementation": "0xb6241272C569767072e0587098415DF6BA0aaEe9",
          "deployer": "0xd55cd98cdE61c3CcE1286F9aF50cDbF16f5dba5b",
          "wrappedSymbol": "WFTM",
          "refundIssuer": "0x4f671f34d2d23fec3eE3087E3A0221f8D314D9dF",
          "gasOptions": {
            "gasLimit": 4000000
          }
        },
        "ConstAddressDeployer": {
          "address": "0x98B2920D53612483F91F12Ed7754E51b4A77919e"
        },
        "Create3Deployer": {
          "salt": "Create3Deployer",
          "deployer": "0x6f24A47Fc8AE5441Eb47EFfC3665e70e69Ac3F05",
          "address": "0x6513Aedb4D1593BA12e50644401D976aebDc90d8",
          "deploymentMethod": "create2",
          "codehash": "0xf0ad66defbe082df243d4d274e626f557f97579c5c9e19f33d8093d6160808b7",
          "predeployCodehash": "0x73fc31262c4bad113c79439fd231281201c7c7d45b50328bd86bccf37684bf92"
        },
        "InterchainTokenService": {
          "salt": "ITS v2.1.0",
          "deployer": "0x6f24A47Fc8AE5441Eb47EFfC3665e70e69Ac3F05",
          "tokenManagerDeployer": "0xe50A35500805b555A8318Bdb98E542FB50DD6E08",
          "interchainToken": "0x7F9F70Da4af54671a6abAc58e705b5634cac8819",
          "interchainTokenDeployer": "0x4c555f2E0c69aC02747986ce5F6A14e2BCE44F13",
          "tokenManager": "0x9D3583cBeB5542287B635Bf09D693C8106284C27",
          "tokenHandler": "0xcC360c322f72a89E5247F3875a02c214F31DA035",
          "implementation": "0xd4B79294cd4B1f3C0781Da83B846C7558D9ee921",
          "address": "0xB5FB4BE02232B1bBA4dC8f81dc24C26980dE9e3C",
          "proxySalt": "ITS v1.0.0",
          "gatewayCaller": "0x64cf33D513F045DcecD7Fe32f5E0056D5607CeBd",
          "owner": "0x6f24A47Fc8AE5441Eb47EFfC3665e70e69Ac3F05"
        },
        "InterchainTokenFactory": {
          "salt": "ITS Factory v1.0.0",
          "deployer": "0x6f24A47Fc8AE5441Eb47EFfC3665e70e69Ac3F05",
          "implementation": "0x9c551097d890E16f407a1e675490a2359B3933FD",
          "address": "0x83a93500d23Fbc3e82B410aD07A6a9F7A0670D66"
        },
        "InterchainProposalSender": {
          "address": "0x1f8A4d195B647647c7dD45650CBd553FD33cCAA6",
          "deployer": "0x6f24A47Fc8AE5441Eb47EFfC3665e70e69Ac3F05",
          "deploymentMethod": "create3",
          "salt": "InterchainProposalSender v1.2"
        },
        "Operators": {
          "owner": "0x6f24A47Fc8AE5441Eb47EFfC3665e70e69Ac3F05",
          "address": "0x7F83F5cA2AE4206AbFf8a3C3668e88ce5F11C0B5",
          "deployer": "0xB8Cd93C83A974649D76B1c19f311f639e62272BC",
          "deploymentMethod": "create2",
          "salt": "Operators"
        },
        "InterchainGovernance": {
          "governanceChain": "Axelarnet",
          "governanceAddress": "axelar10d07y265gmmuvt4z0w9aw880jnsr700j7v9daj",
          "minimumTimeDelay": 300,
          "address": "0xfDF36A30070ea0241d69052ea85ff44Ad0476a66",
          "deployer": "0x6f24A47Fc8AE5441Eb47EFfC3665e70e69Ac3F05",
          "deploymentMethod": "create3",
          "codehash": "0x6c939d8a52173c75f98e1dc7a4b9ce517c3501ecd87c0070be31c47e08341190",
          "predeployCodehash": "0xe2de43b29f2387b6f3575a1b50d566908fc00e03a8d88ad6be74b674a70874d2",
          "salt": "InterchainGovernance v5.5"
        },
        "Multisig": {
          "threshold": 2,
          "signers": [
            "0x15837c1318AB83d99b19392Fd4811813f520d843",
            "0x64247a441CeF0b7A46614AC34d046c0fdfe35954",
            "0xEE64c8eb48437DbD2D5B8598dc4A3E8a6c8CEaD9"
          ],
          "address": "0xCC940AE49C78F20E3F13F3cF37e996b98Ac3EC68",
          "deployer": "0x6f24A47Fc8AE5441Eb47EFfC3665e70e69Ac3F05",
          "deploymentMethod": "create3",
          "codehash": "0x912095d5076ee40a9dd49c0f9d61d61334c47a78c7512852791652baef26c296",
          "predeployCodehash": "0x912095d5076ee40a9dd49c0f9d61d61334c47a78c7512852791652baef26c296",
          "salt": "Multisig v5.5"
        }
      },
      "explorer": {
        "name": "Ftmscan",
        "url": "https://testnet.ftmscan.com",
        "api": "https://api-testnet.ftmscan.com/api"
      },
      "gasOptions": {
        "gasLimit": 8000000
      },
      "finality": "1",
      "approxFinalityWaitTime": 1
    },
    "moonbeam": {
      "name": "Moonbeam",
      "axelarId": "Moonbeam",
      "chainId": 1287,
      "rpc": "https://moonbeam-alpha.api.onfinality.io/public",
      "tokenSymbol": "DEV",
      "decimals": 18,
      "chainType": "evm",
      "contracts": {
        "AxelarGateway": {
          "address": "0x5769D84DD62a6fD969856c75c7D321b84d455929",
          "deployer": "0x6f24A47Fc8AE5441Eb47EFfC3665e70e69Ac3F05",
          "implementation": "0x99B5FA03a5ea4315725c43346e55a6A6fbd94098",
          "implementationCodehash": "0xb17ab564df4137d57dc47255a1890c32f98e02529d234d89cb6a8e2e71b2c6a0",
          "authModule": "0xE39d7d526DFd7B6D10972708C77ED19c3f2f5625",
          "tokenDeployer": "0xb28478319B64f8D47e19A120209A211D902F8b8f",
          "governance": "0x4F0f42bF41ba60895134EC99dE79A041E5269003",
          "mintLimiter": "0xF0E17583C906f3e672e591791a88c1116F53081c",
          "deploymentMethod": "create3",
          "salt": "AxelarGateway v6.2",
          "connectionType": "consensus"
        },
        "AxelarGasService": {
          "salt": "AxelarGasService",
          "address": "0xbE406F0189A0B4cf3A05C286473D23791Dd44Cc6",
          "implementation": "0xA72afaa3130fE7F25CfcA4A49ed48e377a35aB6C",
          "deployer": "0xB8Cd93C83A974649D76B1c19f311f639e62272BC",
          "collector": "0x7F83F5cA2AE4206AbFf8a3C3668e88ce5F11C0B5",
          "owner": "0x6f24A47Fc8AE5441Eb47EFfC3665e70e69Ac3F05"
        },
        "AxelarDepositService": {
          "salt": "AxelarDepositService",
          "address": "0xc1DCb196BA862B337Aa23eDA1Cb9503C0801b955",
          "implementation": "0xAd460aec2733De94A8E07d20Ef8858805ab8A91A",
          "deployer": "0xd55cd98cdE61c3CcE1286F9aF50cDbF16f5dba5b",
          "wrappedSymbol": "WDEV",
          "refundIssuer": "0x4f671f34d2d23fec3eE3087E3A0221f8D314D9dF"
        },
        "ConstAddressDeployer": {
          "address": "0x98B2920D53612483F91F12Ed7754E51b4A77919e"
        },
        "Create3Deployer": {
          "salt": "Create3Deployer",
          "address": "0x6513Aedb4D1593BA12e50644401D976aebDc90d8",
          "deployer": "0x6f24A47Fc8AE5441Eb47EFfC3665e70e69Ac3F05",
          "deploymentMethod": "create2",
          "codehash": "0xf0ad66defbe082df243d4d274e626f557f97579c5c9e19f33d8093d6160808b7",
          "predeployCodehash": "0x73fc31262c4bad113c79439fd231281201c7c7d45b50328bd86bccf37684bf92"
        },
        "InterchainProposalSender": {
          "address": "0x1f8A4d195B647647c7dD45650CBd553FD33cCAA6",
          "deployer": "0x6f24A47Fc8AE5441Eb47EFfC3665e70e69Ac3F05",
          "deploymentMethod": "create3",
          "salt": "InterchainProposalSender v1.2"
        },
        "Operators": {
          "owner": "0x6f24A47Fc8AE5441Eb47EFfC3665e70e69Ac3F05",
          "address": "0x7F83F5cA2AE4206AbFf8a3C3668e88ce5F11C0B5",
          "deployer": "0xB8Cd93C83A974649D76B1c19f311f639e62272BC",
          "deploymentMethod": "create2",
          "salt": "Operators"
        },
        "InterchainGovernance": {
          "governanceChain": "Axelarnet",
          "governanceAddress": "axelar10d07y265gmmuvt4z0w9aw880jnsr700j7v9daj",
          "minimumTimeDelay": 300,
          "address": "0xfDF36A30070ea0241d69052ea85ff44Ad0476a66",
          "deployer": "0x6f24A47Fc8AE5441Eb47EFfC3665e70e69Ac3F05",
          "deploymentMethod": "create3",
          "codehash": "0xcab695ee4d0af84e5268a9307b8f8d2b00b25c9348e934304cad2c64f3c1fb6a",
          "predeployCodehash": "0xe2de43b29f2387b6f3575a1b50d566908fc00e03a8d88ad6be74b674a70874d2",
          "salt": "InterchainGovernance v5.5"
        },
        "Multisig": {
          "threshold": 2,
          "signers": [
            "0x15837c1318AB83d99b19392Fd4811813f520d843",
            "0x64247a441CeF0b7A46614AC34d046c0fdfe35954",
            "0xEE64c8eb48437DbD2D5B8598dc4A3E8a6c8CEaD9"
          ],
          "address": "0xCC940AE49C78F20E3F13F3cF37e996b98Ac3EC68",
          "deployer": "0x6f24A47Fc8AE5441Eb47EFfC3665e70e69Ac3F05",
          "deploymentMethod": "create3",
          "codehash": "0x912095d5076ee40a9dd49c0f9d61d61334c47a78c7512852791652baef26c296",
          "predeployCodehash": "0x912095d5076ee40a9dd49c0f9d61d61334c47a78c7512852791652baef26c296",
          "salt": "Multisig v5.5"
        },
        "InterchainTokenService": {
          "salt": "ITS v2.1.0",
          "deployer": "0x6f24A47Fc8AE5441Eb47EFfC3665e70e69Ac3F05",
          "tokenManagerDeployer": "0xe50A35500805b555A8318Bdb98E542FB50DD6E08",
          "interchainToken": "0x7F9F70Da4af54671a6abAc58e705b5634cac8819",
          "interchainTokenDeployer": "0x4c555f2E0c69aC02747986ce5F6A14e2BCE44F13",
          "tokenManager": "0x9D3583cBeB5542287B635Bf09D693C8106284C27",
          "tokenHandler": "0xcC360c322f72a89E5247F3875a02c214F31DA035",
          "implementation": "0xd4B79294cd4B1f3C0781Da83B846C7558D9ee921",
          "address": "0xB5FB4BE02232B1bBA4dC8f81dc24C26980dE9e3C",
          "proxySalt": "ITS v1.0.0",
          "gatewayCaller": "0xa2d3c0eC6B03EAc02A0A686b4A82b430A076E0eC",
          "owner": "0x6f24A47Fc8AE5441Eb47EFfC3665e70e69Ac3F05"
        },
        "InterchainTokenFactory": {
          "salt": "ITS Factory v1.0.0",
          "deployer": "0x6f24A47Fc8AE5441Eb47EFfC3665e70e69Ac3F05",
          "implementation": "0x9c551097d890E16f407a1e675490a2359B3933FD",
          "address": "0x83a93500d23Fbc3e82B410aD07A6a9F7A0670D66"
        }
      },
      "explorer": {
        "name": "Moonscan",
        "url": "https://moonbase.moonscan.io",
        "api": "https://api-moonbase.moonscan.io/api"
      },
      "gasOptions": {
        "gasLimit": 12000000
      },
      "finality": "finalized",
      "approxFinalityWaitTime": 1
    },
    "binance": {
      "name": "Binance",
      "axelarId": "binance",
      "chainId": 97,
      "rpc": "https://bsc-testnet-rpc.publicnode.com",
      "tokenSymbol": "BNB",
      "decimals": 18,
      "chainType": "evm",
      "gasOptions": {
        "gasPriceAdjustment": 1.4
      },
      "contracts": {
        "AxelarGateway": {
          "address": "0x4D147dCb984e6affEEC47e44293DA442580A3Ec0",
          "deployer": "0x6f24A47Fc8AE5441Eb47EFfC3665e70e69Ac3F05",
          "implementation": "0x99B5FA03a5ea4315725c43346e55a6A6fbd94098",
          "implementationCodehash": "0xb17ab564df4137d57dc47255a1890c32f98e02529d234d89cb6a8e2e71b2c6a0",
          "authModule": "0xE39d7d526DFd7B6D10972708C77ED19c3f2f5625",
          "tokenDeployer": "0xb28478319B64f8D47e19A120209A211D902F8b8f",
          "deploymentMethod": "create3",
          "salt": "AxelarGateway v6.2",
          "connectionType": "consensus"
        },
        "AxelarGasService": {
          "salt": "AxelarGasService",
          "address": "0xbE406F0189A0B4cf3A05C286473D23791Dd44Cc6",
          "implementation": "0xA72afaa3130fE7F25CfcA4A49ed48e377a35aB6C",
          "deployer": "0xB8Cd93C83A974649D76B1c19f311f639e62272BC",
          "collector": "0x7F83F5cA2AE4206AbFf8a3C3668e88ce5F11C0B5",
          "owner": "0x6f24A47Fc8AE5441Eb47EFfC3665e70e69Ac3F05"
        },
        "AxelarDepositService": {
          "salt": "AxelarDepositService",
          "address": "0xc1DCb196BA862B337Aa23eDA1Cb9503C0801b955",
          "implementation": "0xb6241272C569767072e0587098415DF6BA0aaEe9",
          "deployer": "0xd55cd98cdE61c3CcE1286F9aF50cDbF16f5dba5b",
          "wrappedSymbol": "WBNB",
          "refundIssuer": "0x4f671f34d2d23fec3eE3087E3A0221f8D314D9dF"
        },
        "ConstAddressDeployer": {
          "address": "0x98B2920D53612483F91F12Ed7754E51b4A77919e"
        },
        "Create3Deployer": {
          "salt": "Create3Deployer",
          "address": "0x6513Aedb4D1593BA12e50644401D976aebDc90d8",
          "deployer": "0x6f24A47Fc8AE5441Eb47EFfC3665e70e69Ac3F05",
          "deploymentMethod": "create2",
          "codehash": "0xf0ad66defbe082df243d4d274e626f557f97579c5c9e19f33d8093d6160808b7",
          "predeployCodehash": "0x73fc31262c4bad113c79439fd231281201c7c7d45b50328bd86bccf37684bf92"
        },
        "InterchainProposalSender": {
          "address": "0x1f8A4d195B647647c7dD45650CBd553FD33cCAA6",
          "deployer": "0x6f24A47Fc8AE5441Eb47EFfC3665e70e69Ac3F05",
          "deploymentMethod": "create3",
          "salt": "InterchainProposalSender v1.2"
        },
        "Operators": {
          "owner": "0x6f24A47Fc8AE5441Eb47EFfC3665e70e69Ac3F05",
          "address": "0x7F83F5cA2AE4206AbFf8a3C3668e88ce5F11C0B5",
          "deployer": "0xB8Cd93C83A974649D76B1c19f311f639e62272BC",
          "deploymentMethod": "create2",
          "salt": "Operators"
        },
        "InterchainGovernance": {
          "governanceChain": "Axelarnet",
          "governanceAddress": "axelar10d07y265gmmuvt4z0w9aw880jnsr700j7v9daj",
          "minimumTimeDelay": 300,
          "address": "0xfDF36A30070ea0241d69052ea85ff44Ad0476a66",
          "deployer": "0x6f24A47Fc8AE5441Eb47EFfC3665e70e69Ac3F05",
          "deploymentMethod": "create3",
          "codehash": "0x8dadd4fda64c3eb87dff013945415d1ff25e13e14068e1e34c1b000bddc78e2b",
          "predeployCodehash": "0xe2de43b29f2387b6f3575a1b50d566908fc00e03a8d88ad6be74b674a70874d2",
          "salt": "InterchainGovernance v5.5"
        },
        "Multisig": {
          "threshold": 2,
          "signers": [
            "0x15837c1318AB83d99b19392Fd4811813f520d843",
            "0x64247a441CeF0b7A46614AC34d046c0fdfe35954",
            "0xEE64c8eb48437DbD2D5B8598dc4A3E8a6c8CEaD9"
          ],
          "address": "0xCC940AE49C78F20E3F13F3cF37e996b98Ac3EC68",
          "deployer": "0x6f24A47Fc8AE5441Eb47EFfC3665e70e69Ac3F05",
          "deploymentMethod": "create3",
          "codehash": "0x912095d5076ee40a9dd49c0f9d61d61334c47a78c7512852791652baef26c296",
          "predeployCodehash": "0x912095d5076ee40a9dd49c0f9d61d61334c47a78c7512852791652baef26c296",
          "salt": "Multisig v5.5"
        },
        "InterchainTokenService": {
          "salt": "ITS v2.1.0",
          "deployer": "0x6f24A47Fc8AE5441Eb47EFfC3665e70e69Ac3F05",
          "tokenManagerDeployer": "0xe50A35500805b555A8318Bdb98E542FB50DD6E08",
          "interchainToken": "0x7F9F70Da4af54671a6abAc58e705b5634cac8819",
          "interchainTokenDeployer": "0x4c555f2E0c69aC02747986ce5F6A14e2BCE44F13",
          "tokenManager": "0x9D3583cBeB5542287B635Bf09D693C8106284C27",
          "tokenHandler": "0xcC360c322f72a89E5247F3875a02c214F31DA035",
          "implementation": "0xd4B79294cd4B1f3C0781Da83B846C7558D9ee921",
          "address": "0xB5FB4BE02232B1bBA4dC8f81dc24C26980dE9e3C",
          "proxySalt": "ITS v1.0.0",
          "gatewayCaller": "0xb4799F0CA9dFb8FAB3eb473526C33ab68687A07B",
          "owner": "0x6f24A47Fc8AE5441Eb47EFfC3665e70e69Ac3F05"
        },
        "InterchainTokenFactory": {
          "salt": "ITS Factory v1.0.0",
          "deployer": "0x6f24A47Fc8AE5441Eb47EFfC3665e70e69Ac3F05",
          "implementation": "0x9c551097d890E16f407a1e675490a2359B3933FD",
          "address": "0x83a93500d23Fbc3e82B410aD07A6a9F7A0670D66"
        },
        "AxelarTransceiver": {
          "salt": "Transceiver 1.1.0",
          "deployer": "0xc28a80699B5914a29465971E6ac5a40370C4f29b",
          "implementation": "0x4fe90d921e279f149ee7c7e1a79ee75803e846b1",
          "address": "0xaa8267908e8d2BEfeB601f88A7Cf3ec148039423",
          "TransceiverStructs": "0xeecf56798cfc9e927a83f98b0112484623cf175a",
          "wstETH token": "0x0B15635FCF5316EdFD2a9A0b0dC3700aeA4D09E6",
          "NttManager": "0x66Cb5a992570EF01b522Bc59A056a64A84Bd0aAa",
          "wormholeChainId": 4
        }
      },
      "explorer": {
        "name": "Bscscan",
        "url": "https://testnet.bscscan.com",
        "api": "https://api-testnet.bscscan.com/api"
      },
      "finality": "finalized",
      "approxFinalityWaitTime": 2
    },
    "celo": {
      "name": "Celo",
      "axelarId": "celo",
      "chainId": 44787,
      "rpc": "https://alfajores-forno.celo-testnet.org",
      "tokenSymbol": "CELO",
      "decimals": 18,
      "chainType": "evm",
      "contracts": {
        "AxelarGateway": {
          "address": "0xe432150cce91c13a887f7D836923d5597adD8E31",
          "deployer": "0x6f24A47Fc8AE5441Eb47EFfC3665e70e69Ac3F05",
          "implementation": "0x99B5FA03a5ea4315725c43346e55a6A6fbd94098",
          "implementationCodehash": "0xff6993eb8e605043ed3cf9096b860139fe491aea8c3400faa3c16a03af97ae4f",
          "authModule": "0xD9Af006C3b33a87eE8168B9e25721DFb00FC3d2d",
          "tokenDeployer": "0xb28478319B64f8D47e19A120209A211D902F8b8f",
          "deploymentMethod": "create3",
          "salt": "AxelarGateway v6.2",
          "connectionType": "consensus"
        },
        "AxelarGasService": {
          "salt": "AxelarGasService",
          "address": "0xbE406F0189A0B4cf3A05C286473D23791Dd44Cc6",
          "implementation": "0xA72afaa3130fE7F25CfcA4A49ed48e377a35aB6C",
          "deployer": "0xB8Cd93C83A974649D76B1c19f311f639e62272BC",
          "collector": "0x7F83F5cA2AE4206AbFf8a3C3668e88ce5F11C0B5",
          "owner": "0x6f24A47Fc8AE5441Eb47EFfC3665e70e69Ac3F05"
        },
        "AxelarDepositService": {
          "salt": "AxelarDepositService",
          "wrappedSymbol": "",
          "refundIssuer": "0x4f671f34d2d23fec3eE3087E3A0221f8D314D9dF",
          "address": "0xc1DCb196BA862B337Aa23eDA1Cb9503C0801b955",
          "implementation": "0xb6241272C569767072e0587098415DF6BA0aaEe9",
          "deployer": "0xd55cd98cdE61c3CcE1286F9aF50cDbF16f5dba5b"
        },
        "ConstAddressDeployer": {
          "address": "0x98B2920D53612483F91F12Ed7754E51b4A77919e"
        },
        "Create3Deployer": {
          "salt": "Create3Deployer",
          "address": "0x6513Aedb4D1593BA12e50644401D976aebDc90d8",
          "deployer": "0x6f24A47Fc8AE5441Eb47EFfC3665e70e69Ac3F05",
          "deploymentMethod": "create2",
          "codehash": "0xf0ad66defbe082df243d4d274e626f557f97579c5c9e19f33d8093d6160808b7",
          "predeployCodehash": "0x73fc31262c4bad113c79439fd231281201c7c7d45b50328bd86bccf37684bf92"
        },
        "InterchainTokenService": {
          "salt": "ITS v2.1.0",
          "deployer": "0x6f24A47Fc8AE5441Eb47EFfC3665e70e69Ac3F05",
          "tokenManagerDeployer": "0xe50A35500805b555A8318Bdb98E542FB50DD6E08",
          "interchainToken": "0x7F9F70Da4af54671a6abAc58e705b5634cac8819",
          "interchainTokenDeployer": "0x4c555f2E0c69aC02747986ce5F6A14e2BCE44F13",
          "tokenManager": "0x9D3583cBeB5542287B635Bf09D693C8106284C27",
          "tokenHandler": "0xcC360c322f72a89E5247F3875a02c214F31DA035",
          "implementation": "0xd4B79294cd4B1f3C0781Da83B846C7558D9ee921",
          "address": "0xB5FB4BE02232B1bBA4dC8f81dc24C26980dE9e3C",
          "proxySalt": "ITS v1.0.0",
          "gatewayCaller": "0x336B1C1FDa843C7f323B954C6525cB8EcB2b2aFC",
          "owner": "0x6f24A47Fc8AE5441Eb47EFfC3665e70e69Ac3F05"
        },
        "InterchainTokenFactory": {
          "salt": "ITS Factory v1.0.0",
          "deployer": "0x6f24A47Fc8AE5441Eb47EFfC3665e70e69Ac3F05",
          "implementation": "0x9c551097d890E16f407a1e675490a2359B3933FD",
          "address": "0x83a93500d23Fbc3e82B410aD07A6a9F7A0670D66"
        },
        "InterchainProposalSender": {
          "address": "0x1f8A4d195B647647c7dD45650CBd553FD33cCAA6",
          "deployer": "0x6f24A47Fc8AE5441Eb47EFfC3665e70e69Ac3F05",
          "deploymentMethod": "create3",
          "salt": "InterchainProposalSender v1.2"
        },
        "Operators": {
          "owner": "0x6f24A47Fc8AE5441Eb47EFfC3665e70e69Ac3F05",
          "address": "0x7F83F5cA2AE4206AbFf8a3C3668e88ce5F11C0B5",
          "deployer": "0xB8Cd93C83A974649D76B1c19f311f639e62272BC",
          "deploymentMethod": "create2",
          "salt": "Operators"
        },
        "InterchainGovernance": {
          "governanceChain": "Axelarnet",
          "governanceAddress": "axelar10d07y265gmmuvt4z0w9aw880jnsr700j7v9daj",
          "minimumTimeDelay": 300,
          "address": "0xfDF36A30070ea0241d69052ea85ff44Ad0476a66",
          "deployer": "0x6f24A47Fc8AE5441Eb47EFfC3665e70e69Ac3F05",
          "deploymentMethod": "create3",
          "codehash": "0x4bc0efa16652748f5c3fbb77aedff01e0c1df4156a4f4c82d6d8748ee28cb9af",
          "predeployCodehash": "0xe2de43b29f2387b6f3575a1b50d566908fc00e03a8d88ad6be74b674a70874d2",
          "salt": "InterchainGovernance v5.5"
        },
        "Multisig": {
          "threshold": 2,
          "signers": [
            "0x15837c1318AB83d99b19392Fd4811813f520d843",
            "0x64247a441CeF0b7A46614AC34d046c0fdfe35954",
            "0xEE64c8eb48437DbD2D5B8598dc4A3E8a6c8CEaD9"
          ],
          "address": "0xCC940AE49C78F20E3F13F3cF37e996b98Ac3EC68",
          "deployer": "0x6f24A47Fc8AE5441Eb47EFfC3665e70e69Ac3F05",
          "deploymentMethod": "create3",
          "codehash": "0x912095d5076ee40a9dd49c0f9d61d61334c47a78c7512852791652baef26c296",
          "predeployCodehash": "0x912095d5076ee40a9dd49c0f9d61d61334c47a78c7512852791652baef26c296",
          "salt": "Multisig v5.5"
        }
      },
      "explorer": {
        "name": "Celoscan",
        "url": "https://alfajores.celoscan.io",
        "api": "https://api-alfajores.celoscan.io/api"
      },
      "gasOptions": {
        "gasLimit": 8000000
      },
      "finality": "1",
      "approxFinalityWaitTime": 1
    },
    "kava": {
      "name": "Kava",
      "axelarId": "kava",
      "chainId": 2221,
      "rpc": "https://evm.testnet.kava.io",
      "tokenSymbol": "KAVA",
      "decimals": 18,
      "chainType": "evm",
      "contracts": {
        "AxelarGateway": {
          "address": "0xC8D18F85cB0Cee5C95eC29c69DeaF6cea972349c",
          "deployer": "0x6f24A47Fc8AE5441Eb47EFfC3665e70e69Ac3F05",
          "implementation": "0x99B5FA03a5ea4315725c43346e55a6A6fbd94098",
          "implementationCodehash": "0xa610f7e830fcfbe1a2b6b0f79152e6e5d6a3644590b9222a62d1b21b69721115",
          "authModule": "0x7A599c9bB4D88F648701B653739688edEfd830E8",
          "tokenDeployer": "0xb28478319B64f8D47e19A120209A211D902F8b8f",
          "deploymentMethod": "create3",
          "salt": "AxelarGateway v6.2",
          "connectionType": "consensus"
        },
        "AxelarGasService": {
          "salt": "AxelarGasService",
          "collector": "0x7F83F5cA2AE4206AbFf8a3C3668e88ce5F11C0B5",
          "address": "0xbE406F0189A0B4cf3A05C286473D23791Dd44Cc6",
          "implementation": "0xA72afaa3130fE7F25CfcA4A49ed48e377a35aB6C",
          "deployer": "0xB8Cd93C83A974649D76B1c19f311f639e62272BC",
          "owner": "0x6f24A47Fc8AE5441Eb47EFfC3665e70e69Ac3F05"
        },
        "AxelarDepositService": {
          "salt": "AxelarDepositService",
          "wrappedSymbol": "",
          "refundIssuer": "0x4f671f34d2d23fec3eE3087E3A0221f8D314D9dF",
          "address": "0xc1DCb196BA862B337Aa23eDA1Cb9503C0801b955",
          "implementation": "0xb6241272C569767072e0587098415DF6BA0aaEe9",
          "deployer": "0xd55cd98cdE61c3CcE1286F9aF50cDbF16f5dba5b"
        },
        "ConstAddressDeployer": {
          "address": "0x98B2920D53612483F91F12Ed7754E51b4A77919e"
        },
        "Create3Deployer": {
          "salt": "Create3Deployer",
          "address": "0x6513Aedb4D1593BA12e50644401D976aebDc90d8",
          "deployer": "0x6f24A47Fc8AE5441Eb47EFfC3665e70e69Ac3F05",
          "deploymentMethod": "create2",
          "codehash": "0xf0ad66defbe082df243d4d274e626f557f97579c5c9e19f33d8093d6160808b7",
          "predeployCodehash": "0x73fc31262c4bad113c79439fd231281201c7c7d45b50328bd86bccf37684bf92"
        },
        "InterchainProposalSender": {
          "address": "0x1f8A4d195B647647c7dD45650CBd553FD33cCAA6",
          "deployer": "0x6f24A47Fc8AE5441Eb47EFfC3665e70e69Ac3F05",
          "deploymentMethod": "create3",
          "salt": "InterchainProposalSender v1.2"
        },
        "Operators": {
          "owner": "0x6f24A47Fc8AE5441Eb47EFfC3665e70e69Ac3F05",
          "address": "0x7F83F5cA2AE4206AbFf8a3C3668e88ce5F11C0B5",
          "deployer": "0xB8Cd93C83A974649D76B1c19f311f639e62272BC",
          "deploymentMethod": "create2",
          "salt": "Operators"
        },
        "InterchainGovernance": {
          "governanceChain": "Axelarnet",
          "governanceAddress": "axelar10d07y265gmmuvt4z0w9aw880jnsr700j7v9daj",
          "minimumTimeDelay": 300,
          "address": "0xfDF36A30070ea0241d69052ea85ff44Ad0476a66",
          "deployer": "0x6f24A47Fc8AE5441Eb47EFfC3665e70e69Ac3F05",
          "deploymentMethod": "create3",
          "codehash": "0xf9e87dd846b7424c8451f31cdaeb553f2ace3c503af51bd647690d146dc009d1",
          "predeployCodehash": "0xe2de43b29f2387b6f3575a1b50d566908fc00e03a8d88ad6be74b674a70874d2",
          "salt": "InterchainGovernance v5.5"
        },
        "Multisig": {
          "threshold": 2,
          "signers": [
            "0x15837c1318AB83d99b19392Fd4811813f520d843",
            "0x64247a441CeF0b7A46614AC34d046c0fdfe35954",
            "0xEE64c8eb48437DbD2D5B8598dc4A3E8a6c8CEaD9"
          ],
          "address": "0xCC940AE49C78F20E3F13F3cF37e996b98Ac3EC68",
          "deployer": "0x6f24A47Fc8AE5441Eb47EFfC3665e70e69Ac3F05",
          "deploymentMethod": "create3",
          "codehash": "0x912095d5076ee40a9dd49c0f9d61d61334c47a78c7512852791652baef26c296",
          "predeployCodehash": "0x912095d5076ee40a9dd49c0f9d61d61334c47a78c7512852791652baef26c296",
          "salt": "Multisig v5.5"
        },
        "InterchainTokenService": {
          "salt": "ITS v2.1.0",
          "deployer": "0x6f24A47Fc8AE5441Eb47EFfC3665e70e69Ac3F05",
          "tokenManagerDeployer": "0xe50A35500805b555A8318Bdb98E542FB50DD6E08",
          "interchainToken": "0x7F9F70Da4af54671a6abAc58e705b5634cac8819",
          "interchainTokenDeployer": "0x4c555f2E0c69aC02747986ce5F6A14e2BCE44F13",
          "tokenManager": "0x9D3583cBeB5542287B635Bf09D693C8106284C27",
          "tokenHandler": "0xcC360c322f72a89E5247F3875a02c214F31DA035",
          "implementation": "0xd4B79294cd4B1f3C0781Da83B846C7558D9ee921",
          "address": "0xB5FB4BE02232B1bBA4dC8f81dc24C26980dE9e3C",
          "proxySalt": "ITS v1.0.0",
          "gatewayCaller": "0x8150f03DceB9D9464Cb472c4b926B6e958cE4daa",
          "owner": "0x6f24A47Fc8AE5441Eb47EFfC3665e70e69Ac3F05"
        },
        "InterchainTokenFactory": {
          "salt": "ITS Factory v1.0.0",
          "deployer": "0x6f24A47Fc8AE5441Eb47EFfC3665e70e69Ac3F05",
          "implementation": "0x9c551097d890E16f407a1e675490a2359B3933FD",
          "address": "0x83a93500d23Fbc3e82B410aD07A6a9F7A0670D66"
        }
      },
      "explorer": {
        "name": "Kavascan",
        "url": "https://explorer.evm-alpha.kava.io"
      },
      "finality": "finalized",
      "approxFinalityWaitTime": 1
    },
    "filecoin": {
      "name": "Filecoin",
      "axelarId": "filecoin-2",
      "chainId": 314159,
      "rpc": "https://api.calibration.node.glif.io/rpc/v1",
      "tokenSymbol": "FIL",
      "decimals": 18,
      "chainType": "evm",
      "contracts": {
        "ConstAddressDeployer": {
          "address": "0x98B2920D53612483F91F12Ed7754E51b4A77919e"
        },
        "AxelarGateway": {
          "address": "0x999117D44220F33e0441fbAb2A5aDB8FF485c54D",
          "implementation": "0x99B5FA03a5ea4315725c43346e55a6A6fbd94098",
          "authModule": "0xaDa0F9d5698459a57c2c8b9c380398E71C69D6fA",
          "tokenDeployer": "0xb28478319B64f8D47e19A120209A211D902F8b8f",
          "deployer": "0x6f24A47Fc8AE5441Eb47EFfC3665e70e69Ac3F05",
          "implementationCodehash": "0xc3516b0df24004564d42ebd7c4e4d3814655ea19ec2535627ebcdced0970cccd",
          "deploymentMethod": "create3",
          "salt": "AxelarGateway v6.2",
          "connectionType": "consensus"
        },
        "AxelarGasService": {
          "collector": "0x7F83F5cA2AE4206AbFf8a3C3668e88ce5F11C0B5",
          "address": "0xbe406f0189a0b4cf3a05c286473d23791dd44cc6",
          "implementation": "0xA72afaa3130fE7F25CfcA4A49ed48e377a35aB6C",
          "deployer": "0x5b593E7b1725dc6FcbbFe80b2415B19153F94A85",
          "owner": "0x6f24A47Fc8AE5441Eb47EFfC3665e70e69Ac3F05"
        },
        "AxelarDepositService": {
          "wrappedSymbol": "",
          "refundIssuer": "0x4f671f34d2d23fec3eE3087E3A0221f8D314D9dF",
          "salt": "AxelarDepositService",
          "address": "0xc1DCb196BA862B337Aa23eDA1Cb9503C0801b955",
          "implementation": "0xd883C8bA523253c93d97b6C7a5087a7B5ff23d79",
          "deployer": "0xd55cd98cdE61c3CcE1286F9aF50cDbF16f5dba5b"
        },
        "Create3Deployer": {
          "salt": "Create3Deployer",
          "address": "0x6513Aedb4D1593BA12e50644401D976aebDc90d8",
          "deployer": "0x6f24A47Fc8AE5441Eb47EFfC3665e70e69Ac3F05",
          "deploymentMethod": "create2",
          "codehash": "0xf0ad66defbe082df243d4d274e626f557f97579c5c9e19f33d8093d6160808b7",
          "predeployCodehash": "0x73fc31262c4bad113c79439fd231281201c7c7d45b50328bd86bccf37684bf92"
        },
        "InterchainProposalSender": {
          "address": "0x1f8A4d195B647647c7dD45650CBd553FD33cCAA6",
          "deployer": "0x6f24A47Fc8AE5441Eb47EFfC3665e70e69Ac3F05",
          "deploymentMethod": "create3",
          "salt": "InterchainProposalSender v1.2"
        },
        "Operators": {
          "owner": "0x6f24A47Fc8AE5441Eb47EFfC3665e70e69Ac3F05",
          "address": "0x7F83F5cA2AE4206AbFf8a3C3668e88ce5F11C0B5",
          "deployer": "0xB8Cd93C83A974649D76B1c19f311f639e62272BC",
          "deploymentMethod": "create2",
          "salt": "Operators"
        },
        "InterchainGovernance": {
          "governanceChain": "Axelarnet",
          "governanceAddress": "axelar10d07y265gmmuvt4z0w9aw880jnsr700j7v9daj",
          "minimumTimeDelay": 300,
          "address": "0xfDF36A30070ea0241d69052ea85ff44Ad0476a66",
          "deployer": "0x6f24A47Fc8AE5441Eb47EFfC3665e70e69Ac3F05",
          "deploymentMethod": "create3",
          "codehash": "0x0a188afb57c6c5caec589da3096f75f674e48a8a8abb5d747a251630dbf5b2ab",
          "predeployCodehash": "0xe2de43b29f2387b6f3575a1b50d566908fc00e03a8d88ad6be74b674a70874d2",
          "salt": "InterchainGovernance v5.5"
        },
        "Multisig": {
          "threshold": 2,
          "signers": [
            "0x15837c1318AB83d99b19392Fd4811813f520d843",
            "0x64247a441CeF0b7A46614AC34d046c0fdfe35954",
            "0xEE64c8eb48437DbD2D5B8598dc4A3E8a6c8CEaD9"
          ],
          "address": "0xCC940AE49C78F20E3F13F3cF37e996b98Ac3EC68",
          "deployer": "0x6f24A47Fc8AE5441Eb47EFfC3665e70e69Ac3F05",
          "deploymentMethod": "create3",
          "codehash": "0x912095d5076ee40a9dd49c0f9d61d61334c47a78c7512852791652baef26c296",
          "predeployCodehash": "0x912095d5076ee40a9dd49c0f9d61d61334c47a78c7512852791652baef26c296",
          "salt": "Multisig v5.5"
        },
        "InterchainTokenService": {
          "salt": "ITS v2.1.0",
          "deployer": "0x6f24A47Fc8AE5441Eb47EFfC3665e70e69Ac3F05",
          "tokenManagerDeployer": "0xe50A35500805b555A8318Bdb98E542FB50DD6E08",
          "interchainToken": "0x7F9F70Da4af54671a6abAc58e705b5634cac8819",
          "interchainTokenDeployer": "0x4c555f2E0c69aC02747986ce5F6A14e2BCE44F13",
          "tokenManager": "0x9D3583cBeB5542287B635Bf09D693C8106284C27",
          "tokenHandler": "0xcC360c322f72a89E5247F3875a02c214F31DA035",
          "implementation": "0xd4B79294cd4B1f3C0781Da83B846C7558D9ee921",
          "address": "0xB5FB4BE02232B1bBA4dC8f81dc24C26980dE9e3C",
          "proxySalt": "ITS v1.0.0",
          "gatewayCaller": "0xf7057A0202B1F5ac85bCF18f9fd078F8437183E4",
          "owner": "0x6f24A47Fc8AE5441Eb47EFfC3665e70e69Ac3F05"
        },
        "InterchainTokenFactory": {
          "salt": "ITS Factory v1.0.0",
          "deployer": "0x6f24A47Fc8AE5441Eb47EFfC3665e70e69Ac3F05",
          "implementation": "0x9c551097d890E16f407a1e675490a2359B3933FD",
          "address": "0x83a93500d23Fbc3e82B410aD07A6a9F7A0670D66"
        }
      },
      "explorer": {
        "name": "Filfox",
        "url": "https://calibration.filfox.info"
      },
      "gasOptions": {
        "gasLimit": 300000000
      },
      "confirmations": 3,
      "eip1559": true,
      "finality": "120",
      "approxFinalityWaitTime": 60,
      "txTimeout": 180000
    },
    "scroll": {
      "name": "Scroll",
      "axelarId": "scroll",
      "chainId": 534351,
      "rpc": "https://sepolia-rpc.scroll.io",
      "tokenSymbol": "ETH",
      "decimals": 18,
      "chainType": "evm",
      "contracts": {
        "AxelarGateway": {
          "deployer": "0x6f24A47Fc8AE5441Eb47EFfC3665e70e69Ac3F05",
          "address": "0xe432150cce91c13a887f7D836923d5597adD8E31",
          "implementation": "0x99B5FA03a5ea4315725c43346e55a6A6fbd94098",
          "implementationCodehash": "0xa3a15aa7877eb4fc171c463cabda097d4bf37cfac04c177c1a26ac127c23b6c4",
          "authModule": "0x1a920B29eBD437074225cAeE44f78FC700B27a5d",
          "tokenDeployer": "0xb28478319B64f8D47e19A120209A211D902F8b8f",
          "governance": "0xfDF36A30070ea0241d69052ea85ff44Ad0476a66",
          "mintLimiter": "0xCC940AE49C78F20E3F13F3cF37e996b98Ac3EC68",
          "deploymentMethod": "create3",
          "salt": "AxelarGateway v6.2",
          "connectionType": "consensus"
        },
        "AxelarGasService": {
          "collector": "0x7F83F5cA2AE4206AbFf8a3C3668e88ce5F11C0B5",
          "address": "0xbE406F0189A0B4cf3A05C286473D23791Dd44Cc6",
          "implementation": "0xA72afaa3130fE7F25CfcA4A49ed48e377a35aB6C",
          "deployer": "0x5b593E7b1725dc6FcbbFe80b2415B19153F94A85"
        },
        "AxelarDepositService": {
          "wrappedSymbol": "",
          "refundIssuer": "0x4f671f34d2d23fec3eE3087E3A0221f8D314D9dF",
          "salt": "AxelarDepositService",
          "address": "0xc1DCb196BA862B337Aa23eDA1Cb9503C0801b955",
          "implementation": "0xd883C8bA523253c93d97b6C7a5087a7B5ff23d79",
          "deployer": "0xd55cd98cdE61c3CcE1286F9aF50cDbF16f5dba5b"
        },
        "ConstAddressDeployer": {
          "address": "0x98B2920D53612483F91F12Ed7754E51b4A77919e"
        },
        "Operators": {
          "owner": "0x6f24A47Fc8AE5441Eb47EFfC3665e70e69Ac3F05",
          "address": "0x7F83F5cA2AE4206AbFf8a3C3668e88ce5F11C0B5",
          "deployer": "0xB8Cd93C83A974649D76B1c19f311f639e62272BC",
          "deploymentMethod": "create2",
          "codehash": "0xc561dc32ef670c929db9d7fbf6b5f6c074a62a30602481ba3b88912ca6d79feb",
          "predeployCodehash": "0xc561dc32ef670c929db9d7fbf6b5f6c074a62a30602481ba3b88912ca6d79feb",
          "salt": "Operators"
        },
        "Create3Deployer": {
          "address": "0x6513Aedb4D1593BA12e50644401D976aebDc90d8",
          "deployer": "0x6f24A47Fc8AE5441Eb47EFfC3665e70e69Ac3F05",
          "deploymentMethod": "create2",
          "codehash": "0xf0ad66defbe082df243d4d274e626f557f97579c5c9e19f33d8093d6160808b7",
          "predeployCodehash": "0x73fc31262c4bad113c79439fd231281201c7c7d45b50328bd86bccf37684bf92",
          "salt": "Create3Deployer"
        },
        "InterchainGovernance": {
          "governanceChain": "Axelarnet",
          "governanceAddress": "axelar10d07y265gmmuvt4z0w9aw880jnsr700j7v9daj",
          "minimumTimeDelay": 300,
          "address": "0xfDF36A30070ea0241d69052ea85ff44Ad0476a66",
          "deployer": "0x6f24A47Fc8AE5441Eb47EFfC3665e70e69Ac3F05",
          "deploymentMethod": "create3",
          "codehash": "0x4bc0efa16652748f5c3fbb77aedff01e0c1df4156a4f4c82d6d8748ee28cb9af",
          "predeployCodehash": "0xe2de43b29f2387b6f3575a1b50d566908fc00e03a8d88ad6be74b674a70874d2",
          "salt": "InterchainGovernance v5.5"
        },
        "Multisig": {
          "threshold": 2,
          "signers": [
            "0x15837c1318AB83d99b19392Fd4811813f520d843",
            "0x64247a441CeF0b7A46614AC34d046c0fdfe35954",
            "0xEE64c8eb48437DbD2D5B8598dc4A3E8a6c8CEaD9"
          ],
          "address": "0xCC940AE49C78F20E3F13F3cF37e996b98Ac3EC68",
          "deployer": "0x6f24A47Fc8AE5441Eb47EFfC3665e70e69Ac3F05",
          "deploymentMethod": "create3",
          "codehash": "0x912095d5076ee40a9dd49c0f9d61d61334c47a78c7512852791652baef26c296",
          "predeployCodehash": "0x912095d5076ee40a9dd49c0f9d61d61334c47a78c7512852791652baef26c296",
          "salt": "Multisig v5.5"
        },
        "InterchainTokenService": {
          "salt": "ITS v2.1.0",
          "deployer": "0x6f24A47Fc8AE5441Eb47EFfC3665e70e69Ac3F05",
          "tokenManagerDeployer": "0xe50A35500805b555A8318Bdb98E542FB50DD6E08",
          "interchainToken": "0x7F9F70Da4af54671a6abAc58e705b5634cac8819",
          "interchainTokenDeployer": "0x4c555f2E0c69aC02747986ce5F6A14e2BCE44F13",
          "tokenManager": "0x9D3583cBeB5542287B635Bf09D693C8106284C27",
          "tokenHandler": "0xcC360c322f72a89E5247F3875a02c214F31DA035",
          "implementation": "0xd4B79294cd4B1f3C0781Da83B846C7558D9ee921",
          "address": "0xB5FB4BE02232B1bBA4dC8f81dc24C26980dE9e3C",
          "proxySalt": "ITS v1.0.0",
          "gatewayCaller": "0x336B1C1FDa843C7f323B954C6525cB8EcB2b2aFC",
          "owner": "0x6f24A47Fc8AE5441Eb47EFfC3665e70e69Ac3F05"
        },
        "InterchainTokenFactory": {
          "salt": "ITS Factory v1.0.0",
          "deployer": "0x6f24A47Fc8AE5441Eb47EFfC3665e70e69Ac3F05",
          "implementation": "0x9c551097d890E16f407a1e675490a2359B3933FD",
          "address": "0x83a93500d23Fbc3e82B410aD07A6a9F7A0670D66"
        }
      },
      "explorer": {
        "name": "Scrollscan",
        "url": "https://sepolia.scrollscan.dev",
        "api": "https://api-sepolia.scrollscan.com/api"
      },
      "confirmations": 2,
      "gasOptions": {
        "gasLimit": 7000000,
        "gasPriceAdjustment": 1.5
      },
      "onchainGasEstimate": {
        "l1ChainName": "ethereum",
        "gasEstimationType": 4,
        "l1FeeScalar": 1150000000
      },
      "finality": "finalized",
      "approxFinalityWaitTime": 60
    },
    "immutable": {
      "name": "Immutable",
      "axelarId": "immutable",
      "chainId": 13473,
      "rpc": "https://rpc.testnet.immutable.com",
      "tokenSymbol": "IMX",
      "decimals": 18,
      "chainType": "evm",
      "contracts": {
        "ConstAddressDeployer": {
          "address": "0x98B2920D53612483F91F12Ed7754E51b4A77919e",
          "deployer": "0xE86375704CDb8491a5Ed82D90DceCE02Ee0ac25F",
          "deploymentMethod": "create",
          "codehash": "0x8fda47a596dfba923270da84e0c32a2d0312f1c03389f83e16f2b5a35ed37fbe",
          "predeployCodehash": "0x8fda47a596dfba923270da84e0c32a2d0312f1c03389f83e16f2b5a35ed37fbe"
        },
        "Create3Deployer": {
          "address": "0x6513Aedb4D1593BA12e50644401D976aebDc90d8",
          "deployer": "0x6f24A47Fc8AE5441Eb47EFfC3665e70e69Ac3F05",
          "deploymentMethod": "create2",
          "codehash": "0xf0ad66defbe082df243d4d274e626f557f97579c5c9e19f33d8093d6160808b7",
          "predeployCodehash": "0x73fc31262c4bad113c79439fd231281201c7c7d45b50328bd86bccf37684bf92",
          "salt": "Create3Deployer"
        },
        "AxelarGateway": {
          "deployer": "0xB8Cd93C83A974649D76B1c19f311f639e62272BC",
          "startingKeyIDs": [
            "evm-immutable-genesis"
          ],
          "address": "0xe432150cce91c13a887f7D836923d5597adD8E31",
          "implementation": "0xc1712652326E87D193Ac11910934085FF45C2F48",
          "implementationCodehash": "0xd0e057031b5acbd22b8e98686f6cda19dcbcac6495bd7297cff31dcb22ddcbae",
          "authModule": "0x1a920B29eBD437074225cAeE44f78FC700B27a5d",
          "tokenDeployer": "0xD2aDceFd0496449E3FDE873A2332B18A0F0FCADf",
          "deploymentMethod": "create3",
          "salt": "AxelarGateway v6.2",
          "connectionType": "consensus"
        },
        "InterchainGovernance": {
          "address": "0xfDF36A30070ea0241d69052ea85ff44Ad0476a66",
          "governanceChain": "Axelarnet",
          "governanceAddress": "axelar10d07y265gmmuvt4z0w9aw880jnsr700j7v9daj",
          "minimumTimeDelay": 300,
          "deployer": "0x6f24A47Fc8AE5441Eb47EFfC3665e70e69Ac3F05",
          "deploymentMethod": "create3",
          "codehash": "0x4bc0efa16652748f5c3fbb77aedff01e0c1df4156a4f4c82d6d8748ee28cb9af",
          "predeployCodehash": "0xe2de43b29f2387b6f3575a1b50d566908fc00e03a8d88ad6be74b674a70874d2",
          "salt": "InterchainGovernance v5.5"
        },
        "Multisig": {
          "threshold": 2,
          "signers": [
            "0x15837c1318AB83d99b19392Fd4811813f520d843",
            "0x64247a441CeF0b7A46614AC34d046c0fdfe35954",
            "0xEE64c8eb48437DbD2D5B8598dc4A3E8a6c8CEaD9"
          ],
          "address": "0xCC940AE49C78F20E3F13F3cF37e996b98Ac3EC68",
          "deployer": "0x6f24A47Fc8AE5441Eb47EFfC3665e70e69Ac3F05",
          "deploymentMethod": "create3",
          "codehash": "0x912095d5076ee40a9dd49c0f9d61d61334c47a78c7512852791652baef26c296",
          "predeployCodehash": "0x912095d5076ee40a9dd49c0f9d61d61334c47a78c7512852791652baef26c296",
          "salt": "Multisig v5.5"
        },
        "Operators": {
          "owner": "0x6f24A47Fc8AE5441Eb47EFfC3665e70e69Ac3F05",
          "address": "0x7F83F5cA2AE4206AbFf8a3C3668e88ce5F11C0B5",
          "deployer": "0xB8Cd93C83A974649D76B1c19f311f639e62272BC",
          "deploymentMethod": "create2",
          "codehash": "0xc561dc32ef670c929db9d7fbf6b5f6c074a62a30602481ba3b88912ca6d79feb",
          "predeployCodehash": "0xc561dc32ef670c929db9d7fbf6b5f6c074a62a30602481ba3b88912ca6d79feb",
          "salt": "Operators"
        },
        "AxelarGasService": {
          "collector": "0x7F83F5cA2AE4206AbFf8a3C3668e88ce5F11C0B5",
          "address": "0xbE406F0189A0B4cf3A05C286473D23791Dd44Cc6",
          "implementation": "0xA72afaa3130fE7F25CfcA4A49ed48e377a35aB6C",
          "deployer": "0x5b593E7b1725dc6FcbbFe80b2415B19153F94A85"
        },
        "InterchainTokenService": {
          "salt": "ITS v2.1.0",
          "deployer": "0x6f24A47Fc8AE5441Eb47EFfC3665e70e69Ac3F05",
          "proxySalt": "ITS v1.0.0",
          "tokenManagerDeployer": "0xe50A35500805b555A8318Bdb98E542FB50DD6E08",
          "interchainToken": "0x2f8102DeA2caaee1Ec5Fe67754F828353C4c180F",
          "interchainTokenDeployer": "0x6E344eF44950F0e611ff9C24DB023E4273f75D4E",
          "tokenManager": "0x9D3583cBeB5542287B635Bf09D693C8106284C27",
          "tokenHandler": "0xcC360c322f72a89E5247F3875a02c214F31DA035",
          "implementation": "0xd4B79294cd4B1f3C0781Da83B846C7558D9ee921",
          "predeployCodehash": "0x08a4a556c4db879b4f24104d13a8baf86915d58b12c81b382dfea2a82d2856cf",
          "address": "0xB5FB4BE02232B1bBA4dC8f81dc24C26980dE9e3C",
          "gatewayCaller": "0x336B1C1FDa843C7f323B954C6525cB8EcB2b2aFC",
          "owner": "0x6f24A47Fc8AE5441Eb47EFfC3665e70e69Ac3F05"
        },
        "InterchainTokenFactory": {
          "deployer": "0x6f24A47Fc8AE5441Eb47EFfC3665e70e69Ac3F05",
          "salt": "ITS Factory v1.0.0",
          "implementation": "0x9c551097d890E16f407a1e675490a2359B3933FD",
          "address": "0x83a93500d23Fbc3e82B410aD07A6a9F7A0670D66"
        }
      },
      "gasOptions": {
        "gasLimit": 8000000,
        "maxPriorityFeePerGas": 150000000000,
        "maxFeePerGas": 160000000000
      },
      "explorer": {
        "name": "Immutable Explorer",
        "url": "https://explorer.testnet.immutable.com",
        "api": "https://explorer.testnet.immutable.com/api"
      },
      "finality": "1",
      "approxFinalityWaitTime": 1
    },
    "arbitrum-sepolia": {
      "name": "Arbitrum-Sepolia",
      "axelarId": "arbitrum-sepolia",
      "chainId": 421614,
      "rpc": "https://sepolia-rollup.arbitrum.io/rpc",
      "tokenSymbol": "ETH",
      "decimals": 18,
      "confirmations": 2,
      "chainType": "evm",
      "contracts": {
        "ConstAddressDeployer": {
          "address": "0x98B2920D53612483F91F12Ed7754E51b4A77919e",
          "deployer": "0xE86375704CDb8491a5Ed82D90DceCE02Ee0ac25F",
          "deploymentMethod": "create",
          "codehash": "0x8fda47a596dfba923270da84e0c32a2d0312f1c03389f83e16f2b5a35ed37fbe",
          "predeployCodehash": "0x8fda47a596dfba923270da84e0c32a2d0312f1c03389f83e16f2b5a35ed37fbe"
        },
        "Create3Deployer": {
          "address": "0x6513Aedb4D1593BA12e50644401D976aebDc90d8",
          "deployer": "0x6f24A47Fc8AE5441Eb47EFfC3665e70e69Ac3F05",
          "deploymentMethod": "create2",
          "codehash": "0xf0ad66defbe082df243d4d274e626f557f97579c5c9e19f33d8093d6160808b7",
          "predeployCodehash": "0x73fc31262c4bad113c79439fd231281201c7c7d45b50328bd86bccf37684bf92",
          "salt": "Create3Deployer"
        },
        "AxelarGateway": {
          "deployer": "0xB8Cd93C83A974649D76B1c19f311f639e62272BC",
          "startingKeyIDs": [
            "evm-arbitrum-sepolia-genesis"
          ],
          "address": "0xe1cE95479C84e9809269227C7F8524aE051Ae77a",
          "implementation": "0xc1712652326E87D193Ac11910934085FF45C2F48",
          "implementationCodehash": "0xb9902bc55605b8b80c8347c46fda6b3831ab006e33907a17f8aa67ab451deca6",
          "authModule": "0x24C2b56128fF8E7bFaD578ABefB0fc7Dfa9ba358",
          "tokenDeployer": "0xD2aDceFd0496449E3FDE873A2332B18A0F0FCADf",
          "deploymentMethod": "create3",
          "salt": "AxelarGateway v6.2",
          "connectionType": "consensus"
        },
        "InterchainGovernance": {
          "minimumTimeDelay": 300,
          "address": "0xfDF36A30070ea0241d69052ea85ff44Ad0476a66",
          "governanceChain": "Axelarnet",
          "governanceAddress": "axelar10d07y265gmmuvt4z0w9aw880jnsr700j7v9daj",
          "deployer": "0x6f24A47Fc8AE5441Eb47EFfC3665e70e69Ac3F05",
          "deploymentMethod": "create3",
          "codehash": "0x501dea3a0c7bf8ee998c8815a7b5c186d0160054f7b1e322611cdaf7c9de046a",
          "predeployCodehash": "0xe2de43b29f2387b6f3575a1b50d566908fc00e03a8d88ad6be74b674a70874d2",
          "salt": "InterchainGovernance v5.5"
        },
        "Multisig": {
          "threshold": 2,
          "signers": [
            "0x15837c1318AB83d99b19392Fd4811813f520d843",
            "0x64247a441CeF0b7A46614AC34d046c0fdfe35954",
            "0xEE64c8eb48437DbD2D5B8598dc4A3E8a6c8CEaD9"
          ],
          "address": "0xCC940AE49C78F20E3F13F3cF37e996b98Ac3EC68",
          "deployer": "0x6f24A47Fc8AE5441Eb47EFfC3665e70e69Ac3F05",
          "deploymentMethod": "create3",
          "codehash": "0x912095d5076ee40a9dd49c0f9d61d61334c47a78c7512852791652baef26c296",
          "predeployCodehash": "0x912095d5076ee40a9dd49c0f9d61d61334c47a78c7512852791652baef26c296",
          "salt": "Multisig v5.5"
        },
        "Operators": {
          "owner": "0x6f24A47Fc8AE5441Eb47EFfC3665e70e69Ac3F05",
          "address": "0x7F83F5cA2AE4206AbFf8a3C3668e88ce5F11C0B5",
          "deployer": "0xB8Cd93C83A974649D76B1c19f311f639e62272BC",
          "deploymentMethod": "create2",
          "codehash": "0xc561dc32ef670c929db9d7fbf6b5f6c074a62a30602481ba3b88912ca6d79feb",
          "predeployCodehash": "0xc561dc32ef670c929db9d7fbf6b5f6c074a62a30602481ba3b88912ca6d79feb",
          "salt": "Operators"
        },
        "AxelarGasService": {
          "collector": "0x7F83F5cA2AE4206AbFf8a3C3668e88ce5F11C0B5",
          "address": "0xbE406F0189A0B4cf3A05C286473D23791Dd44Cc6",
          "implementation": "0xA72afaa3130fE7F25CfcA4A49ed48e377a35aB6C",
          "deployer": "0x5b593E7b1725dc6FcbbFe80b2415B19153F94A85"
        },
        "InterchainTokenService": {
          "salt": "ITS v2.1.0",
          "deployer": "0x6f24A47Fc8AE5441Eb47EFfC3665e70e69Ac3F05",
          "proxySalt": "ITS v1.0.0",
          "tokenManagerDeployer": "0xe50A35500805b555A8318Bdb98E542FB50DD6E08",
          "interchainToken": "0x7F9F70Da4af54671a6abAc58e705b5634cac8819",
          "interchainTokenDeployer": "0x4c555f2E0c69aC02747986ce5F6A14e2BCE44F13",
          "tokenManager": "0x9D3583cBeB5542287B635Bf09D693C8106284C27",
          "tokenHandler": "0xcC360c322f72a89E5247F3875a02c214F31DA035",
          "implementation": "0xd4B79294cd4B1f3C0781Da83B846C7558D9ee921",
          "predeployCodehash": "0x08a4a556c4db879b4f24104d13a8baf86915d58b12c81b382dfea2a82d2856cf",
          "address": "0xB5FB4BE02232B1bBA4dC8f81dc24C26980dE9e3C",
          "gatewayCaller": "0x3AB8A7be32b7a1A12686258aDda1C005E2fcb4EC",
          "owner": "0x6f24A47Fc8AE5441Eb47EFfC3665e70e69Ac3F05"
        },
        "InterchainTokenFactory": {
          "deployer": "0x6f24A47Fc8AE5441Eb47EFfC3665e70e69Ac3F05",
          "salt": "ITS Factory v1.0.0",
          "implementation": "0x9c551097d890E16f407a1e675490a2359B3933FD",
          "address": "0x83a93500d23Fbc3e82B410aD07A6a9F7A0670D66"
        }
      },
      "explorer": {
        "name": "Arbiscan",
        "url": "https://sepolia.arbiscan.io",
        "api": "https://api-sepolia.arbiscan.io/api"
      },
      "finality": "finalized",
      "approxFinalityWaitTime": 25,
      "onchainGasEstimate": {
        "l1ChainName": "ethereum",
        "gasEstimationType": 3
      }
    },
    "centrifuge": {
      "name": "Centrifuge",
      "axelarId": "centrifuge-2",
      "chainId": 2090,
      "rpc": "https://node-7118620155331796992.gx.onfinality.io/jsonrpc?apikey=00538f2d-6297-44e3-8812-4b9d579524b2",
      "tokenSymbol": "CFG",
      "decimals": 18,
      "confirmations": 1,
      "chainType": "evm",
      "contracts": {
        "ConstAddressDeployer": {
          "address": "0x98B2920D53612483F91F12Ed7754E51b4A77919e",
          "deployer": "0xE86375704CDb8491a5Ed82D90DceCE02Ee0ac25F",
          "deploymentMethod": "create",
          "codehash": "0x8fda47a596dfba923270da84e0c32a2d0312f1c03389f83e16f2b5a35ed37fbe",
          "predeployCodehash": "0x8fda47a596dfba923270da84e0c32a2d0312f1c03389f83e16f2b5a35ed37fbe"
        },
        "Create3Deployer": {
          "address": "0x6513Aedb4D1593BA12e50644401D976aebDc90d8",
          "deployer": "0x6f24A47Fc8AE5441Eb47EFfC3665e70e69Ac3F05",
          "deploymentMethod": "create2",
          "codehash": "0xf0ad66defbe082df243d4d274e626f557f97579c5c9e19f33d8093d6160808b7",
          "predeployCodehash": "0x73fc31262c4bad113c79439fd231281201c7c7d45b50328bd86bccf37684bf92",
          "salt": "Create3Deployer"
        },
        "AxelarGateway": {
          "deployer": "0xB8Cd93C83A974649D76B1c19f311f639e62272BC",
          "startingKeyIDs": [
            "evm-centrifuge-2-genesis"
          ],
          "address": "0xe432150cce91c13a887f7D836923d5597adD8E31",
          "implementation": "0xc1712652326E87D193Ac11910934085FF45C2F48",
          "implementationCodehash": "0xd0e057031b5acbd22b8e98686f6cda19dcbcac6495bd7297cff31dcb22ddcbae",
          "authModule": "0x1a920B29eBD437074225cAeE44f78FC700B27a5d",
          "tokenDeployer": "0xD2aDceFd0496449E3FDE873A2332B18A0F0FCADf",
          "deploymentMethod": "create3",
          "salt": "AxelarGateway v6.2",
          "connectionType": "consensus"
        },
        "InterchainGovernance": {
          "address": "0xfDF36A30070ea0241d69052ea85ff44Ad0476a66",
          "governanceChain": "Axelarnet",
          "governanceAddress": "axelar10d07y265gmmuvt4z0w9aw880jnsr700j7v9daj",
          "minimumTimeDelay": 300,
          "deployer": "0x6f24A47Fc8AE5441Eb47EFfC3665e70e69Ac3F05",
          "deploymentMethod": "create3",
          "codehash": "0x4bc0efa16652748f5c3fbb77aedff01e0c1df4156a4f4c82d6d8748ee28cb9af",
          "predeployCodehash": "0xe2de43b29f2387b6f3575a1b50d566908fc00e03a8d88ad6be74b674a70874d2",
          "salt": "InterchainGovernance v5.5"
        },
        "Multisig": {
          "threshold": 2,
          "signers": [
            "0x15837c1318AB83d99b19392Fd4811813f520d843",
            "0x64247a441CeF0b7A46614AC34d046c0fdfe35954",
            "0xEE64c8eb48437DbD2D5B8598dc4A3E8a6c8CEaD9"
          ],
          "address": "0xCC940AE49C78F20E3F13F3cF37e996b98Ac3EC68",
          "deployer": "0x6f24A47Fc8AE5441Eb47EFfC3665e70e69Ac3F05",
          "deploymentMethod": "create3",
          "codehash": "0x912095d5076ee40a9dd49c0f9d61d61334c47a78c7512852791652baef26c296",
          "predeployCodehash": "0x912095d5076ee40a9dd49c0f9d61d61334c47a78c7512852791652baef26c296",
          "salt": "Multisig v5.5"
        },
        "Operators": {
          "owner": "0x6f24A47Fc8AE5441Eb47EFfC3665e70e69Ac3F05",
          "address": "0x7F83F5cA2AE4206AbFf8a3C3668e88ce5F11C0B5",
          "deployer": "0xB8Cd93C83A974649D76B1c19f311f639e62272BC",
          "deploymentMethod": "create2",
          "codehash": "0xc561dc32ef670c929db9d7fbf6b5f6c074a62a30602481ba3b88912ca6d79feb",
          "predeployCodehash": "0xc561dc32ef670c929db9d7fbf6b5f6c074a62a30602481ba3b88912ca6d79feb",
          "salt": "Operators"
        },
        "AxelarGasService": {
          "collector": "0x7F83F5cA2AE4206AbFf8a3C3668e88ce5F11C0B5",
          "address": "0xbE406F0189A0B4cf3A05C286473D23791Dd44Cc6",
          "implementation": "0xA72afaa3130fE7F25CfcA4A49ed48e377a35aB6C",
          "deployer": "0x5b593E7b1725dc6FcbbFe80b2415B19153F94A85"
        }
      },
      "gasOptions": {
        "gasLimit": 8000000
      },
      "explorer": {
        "name": "",
        "url": ""
      },
      "finality": "finalized",
      "approxFinalityWaitTime": 1
    },
    "fraxtal": {
      "name": "Fraxtal",
      "axelarId": "fraxtal",
      "chainId": 2522,
      "rpc": "https://rpc.testnet.frax.com",
      "tokenSymbol": "frxETH",
      "decimals": 18,
      "chainType": "evm",
      "gasOptions": {
        "gasLimit": 8000000
      },
      "onchainGasEstimate": {
        "l1ChainName": "ethereum",
        "gasEstimationType": 2,
        "l1FeeScalar": 50000
      },
      "contracts": {
        "InterchainGovernance": {
          "minimumTimeDelay": 300,
          "address": "0xfDF36A30070ea0241d69052ea85ff44Ad0476a66",
          "governanceChain": "Axelarnet",
          "governanceAddress": "axelar10d07y265gmmuvt4z0w9aw880jnsr700j7v9daj",
          "deployer": "0x6f24A47Fc8AE5441Eb47EFfC3665e70e69Ac3F05",
          "deploymentMethod": "create3",
          "codehash": "0x4bc0efa16652748f5c3fbb77aedff01e0c1df4156a4f4c82d6d8748ee28cb9af",
          "predeployCodehash": "0xe2de43b29f2387b6f3575a1b50d566908fc00e03a8d88ad6be74b674a70874d2",
          "salt": "InterchainGovernance v5.5"
        },
        "Multisig": {
          "threshold": 2,
          "signers": [
            "0x15837c1318AB83d99b19392Fd4811813f520d843",
            "0x64247a441CeF0b7A46614AC34d046c0fdfe35954",
            "0xEE64c8eb48437DbD2D5B8598dc4A3E8a6c8CEaD9"
          ],
          "address": "0xCC940AE49C78F20E3F13F3cF37e996b98Ac3EC68",
          "deployer": "0x6f24A47Fc8AE5441Eb47EFfC3665e70e69Ac3F05",
          "deploymentMethod": "create3",
          "codehash": "0x912095d5076ee40a9dd49c0f9d61d61334c47a78c7512852791652baef26c296",
          "predeployCodehash": "0x912095d5076ee40a9dd49c0f9d61d61334c47a78c7512852791652baef26c296",
          "salt": "Multisig v5.5"
        },
        "ConstAddressDeployer": {
          "address": "0x98B2920D53612483F91F12Ed7754E51b4A77919e",
          "deployer": "0xE86375704CDb8491a5Ed82D90DceCE02Ee0ac25F",
          "deploymentMethod": "create",
          "codehash": "0x8fda47a596dfba923270da84e0c32a2d0312f1c03389f83e16f2b5a35ed37fbe",
          "predeployCodehash": "0x8fda47a596dfba923270da84e0c32a2d0312f1c03389f83e16f2b5a35ed37fbe"
        },
        "Create3Deployer": {
          "address": "0x6513Aedb4D1593BA12e50644401D976aebDc90d8",
          "deployer": "0x6f24A47Fc8AE5441Eb47EFfC3665e70e69Ac3F05",
          "deploymentMethod": "create2",
          "codehash": "0xf0ad66defbe082df243d4d274e626f557f97579c5c9e19f33d8093d6160808b7",
          "predeployCodehash": "0x73fc31262c4bad113c79439fd231281201c7c7d45b50328bd86bccf37684bf92",
          "salt": "Create3Deployer"
        },
        "AxelarGateway": {
          "deployer": "0xB8Cd93C83A974649D76B1c19f311f639e62272BC",
          "startingKeyIDs": [
            "evm-fraxtal-genesis"
          ],
          "address": "0xe432150cce91c13a887f7D836923d5597adD8E31",
          "implementation": "0xc1712652326E87D193Ac11910934085FF45C2F48",
          "implementationCodehash": "0xd0e057031b5acbd22b8e98686f6cda19dcbcac6495bd7297cff31dcb22ddcbae",
          "authModule": "0x1a920B29eBD437074225cAeE44f78FC700B27a5d",
          "tokenDeployer": "0xD2aDceFd0496449E3FDE873A2332B18A0F0FCADf",
          "deploymentMethod": "create3",
          "salt": "AxelarGateway v6.2",
          "connectionType": "consensus"
        },
        "AxelarGasService": {
          "collector": "0x7F83F5cA2AE4206AbFf8a3C3668e88ce5F11C0B5",
          "address": "0xbE406F0189A0B4cf3A05C286473D23791Dd44Cc6",
          "implementation": "0xA72afaa3130fE7F25CfcA4A49ed48e377a35aB6C",
          "deployer": "0x5b593E7b1725dc6FcbbFe80b2415B19153F94A85"
        },
        "Operators": {
          "owner": "0x6f24A47Fc8AE5441Eb47EFfC3665e70e69Ac3F05",
          "address": "0x7F83F5cA2AE4206AbFf8a3C3668e88ce5F11C0B5",
          "deployer": "0xB8Cd93C83A974649D76B1c19f311f639e62272BC",
          "deploymentMethod": "create2",
          "codehash": "0xc561dc32ef670c929db9d7fbf6b5f6c074a62a30602481ba3b88912ca6d79feb",
          "predeployCodehash": "0xc561dc32ef670c929db9d7fbf6b5f6c074a62a30602481ba3b88912ca6d79feb",
          "salt": "Operators"
        },
        "InterchainTokenService": {
          "salt": "ITS v2.1.0",
          "deployer": "0x6f24A47Fc8AE5441Eb47EFfC3665e70e69Ac3F05",
          "proxySalt": "ITS v1.0.0",
          "tokenManagerDeployer": "0xe50A35500805b555A8318Bdb98E542FB50DD6E08",
          "interchainToken": "0x7F9F70Da4af54671a6abAc58e705b5634cac8819",
          "interchainTokenDeployer": "0x4c555f2E0c69aC02747986ce5F6A14e2BCE44F13",
          "tokenManager": "0x9D3583cBeB5542287B635Bf09D693C8106284C27",
          "tokenHandler": "0xcC360c322f72a89E5247F3875a02c214F31DA035",
          "implementation": "0xd4B79294cd4B1f3C0781Da83B846C7558D9ee921",
          "predeployCodehash": "0x08a4a556c4db879b4f24104d13a8baf86915d58b12c81b382dfea2a82d2856cf",
          "address": "0xB5FB4BE02232B1bBA4dC8f81dc24C26980dE9e3C",
          "gatewayCaller": "0x336B1C1FDa843C7f323B954C6525cB8EcB2b2aFC",
          "owner": "0x6f24A47Fc8AE5441Eb47EFfC3665e70e69Ac3F05"
        },
        "InterchainTokenFactory": {
          "deployer": "0x6f24A47Fc8AE5441Eb47EFfC3665e70e69Ac3F05",
          "salt": "ITS Factory v1.0.0",
          "implementation": "0x9c551097d890E16f407a1e675490a2359B3933FD",
          "address": "0x83a93500d23Fbc3e82B410aD07A6a9F7A0670D66"
        }
      },
      "explorer": {
        "name": "Fraxscan",
        "url": "https://holesky.fraxscan.com",
        "api": "https://api-holesky.fraxscan.com/api"
      },
      "finality": "finalized",
      "approxFinalityWaitTime": 80
    },
    "optimism-sepolia": {
      "name": "Optimism-Sepolia",
      "axelarId": "optimism-sepolia",
      "chainId": 11155420,
      "rpc": "https://sepolia.optimism.io",
      "tokenSymbol": "ETH",
      "decimals": 18,
      "chainType": "evm",
      "gasOptions": {
        "gasLimit": 8000000
      },
      "onchainGasEstimate": {
        "l1ChainName": "ethereum",
        "gasEstimationType": 1,
        "l1FeeScalar": 7600
      },
      "confirmations": 3,
      "explorer": {
        "name": "Opscan",
        "url": "https://sepolia-optimistic.etherscan.io",
        "api": "https://api-sepolia-optimistic.etherscan.io/api"
      },
      "contracts": {
        "ConstAddressDeployer": {
          "address": "0x98B2920D53612483F91F12Ed7754E51b4A77919e",
          "deployer": "0xE86375704CDb8491a5Ed82D90DceCE02Ee0ac25F",
          "deploymentMethod": "create",
          "codehash": "0x8fda47a596dfba923270da84e0c32a2d0312f1c03389f83e16f2b5a35ed37fbe",
          "predeployCodehash": "0x8fda47a596dfba923270da84e0c32a2d0312f1c03389f83e16f2b5a35ed37fbe"
        },
        "Create3Deployer": {
          "address": "0x6513Aedb4D1593BA12e50644401D976aebDc90d8",
          "deployer": "0x6f24A47Fc8AE5441Eb47EFfC3665e70e69Ac3F05",
          "deploymentMethod": "create2",
          "codehash": "0xf0ad66defbe082df243d4d274e626f557f97579c5c9e19f33d8093d6160808b7",
          "predeployCodehash": "0x73fc31262c4bad113c79439fd231281201c7c7d45b50328bd86bccf37684bf92",
          "salt": "Create3Deployer"
        },
        "AxelarGateway": {
          "deployer": "0xB8Cd93C83A974649D76B1c19f311f639e62272BC",
          "startingKeyIDs": [
            "evm-optimism-sepolia-genesis"
          ],
          "address": "0xe432150cce91c13a887f7D836923d5597adD8E31",
          "implementation": "0xc1712652326E87D193Ac11910934085FF45C2F48",
          "implementationCodehash": "0xd0e057031b5acbd22b8e98686f6cda19dcbcac6495bd7297cff31dcb22ddcbae",
          "authModule": "0x1a920B29eBD437074225cAeE44f78FC700B27a5d",
          "tokenDeployer": "0xD2aDceFd0496449E3FDE873A2332B18A0F0FCADf",
          "deploymentMethod": "create3",
          "salt": "AxelarGateway v6.2",
          "connectionType": "consensus"
        },
        "InterchainGovernance": {
          "minimumTimeDelay": 300,
          "address": "0xfDF36A30070ea0241d69052ea85ff44Ad0476a66",
          "governanceChain": "Axelarnet",
          "governanceAddress": "axelar10d07y265gmmuvt4z0w9aw880jnsr700j7v9daj",
          "deployer": "0x6f24A47Fc8AE5441Eb47EFfC3665e70e69Ac3F05",
          "deploymentMethod": "create3",
          "codehash": "0x4bc0efa16652748f5c3fbb77aedff01e0c1df4156a4f4c82d6d8748ee28cb9af",
          "predeployCodehash": "0xe2de43b29f2387b6f3575a1b50d566908fc00e03a8d88ad6be74b674a70874d2",
          "salt": "InterchainGovernance v5.5"
        },
        "Multisig": {
          "threshold": 2,
          "signers": [
            "0x15837c1318AB83d99b19392Fd4811813f520d843",
            "0x64247a441CeF0b7A46614AC34d046c0fdfe35954",
            "0xEE64c8eb48437DbD2D5B8598dc4A3E8a6c8CEaD9"
          ],
          "address": "0xCC940AE49C78F20E3F13F3cF37e996b98Ac3EC68",
          "deployer": "0x6f24A47Fc8AE5441Eb47EFfC3665e70e69Ac3F05",
          "deploymentMethod": "create3",
          "codehash": "0x912095d5076ee40a9dd49c0f9d61d61334c47a78c7512852791652baef26c296",
          "predeployCodehash": "0x912095d5076ee40a9dd49c0f9d61d61334c47a78c7512852791652baef26c296",
          "salt": "Multisig v5.5"
        },
        "Operators": {
          "owner": "0x6f24A47Fc8AE5441Eb47EFfC3665e70e69Ac3F05",
          "address": "0x7F83F5cA2AE4206AbFf8a3C3668e88ce5F11C0B5",
          "deployer": "0xB8Cd93C83A974649D76B1c19f311f639e62272BC",
          "deploymentMethod": "create2",
          "codehash": "0xc561dc32ef670c929db9d7fbf6b5f6c074a62a30602481ba3b88912ca6d79feb",
          "predeployCodehash": "0xc561dc32ef670c929db9d7fbf6b5f6c074a62a30602481ba3b88912ca6d79feb",
          "salt": "Operators"
        },
        "AxelarGasService": {
          "collector": "0x7F83F5cA2AE4206AbFf8a3C3668e88ce5F11C0B5",
          "address": "0xbE406F0189A0B4cf3A05C286473D23791Dd44Cc6",
          "implementation": "0xA72afaa3130fE7F25CfcA4A49ed48e377a35aB6C",
          "deployer": "0x5b593E7b1725dc6FcbbFe80b2415B19153F94A85"
        },
        "InterchainTokenService": {
          "salt": "ITS v2.1.0",
          "deployer": "0x6f24A47Fc8AE5441Eb47EFfC3665e70e69Ac3F05",
          "proxySalt": "ITS v1.0.0",
          "tokenManagerDeployer": "0xe50A35500805b555A8318Bdb98E542FB50DD6E08",
          "interchainToken": "0x7F9F70Da4af54671a6abAc58e705b5634cac8819",
          "interchainTokenDeployer": "0x4c555f2E0c69aC02747986ce5F6A14e2BCE44F13",
          "tokenManager": "0x9D3583cBeB5542287B635Bf09D693C8106284C27",
          "tokenHandler": "0xcC360c322f72a89E5247F3875a02c214F31DA035",
          "implementation": "0xd4B79294cd4B1f3C0781Da83B846C7558D9ee921",
          "predeployCodehash": "0x08a4a556c4db879b4f24104d13a8baf86915d58b12c81b382dfea2a82d2856cf",
          "address": "0xB5FB4BE02232B1bBA4dC8f81dc24C26980dE9e3C",
          "gatewayCaller": "0x336B1C1FDa843C7f323B954C6525cB8EcB2b2aFC",
          "owner": "0x6f24A47Fc8AE5441Eb47EFfC3665e70e69Ac3F05"
        },
        "InterchainTokenFactory": {
          "deployer": "0x6f24A47Fc8AE5441Eb47EFfC3665e70e69Ac3F05",
          "salt": "ITS Factory v1.0.0",
          "implementation": "0x9c551097d890E16f407a1e675490a2359B3933FD",
          "address": "0x83a93500d23Fbc3e82B410aD07A6a9F7A0670D66"
        }
      },
      "finality": "finalized",
      "approxFinalityWaitTime": 25
    },
    "base-sepolia": {
      "name": "Base-Sepolia",
      "axelarId": "base-sepolia",
      "chainId": 84532,
      "rpc": "https://sepolia.base.org",
      "tokenSymbol": "ETH",
      "decimals": 18,
      "chainType": "evm",
      "gasOptions": {
        "gasLimit": 8000000
      },
      "onchainGasEstimate": {
        "l1ChainName": "ethereum",
        "gasEstimationType": 1,
        "l1FeeScalar": 1101
      },
      "confirmations": 2,
      "explorer": {
        "name": "Basescan",
        "url": "https://sepolia-explorer.base.org",
        "api": "https://api-sepolia.basescan.org/api"
      },
      "contracts": {
        "ConstAddressDeployer": {
          "address": "0x98B2920D53612483F91F12Ed7754E51b4A77919e",
          "deployer": "0xE86375704CDb8491a5Ed82D90DceCE02Ee0ac25F",
          "deploymentMethod": "create",
          "codehash": "0x8fda47a596dfba923270da84e0c32a2d0312f1c03389f83e16f2b5a35ed37fbe",
          "predeployCodehash": "0x8fda47a596dfba923270da84e0c32a2d0312f1c03389f83e16f2b5a35ed37fbe"
        },
        "Create3Deployer": {
          "address": "0x6513Aedb4D1593BA12e50644401D976aebDc90d8",
          "deployer": "0x6f24A47Fc8AE5441Eb47EFfC3665e70e69Ac3F05",
          "deploymentMethod": "create2",
          "codehash": "0xf0ad66defbe082df243d4d274e626f557f97579c5c9e19f33d8093d6160808b7",
          "predeployCodehash": "0x73fc31262c4bad113c79439fd231281201c7c7d45b50328bd86bccf37684bf92",
          "salt": "Create3Deployer"
        },
        "AxelarGateway": {
          "deployer": "0xB8Cd93C83A974649D76B1c19f311f639e62272BC",
          "startingKeyIDs": [
            "evm-base-sepolia-genesis"
          ],
          "address": "0xe432150cce91c13a887f7D836923d5597adD8E31",
          "implementation": "0xc1712652326E87D193Ac11910934085FF45C2F48",
          "implementationCodehash": "0xd0e057031b5acbd22b8e98686f6cda19dcbcac6495bd7297cff31dcb22ddcbae",
          "authModule": "0x1a920B29eBD437074225cAeE44f78FC700B27a5d",
          "tokenDeployer": "0xD2aDceFd0496449E3FDE873A2332B18A0F0FCADf",
          "deploymentMethod": "create3",
          "salt": "AxelarGateway v6.2",
          "connectionType": "consensus"
        },
        "InterchainGovernance": {
          "minimumTimeDelay": 300,
          "address": "0xfDF36A30070ea0241d69052ea85ff44Ad0476a66",
          "governanceChain": "Axelarnet",
          "governanceAddress": "axelar10d07y265gmmuvt4z0w9aw880jnsr700j7v9daj",
          "deployer": "0x6f24A47Fc8AE5441Eb47EFfC3665e70e69Ac3F05",
          "deploymentMethod": "create3",
          "codehash": "0x4bc0efa16652748f5c3fbb77aedff01e0c1df4156a4f4c82d6d8748ee28cb9af",
          "predeployCodehash": "0xe2de43b29f2387b6f3575a1b50d566908fc00e03a8d88ad6be74b674a70874d2",
          "salt": "InterchainGovernance v5.5"
        },
        "Multisig": {
          "threshold": 2,
          "signers": [
            "0x15837c1318AB83d99b19392Fd4811813f520d843",
            "0x64247a441CeF0b7A46614AC34d046c0fdfe35954",
            "0xEE64c8eb48437DbD2D5B8598dc4A3E8a6c8CEaD9"
          ],
          "address": "0xCC940AE49C78F20E3F13F3cF37e996b98Ac3EC68",
          "deployer": "0x6f24A47Fc8AE5441Eb47EFfC3665e70e69Ac3F05",
          "deploymentMethod": "create3",
          "codehash": "0x912095d5076ee40a9dd49c0f9d61d61334c47a78c7512852791652baef26c296",
          "predeployCodehash": "0x912095d5076ee40a9dd49c0f9d61d61334c47a78c7512852791652baef26c296",
          "salt": "Multisig v5.5"
        },
        "Operators": {
          "owner": "0x6f24A47Fc8AE5441Eb47EFfC3665e70e69Ac3F05",
          "address": "0x7F83F5cA2AE4206AbFf8a3C3668e88ce5F11C0B5",
          "deployer": "0xB8Cd93C83A974649D76B1c19f311f639e62272BC",
          "deploymentMethod": "create2",
          "codehash": "0xc561dc32ef670c929db9d7fbf6b5f6c074a62a30602481ba3b88912ca6d79feb",
          "predeployCodehash": "0xc561dc32ef670c929db9d7fbf6b5f6c074a62a30602481ba3b88912ca6d79feb",
          "salt": "Operators"
        },
        "AxelarGasService": {
          "collector": "0x7F83F5cA2AE4206AbFf8a3C3668e88ce5F11C0B5",
          "address": "0xbE406F0189A0B4cf3A05C286473D23791Dd44Cc6",
          "implementation": "0xA72afaa3130fE7F25CfcA4A49ed48e377a35aB6C",
          "deployer": "0x5b593E7b1725dc6FcbbFe80b2415B19153F94A85"
        },
        "InterchainTokenService": {
          "salt": "ITS v2.1.0",
          "deployer": "0x6f24A47Fc8AE5441Eb47EFfC3665e70e69Ac3F05",
          "proxySalt": "ITS v1.0.0",
          "tokenManagerDeployer": "0xe50A35500805b555A8318Bdb98E542FB50DD6E08",
          "interchainToken": "0x7F9F70Da4af54671a6abAc58e705b5634cac8819",
          "interchainTokenDeployer": "0x4c555f2E0c69aC02747986ce5F6A14e2BCE44F13",
          "tokenManager": "0x9D3583cBeB5542287B635Bf09D693C8106284C27",
          "tokenHandler": "0xcC360c322f72a89E5247F3875a02c214F31DA035",
          "implementation": "0xd4B79294cd4B1f3C0781Da83B846C7558D9ee921",
          "predeployCodehash": "0x08a4a556c4db879b4f24104d13a8baf86915d58b12c81b382dfea2a82d2856cf",
          "address": "0xB5FB4BE02232B1bBA4dC8f81dc24C26980dE9e3C",
          "gatewayCaller": "0x336B1C1FDa843C7f323B954C6525cB8EcB2b2aFC",
          "owner": "0x6f24A47Fc8AE5441Eb47EFfC3665e70e69Ac3F05"
        },
        "InterchainTokenFactory": {
          "deployer": "0x6f24A47Fc8AE5441Eb47EFfC3665e70e69Ac3F05",
          "salt": "ITS Factory v1.0.0",
          "implementation": "0x9c551097d890E16f407a1e675490a2359B3933FD",
          "address": "0x83a93500d23Fbc3e82B410aD07A6a9F7A0670D66"
        }
      },
      "finality": "finalized",
      "approxFinalityWaitTime": 30
    },
    "blast-sepolia": {
      "name": "Blast-Sepolia",
      "axelarId": "blast-sepolia",
      "chainId": 168587773,
      "rpc": "https://blastl2-sepolia.public.blastapi.io",
      "tokenSymbol": "ETH",
      "decimals": 18,
      "chainType": "evm",
      "gasOptions": {
        "gasLimit": 8000000
      },
      "onchainGasEstimate": {
        "l1ChainName": "ethereum",
        "gasEstimationType": 2,
        "l1FeeScalar": 7600
      },
      "confirmations": 2,
      "explorer": {
        "name": "Blastscan",
        "url": "https://testnet.blastscan.io",
        "api": "https://api.routescan.io/v2/network/testnet/evm/168587773/etherscan"
      },
      "contracts": {
        "ConstAddressDeployer": {
          "address": "0x98B2920D53612483F91F12Ed7754E51b4A77919e",
          "deployer": "0xE86375704CDb8491a5Ed82D90DceCE02Ee0ac25F",
          "deploymentMethod": "create",
          "codehash": "0x8fda47a596dfba923270da84e0c32a2d0312f1c03389f83e16f2b5a35ed37fbe",
          "predeployCodehash": "0x8fda47a596dfba923270da84e0c32a2d0312f1c03389f83e16f2b5a35ed37fbe"
        },
        "Create3Deployer": {
          "address": "0x6513Aedb4D1593BA12e50644401D976aebDc90d8",
          "deployer": "0x6f24A47Fc8AE5441Eb47EFfC3665e70e69Ac3F05",
          "deploymentMethod": "create2",
          "codehash": "0xf0ad66defbe082df243d4d274e626f557f97579c5c9e19f33d8093d6160808b7",
          "predeployCodehash": "0x73fc31262c4bad113c79439fd231281201c7c7d45b50328bd86bccf37684bf92",
          "salt": "Create3Deployer"
        },
        "AxelarGateway": {
          "deployer": "0xB8Cd93C83A974649D76B1c19f311f639e62272BC",
          "startingKeyIDs": [
            "evm-blast-sepolia-genesis"
          ],
          "address": "0xe432150cce91c13a887f7D836923d5597adD8E31",
          "implementation": "0xc1712652326E87D193Ac11910934085FF45C2F48",
          "implementationCodehash": "0xd0e057031b5acbd22b8e98686f6cda19dcbcac6495bd7297cff31dcb22ddcbae",
          "authModule": "0x1a920B29eBD437074225cAeE44f78FC700B27a5d",
          "tokenDeployer": "0xD2aDceFd0496449E3FDE873A2332B18A0F0FCADf",
          "deploymentMethod": "create3",
          "salt": "AxelarGateway v6.2",
          "connectionType": "consensus"
        },
        "InterchainGovernance": {
          "minimumTimeDelay": 300,
          "address": "0xfDF36A30070ea0241d69052ea85ff44Ad0476a66",
          "governanceChain": "Axelarnet",
          "governanceAddress": "axelar10d07y265gmmuvt4z0w9aw880jnsr700j7v9daj",
          "deployer": "0x6f24A47Fc8AE5441Eb47EFfC3665e70e69Ac3F05",
          "deploymentMethod": "create3",
          "codehash": "0x4bc0efa16652748f5c3fbb77aedff01e0c1df4156a4f4c82d6d8748ee28cb9af",
          "predeployCodehash": "0xe2de43b29f2387b6f3575a1b50d566908fc00e03a8d88ad6be74b674a70874d2",
          "salt": "InterchainGovernance v5.5"
        },
        "Multisig": {
          "threshold": 2,
          "signers": [
            "0x15837c1318AB83d99b19392Fd4811813f520d843",
            "0x64247a441CeF0b7A46614AC34d046c0fdfe35954",
            "0xEE64c8eb48437DbD2D5B8598dc4A3E8a6c8CEaD9"
          ],
          "address": "0xCC940AE49C78F20E3F13F3cF37e996b98Ac3EC68",
          "deployer": "0x6f24A47Fc8AE5441Eb47EFfC3665e70e69Ac3F05",
          "deploymentMethod": "create3",
          "codehash": "0x912095d5076ee40a9dd49c0f9d61d61334c47a78c7512852791652baef26c296",
          "predeployCodehash": "0x912095d5076ee40a9dd49c0f9d61d61334c47a78c7512852791652baef26c296",
          "salt": "Multisig v5.5"
        },
        "Operators": {
          "owner": "0x6f24A47Fc8AE5441Eb47EFfC3665e70e69Ac3F05",
          "address": "0x7F83F5cA2AE4206AbFf8a3C3668e88ce5F11C0B5",
          "deployer": "0xB8Cd93C83A974649D76B1c19f311f639e62272BC",
          "deploymentMethod": "create2",
          "codehash": "0xc561dc32ef670c929db9d7fbf6b5f6c074a62a30602481ba3b88912ca6d79feb",
          "predeployCodehash": "0xc561dc32ef670c929db9d7fbf6b5f6c074a62a30602481ba3b88912ca6d79feb",
          "salt": "Operators"
        },
        "AxelarGasService": {
          "collector": "0x7F83F5cA2AE4206AbFf8a3C3668e88ce5F11C0B5",
          "address": "0xbE406F0189A0B4cf3A05C286473D23791Dd44Cc6",
          "implementation": "0xA72afaa3130fE7F25CfcA4A49ed48e377a35aB6C",
          "deployer": "0x5b593E7b1725dc6FcbbFe80b2415B19153F94A85"
        },
        "InterchainTokenService": {
          "salt": "ITS v2.1.0",
          "deployer": "0x6f24A47Fc8AE5441Eb47EFfC3665e70e69Ac3F05",
          "proxySalt": "ITS v1.0.0",
          "tokenManagerDeployer": "0xe50A35500805b555A8318Bdb98E542FB50DD6E08",
          "interchainToken": "0x7F9F70Da4af54671a6abAc58e705b5634cac8819",
          "interchainTokenDeployer": "0x4c555f2E0c69aC02747986ce5F6A14e2BCE44F13",
          "tokenManager": "0x9D3583cBeB5542287B635Bf09D693C8106284C27",
          "tokenHandler": "0xcC360c322f72a89E5247F3875a02c214F31DA035",
          "implementation": "0xd4B79294cd4B1f3C0781Da83B846C7558D9ee921",
          "predeployCodehash": "0x08a4a556c4db879b4f24104d13a8baf86915d58b12c81b382dfea2a82d2856cf",
          "address": "0xB5FB4BE02232B1bBA4dC8f81dc24C26980dE9e3C",
          "gatewayCaller": "0x336B1C1FDa843C7f323B954C6525cB8EcB2b2aFC",
          "owner": "0x6f24A47Fc8AE5441Eb47EFfC3665e70e69Ac3F05"
        },
        "InterchainTokenFactory": {
          "deployer": "0x6f24A47Fc8AE5441Eb47EFfC3665e70e69Ac3F05",
          "salt": "ITS Factory v1.0.0",
          "implementation": "0x9c551097d890E16f407a1e675490a2359B3933FD",
          "address": "0x83a93500d23Fbc3e82B410aD07A6a9F7A0670D66"
        }
      },
      "finality": "finalized",
      "approxFinalityWaitTime": 25
    },
    "mantle-sepolia": {
      "name": "Mantle-Sepolia",
      "axelarId": "mantle-sepolia",
      "chainId": 5003,
      "rpc": "https://rpc.sepolia.mantle.xyz",
      "tokenSymbol": "MNT",
      "decimals": 18,
      "confirmations": 2,
      "chainType": "evm",
      "onchainGasEstimate": {
        "l1ChainName": "ethereum",
        "gasEstimationType": 2,
        "l1FeeScalar": 10000
      },
      "explorer": {
        "name": "Mantle Explorer",
        "url": "https://sepolia.mantlescan.xyz",
        "api": "https://api-sepolia.mantlescan.xyz/api"
      },
      "contracts": {
        "InterchainGovernance": {
          "minimumTimeDelay": 300,
          "address": "0xfDF36A30070ea0241d69052ea85ff44Ad0476a66",
          "governanceChain": "Axelarnet",
          "governanceAddress": "axelar10d07y265gmmuvt4z0w9aw880jnsr700j7v9daj",
          "deployer": "0x6f24A47Fc8AE5441Eb47EFfC3665e70e69Ac3F05",
          "deploymentMethod": "create3",
          "codehash": "0xf9e87dd846b7424c8451f31cdaeb553f2ace3c503af51bd647690d146dc009d1",
          "predeployCodehash": "0xe2de43b29f2387b6f3575a1b50d566908fc00e03a8d88ad6be74b674a70874d2",
          "salt": "InterchainGovernance v5.5"
        },
        "Multisig": {
          "threshold": 2,
          "signers": [
            "0x15837c1318AB83d99b19392Fd4811813f520d843",
            "0x64247a441CeF0b7A46614AC34d046c0fdfe35954",
            "0xEE64c8eb48437DbD2D5B8598dc4A3E8a6c8CEaD9"
          ],
          "address": "0xCC940AE49C78F20E3F13F3cF37e996b98Ac3EC68",
          "deployer": "0x6f24A47Fc8AE5441Eb47EFfC3665e70e69Ac3F05",
          "deploymentMethod": "create3",
          "codehash": "0x912095d5076ee40a9dd49c0f9d61d61334c47a78c7512852791652baef26c296",
          "predeployCodehash": "0x912095d5076ee40a9dd49c0f9d61d61334c47a78c7512852791652baef26c296",
          "salt": "Multisig v5.5"
        },
        "ConstAddressDeployer": {
          "address": "0x98B2920D53612483F91F12Ed7754E51b4A77919e",
          "deployer": "0xE86375704CDb8491a5Ed82D90DceCE02Ee0ac25F",
          "deploymentMethod": "create",
          "codehash": "0x8fda47a596dfba923270da84e0c32a2d0312f1c03389f83e16f2b5a35ed37fbe",
          "predeployCodehash": "0x8fda47a596dfba923270da84e0c32a2d0312f1c03389f83e16f2b5a35ed37fbe"
        },
        "Create3Deployer": {
          "address": "0x6513Aedb4D1593BA12e50644401D976aebDc90d8",
          "deployer": "0x6f24A47Fc8AE5441Eb47EFfC3665e70e69Ac3F05",
          "deploymentMethod": "create2",
          "codehash": "0xf0ad66defbe082df243d4d274e626f557f97579c5c9e19f33d8093d6160808b7",
          "predeployCodehash": "0x73fc31262c4bad113c79439fd231281201c7c7d45b50328bd86bccf37684bf92",
          "salt": "Create3Deployer"
        },
        "AxelarGateway": {
          "deployer": "0xB8Cd93C83A974649D76B1c19f311f639e62272BC",
          "startingKeyIDs": [
            "evm-mantle-sepolia-genesis"
          ],
          "address": "0xC8D18F85cB0Cee5C95eC29c69DeaF6cea972349c",
          "implementation": "0xc1712652326E87D193Ac11910934085FF45C2F48",
          "implementationCodehash": "0x262d347314eb56d4331930c08d038205062766c5783f6e34809b1da803d01bf9",
          "authModule": "0xC4FBd54fF3876377dE2B2F9471e581B44eaD1Ea9",
          "tokenDeployer": "0xD2aDceFd0496449E3FDE873A2332B18A0F0FCADf",
          "deploymentMethod": "create3",
          "salt": "AxelarGateway v6.2",
          "connectionType": "consensus"
        },
        "Operators": {
          "owner": "0x6f24A47Fc8AE5441Eb47EFfC3665e70e69Ac3F05",
          "address": "0x7F83F5cA2AE4206AbFf8a3C3668e88ce5F11C0B5",
          "deployer": "0xB8Cd93C83A974649D76B1c19f311f639e62272BC",
          "deploymentMethod": "create2",
          "codehash": "0xc561dc32ef670c929db9d7fbf6b5f6c074a62a30602481ba3b88912ca6d79feb",
          "predeployCodehash": "0xc561dc32ef670c929db9d7fbf6b5f6c074a62a30602481ba3b88912ca6d79feb",
          "salt": "Operators"
        },
        "AxelarGasService": {
          "collector": "0x7F83F5cA2AE4206AbFf8a3C3668e88ce5F11C0B5",
          "address": "0xbE406F0189A0B4cf3A05C286473D23791Dd44Cc6",
          "implementation": "0xA72afaa3130fE7F25CfcA4A49ed48e377a35aB6C",
          "deployer": "0x5b593E7b1725dc6FcbbFe80b2415B19153F94A85"
        },
        "InterchainTokenService": {
          "salt": "ITS v2.1.0",
          "deployer": "0x6f24A47Fc8AE5441Eb47EFfC3665e70e69Ac3F05",
          "proxySalt": "ITS v1.0.0",
          "tokenManagerDeployer": "0xe50A35500805b555A8318Bdb98E542FB50DD6E08",
          "interchainToken": "0x7F9F70Da4af54671a6abAc58e705b5634cac8819",
          "interchainTokenDeployer": "0x4c555f2E0c69aC02747986ce5F6A14e2BCE44F13",
          "tokenManager": "0x9D3583cBeB5542287B635Bf09D693C8106284C27",
          "tokenHandler": "0xcC360c322f72a89E5247F3875a02c214F31DA035",
          "implementation": "0xd4B79294cd4B1f3C0781Da83B846C7558D9ee921",
          "predeployCodehash": "0x08a4a556c4db879b4f24104d13a8baf86915d58b12c81b382dfea2a82d2856cf",
          "address": "0xB5FB4BE02232B1bBA4dC8f81dc24C26980dE9e3C",
          "gatewayCaller": "0x8150f03DceB9D9464Cb472c4b926B6e958cE4daa",
          "owner": "0x6f24A47Fc8AE5441Eb47EFfC3665e70e69Ac3F05"
        },
        "InterchainTokenFactory": {
          "deployer": "0x6f24A47Fc8AE5441Eb47EFfC3665e70e69Ac3F05",
          "salt": "ITS Factory v1.0.0",
          "implementation": "0x9c551097d890E16f407a1e675490a2359B3933FD",
          "address": "0x83a93500d23Fbc3e82B410aD07A6a9F7A0670D66"
        }
      },
      "finality": "finalized",
      "approxFinalityWaitTime": 60
    },
    "polygon-sepolia": {
      "name": "Polygon-Sepolia",
      "axelarId": "polygon-sepolia",
      "chainId": 80002,
      "rpc": "https://rpc-amoy.polygon.technology",
      "tokenSymbol": "MATIC",
      "decimals": 18,
      "confirmations": 2,
      "chainType": "evm",
      "contracts": {
        "AxelarGateway": {
          "deployer": "0xB8Cd93C83A974649D76B1c19f311f639e62272BC",
          "startingKeyIDs": [
            "evm-polygon-sepolia-genesis"
          ],
          "address": "0xe432150cce91c13a887f7D836923d5597adD8E31",
          "implementation": "0xc1712652326E87D193Ac11910934085FF45C2F48",
          "implementationCodehash": "0xd0e057031b5acbd22b8e98686f6cda19dcbcac6495bd7297cff31dcb22ddcbae",
          "authModule": "0x1a920B29eBD437074225cAeE44f78FC700B27a5d",
          "tokenDeployer": "0xD2aDceFd0496449E3FDE873A2332B18A0F0FCADf",
          "deploymentMethod": "create3",
          "salt": "AxelarGateway v6.2",
          "connectionType": "consensus"
        },
        "ConstAddressDeployer": {
          "address": "0x98B2920D53612483F91F12Ed7754E51b4A77919e",
          "deployer": "0xE86375704CDb8491a5Ed82D90DceCE02Ee0ac25F",
          "deploymentMethod": "create",
          "codehash": "0x8fda47a596dfba923270da84e0c32a2d0312f1c03389f83e16f2b5a35ed37fbe",
          "predeployCodehash": "0x8fda47a596dfba923270da84e0c32a2d0312f1c03389f83e16f2b5a35ed37fbe"
        },
        "Create3Deployer": {
          "address": "0x6513Aedb4D1593BA12e50644401D976aebDc90d8",
          "deployer": "0x6f24A47Fc8AE5441Eb47EFfC3665e70e69Ac3F05",
          "deploymentMethod": "create2",
          "codehash": "0xf0ad66defbe082df243d4d274e626f557f97579c5c9e19f33d8093d6160808b7",
          "predeployCodehash": "0x73fc31262c4bad113c79439fd231281201c7c7d45b50328bd86bccf37684bf92",
          "salt": "Create3Deployer"
        },
        "InterchainGovernance": {
          "address": "0xfDF36A30070ea0241d69052ea85ff44Ad0476a66",
          "minimumTimeDelay": 300,
          "governanceChain": "Axelarnet",
          "governanceAddress": "axelar10d07y265gmmuvt4z0w9aw880jnsr700j7v9daj",
          "deployer": "0x6f24A47Fc8AE5441Eb47EFfC3665e70e69Ac3F05",
          "deploymentMethod": "create3",
          "codehash": "0x4bc0efa16652748f5c3fbb77aedff01e0c1df4156a4f4c82d6d8748ee28cb9af",
          "predeployCodehash": "0xe2de43b29f2387b6f3575a1b50d566908fc00e03a8d88ad6be74b674a70874d2",
          "salt": "InterchainGovernance v5.5"
        },
        "Multisig": {
          "address": "0xCC940AE49C78F20E3F13F3cF37e996b98Ac3EC68",
          "threshold": 2,
          "signers": [
            "0x15837c1318AB83d99b19392Fd4811813f520d843",
            "0x64247a441CeF0b7A46614AC34d046c0fdfe35954",
            "0xEE64c8eb48437DbD2D5B8598dc4A3E8a6c8CEaD9"
          ],
          "deployer": "0x6f24A47Fc8AE5441Eb47EFfC3665e70e69Ac3F05",
          "deploymentMethod": "create3",
          "codehash": "0x912095d5076ee40a9dd49c0f9d61d61334c47a78c7512852791652baef26c296",
          "predeployCodehash": "0x912095d5076ee40a9dd49c0f9d61d61334c47a78c7512852791652baef26c296",
          "salt": "Multisig v5.5"
        },
        "Operators": {
          "owner": "0x6f24A47Fc8AE5441Eb47EFfC3665e70e69Ac3F05",
          "address": "0x7F83F5cA2AE4206AbFf8a3C3668e88ce5F11C0B5",
          "deployer": "0xB8Cd93C83A974649D76B1c19f311f639e62272BC",
          "deploymentMethod": "create2",
          "codehash": "0xc561dc32ef670c929db9d7fbf6b5f6c074a62a30602481ba3b88912ca6d79feb",
          "predeployCodehash": "0xc561dc32ef670c929db9d7fbf6b5f6c074a62a30602481ba3b88912ca6d79feb",
          "salt": "Operators"
        },
        "AxelarGasService": {
          "collector": "0x7F83F5cA2AE4206AbFf8a3C3668e88ce5F11C0B5",
          "address": "0xbE406F0189A0B4cf3A05C286473D23791Dd44Cc6",
          "implementation": "0xCD6b34FaF1FD1056C728A27426AB6807f84BAa1b",
          "deployer": "0x5b593E7b1725dc6FcbbFe80b2415B19153F94A85"
        },
        "InterchainTokenService": {
          "salt": "ITS v2.1.0",
          "deployer": "0x6f24A47Fc8AE5441Eb47EFfC3665e70e69Ac3F05",
          "proxySalt": "ITS v1.0.0",
          "tokenManagerDeployer": "0xe50A35500805b555A8318Bdb98E542FB50DD6E08",
          "interchainToken": "0x2f8102DeA2caaee1Ec5Fe67754F828353C4c180F",
          "interchainTokenDeployer": "0x6E344eF44950F0e611ff9C24DB023E4273f75D4E",
          "tokenManager": "0x9D3583cBeB5542287B635Bf09D693C8106284C27",
          "tokenHandler": "0xcC360c322f72a89E5247F3875a02c214F31DA035",
          "implementation": "0xd4B79294cd4B1f3C0781Da83B846C7558D9ee921",
          "predeployCodehash": "0x08a4a556c4db879b4f24104d13a8baf86915d58b12c81b382dfea2a82d2856cf",
          "address": "0xB5FB4BE02232B1bBA4dC8f81dc24C26980dE9e3C",
          "gatewayCaller": "0x336B1C1FDa843C7f323B954C6525cB8EcB2b2aFC",
          "owner": "0x6f24A47Fc8AE5441Eb47EFfC3665e70e69Ac3F05"
        },
        "InterchainTokenFactory": {
          "deployer": "0x6f24A47Fc8AE5441Eb47EFfC3665e70e69Ac3F05",
          "salt": "ITS Factory v1.0.0",
          "implementation": "0x9c551097d890E16f407a1e675490a2359B3933FD",
          "address": "0x83a93500d23Fbc3e82B410aD07A6a9F7A0670D66"
        }
      },
      "explorer": {
        "name": "Polygonscan",
        "url": "https://amoy.polygonscan.com",
        "api": "https://api-amoy.polygonscan.com/api"
      },
      "gasOptions": {
        "gasLimit": 6000000,
        "gasPriceAdjustment": 1.5
      },
      "finality": "finalized",
      "approxFinalityWaitTime": 1
    },
    "linea-sepolia": {
      "name": "Linea-Sepolia",
      "axelarId": "linea-sepolia",
      "chainId": 59141,
      "rpc": "https://rpc.sepolia.linea.build",
      "tokenSymbol": "ETH",
      "decimals": 18,
      "chainType": "evm",
      "contracts": {
        "AxelarGateway": {
          "deployer": "0xB8Cd93C83A974649D76B1c19f311f639e62272BC",
          "startingKeyIDs": [
            "evm-linea-sepolia-genesis"
          ],
          "address": "0xe432150cce91c13a887f7D836923d5597adD8E31",
          "implementation": "0xc1712652326E87D193Ac11910934085FF45C2F48",
          "implementationCodehash": "0xd0e057031b5acbd22b8e98686f6cda19dcbcac6495bd7297cff31dcb22ddcbae",
          "authModule": "0x1a920B29eBD437074225cAeE44f78FC700B27a5d",
          "tokenDeployer": "0xD2aDceFd0496449E3FDE873A2332B18A0F0FCADf",
          "deploymentMethod": "create3",
          "salt": "AxelarGateway v6.2",
          "connectionType": "consensus"
        },
        "ConstAddressDeployer": {
          "address": "0x98B2920D53612483F91F12Ed7754E51b4A77919e",
          "deployer": "0xE86375704CDb8491a5Ed82D90DceCE02Ee0ac25F",
          "deploymentMethod": "create",
          "codehash": "0x8fda47a596dfba923270da84e0c32a2d0312f1c03389f83e16f2b5a35ed37fbe",
          "predeployCodehash": "0x8fda47a596dfba923270da84e0c32a2d0312f1c03389f83e16f2b5a35ed37fbe"
        },
        "Create3Deployer": {
          "address": "0x6513Aedb4D1593BA12e50644401D976aebDc90d8",
          "deployer": "0x6f24A47Fc8AE5441Eb47EFfC3665e70e69Ac3F05",
          "deploymentMethod": "create2",
          "codehash": "0xf0ad66defbe082df243d4d274e626f557f97579c5c9e19f33d8093d6160808b7",
          "predeployCodehash": "0x73fc31262c4bad113c79439fd231281201c7c7d45b50328bd86bccf37684bf92",
          "salt": "Create3Deployer"
        },
        "InterchainGovernance": {
          "address": "0xfDF36A30070ea0241d69052ea85ff44Ad0476a66",
          "minimumTimeDelay": 300,
          "governanceChain": "Axelarnet",
          "governanceAddress": "axelar10d07y265gmmuvt4z0w9aw880jnsr700j7v9daj",
          "deployer": "0x6f24A47Fc8AE5441Eb47EFfC3665e70e69Ac3F05",
          "deploymentMethod": "create3",
          "codehash": "0x4bc0efa16652748f5c3fbb77aedff01e0c1df4156a4f4c82d6d8748ee28cb9af",
          "predeployCodehash": "0xe2de43b29f2387b6f3575a1b50d566908fc00e03a8d88ad6be74b674a70874d2",
          "salt": "InterchainGovernance v5.5"
        },
        "Multisig": {
          "threshold": 2,
          "signers": [
            "0x15837c1318AB83d99b19392Fd4811813f520d843",
            "0x64247a441CeF0b7A46614AC34d046c0fdfe35954",
            "0xEE64c8eb48437DbD2D5B8598dc4A3E8a6c8CEaD9"
          ],
          "address": "0xCC940AE49C78F20E3F13F3cF37e996b98Ac3EC68",
          "deployer": "0x6f24A47Fc8AE5441Eb47EFfC3665e70e69Ac3F05",
          "deploymentMethod": "create3",
          "codehash": "0x912095d5076ee40a9dd49c0f9d61d61334c47a78c7512852791652baef26c296",
          "predeployCodehash": "0x912095d5076ee40a9dd49c0f9d61d61334c47a78c7512852791652baef26c296",
          "salt": "Multisig v5.5"
        },
        "Operators": {
          "owner": "0x6f24A47Fc8AE5441Eb47EFfC3665e70e69Ac3F05",
          "address": "0x7F83F5cA2AE4206AbFf8a3C3668e88ce5F11C0B5",
          "deployer": "0xB8Cd93C83A974649D76B1c19f311f639e62272BC",
          "deploymentMethod": "create2",
          "codehash": "0xc561dc32ef670c929db9d7fbf6b5f6c074a62a30602481ba3b88912ca6d79feb",
          "predeployCodehash": "0xc561dc32ef670c929db9d7fbf6b5f6c074a62a30602481ba3b88912ca6d79feb",
          "salt": "Operators"
        },
        "AxelarGasService": {
          "collector": "0x7F83F5cA2AE4206AbFf8a3C3668e88ce5F11C0B5",
          "address": "0xbE406F0189A0B4cf3A05C286473D23791Dd44Cc6",
          "implementation": "0xCD6b34FaF1FD1056C728A27426AB6807f84BAa1b",
          "deployer": "0x5b593E7b1725dc6FcbbFe80b2415B19153F94A85"
        },
        "InterchainTokenService": {
          "salt": "ITS v2.1.0",
          "deployer": "0x6f24A47Fc8AE5441Eb47EFfC3665e70e69Ac3F05",
          "proxySalt": "ITS v1.0.0",
          "tokenManagerDeployer": "0xe50A35500805b555A8318Bdb98E542FB50DD6E08",
          "interchainToken": "0x2f8102DeA2caaee1Ec5Fe67754F828353C4c180F",
          "interchainTokenDeployer": "0x6E344eF44950F0e611ff9C24DB023E4273f75D4E",
          "tokenManager": "0x9D3583cBeB5542287B635Bf09D693C8106284C27",
          "tokenHandler": "0xcC360c322f72a89E5247F3875a02c214F31DA035",
          "implementation": "0xd4B79294cd4B1f3C0781Da83B846C7558D9ee921",
          "predeployCodehash": "0x08a4a556c4db879b4f24104d13a8baf86915d58b12c81b382dfea2a82d2856cf",
          "address": "0xB5FB4BE02232B1bBA4dC8f81dc24C26980dE9e3C",
          "gatewayCaller": "0x336B1C1FDa843C7f323B954C6525cB8EcB2b2aFC",
          "owner": "0x6f24A47Fc8AE5441Eb47EFfC3665e70e69Ac3F05"
        },
        "InterchainTokenFactory": {
          "deployer": "0x6f24A47Fc8AE5441Eb47EFfC3665e70e69Ac3F05",
          "salt": "ITS Factory v1.0.0",
          "implementation": "0x9c551097d890E16f407a1e675490a2359B3933FD",
          "address": "0x83a93500d23Fbc3e82B410aD07A6a9F7A0670D66"
        }
      },
      "explorer": {
        "name": "Lineascan",
        "url": "https://sepolia.lineascan.build/",
        "api": "https://api-sepolia.lineascan.build/api"
      },
      "gasOptions": {
        "gasLimit": 7000000,
        "gasPriceAdjustment": 1.4
      },
      "confirmations": 1,
      "finality": "400",
      "approxFinalityWaitTime": 30
    },
    "flow": {
      "name": "Flow",
      "axelarId": "flow",
      "chainId": 545,
      "rpc": "https://testnet.evm.nodes.onflow.org",
      "tokenSymbol": "FLOW",
      "decimals": 18,
      "chainType": "evm",
      "contracts": {
        "ConstAddressDeployer": {
          "address": "0x98B2920D53612483F91F12Ed7754E51b4A77919e",
          "deployer": "0xE86375704CDb8491a5Ed82D90DceCE02Ee0ac25F",
          "deploymentMethod": "create",
          "codehash": "0x8fda47a596dfba923270da84e0c32a2d0312f1c03389f83e16f2b5a35ed37fbe",
          "predeployCodehash": "0x8fda47a596dfba923270da84e0c32a2d0312f1c03389f83e16f2b5a35ed37fbe"
        },
        "Create3Deployer": {
          "address": "0x6513Aedb4D1593BA12e50644401D976aebDc90d8",
          "deployer": "0x6f24A47Fc8AE5441Eb47EFfC3665e70e69Ac3F05",
          "deploymentMethod": "create2",
          "codehash": "0xf0ad66defbe082df243d4d274e626f557f97579c5c9e19f33d8093d6160808b7",
          "predeployCodehash": "0x73fc31262c4bad113c79439fd231281201c7c7d45b50328bd86bccf37684bf92",
          "salt": "Create3Deployer"
        },
        "AxelarGateway": {
          "deployer": "0xB8Cd93C83A974649D76B1c19f311f639e62272BC",
          "operator": "0xB8Cd93C83A974649D76B1c19f311f639e62272BC",
          "proxyDeploymentArgs": [
            "0x05823c334150a48ACD5D325fBA16147c21bA3653",
            "0xB8Cd93C83A974649D76B1c19f311f639e62272BC",
            "0x000000000000000000000000b8cd93c83a974649d76b1c19f311f639e62272bc0000000000000000000000000000000000000000000000000000000000000040000000000000000000000000000000000000000000000000000000000000000100000000000000000000000000000000000000000000000000000000000000200000000000000000000000000000000000000000000000000000000000000060000000000000000000000000000000000000000000000000000000000000000b0000000000000000000000000000000000000000000000000000000000e7452300000000000000000000000000000000000000000000000000000000000000150000000000000000000000000e3c1ac746bd5d47fa44f77a6e3a700eadd9e1bc00000000000000000000000000000000000000000000000000000000000000010000000000000000000000001f2eb0420e6aac6e25154639a37587bbc4b256d6000000000000000000000000000000000000000000000000000000000000000100000000000000000000000020aecd082d8788639f2a4afb8563f62aee2183f2000000000000000000000000000000000000000000000000000000000000000100000000000000000000000024449d80a8c616cff227b37a1461ebd059529d140000000000000000000000000000000000000000000000000000000000000001000000000000000000000000380dda1ce71d1922b37db6079ca6e26b2b65da4b0000000000000000000000000000000000000000000000000000000000000001000000000000000000000000414b06d536092988aa828a3209a0331be53a126f00000000000000000000000000000000000000000000000000000000000000010000000000000000000000004acc331501a4cde2bea4a3703ccf328f2833182500000000000000000000000000000000000000000000000000000000000000010000000000000000000000005cdf30e201017cb3aaab487949af41e7225e2d1600000000000000000000000000000000000000000000000000000000000000010000000000000000000000006ff6e6fb7f3804fee29aa2ff75dd889c8e09eb7e000000000000000000000000000000000000000000000000000000000000000100000000000000000000000070a97c7328a22e012d6e7c7f0615a19f6761b617000000000000000000000000000000000000000000000000000000000000000100000000000000000000000083313ac5d1e023cbca79a18b9ec5ab7875746335000000000000000000000000000000000000000000000000000000000000000100000000000000000000000092ec015a988cf083c6ad0627f37df05937687e7900000000000000000000000000000000000000000000000000000000000000010000000000000000000000009ce4f02aab880308bc8db8cc6e4ec9a2a8cded5b0000000000000000000000000000000000000000000000000000000000000001000000000000000000000000b00e4c94faa6698ad2c3b64af7c94071d5eeb2d00000000000000000000000000000000000000000000000000000000000000001000000000000000000000000b9f5ea2331ef8224b56576db506afc88f8b070480000000000000000000000000000000000000000000000000000000000000001000000000000000000000000c4db1d3fcf418d4baf61f173eef18c6fb40132fb0000000000000000000000000000000000000000000000000000000000000001000000000000000000000000c89566ef25f70cbf3507d5b3c6605129ef9d508c0000000000000000000000000000000000000000000000000000000000000001000000000000000000000000cbfa786fbdbb8779063fd7580a22da8f306eb8240000000000000000000000000000000000000000000000000000000000000001000000000000000000000000cee3d5699cbfd940b7ee9ac71518120d5f8f67570000000000000000000000000000000000000000000000000000000000000001000000000000000000000000e19404210888776d57780666d0a435298da6d7cf0000000000000000000000000000000000000000000000000000000000000001000000000000000000000000e6a16d54e432883da61ce9130b1cd0240025ce620000000000000000000000000000000000000000000000000000000000000001"
          ],
          "initialVerifierSetId": "7fa4b008674c823b10e56c908575744cf82fb89c86f88001be374d09f28235ef",
          "address": "0xe432150cce91c13a887f7D836923d5597adD8E31",
          "implementation": "0xA739bebB949AbfFF9bc766a25FE7914d86C7FC31",
          "implementationCodehash": "0xa2c579067ef6f2a5de850ea1ae17e4ed281c6967bb3ea1706eade46851817352",
          "deploymentMethod": "create2",
          "previousSignersRetention": 15,
          "domainSeparator": "0x79191ee0824b0f995492dc4ac6e737040f4d9fd4501f6078e56671da70968259",
          "minimumRotationDelay": 3600,
          "owner": "0x6f24A47Fc8AE5441Eb47EFfC3665e70e69Ac3F05",
          "connectionType": "amplifier",
          "salt": "v6.0.4"
        },
        "Operators": {
          "owner": "0x6f24A47Fc8AE5441Eb47EFfC3665e70e69Ac3F05",
          "address": "0x7F83F5cA2AE4206AbFf8a3C3668e88ce5F11C0B5",
          "deployer": "0xB8Cd93C83A974649D76B1c19f311f639e62272BC",
          "deploymentMethod": "create2",
          "codehash": "0xc561dc32ef670c929db9d7fbf6b5f6c074a62a30602481ba3b88912ca6d79feb",
          "predeployCodehash": "0xc561dc32ef670c929db9d7fbf6b5f6c074a62a30602481ba3b88912ca6d79feb",
          "salt": "Operators"
        },
        "AxelarGasService": {
          "collector": "0x7F83F5cA2AE4206AbFf8a3C3668e88ce5F11C0B5",
          "address": "0xbE406F0189A0B4cf3A05C286473D23791Dd44Cc6",
          "implementation": "0xCD6b34FaF1FD1056C728A27426AB6807f84BAa1b",
          "deployer": "0x5b593E7b1725dc6FcbbFe80b2415B19153F94A85",
          "owner": "0x6f24A47Fc8AE5441Eb47EFfC3665e70e69Ac3F05"
        },
        "InterchainTokenService": {
          "salt": "ITS v2.1.0",
          "deployer": "0x6f24A47Fc8AE5441Eb47EFfC3665e70e69Ac3F05",
          "proxySalt": "ITS v1.0.0",
          "tokenManagerDeployer": "0xe50A35500805b555A8318Bdb98E542FB50DD6E08",
          "interchainToken": "0xF4E61a459343fb9fEA5A479176Afd435404aD39e",
          "interchainTokenDeployer": "0x455aB2Af3E3cffe8d7C7e6D0DDC0126a70F3983E",
          "tokenManager": "0x9D3583cBeB5542287B635Bf09D693C8106284C27",
          "tokenHandler": "0xcC360c322f72a89E5247F3875a02c214F31DA035",
          "gatewayCaller": "0x336B1C1FDa843C7f323B954C6525cB8EcB2b2aFC",
          "implementation": "0xd4B79294cd4B1f3C0781Da83B846C7558D9ee921",
          "predeployCodehash": "0x08a4a556c4db879b4f24104d13a8baf86915d58b12c81b382dfea2a82d2856cf",
          "address": "0xB5FB4BE02232B1bBA4dC8f81dc24C26980dE9e3C",
          "owner": "0x6f24A47Fc8AE5441Eb47EFfC3665e70e69Ac3F05"
        },
        "InterchainTokenFactory": {
          "deployer": "0x6f24A47Fc8AE5441Eb47EFfC3665e70e69Ac3F05",
          "salt": "ITS Factory v1.0.0",
          "implementation": "0x9c551097d890E16f407a1e675490a2359B3933FD",
          "address": "0x83a93500d23Fbc3e82B410aD07A6a9F7A0670D66"
        }
      },
      "explorer": {
        "name": "Flowscan",
        "url": "https://evm-testnet.flowscan.io/",
        "api": "https://evm-testnet.flowscan.io/api"
      },
      "gasOptions": {
        "gasLimit": 8000000
      },
      "confirmations": 1,
      "finality": "finalized",
      "approxFinalityWaitTime": 1
    },
    "hedera": {
      "name": "Hedera",
      "axelarId": "hedera",
      "skipRevertTests": true,
      "chainId": 296,
      "rpc": "https://testnet.hashio.io/api",
      "tokenSymbol": "HBAR",
      "decimals": 8,
      "confirmations": 1,
      "finality": "finalized",
      "approxFinalityWaitTime": 1,
      "chainType": "evm",
      "explorer": {
        "name": "HashScan",
        "url": "https://hashscan.io/testnet",
        "api": ""
      },
      "gasOptions": {
        "gasLimit": 8000000
      },
      "timeout": 50000,
      "contracts": {
        "ConstAddressDeployer": {
          "address": "0x98B2920D53612483F91F12Ed7754E51b4A77919e",
          "deployer": "0xE86375704CDb8491a5Ed82D90DceCE02Ee0ac25F",
          "deploymentMethod": "create",
          "codehash": "0x8fda47a596dfba923270da84e0c32a2d0312f1c03389f83e16f2b5a35ed37fbe",
          "predeployCodehash": "0x8fda47a596dfba923270da84e0c32a2d0312f1c03389f83e16f2b5a35ed37fbe"
        },
        "Create3Deployer": {
          "address": "0x6513Aedb4D1593BA12e50644401D976aebDc90d8",
          "deployer": "0x6f24A47Fc8AE5441Eb47EFfC3665e70e69Ac3F05",
          "deploymentMethod": "create2",
          "codehash": "0xf0ad66defbe082df243d4d274e626f557f97579c5c9e19f33d8093d6160808b7",
          "predeployCodehash": "0x73fc31262c4bad113c79439fd231281201c7c7d45b50328bd86bccf37684bf92",
          "salt": "Create3Deployer"
        },
        "AxelarGateway": {
          "deployer": "0xB8Cd93C83A974649D76B1c19f311f639e62272BC",
          "operator": "0xB8Cd93C83A974649D76B1c19f311f639e62272BC",
          "proxyDeploymentArgs": [
            "0x05823c334150a48ACD5D325fBA16147c21bA3653",
            "0xB8Cd93C83A974649D76B1c19f311f639e62272BC",
            "0x000000000000000000000000b8cd93c83a974649d76b1c19f311f639e62272bc0000000000000000000000000000000000000000000000000000000000000040000000000000000000000000000000000000000000000000000000000000000100000000000000000000000000000000000000000000000000000000000000200000000000000000000000000000000000000000000000000000000000000060000000000000000000000000000000000000000000000000000000000000000b0000000000000000000000000000000000000000000000000000000000ea1c6200000000000000000000000000000000000000000000000000000000000000150000000000000000000000000e3c1ac746bd5d47fa44f77a6e3a700eadd9e1bc00000000000000000000000000000000000000000000000000000000000000010000000000000000000000001f2eb0420e6aac6e25154639a37587bbc4b256d6000000000000000000000000000000000000000000000000000000000000000100000000000000000000000020aecd082d8788639f2a4afb8563f62aee2183f2000000000000000000000000000000000000000000000000000000000000000100000000000000000000000024449d80a8c616cff227b37a1461ebd059529d140000000000000000000000000000000000000000000000000000000000000001000000000000000000000000380dda1ce71d1922b37db6079ca6e26b2b65da4b0000000000000000000000000000000000000000000000000000000000000001000000000000000000000000414b06d536092988aa828a3209a0331be53a126f00000000000000000000000000000000000000000000000000000000000000010000000000000000000000004acc331501a4cde2bea4a3703ccf328f2833182500000000000000000000000000000000000000000000000000000000000000010000000000000000000000005cdf30e201017cb3aaab487949af41e7225e2d1600000000000000000000000000000000000000000000000000000000000000010000000000000000000000006ff6e6fb7f3804fee29aa2ff75dd889c8e09eb7e000000000000000000000000000000000000000000000000000000000000000100000000000000000000000070a97c7328a22e012d6e7c7f0615a19f6761b617000000000000000000000000000000000000000000000000000000000000000100000000000000000000000083313ac5d1e023cbca79a18b9ec5ab7875746335000000000000000000000000000000000000000000000000000000000000000100000000000000000000000092ec015a988cf083c6ad0627f37df05937687e7900000000000000000000000000000000000000000000000000000000000000010000000000000000000000009ce4f02aab880308bc8db8cc6e4ec9a2a8cded5b0000000000000000000000000000000000000000000000000000000000000001000000000000000000000000b00e4c94faa6698ad2c3b64af7c94071d5eeb2d00000000000000000000000000000000000000000000000000000000000000001000000000000000000000000b9f5ea2331ef8224b56576db506afc88f8b070480000000000000000000000000000000000000000000000000000000000000001000000000000000000000000c4db1d3fcf418d4baf61f173eef18c6fb40132fb0000000000000000000000000000000000000000000000000000000000000001000000000000000000000000c89566ef25f70cbf3507d5b3c6605129ef9d508c0000000000000000000000000000000000000000000000000000000000000001000000000000000000000000cbfa786fbdbb8779063fd7580a22da8f306eb8240000000000000000000000000000000000000000000000000000000000000001000000000000000000000000cee3d5699cbfd940b7ee9ac71518120d5f8f67570000000000000000000000000000000000000000000000000000000000000001000000000000000000000000e19404210888776d57780666d0a435298da6d7cf0000000000000000000000000000000000000000000000000000000000000001000000000000000000000000e6a16d54e432883da61ce9130b1cd0240025ce620000000000000000000000000000000000000000000000000000000000000001"
          ],
          "initialVerifierSetId": "3057ad91fc8e1de634e33ad33080d479b0614d0152b73b353e4dd676b3a66498",
          "address": "0xe432150cce91c13a887f7D836923d5597adD8E31",
          "implementation": "0xC9F7eC2963ea23fA292a801a2a6cea922eA69AF3",
          "implementationCodehash": "0x7befef78f4e069df5bd4c60418fff9ad09349e943f0738b16a161651e96ed18c",
          "deploymentMethod": "create2",
          "previousSignersRetention": 15,
          "domainSeparator": "0xc66bfbc93dab13dda342d32a5b3f8025e07a8d0ee0b900cdc1d5e634e88ffb6a",
          "minimumRotationDelay": 3600,
          "connectionType": "amplifier",
          "owner": "0x6f24A47Fc8AE5441Eb47EFfC3665e70e69Ac3F05",
          "salt": "v6.0.4"
        },
        "Operators": {
          "owner": "0x6f24A47Fc8AE5441Eb47EFfC3665e70e69Ac3F05",
          "address": "0x7F83F5cA2AE4206AbFf8a3C3668e88ce5F11C0B5",
          "deployer": "0xB8Cd93C83A974649D76B1c19f311f639e62272BC",
          "deploymentMethod": "create2",
          "codehash": "0xc561dc32ef670c929db9d7fbf6b5f6c074a62a30602481ba3b88912ca6d79feb",
          "predeployCodehash": "0xc561dc32ef670c929db9d7fbf6b5f6c074a62a30602481ba3b88912ca6d79feb",
          "salt": "Operators"
        },
        "AxelarGasService": {
          "collector": "0x7F83F5cA2AE4206AbFf8a3C3668e88ce5F11C0B5",
          "address": "0xbE406F0189A0B4cf3A05C286473D23791Dd44Cc6",
          "implementation": "0xCD6b34FaF1FD1056C728A27426AB6807f84BAa1b",
          "deployer": "0x5b593E7b1725dc6FcbbFe80b2415B19153F94A85",
          "owner": "0x6f24A47Fc8AE5441Eb47EFfC3665e70e69Ac3F05"
        }
      }
    },
    "sui": {
      "name": "Sui",
      "axelarId": "sui",
      "networkType": "testnet",
      "rpc": "https://sui-testnet-rpc.publicnode.com",
      "tokenSymbol": "SUI",
      "decimals": 9,
      "chainType": "sui",
      "finality": "1",
      "approxFinalityWaitTime": 1,
      "explorer": {
        "name": "Suiscan",
        "url": "https://suiscan.xyz/testnet"
      },
      "contracts": {
        "AxelarGateway": {
          "address": "0x6ddfcdd14a1019d13485a724db892fa0defe580f19c991eaabd690140abb21e4",
          "versions": {
            "0": "0x6ddfcdd14a1019d13485a724db892fa0defe580f19c991eaabd690140abb21e4"
          },
          "structs": {
            "WeightedSigner": "0x6ddfcdd14a1019d13485a724db892fa0defe580f19c991eaabd690140abb21e4::weighted_signer::WeightedSigner",
            "Bytes32": "0x6ddfcdd14a1019d13485a724db892fa0defe580f19c991eaabd690140abb21e4::bytes32::Bytes32",
            "WeightedSigners": "0x6ddfcdd14a1019d13485a724db892fa0defe580f19c991eaabd690140abb21e4::weighted_signers::WeightedSigners",
            "Signature": "0x6ddfcdd14a1019d13485a724db892fa0defe580f19c991eaabd690140abb21e4::proof::Signature",
            "Proof": "0x6ddfcdd14a1019d13485a724db892fa0defe580f19c991eaabd690140abb21e4::proof::Proof",
            "Message": "0x6ddfcdd14a1019d13485a724db892fa0defe580f19c991eaabd690140abb21e4::message::Message",
            "SignersRotated": "0x6ddfcdd14a1019d13485a724db892fa0defe580f19c991eaabd690140abb21e4::events::SignersRotated",
            "ChannelCreated": "0x6ddfcdd14a1019d13485a724db892fa0defe580f19c991eaabd690140abb21e4::events::ChannelCreated",
            "ChannelDestroyed": "0x6ddfcdd14a1019d13485a724db892fa0defe580f19c991eaabd690140abb21e4::events::ChannelDestroyed",
            "ContractCall": "0x6ddfcdd14a1019d13485a724db892fa0defe580f19c991eaabd690140abb21e4::events::ContractCall",
            "MessageApproved": "0x6ddfcdd14a1019d13485a724db892fa0defe580f19c991eaabd690140abb21e4::events::MessageApproved",
            "MessageExecuted": "0x6ddfcdd14a1019d13485a724db892fa0defe580f19c991eaabd690140abb21e4::events::MessageExecuted",
            "AxelarSigners": "0x6ddfcdd14a1019d13485a724db892fa0defe580f19c991eaabd690140abb21e4::auth::AxelarSigners",
            "MessageToSign": "0x6ddfcdd14a1019d13485a724db892fa0defe580f19c991eaabd690140abb21e4::auth::MessageToSign",
            "Channel": "0x6ddfcdd14a1019d13485a724db892fa0defe580f19c991eaabd690140abb21e4::channel::Channel",
            "ApprovedMessage": "0x6ddfcdd14a1019d13485a724db892fa0defe580f19c991eaabd690140abb21e4::channel::ApprovedMessage",
            "OwnerCap": "0x6ddfcdd14a1019d13485a724db892fa0defe580f19c991eaabd690140abb21e4::owner_cap::OwnerCap",
            "MessageTicket": "0x6ddfcdd14a1019d13485a724db892fa0defe580f19c991eaabd690140abb21e4::message_ticket::MessageTicket",
            "MessageStatus": "0x6ddfcdd14a1019d13485a724db892fa0defe580f19c991eaabd690140abb21e4::message_status::MessageStatus",
            "Gateway_v0": "0x6ddfcdd14a1019d13485a724db892fa0defe580f19c991eaabd690140abb21e4::gateway_v0::Gateway_v0",
            "CommandType": "0x6ddfcdd14a1019d13485a724db892fa0defe580f19c991eaabd690140abb21e4::gateway_v0::CommandType",
            "Gateway": "0x6ddfcdd14a1019d13485a724db892fa0defe580f19c991eaabd690140abb21e4::gateway::Gateway"
          },
          "objects": {
            "Gateway": "0x6fc18d39a9d7bf46c438bdb66ac9e90e902abffca15b846b32570538982fb3db",
            "UpgradeCap": "0xb550df1b7319a04d4833571c7082b20262c77a6cd2be78b66aa1a668b4ebb6a3",
            "Gatewayv0": "0x1bf6a576436c14ea4dd90b35856ab276296a1c774a584aa7678e8905ebf9a6b5",
            "OwnerCap": "0x8d417b896f1f05c74f8f52446fb1a61b603d43a93c69cfae052f9501ba0340a0"
          },
          "domainSeparator": "0xf221c54a1a478f48c840a24cf2b96f77c9bc369a40570744b8fedd91df001624",
          "operator": "0xadc53ffb50d2fc245ddb88223619b837f743fbd420745d97a3c3e14e0beb7940",
          "minimumRotationDelay": 0,
          "connectionType": "amplifier"
        },
        "Utils": {
          "address": "0x9d817589ae367cc3f3bc9ca40394be79e5853bfca98014f27acfd4da9db78421",
          "versions": {
            "0": "0x9d817589ae367cc3f3bc9ca40394be79e5853bfca98014f27acfd4da9db78421"
          },
          "structs": {},
          "objects": {
            "UpgradeCap": "0x16c316ea6204ac12648e1dc02f246ea9f2f9d84df5a6accca4d3d0d2a9a6727f"
          }
        },
        "VersionControl": {
          "address": "0x6e8ebd241a5b89499e0cd104540f8025af111dcd42644bb732dbc170e395ce0c",
          "versions": {
            "0": "0x6e8ebd241a5b89499e0cd104540f8025af111dcd42644bb732dbc170e395ce0c"
          },
          "structs": {
            "VersionControl": "0x6e8ebd241a5b89499e0cd104540f8025af111dcd42644bb732dbc170e395ce0c::version_control::VersionControl"
          }
        },
        "RelayerDiscovery": {
          "address": "0x2f871726329f555bc3fa6eec129f259a8bce3cb3989b39dd75a627a1a0961bc2",
          "versions": {
            "0": "0x2f871726329f555bc3fa6eec129f259a8bce3cb3989b39dd75a627a1a0961bc2"
          },
          "structs": {
            "Function": "0x2f871726329f555bc3fa6eec129f259a8bce3cb3989b39dd75a627a1a0961bc2::transaction::Function",
            "MoveCall": "0x2f871726329f555bc3fa6eec129f259a8bce3cb3989b39dd75a627a1a0961bc2::transaction::MoveCall",
            "Transaction": "0x2f871726329f555bc3fa6eec129f259a8bce3cb3989b39dd75a627a1a0961bc2::transaction::Transaction",
            "TransactionRegistered": "0x2f871726329f555bc3fa6eec129f259a8bce3cb3989b39dd75a627a1a0961bc2::events::TransactionRegistered",
            "TransactionRemoved": "0x2f871726329f555bc3fa6eec129f259a8bce3cb3989b39dd75a627a1a0961bc2::events::TransactionRemoved",
            "RelayerDiscovery_v0": "0x2f871726329f555bc3fa6eec129f259a8bce3cb3989b39dd75a627a1a0961bc2::relayer_discovery_v0::RelayerDiscovery_v0",
            "OwnerCap": "0x2f871726329f555bc3fa6eec129f259a8bce3cb3989b39dd75a627a1a0961bc2::owner_cap::OwnerCap",
            "RelayerDiscovery": "0x2f871726329f555bc3fa6eec129f259a8bce3cb3989b39dd75a627a1a0961bc2::discovery::RelayerDiscovery"
          },
          "objects": {
            "RelayerDiscovery": "0xac080ff19b7d44c9362b83628253a4b55747779096034a72ca62ce89a188305e",
            "RelayerDiscoveryv0": "0xea25ef8da775be554c37f5b16dc15fdb0bd98cfb10225a8727cb4ac456334d95",
            "OwnerCap": "0xeaf88fa70a30c44396b3d0620d706de25f1b4940651309577b117ac5b75ea62b"
          }
        },
        "Operators": {
          "address": "0xbf6b0b743c01709fc636f41d74dd1db15b140bb6bb7ff4897dcf381cbec58db7",
          "versions": {
            "0": "0xbf6b0b743c01709fc636f41d74dd1db15b140bb6bb7ff4897dcf381cbec58db7"
          },
          "structs": {
            "OwnerCap": "0xbf6b0b743c01709fc636f41d74dd1db15b140bb6bb7ff4897dcf381cbec58db7::operators::OwnerCap",
            "OperatorCap": "0xbf6b0b743c01709fc636f41d74dd1db15b140bb6bb7ff4897dcf381cbec58db7::operators::OperatorCap",
            "Operators": "0xbf6b0b743c01709fc636f41d74dd1db15b140bb6bb7ff4897dcf381cbec58db7::operators::Operators",
            "Borrow": "0xbf6b0b743c01709fc636f41d74dd1db15b140bb6bb7ff4897dcf381cbec58db7::operators::Borrow",
            "OperatorAdded": "0xbf6b0b743c01709fc636f41d74dd1db15b140bb6bb7ff4897dcf381cbec58db7::operators::OperatorAdded",
            "OperatorRemoved": "0xbf6b0b743c01709fc636f41d74dd1db15b140bb6bb7ff4897dcf381cbec58db7::operators::OperatorRemoved",
            "CapabilityStored": "0xbf6b0b743c01709fc636f41d74dd1db15b140bb6bb7ff4897dcf381cbec58db7::operators::CapabilityStored",
            "CapabilityRemoved": "0xbf6b0b743c01709fc636f41d74dd1db15b140bb6bb7ff4897dcf381cbec58db7::operators::CapabilityRemoved"
          },
          "objects": {
            "Operators": "0xa2e20bc8985680ac4b13f2d866d4a96fb749097b8c92e133fbdfd3b7755b2c18",
            "OwnerCap": "0xa3b2b74c6aff5f05ddf9175d3138285209219b84b359b917ea273b05d2b6bb56"
          }
        },
        "GasService": {
          "address": "0xddf711b99aec5c72594e5cf2da4014b2d30909850a759d2e8090add1088dbbc9",
          "versions": {
            "0": "0xddf711b99aec5c72594e5cf2da4014b2d30909850a759d2e8090add1088dbbc9"
          },
          "deployer": "0xadc53ffb50d2fc245ddb88223619b837f743fbd420745d97a3c3e14e0beb7940",
          "structs": {
            "GasPaid": "0xddf711b99aec5c72594e5cf2da4014b2d30909850a759d2e8090add1088dbbc9::events::GasPaid",
            "GasAdded": "0xddf711b99aec5c72594e5cf2da4014b2d30909850a759d2e8090add1088dbbc9::events::GasAdded",
            "Refunded": "0xddf711b99aec5c72594e5cf2da4014b2d30909850a759d2e8090add1088dbbc9::events::Refunded",
            "GasCollected": "0xddf711b99aec5c72594e5cf2da4014b2d30909850a759d2e8090add1088dbbc9::events::GasCollected",
            "OwnerCap": "0xddf711b99aec5c72594e5cf2da4014b2d30909850a759d2e8090add1088dbbc9::owner_cap::OwnerCap",
            "OperatorCap": "0xddf711b99aec5c72594e5cf2da4014b2d30909850a759d2e8090add1088dbbc9::operator_cap::OperatorCap",
            "GasService_v0": "0xddf711b99aec5c72594e5cf2da4014b2d30909850a759d2e8090add1088dbbc9::gas_service_v0::GasService_v0",
            "GasService": "0xddf711b99aec5c72594e5cf2da4014b2d30909850a759d2e8090add1088dbbc9::gas_service::GasService"
          },
          "objects": {
            "OperatorCap": "0xec360458e56d03e710d10c4e47894778813e83a8617a6402bace6bd172a3885f",
            "OwnerCap": "0x6e56e30a1a980959c780b42171822774cb3e9fbb6012e2ee86f05e4340df9270",
            "GasService": "0xac1a4ad12d781c2f31edc2aa398154d53dbda0d50cb39a4319093e3b357bc27d",
            "GasServicev0": "0x6ca4a8979cf49cf04ddb8c079351bbd22f9d36937ac3833203c2644e671d6316",
            "UpgradeCap": "0x20943258ed746c38b8dacffc8784781989490e2e03f8596ee8dd2729e752ae86"
          }
        },
        "Abi": {
          "address": "0xe154e89d5c53fbc19080c121add1cccfd14f9d5f8a07a28ad1878f8b17db101b",
          "versions": {
            "0": "0xe154e89d5c53fbc19080c121add1cccfd14f9d5f8a07a28ad1878f8b17db101b"
          },
          "deployer": "0xadc53ffb50d2fc245ddb88223619b837f743fbd420745d97a3c3e14e0beb7940",
          "structs": {
            "AbiReader": "0xe154e89d5c53fbc19080c121add1cccfd14f9d5f8a07a28ad1878f8b17db101b::abi::AbiReader",
            "AbiWriter": "0xe154e89d5c53fbc19080c121add1cccfd14f9d5f8a07a28ad1878f8b17db101b::abi::AbiWriter"
          },
          "objects": {
            "UpgradeCap": "0xf1bdc2288f6b2f7cefe24204290b5608aaa7decd1eed66e8a63ed906246dfb61"
          }
        },
        "InterchainTokenService": {
          "address": "0xe7818984af6b3e322a6d999ca291a125fc3f82e13e5e6d9affc3a712f96bc7ce",
          "versions": {
            "0": "0xe7818984af6b3e322a6d999ca291a125fc3f82e13e5e6d9affc3a712f96bc7ce"
          },
          "deployer": "0xadc53ffb50d2fc245ddb88223619b837f743fbd420745d97a3c3e14e0beb7940",
          "structs": {
            "FlowLimit": "0xe7818984af6b3e322a6d999ca291a125fc3f82e13e5e6d9affc3a712f96bc7ce::flow_limit::FlowLimit",
            "CoinManagement": "0xe7818984af6b3e322a6d999ca291a125fc3f82e13e5e6d9affc3a712f96bc7ce::coin_management::CoinManagement",
            "CoinInfo": "0xe7818984af6b3e322a6d999ca291a125fc3f82e13e5e6d9affc3a712f96bc7ce::coin_info::CoinInfo",
            "CoinData": "0xe7818984af6b3e322a6d999ca291a125fc3f82e13e5e6d9affc3a712f96bc7ce::coin_data::CoinData",
            "CreatorCap": "0xe7818984af6b3e322a6d999ca291a125fc3f82e13e5e6d9affc3a712f96bc7ce::creator_cap::CreatorCap",
            "TokenId": "0xe7818984af6b3e322a6d999ca291a125fc3f82e13e5e6d9affc3a712f96bc7ce::token_id::TokenId",
            "UnregisteredTokenId": "0xe7818984af6b3e322a6d999ca291a125fc3f82e13e5e6d9affc3a712f96bc7ce::token_id::UnregisteredTokenId",
            "UnregisteredCoinData": "0xe7818984af6b3e322a6d999ca291a125fc3f82e13e5e6d9affc3a712f96bc7ce::unregistered_coin_data::UnregisteredCoinData",
            "CoinRegistered": "0xe7818984af6b3e322a6d999ca291a125fc3f82e13e5e6d9affc3a712f96bc7ce::events::CoinRegistered",
            "InterchainTransfer": "0xe7818984af6b3e322a6d999ca291a125fc3f82e13e5e6d9affc3a712f96bc7ce::events::InterchainTransfer",
            "InterchainTokenDeploymentStarted": "0xe7818984af6b3e322a6d999ca291a125fc3f82e13e5e6d9affc3a712f96bc7ce::events::InterchainTokenDeploymentStarted",
            "InterchainTransferReceived": "0xe7818984af6b3e322a6d999ca291a125fc3f82e13e5e6d9affc3a712f96bc7ce::events::InterchainTransferReceived",
            "UnregisteredCoinReceived": "0xe7818984af6b3e322a6d999ca291a125fc3f82e13e5e6d9affc3a712f96bc7ce::events::UnregisteredCoinReceived",
            "TrustedChainAdded": "0xe7818984af6b3e322a6d999ca291a125fc3f82e13e5e6d9affc3a712f96bc7ce::events::TrustedChainAdded",
            "TrustedChainRemoved": "0xe7818984af6b3e322a6d999ca291a125fc3f82e13e5e6d9affc3a712f96bc7ce::events::TrustedChainRemoved",
            "FlowLimitSet": "0xe7818984af6b3e322a6d999ca291a125fc3f82e13e5e6d9affc3a712f96bc7ce::events::FlowLimitSet",
            "DistributorshipTransfered": "0xe7818984af6b3e322a6d999ca291a125fc3f82e13e5e6d9affc3a712f96bc7ce::events::DistributorshipTransfered",
            "OperatorshipTransfered": "0xe7818984af6b3e322a6d999ca291a125fc3f82e13e5e6d9affc3a712f96bc7ce::events::OperatorshipTransfered",
            "TrustedChain": "0xe7818984af6b3e322a6d999ca291a125fc3f82e13e5e6d9affc3a712f96bc7ce::trusted_chains::TrustedChain",
            "TrustedChains": "0xe7818984af6b3e322a6d999ca291a125fc3f82e13e5e6d9affc3a712f96bc7ce::trusted_chains::TrustedChains",
            "InterchainTransferTicket": "0xe7818984af6b3e322a6d999ca291a125fc3f82e13e5e6d9affc3a712f96bc7ce::interchain_transfer_ticket::InterchainTransferTicket",
            "InterchainTokenService_v0": "0xe7818984af6b3e322a6d999ca291a125fc3f82e13e5e6d9affc3a712f96bc7ce::interchain_token_service_v0::InterchainTokenService_v0",
            "OwnerCap": "0xe7818984af6b3e322a6d999ca291a125fc3f82e13e5e6d9affc3a712f96bc7ce::owner_cap::OwnerCap",
            "OperatorCap": "0xe7818984af6b3e322a6d999ca291a125fc3f82e13e5e6d9affc3a712f96bc7ce::operator_cap::OperatorCap",
            "InterchainTokenService": "0xe7818984af6b3e322a6d999ca291a125fc3f82e13e5e6d9affc3a712f96bc7ce::interchain_token_service::InterchainTokenService"
          },
          "objects": {
            "InterchainTokenService": "0x55fcd94e5293ff04c512a23c835d79b75e52611f66496e2d02cca439b84fa73c",
            "InterchainTokenServicev0": "0x3db92fb4f4f5d75249a86876c4a64a204d017e1355d77b035dfae03b2a158509",
            "ChannelId": "0xae0eaa7d1f1ddfba704f87391380b932b0e8a1e778bc70355dba7d3b1add0119",
            "OwnerCap": "0x0878df5c58f0d14a54ad5363cb81803e7075914821f2954f6141b40e878d35be",
            "OperatorCap": "0xff1e6be4d0904970c0fbec31e8390a7fb227a3d2b9b5bd2d1fa9ce24f9994982",
            "UpgradeCap": "0x5c7ce319e54e55442fe915b487db458bcfe00f2521e23eeb8fe05d46920b6b40"
          }
        },
        "Example": {
          "address": "0xe2ab24d80d9ec892dd09d3011ba183fcdfee3da67709a822c9ace64e8cc38d64",
          "versions": {
            "0": "0xe2ab24d80d9ec892dd09d3011ba183fcdfee3da67709a822c9ace64e8cc38d64"
          },
          "deployer": "0xadc53ffb50d2fc245ddb88223619b837f743fbd420745d97a3c3e14e0beb7940",
          "structs": {
            "Singleton": "0xe2ab24d80d9ec892dd09d3011ba183fcdfee3da67709a822c9ace64e8cc38d64::its::Singleton",
            "Executed": "0xe2ab24d80d9ec892dd09d3011ba183fcdfee3da67709a822c9ace64e8cc38d64::gmp::Executed",
            "ExecutedWithToken": "0xe2ab24d80d9ec892dd09d3011ba183fcdfee3da67709a822c9ace64e8cc38d64::its::ExecutedWithToken",
            "TOKEN": "0xe2ab24d80d9ec892dd09d3011ba183fcdfee3da67709a822c9ace64e8cc38d64::token::TOKEN",
            "TOKEN_A": "0xe2ab24d80d9ec892dd09d3011ba183fcdfee3da67709a822c9ace64e8cc38d64::token_a::TOKEN_A",
            "TOKEN_B": "0xe2ab24d80d9ec892dd09d3011ba183fcdfee3da67709a822c9ace64e8cc38d64::token_b::TOKEN_B",
            "TOKEN_C": "0xe2ab24d80d9ec892dd09d3011ba183fcdfee3da67709a822c9ace64e8cc38d64::token_c::TOKEN_C"
          },
          "objects": {
            "GmpSingleton": "0xf1803cd8ea30c1fa7ac4a8d7062483dfe0ff266d0f11d232d7cd9387a6de8dcf",
            "GmpChannelId": "0xe1903707becbbe8ee6e96e6f4f179c7fd1a30f9147a111c50e32afec6dc65f18",
            "ItsSingleton": "0xb05ef95bcc7f51f32af0647de0736f4d0e267b95ea464617cbd4e7ce39519023",
            "ItsChannelId": "0xf4d96b9d30326a213df4f51aee73f9f44fc612a88498646b5cf78e84d478ef56"
          }
        }
      }
    },
    "xrpl": {
      "name": "XRPL",
      "axelarId": "xrpl",
      "rpc": "https://s.altnet.rippletest.net:51234",
      "wssRpc": "wss://s.altnet.rippletest.net:51233",
      "tokenSymbol": "XRP",
      "decimals": 6,
      "networkType": "testnet",
      "chainType": "xrpl",
      "finality": "1",
      "approxFinalityWaitTime": 1,
      "explorer": {
        "name": "XRPL Explorer",
        "url": "https://testnet.xrpl.org"
      },
      "contracts": {
        "InterchainTokenService": {
          "address": "rNrjh1KGZk2jBR3wPfAQnoidtFFYQKbQn2",
          "initialSigner": "rJJAmTa5f9rNmBtvUMmFKn2KoX2o8QhiQ9",
          "transferRate": 0,
          "tickSize": 6,
          "domain": "axelar.foundation",
          "flags": [
            4,
            12,
            13,
            14,
            8,
            6
          ]
        },
        "AxelarGateway": {
          "address": "rNrjh1KGZk2jBR3wPfAQnoidtFFYQKbQn2",
          "initialSigner": "rJJAmTa5f9rNmBtvUMmFKn2KoX2o8QhiQ9",
          "transferRate": 0,
          "tickSize": 6,
          "domain": "axelar.foundation",
          "flags": [
            4,
            12,
            13,
            14,
            8,
            6
          ],
          "connectionType": "amplifier"
        }
      }
    },
    "xrpl-evm": {
      "name": "XRPL EVM",
      "axelarId": "xrpl-evm",
      "chainId": 1449000,
      "rpc": "https://rpc.testnet.xrplevm.org",
      "tokenSymbol": "XRP",
      "decimals": 18,
      "confirmations": 1,
      "finality": "finalized",
      "approxFinalityWaitTime": 1,
      "chainType": "evm",
      "explorer": {
        "name": "Blockscout",
        "url": "https://explorer.testnet.xrplevm.org/",
        "api": "https://explorer.testnet.xrplevm.org/api/"
      },
      "contracts": {
        "ConstAddressDeployer": {
          "address": "0x98B2920D53612483F91F12Ed7754E51b4A77919e",
          "deployer": "0xE86375704CDb8491a5Ed82D90DceCE02Ee0ac25F",
          "deploymentMethod": "create",
          "codehash": "0x8fda47a596dfba923270da84e0c32a2d0312f1c03389f83e16f2b5a35ed37fbe",
          "predeployCodehash": "0x8fda47a596dfba923270da84e0c32a2d0312f1c03389f83e16f2b5a35ed37fbe"
        },
        "Create3Deployer": {
          "address": "0x6513Aedb4D1593BA12e50644401D976aebDc90d8",
          "deployer": "0x6f24A47Fc8AE5441Eb47EFfC3665e70e69Ac3F05",
          "deploymentMethod": "create2",
          "codehash": "0xf0ad66defbe082df243d4d274e626f557f97579c5c9e19f33d8093d6160808b7",
          "predeployCodehash": "0x73fc31262c4bad113c79439fd231281201c7c7d45b50328bd86bccf37684bf92",
          "salt": "Create3Deployer"
        },
        "AxelarGateway": {
          "deployer": "0xB8Cd93C83A974649D76B1c19f311f639e62272BC",
          "operator": "0xB8Cd93C83A974649D76B1c19f311f639e62272BC",
          "proxyDeploymentArgs": [
            "0x05823c334150a48ACD5D325fBA16147c21bA3653",
            "0xB8Cd93C83A974649D76B1c19f311f639e62272BC",
            "0x000000000000000000000000b8cd93c83a974649d76b1c19f311f639e62272bc0000000000000000000000000000000000000000000000000000000000000040000000000000000000000000000000000000000000000000000000000000000100000000000000000000000000000000000000000000000000000000000000200000000000000000000000000000000000000000000000000000000000000060000000000000000000000000000000000000000000000000000000000000000c00000000000000000000000000000000000000000000000000000000011394a100000000000000000000000000000000000000000000000000000000000000160000000000000000000000000e3c1ac746bd5d47fa44f77a6e3a700eadd9e1bc00000000000000000000000000000000000000000000000000000000000000010000000000000000000000001f2eb0420e6aac6e25154639a37587bbc4b256d6000000000000000000000000000000000000000000000000000000000000000100000000000000000000000020aecd082d8788639f2a4afb8563f62aee2183f2000000000000000000000000000000000000000000000000000000000000000100000000000000000000000024449d80a8c616cff227b37a1461ebd059529d140000000000000000000000000000000000000000000000000000000000000001000000000000000000000000380dda1ce71d1922b37db6079ca6e26b2b65da4b0000000000000000000000000000000000000000000000000000000000000001000000000000000000000000414b06d536092988aa828a3209a0331be53a126f00000000000000000000000000000000000000000000000000000000000000010000000000000000000000004acc331501a4cde2bea4a3703ccf328f2833182500000000000000000000000000000000000000000000000000000000000000010000000000000000000000005cdf30e201017cb3aaab487949af41e7225e2d1600000000000000000000000000000000000000000000000000000000000000010000000000000000000000006ff6e6fb7f3804fee29aa2ff75dd889c8e09eb7e000000000000000000000000000000000000000000000000000000000000000100000000000000000000000070a97c7328a22e012d6e7c7f0615a19f6761b617000000000000000000000000000000000000000000000000000000000000000100000000000000000000000083313ac5d1e023cbca79a18b9ec5ab7875746335000000000000000000000000000000000000000000000000000000000000000100000000000000000000000092ec015a988cf083c6ad0627f37df05937687e7900000000000000000000000000000000000000000000000000000000000000010000000000000000000000009ce4f02aab880308bc8db8cc6e4ec9a2a8cded5b0000000000000000000000000000000000000000000000000000000000000001000000000000000000000000a8f56991b33b07ccac084be1d2a246d1c82fa73e0000000000000000000000000000000000000000000000000000000000000001000000000000000000000000b00e4c94faa6698ad2c3b64af7c94071d5eeb2d00000000000000000000000000000000000000000000000000000000000000001000000000000000000000000b9f5ea2331ef8224b56576db506afc88f8b070480000000000000000000000000000000000000000000000000000000000000001000000000000000000000000c4db1d3fcf418d4baf61f173eef18c6fb40132fb0000000000000000000000000000000000000000000000000000000000000001000000000000000000000000c89566ef25f70cbf3507d5b3c6605129ef9d508c0000000000000000000000000000000000000000000000000000000000000001000000000000000000000000cbfa786fbdbb8779063fd7580a22da8f306eb8240000000000000000000000000000000000000000000000000000000000000001000000000000000000000000cee3d5699cbfd940b7ee9ac71518120d5f8f67570000000000000000000000000000000000000000000000000000000000000001000000000000000000000000e19404210888776d57780666d0a435298da6d7cf0000000000000000000000000000000000000000000000000000000000000001000000000000000000000000e6a16d54e432883da61ce9130b1cd0240025ce620000000000000000000000000000000000000000000000000000000000000001"
          ],
          "initialVerifierSetId": "773782998a220ef54957636ddd6f6a4c1232353494fb3db60a94368e1de06d2f",
          "address": "0xe432150cce91c13a887f7D836923d5597adD8E31",
          "implementation": "0x05823c334150a48ACD5D325fBA16147c21bA3653",
          "implementationCodehash": "0x027a7b37e0d1ac1b91880fabb6adf8af665ff286f58accd4611b1be61c4f926f",
          "deploymentMethod": "create",
          "previousSignersRetention": 15,
          "domainSeparator": "0xeb44c1eb3bd40a2edf0460706f78432da381d227c5d4e480234d19c864c8e00c",
          "minimumRotationDelay": 3600,
          "connectionType": "amplifier",
          "owner": "0x6f24A47Fc8AE5441Eb47EFfC3665e70e69Ac3F05"
        },
        "Operators": {
          "owner": "0x6f24A47Fc8AE5441Eb47EFfC3665e70e69Ac3F05",
          "address": "0x7F83F5cA2AE4206AbFf8a3C3668e88ce5F11C0B5",
          "deployer": "0xB8Cd93C83A974649D76B1c19f311f639e62272BC",
          "deploymentMethod": "create2",
          "codehash": "0xc561dc32ef670c929db9d7fbf6b5f6c074a62a30602481ba3b88912ca6d79feb",
          "predeployCodehash": "0xc561dc32ef670c929db9d7fbf6b5f6c074a62a30602481ba3b88912ca6d79feb",
          "salt": "Operators"
        },
        "AxelarGasService": {
          "collector": "0x7F83F5cA2AE4206AbFf8a3C3668e88ce5F11C0B5",
          "address": "0xbE406F0189A0B4cf3A05C286473D23791Dd44Cc6",
          "implementation": "0xCD6b34FaF1FD1056C728A27426AB6807f84BAa1b",
          "deployer": "0x5b593E7b1725dc6FcbbFe80b2415B19153F94A85",
          "owner": "0x6f24A47Fc8AE5441Eb47EFfC3665e70e69Ac3F05"
        },
        "InterchainTokenService": {
          "salt": "ITS v2.1.0",
          "deployer": "0x6f24A47Fc8AE5441Eb47EFfC3665e70e69Ac3F05",
          "proxySalt": "ITS v1.0.0",
          "tokenManagerDeployer": "0xe50A35500805b555A8318Bdb98E542FB50DD6E08",
          "interchainToken": "0xFe3C351E8D85aBc4eb7B669C450583ff40ed0B22",
          "interchainTokenDeployer": "0x6Cf80d1dcEdD398A6af7e9b0026a750a5c6e2a4c",
          "tokenManager": "0x9D3583cBeB5542287B635Bf09D693C8106284C27",
          "tokenHandler": "0xcC360c322f72a89E5247F3875a02c214F31DA035",
          "gatewayCaller": "0x336B1C1FDa843C7f323B954C6525cB8EcB2b2aFC",
          "implementation": "0xd4B79294cd4B1f3C0781Da83B846C7558D9ee921",
          "predeployCodehash": "0x08a4a556c4db879b4f24104d13a8baf86915d58b12c81b382dfea2a82d2856cf",
          "address": "0xB5FB4BE02232B1bBA4dC8f81dc24C26980dE9e3C",
          "owner": "0x6f24A47Fc8AE5441Eb47EFfC3665e70e69Ac3F05"
        },
        "InterchainTokenFactory": {
          "deployer": "0x6f24A47Fc8AE5441Eb47EFfC3665e70e69Ac3F05",
          "salt": "ITS Factory v1.0.0",
          "implementation": "0x9c551097d890E16f407a1e675490a2359B3933FD",
          "address": "0x83a93500d23Fbc3e82B410aD07A6a9F7A0670D66"
        }
      }
    },
    "stellar-2025-q1": {
      "name": "Stellar",
      "axelarId": "stellar-2025-q1",
      "rpc": "https://soroban-testnet.stellar.org",
      "horizonRpc": "https://horizon-testnet.stellar.org",
      "networkType": "testnet",
      "tokenSymbol": "XLM",
      "decimals": 7,
      "finality": "1",
      "approxFinalityWaitTime": 1,
      "chainType": "stellar",
      "tokenAddress": "CDLZFC3SYJYDZT7K67VZ75HPJVIEUVNIXF47ZG2FB2RMQQVU2HHGCYSC",
      "explorer": {
        "name": "Stellar Expert",
        "url": "https://stellar.expert/explorer/testnet"
      },
      "contracts": {
        "AxelarGateway": {
          "address": "CCSNWHMQSPTW4PS7L32OIMH7Z6NFNCKYZKNFSWRSYX7MK64KHBDZDT5I",
          "deployer": "GBP4FSAOFV5O72AB3YQRDCYVD47W4N7KQK3OJODXSU3OBPNGKX4SQTJ3",
          "wasmHash": "d68610690fa381aace03f16ef591334d61e808bcba0ac9e3a15d76df492aff24",
          "initializeArgs": {
            "owner": "GBP4FSAOFV5O72AB3YQRDCYVD47W4N7KQK3OJODXSU3OBPNGKX4SQTJ3",
            "operator": "GBP4FSAOFV5O72AB3YQRDCYVD47W4N7KQK3OJODXSU3OBPNGKX4SQTJ3",
            "domainSeparator": "f9a0a7d720169b49cd9d4351ec9eab0e6a49161d7258a3b507e93cd11fe8b315",
            "minimumRotationDelay": "3600",
            "previousSignersRetention": "15",
            "initialSigners": [
              {
                "nonce": "0000000000000000000000000000000000000000000000000000000000000000",
                "signers": [
                  {
                    "signer": "5fc2c80e2d7aefe801de21118b151f3f6e37ea82b6e4b8779536e0bda655f928",
                    "weight": "1"
                  }
                ],
                "threshold": "1"
              }
            ]
          },
          "connectionType": "amplifier",
          "version": "1.1.1"
        },
        "AxelarOperators": {
          "address": "CCZEQG2QFL3WV2GPXO4BRCVIEZBMRJXAHJQWCUMNPQIXNMAD4NPZBF3M",
          "deployer": "GBP4FSAOFV5O72AB3YQRDCYVD47W4N7KQK3OJODXSU3OBPNGKX4SQTJ3",
          "wasmHash": "8e0d3c6ace7b80c80d945eaca495ff2cea7de12e9cf736dcf1fb9aaee07b4dd2",
          "initializeArgs": {
            "owner": "GBP4FSAOFV5O72AB3YQRDCYVD47W4N7KQK3OJODXSU3OBPNGKX4SQTJ3"
          },
          "version": "1.1.1"
        },
        "AxelarGasService": {
          "address": "CAZUKAFB5XHZKFZR7B5HIKB6BBMYSZIV3V2VWFTQWKYEMONWK2ZLTZCT",
          "deployer": "GBP4FSAOFV5O72AB3YQRDCYVD47W4N7KQK3OJODXSU3OBPNGKX4SQTJ3",
          "wasmHash": "5f85b5ca8888347990b7d6384a3c73dac1fc652f93086224d78dbadfc934d729",
          "initializeArgs": {
            "owner": "GBP4FSAOFV5O72AB3YQRDCYVD47W4N7KQK3OJODXSU3OBPNGKX4SQTJ3",
            "operator": "CCZEQG2QFL3WV2GPXO4BRCVIEZBMRJXAHJQWCUMNPQIXNMAD4NPZBF3M"
          },
          "version": "1.1.1"
        },
        "AxelarExample": {
          "address": "CBV5MHTQ2TWQLX6O3PFVTTHZOEDXXXG4UZHYXPYYIFG5LJ6VTV722BGQ",
          "deployer": "GBP4FSAOFV5O72AB3YQRDCYVD47W4N7KQK3OJODXSU3OBPNGKX4SQTJ3",
          "wasmHash": "cb96e568d52b5933111d3d97c7a3c23330df1db086aad6001f67e2daaa62d73b",
          "version": "1.0.3",
          "initializeArgs": {
            "gatewayAddress": "CCSNWHMQSPTW4PS7L32OIMH7Z6NFNCKYZKNFSWRSYX7MK64KHBDZDT5I",
            "gasServiceAddress": "CAZUKAFB5XHZKFZR7B5HIKB6BBMYSZIV3V2VWFTQWKYEMONWK2ZLTZCT",
            "itsAddress": "CCXT3EAQ7GPQTJWENU62SIFBQ3D4JMNQSB77KRPTGBJ7ZWBYESZQBZRK"
          }
        },
        "Upgrader": {
          "address": "CCEHFQRT2DZC6C5KGTNUIGAHMIYMQLNGDXTWKVESVNNGRNQYIC3MCRJJ",
          "deployer": "GBP4FSAOFV5O72AB3YQRDCYVD47W4N7KQK3OJODXSU3OBPNGKX4SQTJ3",
          "wasmHash": "8393a1d52cc40fc3fd37d93da56a3322109159d794ab1d0fbee120dcb3d8cbcc",
          "version": "1.1.1",
          "initializeArgs": {}
        },
        "InterchainTokenService": {
          "address": "CCXT3EAQ7GPQTJWENU62SIFBQ3D4JMNQSB77KRPTGBJ7ZWBYESZQBZRK",
          "deployer": "GBP4FSAOFV5O72AB3YQRDCYVD47W4N7KQK3OJODXSU3OBPNGKX4SQTJ3",
          "wasmHash": "cd078e4d495a61a113a6ba457f5efa4579c5bc41a396779fd82f164aa75e9942",
          "initializeArgs": {
            "owner": "GBP4FSAOFV5O72AB3YQRDCYVD47W4N7KQK3OJODXSU3OBPNGKX4SQTJ3",
            "operator": "GBP4FSAOFV5O72AB3YQRDCYVD47W4N7KQK3OJODXSU3OBPNGKX4SQTJ3",
            "gatewayAddress": "CCSNWHMQSPTW4PS7L32OIMH7Z6NFNCKYZKNFSWRSYX7MK64KHBDZDT5I",
            "gasServiceAddress": "CAZUKAFB5XHZKFZR7B5HIKB6BBMYSZIV3V2VWFTQWKYEMONWK2ZLTZCT",
            "itsHubAddress": "axelar1aqcj54lzz0rk22gvqgcn8fr5tx4rzwdv5wv5j9dmnacgefvd7wzsy2j2mr",
            "chainName": "stellar-2025-q1",
            "nativeTokenAddress": "CDLZFC3SYJYDZT7K67VZ75HPJVIEUVNIXF47ZG2FB2RMQQVU2HHGCYSC",
            "interchainTokenWasmHash": "85693704d656eb99af464d553a0a8d99b62d039223e72e86b98655def0d345ca",
            "tokenManagerWasmHash": "4164f47872741793bc682f6fb124623c6c1eb64e342b73319c11d05c2e0e39b0"
          },
          "version": "1.2.0"
        },
        "Multicall": {
          "address": "CC6BXRCUQFAJ64NDLEZCS4FDL6GN65FL2KDOKCRHFWPMPKRWQNBA4YR2",
          "deployer": "GBP4FSAOFV5O72AB3YQRDCYVD47W4N7KQK3OJODXSU3OBPNGKX4SQTJ3",
          "wasmHash": "0c491cc15edf95dbc131cbac07dc3035f05a9e6fd180d2733b9315685323df26",
          "version": "1.0.1",
          "initializeArgs": {}
        }
      }
    }
  },
  "axelar": {
    "contracts": {
      "ServiceRegistry": {
        "governanceAccount": "axelar10d07y265gmmuvt4z0w9aw880jnsr700j7v9daj",
        "storeCodeProposalId": "172",
        "storeCodeProposalCodeHash": "fcbd66ffc824fc52383132d7a57617e9bc40dd1521ecad77341726434f801406",
        "codeId": 15,
        "lastUploadedCodeId": 15,
        "address": "axelar1rpj2jjrv3vpugx9ake9kgk3s2kgwt0y60wtkmcgfml5m3et0mrls6nct9m",
        "executeProposalId": "112",
        "flow": {
          "executeProposalId": "149"
        }
      },
      "Router": {
        "adminAddress": "axelar12f2qn005d4vl03ssjq07quz6cja72w5ukuchv7",
        "governanceAddress": "axelar10d07y265gmmuvt4z0w9aw880jnsr700j7v9daj",
        "storeCodeProposalId": "179",
        "storeCodeProposalCodeHash": "7368e7507f29ae9236c9c41fc1fbe5456260fb91acf1e2ff07d677bdcbca7e9f",
        "codeId": 22,
        "lastUploadedCodeId": 22,
        "address": "axelar1d9atnamjjhtc46zmzyc202llqs0rhtxnphs6mkjurekath3mkgtq7hsk93",
        "executeProposalId": "114",
        "flow": {
          "executeProposalId": "145"
        }
      },
      "Rewards": {
        "governanceAddress": "axelar10d07y265gmmuvt4z0w9aw880jnsr700j7v9daj",
        "storeCodeProposalCodeHash": "095c1caca4f9b7381519bd8395f3f558202fd4d4ad03f223dd8a2e991c568bd6",
        "rewardsDenom": "uaxl",
        "storeCodeProposalId": "180",
        "params": {
          "epoch_duration": "14400",
          "rewards_per_epoch": "10000000",
          "participation_threshold": [
            "7",
            "10"
          ]
        },
        "codeId": 23,
        "lastUploadedCodeId": 23,
        "address": "axelar1harq5xe68lzl2kx4e5ch4k8840cgqnry567g0fgw7vt2atcuugrqfa7j5z"
      },
      "Coordinator": {
        "governanceAddress": "axelar10d07y265gmmuvt4z0w9aw880jnsr700j7v9daj",
        "storeCodeProposalId": "176",
        "storeCodeProposalCodeHash": "a57dccb229cfab931b904618af2ebc854699a25a963c231834837d88ee4a0217",
        "codeId": 19,
        "lastUploadedCodeId": 19,
        "address": "axelar1rwy79m8u76q2pm3lrxednlgtqjd8439l7hmctdxvjsv2shsu9meq8ntlvx",
        "flow": {
          "executeProposalId": "147"
        }
      },
      "Multisig": {
        "adminAddress": "axelar12f2qn005d4vl03ssjq07quz6cja72w5ukuchv7",
        "governanceAddress": "axelar10d07y265gmmuvt4z0w9aw880jnsr700j7v9daj",
        "blockExpiry": 10,
        "storeCodeProposalId": "308",
        "storeCodeProposalCodeHash": "cd6109a37eab844941ea09266e54bf3fdb18bfb55e02a0ed91aa5a8d47aea2ec",
        "codeId": 54,
        "lastUploadedCodeId": 54,
        "address": "axelar14a4ar5jh7ue4wg28jwsspf23r8k68j7g5d6d3fsttrhp42ajn4xq6zayy5",
        "executeProposalId": "115",
        "flow": {
          "executeProposalId": "146"
        }
      },
      "MultisigProver": {
        "flow": {
          "governanceAddress": "axelar10d07y265gmmuvt4z0w9aw880jnsr700j7v9daj",
          "adminAddress": "axelar17qafmnc4hrfa96cq37wg5l68sxh354pj6eky35",
          "signingThreshold": [
            "51",
            "100"
          ],
          "serviceName": "amplifier",
          "verifierSetDiffThreshold": 0,
          "encoder": "abi",
          "keyType": "ecdsa",
          "domainSeparator": "0x79191ee0824b0f995492dc4ac6e737040f4d9fd4501f6078e56671da70968259",
          "codeId": 18,
          "address": "axelar1rsuejfntt4rs2y8dn4dd3acszs00zyg9wpnsc6fmhevcp6x5qspzn7e0"
        },
        "hedera": {
          "governanceAddress": "axelar10d07y265gmmuvt4z0w9aw880jnsr700j7v9daj",
          "adminAddress": "axelar17qafmnc4hrfa96cq37wg5l68sxh354pj6eky35",
          "signingThreshold": [
            "51",
            "100"
          ],
          "serviceName": "amplifier",
          "verifierSetDiffThreshold": 0,
          "encoder": "abi",
          "keyType": "ecdsa",
          "domainSeparator": "0xc66bfbc93dab13dda342d32a5b3f8025e07a8d0ee0b900cdc1d5e634e88ffb6a",
          "codeId": 18,
          "address": "axelar1kleasry5ed73a8u4q6tdeu80hquy4nplfnrntx3n6agm2tcx40fssjk7gj"
        },
        "sui": {
          "governanceAddress": "axelar10d07y265gmmuvt4z0w9aw880jnsr700j7v9daj",
          "adminAddress": "axelar17qafmnc4hrfa96cq37wg5l68sxh354pj6eky35",
          "signingThreshold": [
            "51",
            "100"
          ],
          "serviceName": "amplifier",
          "verifierSetDiffThreshold": 0,
          "encoder": "bcs",
          "keyType": "ecdsa",
          "codeId": 18,
          "domainSeparator": "0xf221c54a1a478f48c840a24cf2b96f77c9bc369a40570744b8fedd91df001624",
          "address": "axelar1v8jrupu2rqpskwgtr69max0ajul92q8z5mdxd505m2hu3xc5jzcqm8zyc6"
        },
        "xrpl-evm": {
          "governanceAddress": "axelar10d07y265gmmuvt4z0w9aw880jnsr700j7v9daj",
          "adminAddress": "axelar17qafmnc4hrfa96cq37wg5l68sxh354pj6eky35",
          "signingThreshold": [
            "51",
            "100"
          ],
          "serviceName": "amplifier",
          "verifierSetDiffThreshold": 0,
          "encoder": "abi",
          "keyType": "ecdsa",
          "codeId": 18,
          "domainSeparator": "0xeb44c1eb3bd40a2edf0460706f78432da381d227c5d4e480234d19c864c8e00c",
          "address": "axelar198xehj5htckk75s8wcamxerxtdc45669zdqjmr69guveqntj9f6s5rqq55"
        },
        "stellar-2025-q1": {
          "governanceAddress": "axelar10d07y265gmmuvt4z0w9aw880jnsr700j7v9daj",
          "adminAddress": "axelar17qafmnc4hrfa96cq37wg5l68sxh354pj6eky35",
          "signingThreshold": [
            "51",
            "100"
          ],
          "serviceName": "amplifier",
          "verifierSetDiffThreshold": 0,
          "encoder": "stellar_xdr",
          "keyType": "ed25519",
          "codeId": 18,
          "domainSeparator": "0xf9a0a7d720169b49cd9d4351ec9eab0e6a49161d7258a3b507e93cd11fe8b315",
          "address": "axelar1cypnpcqk4zpk32stl7dutv3cdnag0q2v5a7dzfxh4jukrzxagxpqgjl5sr"
        },
        "storeCodeProposalId": "175",
        "storeCodeProposalCodeHash": "00428ef0483f103a6e1a5853c4b29466a83e5b180cc53a00d1ff9d022bc2f03a",
        "lastUploadedCodeId": 18
      },
      "Gateway": {
        "flow": {
          "codeId": 24,
          "address": "axelar1w8frw33jn0yx59845wdgk0yru6fxvgr6hlh4xfdtdf08y5jamcnsyu0z6u"
        },
        "hedera": {
          "codeId": 24,
          "address": "axelar1xgr3j2wuc9ut7yjz4nr677scmzd4z6lh3srnpmdh0nyqzcfka3rqe2nsmq"
        },
        "sui": {
          "codeId": 24,
          "address": "axelar1svl69e32m240xgjluezrvpudjn92usrn3dqzfm2tzn3zqkn76d6qfse593"
        },
        "xrpl-evm": {
          "codeId": 24,
          "address": "axelar1vvdukrmxdylvnn8e59s3gnn49lutv3n9tg4vnsttn33a8zulgfssl62q69"
        },
        "storeCodeProposalId": "181",
        "storeCodeProposalCodeHash": "2ba600ee0d162184c9387eaf6fad655f1d75db548f93e379f0565cb2042d856f",
        "lastUploadedCodeId": 24,
        "stellar-2025-q1": {
          "codeId": 24,
          "address": "axelar1h5mvyzjjara9a5jk4psayas6pg9c55llay02mmaprzmfk5r6epfqqadvs4"
        }
      },
      "VotingVerifier": {
        "flow": {
          "governanceAddress": "axelar10d07y265gmmuvt4z0w9aw880jnsr700j7v9daj",
          "serviceName": "amplifier",
          "sourceGatewayAddress": "0xe432150cce91c13a887f7D836923d5597adD8E31",
          "votingThreshold": [
            "51",
            "100"
          ],
          "blockExpiry": 10,
          "confirmationHeight": 1,
          "msgIdFormat": "hex_tx_hash_and_event_index",
          "addressFormat": "eip55",
          "codeId": 26,
          "address": "axelar1kkqdsqvwq9a7p9fj0w89wpx2m2t0vrxl782aslhq0kdw2xxd2aesv3un04"
        },
        "hedera": {
          "governanceAddress": "axelar10d07y265gmmuvt4z0w9aw880jnsr700j7v9daj",
          "serviceName": "amplifier",
          "sourceGatewayAddress": "0xe432150cce91c13a887f7D836923d5597adD8E31",
          "votingThreshold": [
            "51",
            "100"
          ],
          "blockExpiry": 10,
          "confirmationHeight": 100000,
          "msgIdFormat": "hex_tx_hash_and_event_index",
          "addressFormat": "eip55",
          "codeId": 26,
          "address": "axelar1ce9rcvw8htpwukc048z9kqmyk5zz52d5a7zqn9xlq2pg0mxul9mqxlx2cq"
        },
        "sui": {
          "governanceAddress": "axelar10d07y265gmmuvt4z0w9aw880jnsr700j7v9daj",
          "serviceName": "amplifier",
          "sourceGatewayAddress": "0x6ddfcdd14a1019d13485a724db892fa0defe580f19c991eaabd690140abb21e4",
          "votingThreshold": [
            "51",
            "100"
          ],
          "blockExpiry": 10,
          "confirmationHeight": 100000,
          "msgIdFormat": "base58_tx_digest_and_event_index",
          "addressFormat": "sui",
          "codeId": 26,
          "address": "axelar1sykyha8kzf35kc5hplqk76kdufntjn6w45ntwlevwxp74dqr3rvsq7fazh"
        },
        "xrpl-evm": {
          "governanceAddress": "axelar10d07y265gmmuvt4z0w9aw880jnsr700j7v9daj",
          "serviceName": "amplifier",
          "sourceGatewayAddress": "0xe432150cce91c13a887f7D836923d5597adD8E31",
          "votingThreshold": [
            "51",
            "100"
          ],
          "blockExpiry": 10,
          "confirmationHeight": 1,
          "msgIdFormat": "hex_tx_hash_and_event_index",
          "addressFormat": "eip55",
          "codeId": 26,
          "address": "axelar1q8kn9t39ddpce42atk0d6wpdudr6djqxmz689m3nxy92ck0nnftqxfsuyk"
        },
        "stellar-2025-q1": {
          "governanceAddress": "axelar10d07y265gmmuvt4z0w9aw880jnsr700j7v9daj",
          "serviceName": "amplifier",
          "sourceGatewayAddress": "CCSNWHMQSPTW4PS7L32OIMH7Z6NFNCKYZKNFSWRSYX7MK64KHBDZDT5I",
          "votingThreshold": [
            "51",
            "100"
          ],
          "blockExpiry": 10,
          "confirmationHeight": 1,
          "msgIdFormat": "hex_tx_hash_and_event_index",
          "addressFormat": "stellar",
          "codeId": 26,
          "address": "axelar1a4wt84rllhuwpdvymj4tql6cugfsmdmau9ufmzcm329yx9st96eqx05uam"
        },
        "storeCodeProposalId": "183",
        "storeCodeProposalCodeHash": "d9412440820a51bc48bf41a77ae39cfb33101ddc6562323845627ea2042bf708",
        "lastUploadedCodeId": 26
      },
      "InterchainTokenService": {
        "storeCodeProposalId": "275",
        "storeCodeProposalCodeHash": "36c758c8e36951369ff2b5f9590485edab6c302e7c1b385415ecc6e08185d738",
        "adminAddress": "axelar12f2qn005d4vl03ssjq07quz6cja72w5ukuchv7",
        "governanceAddress": "axelar10d07y265gmmuvt4z0w9aw880jnsr700j7v9daj",
        "lastUploadedCodeId": 43,
        "codeId": 43,
        "address": "axelar1aqcj54lzz0rk22gvqgcn8fr5tx4rzwdv5wv5j9dmnacgefvd7wzsy2j2mr",
        "sui": {
          "maxUintBits": 64,
          "maxDecimalsWhenTruncating": 6
        },
        "stellar-2025-q1": {
          "maxUintBits": 127,
          "maxDecimalsWhenTruncating": 255
        },
        "xrpl": {
          "maxUintBits": 256,
          "maxDecimalsWhenTruncating": 255
        }
      },
      "AxelarnetGateway": {
        "storeCodeProposalId": "174",
        "nexus": "axelar17h8uk4ct0mdv9mgkuxszt4gp2htpfr08mge20r",
        "storeCodeProposalCodeHash": "c7286d0f59276b794641bdfbb4f96fafcee3553b67f3397d662a4683968f525b",
        "codeId": 17,
        "address": "axelar1kq687tszm67hr5ws5pqhtchc8uatxur8r4rm4xgclyghetthtlzs9pnqfl",
        "axelar": {
          "codeId": 17,
          "address": "axelar1kq687tszm67hr5ws5pqhtchc8uatxur8r4rm4xgclyghetthtlzs9pnqfl"
        },
        "lastUploadedCodeId": 17
      },
      "XrplMultisigProver": {
        "xrpl": {
          "governanceAddress": "axelar10d07y265gmmuvt4z0w9aw880jnsr700j7v9daj",
          "adminAddress": "axelar17qafmnc4hrfa96cq37wg5l68sxh354pj6eky35",
          "signingThreshold": [
            "51",
            "100"
          ],
          "serviceName": "amplifier",
          "verifierSetDiffThreshold": 1,
          "xrplTransactionFee": 5000,
          "ticketCountThreshold": 5,
<<<<<<< HEAD
          "codeId": 46,
          "address": "axelar1k82qfzu3l6rvc7twlp9lpwsnav507czl6xyrk0xv287t4439ymvsl6n470"
        },
        "storeCodeProposalId": "280",
        "storeCodeProposalCodeHash": "9745311bfa3fbd164a51fead4387329b5b4216714fd7960fe4413ea11109ddf3",
        "lastUploadedCodeId": 46
=======
          "codeId": 57,
          "address": "axelar1k82qfzu3l6rvc7twlp9lpwsnav507czl6xyrk0xv287t4439ymvsl6n470"
        },
        "storeCodeProposalId": "312",
        "storeCodeProposalCodeHash": "bee1192a8ae1d8928127bbb23e259cfadf817b930c5176cf83f7985240a7254a",
        "lastUploadedCodeId": 57
>>>>>>> 54f40c1e
      },
      "XrplVotingVerifier": {
        "xrpl": {
          "governanceAddress": "axelar10d07y265gmmuvt4z0w9aw880jnsr700j7v9daj",
          "serviceName": "amplifier",
          "votingThreshold": [
            "51",
            "100"
          ],
          "blockExpiry": 10,
          "confirmationHeight": 1,
<<<<<<< HEAD
          "codeId": 48,
          "address": "axelar1pnynr6wnmchutkv6490mdqqxkz54fnrtmq8krqhvglhsqhmu7wzsnc86sy"
        },
        "storeCodeProposalCodeHash": "c43ad844c84f1dba51f6f1ebf2c806d403b0d3e5789c76a288090abfd0120096",
        "lastUploadedCodeId": 48,
        "storeCodeProposalId": "282"
=======
          "codeId": 56,
          "address": "axelar1pnynr6wnmchutkv6490mdqqxkz54fnrtmq8krqhvglhsqhmu7wzsnc86sy"
        },
        "storeCodeProposalCodeHash": "7055d307103d5bcbed4c9465f40084acdb0f154a8dda0d8c0ee68f865892874a",
        "lastUploadedCodeId": 56,
        "storeCodeProposalId": "311"
>>>>>>> 54f40c1e
      },
      "XrplGateway": {
        "xrpl": {
          "governanceAddress": "axelar10d07y265gmmuvt4z0w9aw880jnsr700j7v9daj",
          "adminAddress": "axelar17qafmnc4hrfa96cq37wg5l68sxh354pj6eky35",
<<<<<<< HEAD
          "codeId": 47,
          "address": "axelar18qltw4382s5qz0rgzfxz67mr83smk580hewlkfd33l5tmcdp8unqw35glh"
        },
        "storeCodeProposalId": "290",
        "storeCodeProposalCodeHash": "5d94ddb7d9581be6a1a40fed1d3f90e4818a70b5fb4fe09ff6f5f1e378dc54e8",
        "lastUploadedCodeId": 47
=======
          "codeId": 55,
          "address": "axelar18qltw4382s5qz0rgzfxz67mr83smk580hewlkfd33l5tmcdp8unqw35glh"
        },
        "storeCodeProposalId": "310",
        "storeCodeProposalCodeHash": "9c626d4ab34d3e8cd7426b72ad476b8adce05bed3274ca1b35523e66bbcf7688",
        "lastUploadedCodeId": 55
>>>>>>> 54f40c1e
      }
    },
    "axelarId": "axelar",
    "chainId": "axelar-testnet-lisbon-3",
    "rpc": "https://tm.axelar-testnet.lava.build",
    "lcd": "https://rest.axelar-testnet.lava.build",
    "grpc": "grpc.axelar-testnet.lava.build:443",
    "tokenSymbol": "AXL",
    "axelarscanApi": "https://testnet.api.axelarscan.io",
    "gasPrice": "0.007uaxl",
    "gasLimit": "auto",
    "govProposalDepositAmount": "2000000000",
    "govProposalInstantiateAddresses": [
      "axelar1uk66drc8t9hwnddnejjp92t22plup0xd036uc2",
      "axelar10d07y265gmmuvt4z0w9aw880jnsr700j7v9daj",
      "axelar12f2qn005d4vl03ssjq07quz6cja72w5ukuchv7"
    ]
  }
}<|MERGE_RESOLUTION|>--- conflicted
+++ resolved
@@ -3132,21 +3132,12 @@
           "verifierSetDiffThreshold": 1,
           "xrplTransactionFee": 5000,
           "ticketCountThreshold": 5,
-<<<<<<< HEAD
-          "codeId": 46,
-          "address": "axelar1k82qfzu3l6rvc7twlp9lpwsnav507czl6xyrk0xv287t4439ymvsl6n470"
-        },
-        "storeCodeProposalId": "280",
-        "storeCodeProposalCodeHash": "9745311bfa3fbd164a51fead4387329b5b4216714fd7960fe4413ea11109ddf3",
-        "lastUploadedCodeId": 46
-=======
           "codeId": 57,
           "address": "axelar1k82qfzu3l6rvc7twlp9lpwsnav507czl6xyrk0xv287t4439ymvsl6n470"
         },
         "storeCodeProposalId": "312",
         "storeCodeProposalCodeHash": "bee1192a8ae1d8928127bbb23e259cfadf817b930c5176cf83f7985240a7254a",
         "lastUploadedCodeId": 57
->>>>>>> 54f40c1e
       },
       "XrplVotingVerifier": {
         "xrpl": {
@@ -3158,41 +3149,23 @@
           ],
           "blockExpiry": 10,
           "confirmationHeight": 1,
-<<<<<<< HEAD
-          "codeId": 48,
-          "address": "axelar1pnynr6wnmchutkv6490mdqqxkz54fnrtmq8krqhvglhsqhmu7wzsnc86sy"
-        },
-        "storeCodeProposalCodeHash": "c43ad844c84f1dba51f6f1ebf2c806d403b0d3e5789c76a288090abfd0120096",
-        "lastUploadedCodeId": 48,
-        "storeCodeProposalId": "282"
-=======
           "codeId": 56,
           "address": "axelar1pnynr6wnmchutkv6490mdqqxkz54fnrtmq8krqhvglhsqhmu7wzsnc86sy"
         },
         "storeCodeProposalCodeHash": "7055d307103d5bcbed4c9465f40084acdb0f154a8dda0d8c0ee68f865892874a",
         "lastUploadedCodeId": 56,
         "storeCodeProposalId": "311"
->>>>>>> 54f40c1e
       },
       "XrplGateway": {
         "xrpl": {
           "governanceAddress": "axelar10d07y265gmmuvt4z0w9aw880jnsr700j7v9daj",
           "adminAddress": "axelar17qafmnc4hrfa96cq37wg5l68sxh354pj6eky35",
-<<<<<<< HEAD
-          "codeId": 47,
-          "address": "axelar18qltw4382s5qz0rgzfxz67mr83smk580hewlkfd33l5tmcdp8unqw35glh"
-        },
-        "storeCodeProposalId": "290",
-        "storeCodeProposalCodeHash": "5d94ddb7d9581be6a1a40fed1d3f90e4818a70b5fb4fe09ff6f5f1e378dc54e8",
-        "lastUploadedCodeId": 47
-=======
           "codeId": 55,
           "address": "axelar18qltw4382s5qz0rgzfxz67mr83smk580hewlkfd33l5tmcdp8unqw35glh"
         },
         "storeCodeProposalId": "310",
         "storeCodeProposalCodeHash": "9c626d4ab34d3e8cd7426b72ad476b8adce05bed3274ca1b35523e66bbcf7688",
         "lastUploadedCodeId": 55
->>>>>>> 54f40c1e
       }
     },
     "axelarId": "axelar",
