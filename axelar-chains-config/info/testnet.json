--- conflicted
+++ resolved
@@ -2026,7 +2026,6 @@
         "url": ""
       }
     },
-<<<<<<< HEAD
     "fraxtal": {
       "name": "Fraxtal",
       "id": "fraxtal",
@@ -2111,7 +2110,8 @@
         "name": "Fraxscan",
         "url": "https://holesky.fraxscan.com",
         "api": "https://api-holesky.fraxscan.com/api"
-=======
+      }
+    },
     "optimism-sepolia": {
       "name": "Optimism-Sepolia",
       "axelarId": "optimism-sepolia",
@@ -2143,7 +2143,6 @@
         "name": "Basescan",
         "url": "https://sepolia-explorer.base.org",
         "api": "https://api-sepolia.basescan.org/api"
->>>>>>> 329f464a
       }
     }
   },
