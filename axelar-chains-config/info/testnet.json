{
  "chains": {
    "ethereum-sepolia": {
      "name": "Ethereum-Sepolia",
      "id": "ethereum-sepolia",
      "axelarId": "ethereum-sepolia",
      "chainId": 11155111,
      "rpc": "https://1rpc.io/sepolia",
      "tokenSymbol": "ETH",
      "confirmations": 2,
      "contracts": {
        "ConstAddressDeployer": {
          "address": "0x98B2920D53612483F91F12Ed7754E51b4A77919e",
          "deployer": "0xE86375704CDb8491a5Ed82D90DceCE02Ee0ac25F",
          "deploymentMethod": "create",
          "codehash": "0x8fda47a596dfba923270da84e0c32a2d0312f1c03389f83e16f2b5a35ed37fbe",
          "predeployCodehash": "0x8fda47a596dfba923270da84e0c32a2d0312f1c03389f83e16f2b5a35ed37fbe"
        },
        "Create3Deployer": {
          "address": "0x6513Aedb4D1593BA12e50644401D976aebDc90d8",
          "deployer": "0x6f24A47Fc8AE5441Eb47EFfC3665e70e69Ac3F05",
          "deploymentMethod": "create2",
          "codehash": "0xf0ad66defbe082df243d4d274e626f557f97579c5c9e19f33d8093d6160808b7",
          "predeployCodehash": "0x73fc31262c4bad113c79439fd231281201c7c7d45b50328bd86bccf37684bf92",
          "salt": "Create3Deployer"
        },
        "AxelarGateway": {
          "deployer": "0xB8Cd93C83A974649D76B1c19f311f639e62272BC",
          "startingKeyIDs": [
            "evm-ethereum-sepolia-genesis"
          ],
          "address": "0xe432150cce91c13a887f7D836923d5597adD8E31",
          "implementation": "0xc1712652326E87D193Ac11910934085FF45C2F48",
          "implementationCodehash": "0xd0e057031b5acbd22b8e98686f6cda19dcbcac6495bd7297cff31dcb22ddcbae",
          "authModule": "0x1a920B29eBD437074225cAeE44f78FC700B27a5d",
          "tokenDeployer": "0xD2aDceFd0496449E3FDE873A2332B18A0F0FCADf",
          "deploymentMethod": "create3",
          "salt": "AxelarGateway v6.2"
        },
        "InterchainGovernance": {
          "address": "0xfDF36A30070ea0241d69052ea85ff44Ad0476a66",
          "governanceChain": "Axelarnet",
          "governanceAddress": "axelar10d07y265gmmuvt4z0w9aw880jnsr700j7v9daj",
          "minimumTimeDelay": 300,
          "deployer": "0x6f24A47Fc8AE5441Eb47EFfC3665e70e69Ac3F05",
          "deploymentMethod": "create3",
          "codehash": "0x4bc0efa16652748f5c3fbb77aedff01e0c1df4156a4f4c82d6d8748ee28cb9af",
          "predeployCodehash": "0xe2de43b29f2387b6f3575a1b50d566908fc00e03a8d88ad6be74b674a70874d2",
          "salt": "InterchainGovernance v5.5"
        },
        "Multisig": {
          "threshold": 2,
          "signers": [
            "0x15837c1318AB83d99b19392Fd4811813f520d843",
            "0x64247a441CeF0b7A46614AC34d046c0fdfe35954",
            "0xEE64c8eb48437DbD2D5B8598dc4A3E8a6c8CEaD9"
          ],
          "address": "0xCC940AE49C78F20E3F13F3cF37e996b98Ac3EC68",
          "deployer": "0x6f24A47Fc8AE5441Eb47EFfC3665e70e69Ac3F05",
          "deploymentMethod": "create3",
          "codehash": "0x912095d5076ee40a9dd49c0f9d61d61334c47a78c7512852791652baef26c296",
          "predeployCodehash": "0x912095d5076ee40a9dd49c0f9d61d61334c47a78c7512852791652baef26c296",
          "salt": "Multisig v5.5"
        },
        "Operators": {
          "owner": "0xB8Cd93C83A974649D76B1c19f311f639e62272BC",
          "address": "0x7F83F5cA2AE4206AbFf8a3C3668e88ce5F11C0B5",
          "deployer": "0xB8Cd93C83A974649D76B1c19f311f639e62272BC",
          "deploymentMethod": "create2",
          "codehash": "0xc561dc32ef670c929db9d7fbf6b5f6c074a62a30602481ba3b88912ca6d79feb",
          "predeployCodehash": "0xc561dc32ef670c929db9d7fbf6b5f6c074a62a30602481ba3b88912ca6d79feb",
          "salt": "Operators"
        },
        "AxelarGasService": {
          "collector": "0x7F83F5cA2AE4206AbFf8a3C3668e88ce5F11C0B5",
          "address": "0xbE406F0189A0B4cf3A05C286473D23791Dd44Cc6",
          "implementation": "0xA72afaa3130fE7F25CfcA4A49ed48e377a35aB6C",
          "deployer": "0x5b593E7b1725dc6FcbbFe80b2415B19153F94A85"
        },
        "InterchainTokenService": {
          "salt": "ITS v1.2.4",
          "deployer": "0x6f24A47Fc8AE5441Eb47EFfC3665e70e69Ac3F05",
          "tokenManagerDeployer": "0x121b0e54Cd7ad2BBCb4c4C9275697978EBaF3653",
          "interchainToken": "0x7F9F70Da4af54671a6abAc58e705b5634cac8819",
          "interchainTokenDeployer": "0x58667c5f134420Bf6904C7dD01fDDcB4Fea3a760",
          "tokenManager": "0x81a0545091864617E7037171FdfcBbdCFE3aeb23",
          "tokenHandler": "0x07715674F74c560200c7C95430673180812fCE73",
          "implementation": "0x6d59D9360BDAe406614b7E61c53F43a03198A4ef",
          "address": "0xB5FB4BE02232B1bBA4dC8f81dc24C26980dE9e3C",
          "proxySalt": "ITS v1.0.0"
        },
        "InterchainTokenFactory": {
          "salt": "ITS Factory v1.0.0",
          "deployer": "0x6f24A47Fc8AE5441Eb47EFfC3665e70e69Ac3F05",
          "implementation": "0xA852412D2d91fE05d790934B6E64C3C351fAB54f",
          "address": "0x83a93500d23Fbc3e82B410aD07A6a9F7A0670D66"
        }
      },
      "explorer": {
        "explorer": "Sepoliascan",
        "url": "https://sepolia.etherscan.io",
        "api": "https://api-sepolia.etherscan.io/api"
      },
      "gasOptions": {
        "gasLimit": 8000000
      },
      "onchainGasEstimate": {
        "chainName": "ethereum",
        "blobBaseFee": 50187563959
      },
      "finality": "finalized",
      "approxFinalityWaitTime": 40,
      "onchainGasEstimate": {
        "blobBaseFee": 50187563959
      }
    },
    "avalanche": {
      "name": "Avalanche",
      "id": "Avalanche",
      "axelarId": "Avalanche",
      "chainId": 43113,
      "rpc": "https://api.avax-test.network/ext/bc/C/rpc",
      "tokenSymbol": "AVAX",
      "contracts": {
        "AxelarGateway": {
          "address": "0xC249632c2D40b9001FE907806902f63038B737Ab",
          "deployer": "0x6f24A47Fc8AE5441Eb47EFfC3665e70e69Ac3F05",
          "implementation": "0x99B5FA03a5ea4315725c43346e55a6A6fbd94098",
          "implementationCodehash": "0xb17ab564df4137d57dc47255a1890c32f98e02529d234d89cb6a8e2e71b2c6a0",
          "authModule": "0xE39d7d526DFd7B6D10972708C77ED19c3f2f5625",
          "tokenDeployer": "0xb28478319B64f8D47e19A120209A211D902F8b8f",
          "deploymentMethod": "create3",
          "salt": "AxelarGateway v6.2"
        },
        "AxelarGasService": {
          "salt": "AxelarGasService",
          "address": "0xbE406F0189A0B4cf3A05C286473D23791Dd44Cc6",
          "implementation": "0xA72afaa3130fE7F25CfcA4A49ed48e377a35aB6C",
          "deployer": "0xB8Cd93C83A974649D76B1c19f311f639e62272BC",
          "collector": "0x7F83F5cA2AE4206AbFf8a3C3668e88ce5F11C0B5",
          "owner": "0x6f24A47Fc8AE5441Eb47EFfC3665e70e69Ac3F05"
        },
        "AxelarDepositService": {
          "salt": "AxelarDepositService",
          "address": "0xc1DCb196BA862B337Aa23eDA1Cb9503C0801b955",
          "implementation": "0xb6241272C569767072e0587098415DF6BA0aaEe9",
          "deployer": "0xd55cd98cdE61c3CcE1286F9aF50cDbF16f5dba5b",
          "wrappedSymbol": "WAVAX",
          "refundIssuer": "0x4f671f34d2d23fec3eE3087E3A0221f8D314D9dF"
        },
        "ConstAddressDeployer": {
          "address": "0x98B2920D53612483F91F12Ed7754E51b4A77919e"
        },
        "Create3Deployer": {
          "salt": "Create3Deployer",
          "address": "0x6513Aedb4D1593BA12e50644401D976aebDc90d8",
          "deployer": "0x6f24A47Fc8AE5441Eb47EFfC3665e70e69Ac3F05",
          "deploymentMethod": "create2",
          "codehash": "0xf0ad66defbe082df243d4d274e626f557f97579c5c9e19f33d8093d6160808b7",
          "predeployCodehash": "0x73fc31262c4bad113c79439fd231281201c7c7d45b50328bd86bccf37684bf92"
        },
        "InterchainTokenService": {
          "salt": "ITS v1.2.4",
          "deployer": "0x6f24A47Fc8AE5441Eb47EFfC3665e70e69Ac3F05",
          "tokenManagerDeployer": "0x121b0e54Cd7ad2BBCb4c4C9275697978EBaF3653",
          "interchainToken": "0x7F9F70Da4af54671a6abAc58e705b5634cac8819",
          "interchainTokenDeployer": "0x58667c5f134420Bf6904C7dD01fDDcB4Fea3a760",
          "tokenManager": "0x81a0545091864617E7037171FdfcBbdCFE3aeb23",
          "tokenHandler": "0x07715674F74c560200c7C95430673180812fCE73",
          "implementation": "0x6d59D9360BDAe406614b7E61c53F43a03198A4ef",
          "address": "0xB5FB4BE02232B1bBA4dC8f81dc24C26980dE9e3C",
          "proxySalt": "ITS v1.0.0"
        },
        "InterchainTokenFactory": {
          "salt": "ITS Factory v1.0.0",
          "deployer": "0x6f24A47Fc8AE5441Eb47EFfC3665e70e69Ac3F05",
          "implementation": "0xA852412D2d91fE05d790934B6E64C3C351fAB54f",
          "address": "0x83a93500d23Fbc3e82B410aD07A6a9F7A0670D66"
        },
        "InterchainProposalSender": {
          "address": "0x1f8A4d195B647647c7dD45650CBd553FD33cCAA6",
          "deployer": "0x6f24A47Fc8AE5441Eb47EFfC3665e70e69Ac3F05",
          "deploymentMethod": "create3",
          "salt": "InterchainProposalSender v1.2"
        },
        "Operators": {
          "owner": "0xB8Cd93C83A974649D76B1c19f311f639e62272BC",
          "address": "0x7F83F5cA2AE4206AbFf8a3C3668e88ce5F11C0B5",
          "deployer": "0xB8Cd93C83A974649D76B1c19f311f639e62272BC",
          "deploymentMethod": "create2",
          "salt": "Operators"
        },
        "InterchainGovernance": {
          "governanceChain": "Axelarnet",
          "governanceAddress": "axelar10d07y265gmmuvt4z0w9aw880jnsr700j7v9daj",
          "minimumTimeDelay": 300,
          "address": "0xfDF36A30070ea0241d69052ea85ff44Ad0476a66",
          "deployer": "0x6f24A47Fc8AE5441Eb47EFfC3665e70e69Ac3F05",
          "deploymentMethod": "create3",
          "codehash": "0xbd50e2a21f021fc46f36e559e06cd62aabd0e53bada80dd3b8356c53109ec9f8",
          "predeployCodehash": "0xe2de43b29f2387b6f3575a1b50d566908fc00e03a8d88ad6be74b674a70874d2",
          "salt": "InterchainGovernance v5.5"
        },
        "Multisig": {
          "threshold": 2,
          "signers": [
            "0x15837c1318AB83d99b19392Fd4811813f520d843",
            "0x64247a441CeF0b7A46614AC34d046c0fdfe35954",
            "0xEE64c8eb48437DbD2D5B8598dc4A3E8a6c8CEaD9"
          ],
          "address": "0xCC940AE49C78F20E3F13F3cF37e996b98Ac3EC68",
          "deployer": "0x6f24A47Fc8AE5441Eb47EFfC3665e70e69Ac3F05",
          "deploymentMethod": "create3",
          "codehash": "0x912095d5076ee40a9dd49c0f9d61d61334c47a78c7512852791652baef26c296",
          "predeployCodehash": "0x912095d5076ee40a9dd49c0f9d61d61334c47a78c7512852791652baef26c296",
          "salt": "Multisig v5.5"
        }
      },
      "explorer": {
        "name": "Snowtrace",
        "url": "https://testnet.snowtrace.io",
        "api": "https://api.routescan.io/v2/network/testnet/evm/43113/etherscan"
      },
      "finality": "finalized",
      "approxFinalityWaitTime": 40
    },
    "fantom": {
      "name": "Fantom",
      "id": "Fantom",
      "axelarId": "Fantom",
      "chainId": 4002,
      "rpc": "https://rpc.testnet.fantom.network",
      "tokenSymbol": "FTM",
      "contracts": {
        "AxelarGateway": {
          "address": "0x97837985Ec0494E7b9C71f5D3f9250188477ae14",
          "gasOptions": {
            "gasLimit": 8000000
          },
          "deployer": "0x6f24A47Fc8AE5441Eb47EFfC3665e70e69Ac3F05",
          "implementation": "0x99B5FA03a5ea4315725c43346e55a6A6fbd94098",
          "implementationCodehash": "0xb17ab564df4137d57dc47255a1890c32f98e02529d234d89cb6a8e2e71b2c6a0",
          "authModule": "0xE39d7d526DFd7B6D10972708C77ED19c3f2f5625",
          "tokenDeployer": "0xb28478319B64f8D47e19A120209A211D902F8b8f",
          "deploymentMethod": "create3",
          "salt": "AxelarGateway v6.2"
        },
        "AxelarGasService": {
          "salt": "AxelarGasService",
          "address": "0xbE406F0189A0B4cf3A05C286473D23791Dd44Cc6",
          "implementation": "0xA72afaa3130fE7F25CfcA4A49ed48e377a35aB6C",
          "deployer": "0xB8Cd93C83A974649D76B1c19f311f639e62272BC",
          "collector": "0x7F83F5cA2AE4206AbFf8a3C3668e88ce5F11C0B5",
          "owner": "0x6f24A47Fc8AE5441Eb47EFfC3665e70e69Ac3F05"
        },
        "AxelarDepositService": {
          "salt": "AxelarDepositService",
          "address": "0xc1DCb196BA862B337Aa23eDA1Cb9503C0801b955",
          "implementation": "0xb6241272C569767072e0587098415DF6BA0aaEe9",
          "deployer": "0xd55cd98cdE61c3CcE1286F9aF50cDbF16f5dba5b",
          "wrappedSymbol": "WFTM",
          "refundIssuer": "0x4f671f34d2d23fec3eE3087E3A0221f8D314D9dF",
          "gasOptions": {
            "gasLimit": 4000000
          }
        },
        "ConstAddressDeployer": {
          "address": "0x98B2920D53612483F91F12Ed7754E51b4A77919e"
        },
        "Create3Deployer": {
          "salt": "Create3Deployer",
          "deployer": "0x6f24A47Fc8AE5441Eb47EFfC3665e70e69Ac3F05",
          "address": "0x6513Aedb4D1593BA12e50644401D976aebDc90d8",
          "deploymentMethod": "create2",
          "codehash": "0xf0ad66defbe082df243d4d274e626f557f97579c5c9e19f33d8093d6160808b7",
          "predeployCodehash": "0x73fc31262c4bad113c79439fd231281201c7c7d45b50328bd86bccf37684bf92"
        },
        "InterchainTokenService": {
          "salt": "ITS v1.2.4",
          "deployer": "0x6f24A47Fc8AE5441Eb47EFfC3665e70e69Ac3F05",
          "tokenManagerDeployer": "0x121b0e54Cd7ad2BBCb4c4C9275697978EBaF3653",
          "interchainToken": "0x7F9F70Da4af54671a6abAc58e705b5634cac8819",
          "interchainTokenDeployer": "0x58667c5f134420Bf6904C7dD01fDDcB4Fea3a760",
          "tokenManager": "0x81a0545091864617E7037171FdfcBbdCFE3aeb23",
          "tokenHandler": "0x07715674F74c560200c7C95430673180812fCE73",
          "implementation": "0x6d59D9360BDAe406614b7E61c53F43a03198A4ef",
          "address": "0xB5FB4BE02232B1bBA4dC8f81dc24C26980dE9e3C",
          "proxySalt": "ITS v1.0.0"
        },
        "InterchainTokenFactory": {
          "salt": "ITS Factory v1.0.0",
          "deployer": "0x6f24A47Fc8AE5441Eb47EFfC3665e70e69Ac3F05",
          "implementation": "0xA852412D2d91fE05d790934B6E64C3C351fAB54f",
          "address": "0x83a93500d23Fbc3e82B410aD07A6a9F7A0670D66"
        },
        "InterchainProposalSender": {
          "address": "0x1f8A4d195B647647c7dD45650CBd553FD33cCAA6",
          "deployer": "0x6f24A47Fc8AE5441Eb47EFfC3665e70e69Ac3F05",
          "deploymentMethod": "create3",
          "salt": "InterchainProposalSender v1.2"
        },
        "Operators": {
          "owner": "0xB8Cd93C83A974649D76B1c19f311f639e62272BC",
          "address": "0x7F83F5cA2AE4206AbFf8a3C3668e88ce5F11C0B5",
          "deployer": "0xB8Cd93C83A974649D76B1c19f311f639e62272BC",
          "deploymentMethod": "create2",
          "salt": "Operators"
        },
        "InterchainGovernance": {
          "governanceChain": "Axelarnet",
          "governanceAddress": "axelar10d07y265gmmuvt4z0w9aw880jnsr700j7v9daj",
          "minimumTimeDelay": 300,
          "address": "0xfDF36A30070ea0241d69052ea85ff44Ad0476a66",
          "deployer": "0x6f24A47Fc8AE5441Eb47EFfC3665e70e69Ac3F05",
          "deploymentMethod": "create3",
          "codehash": "0x6c939d8a52173c75f98e1dc7a4b9ce517c3501ecd87c0070be31c47e08341190",
          "predeployCodehash": "0xe2de43b29f2387b6f3575a1b50d566908fc00e03a8d88ad6be74b674a70874d2",
          "salt": "InterchainGovernance v5.5"
        },
        "Multisig": {
          "threshold": 2,
          "signers": [
            "0x15837c1318AB83d99b19392Fd4811813f520d843",
            "0x64247a441CeF0b7A46614AC34d046c0fdfe35954",
            "0xEE64c8eb48437DbD2D5B8598dc4A3E8a6c8CEaD9"
          ],
          "address": "0xCC940AE49C78F20E3F13F3cF37e996b98Ac3EC68",
          "deployer": "0x6f24A47Fc8AE5441Eb47EFfC3665e70e69Ac3F05",
          "deploymentMethod": "create3",
          "codehash": "0x912095d5076ee40a9dd49c0f9d61d61334c47a78c7512852791652baef26c296",
          "predeployCodehash": "0x912095d5076ee40a9dd49c0f9d61d61334c47a78c7512852791652baef26c296",
          "salt": "Multisig v5.5"
        }
      },
      "explorer": {
        "name": "Ftmscan",
        "url": "https://testnet.ftmscan.com",
        "api": "https://api-testnet.ftmscan.com/api"
      },
      "gasOptions": {
        "gasLimit": 8000000
      },
      "finality": "1",
      "approxFinalityWaitTime": 1
    },
    "moonbeam": {
      "name": "Moonbeam",
      "id": "Moonbeam",
      "axelarId": "Moonbeam",
      "chainId": 1287,
      "rpc": "https://moonbeam-alpha.api.onfinality.io/public",
      "tokenSymbol": "DEV",
      "contracts": {
        "AxelarGateway": {
          "address": "0x5769D84DD62a6fD969856c75c7D321b84d455929",
          "deployer": "0x6f24A47Fc8AE5441Eb47EFfC3665e70e69Ac3F05",
          "implementation": "0x99B5FA03a5ea4315725c43346e55a6A6fbd94098",
          "implementationCodehash": "0xb17ab564df4137d57dc47255a1890c32f98e02529d234d89cb6a8e2e71b2c6a0",
          "authModule": "0xE39d7d526DFd7B6D10972708C77ED19c3f2f5625",
          "tokenDeployer": "0xb28478319B64f8D47e19A120209A211D902F8b8f",
          "governance": "0x4F0f42bF41ba60895134EC99dE79A041E5269003",
          "mintLimiter": "0xF0E17583C906f3e672e591791a88c1116F53081c",
          "deploymentMethod": "create3",
          "salt": "AxelarGateway v6.2"
        },
        "AxelarGasService": {
          "salt": "AxelarGasService",
          "address": "0xbE406F0189A0B4cf3A05C286473D23791Dd44Cc6",
          "implementation": "0xA72afaa3130fE7F25CfcA4A49ed48e377a35aB6C",
          "deployer": "0xB8Cd93C83A974649D76B1c19f311f639e62272BC",
          "collector": "0x7F83F5cA2AE4206AbFf8a3C3668e88ce5F11C0B5",
          "owner": "0x6f24A47Fc8AE5441Eb47EFfC3665e70e69Ac3F05"
        },
        "AxelarDepositService": {
          "salt": "AxelarDepositService",
          "address": "0xc1DCb196BA862B337Aa23eDA1Cb9503C0801b955",
          "implementation": "0xAd460aec2733De94A8E07d20Ef8858805ab8A91A",
          "deployer": "0xd55cd98cdE61c3CcE1286F9aF50cDbF16f5dba5b",
          "wrappedSymbol": "WDEV",
          "refundIssuer": "0x4f671f34d2d23fec3eE3087E3A0221f8D314D9dF"
        },
        "ConstAddressDeployer": {
          "address": "0x98B2920D53612483F91F12Ed7754E51b4A77919e"
        },
        "Create3Deployer": {
          "salt": "Create3Deployer",
          "address": "0x6513Aedb4D1593BA12e50644401D976aebDc90d8",
          "deployer": "0x6f24A47Fc8AE5441Eb47EFfC3665e70e69Ac3F05",
          "deploymentMethod": "create2",
          "codehash": "0xf0ad66defbe082df243d4d274e626f557f97579c5c9e19f33d8093d6160808b7",
          "predeployCodehash": "0x73fc31262c4bad113c79439fd231281201c7c7d45b50328bd86bccf37684bf92"
        },
        "InterchainProposalSender": {
          "address": "0x1f8A4d195B647647c7dD45650CBd553FD33cCAA6",
          "deployer": "0x6f24A47Fc8AE5441Eb47EFfC3665e70e69Ac3F05",
          "deploymentMethod": "create3",
          "salt": "InterchainProposalSender v1.2"
        },
        "Operators": {
          "owner": "0xB8Cd93C83A974649D76B1c19f311f639e62272BC",
          "address": "0x7F83F5cA2AE4206AbFf8a3C3668e88ce5F11C0B5",
          "deployer": "0xB8Cd93C83A974649D76B1c19f311f639e62272BC",
          "deploymentMethod": "create2",
          "salt": "Operators"
        },
        "InterchainGovernance": {
          "governanceChain": "Axelarnet",
          "governanceAddress": "axelar10d07y265gmmuvt4z0w9aw880jnsr700j7v9daj",
          "minimumTimeDelay": 300,
          "address": "0xfDF36A30070ea0241d69052ea85ff44Ad0476a66",
          "deployer": "0x6f24A47Fc8AE5441Eb47EFfC3665e70e69Ac3F05",
          "deploymentMethod": "create3",
          "codehash": "0xcab695ee4d0af84e5268a9307b8f8d2b00b25c9348e934304cad2c64f3c1fb6a",
          "predeployCodehash": "0xe2de43b29f2387b6f3575a1b50d566908fc00e03a8d88ad6be74b674a70874d2",
          "salt": "InterchainGovernance v5.5"
        },
        "Multisig": {
          "threshold": 2,
          "signers": [
            "0x15837c1318AB83d99b19392Fd4811813f520d843",
            "0x64247a441CeF0b7A46614AC34d046c0fdfe35954",
            "0xEE64c8eb48437DbD2D5B8598dc4A3E8a6c8CEaD9"
          ],
          "address": "0xCC940AE49C78F20E3F13F3cF37e996b98Ac3EC68",
          "deployer": "0x6f24A47Fc8AE5441Eb47EFfC3665e70e69Ac3F05",
          "deploymentMethod": "create3",
          "codehash": "0x912095d5076ee40a9dd49c0f9d61d61334c47a78c7512852791652baef26c296",
          "predeployCodehash": "0x912095d5076ee40a9dd49c0f9d61d61334c47a78c7512852791652baef26c296",
          "salt": "Multisig v5.5"
        },
        "InterchainTokenService": {
          "salt": "ITS v1.2.4",
          "deployer": "0x6f24A47Fc8AE5441Eb47EFfC3665e70e69Ac3F05",
          "tokenManagerDeployer": "0x121b0e54Cd7ad2BBCb4c4C9275697978EBaF3653",
          "interchainToken": "0x7F9F70Da4af54671a6abAc58e705b5634cac8819",
          "interchainTokenDeployer": "0x58667c5f134420Bf6904C7dD01fDDcB4Fea3a760",
          "tokenManager": "0x81a0545091864617E7037171FdfcBbdCFE3aeb23",
          "tokenHandler": "0x07715674F74c560200c7C95430673180812fCE73",
          "implementation": "0x6d59D9360BDAe406614b7E61c53F43a03198A4ef",
          "address": "0xB5FB4BE02232B1bBA4dC8f81dc24C26980dE9e3C",
          "proxySalt": "ITS v1.0.0"
        },
        "InterchainTokenFactory": {
          "salt": "ITS Factory v1.0.0",
          "deployer": "0x6f24A47Fc8AE5441Eb47EFfC3665e70e69Ac3F05",
          "implementation": "0xA852412D2d91fE05d790934B6E64C3C351fAB54f",
          "address": "0x83a93500d23Fbc3e82B410aD07A6a9F7A0670D66"
        }
      },
      "explorer": {
        "name": "Moonscan",
        "url": "https://moonbase.moonscan.io",
        "api": "https://api-moonbase.moonscan.io/api"
      },
      "gasOptions": {
        "gasLimit": 12000000
      },
      "finality": "finalized",
      "approxFinalityWaitTime": 1
    },
    "binance": {
      "name": "Binance",
      "id": "binance",
      "axelarId": "binance",
      "chainId": 97,
      "rpc": "https://bsc-testnet-rpc.publicnode.com",
      "tokenSymbol": "BNB",
      "gasOptions": {
        "gasPriceAdjustment": 1.4
      },
      "contracts": {
        "AxelarGateway": {
          "address": "0x4D147dCb984e6affEEC47e44293DA442580A3Ec0",
          "deployer": "0x6f24A47Fc8AE5441Eb47EFfC3665e70e69Ac3F05",
          "implementation": "0x99B5FA03a5ea4315725c43346e55a6A6fbd94098",
          "implementationCodehash": "0xb17ab564df4137d57dc47255a1890c32f98e02529d234d89cb6a8e2e71b2c6a0",
          "authModule": "0xE39d7d526DFd7B6D10972708C77ED19c3f2f5625",
          "tokenDeployer": "0xb28478319B64f8D47e19A120209A211D902F8b8f",
          "deploymentMethod": "create3",
          "salt": "AxelarGateway v6.2"
        },
        "AxelarGasService": {
          "salt": "AxelarGasService",
          "address": "0xbE406F0189A0B4cf3A05C286473D23791Dd44Cc6",
          "implementation": "0xA72afaa3130fE7F25CfcA4A49ed48e377a35aB6C",
          "deployer": "0xB8Cd93C83A974649D76B1c19f311f639e62272BC",
          "collector": "0x7F83F5cA2AE4206AbFf8a3C3668e88ce5F11C0B5",
          "owner": "0x6f24A47Fc8AE5441Eb47EFfC3665e70e69Ac3F05"
        },
        "AxelarDepositService": {
          "salt": "AxelarDepositService",
          "address": "0xc1DCb196BA862B337Aa23eDA1Cb9503C0801b955",
          "implementation": "0xb6241272C569767072e0587098415DF6BA0aaEe9",
          "deployer": "0xd55cd98cdE61c3CcE1286F9aF50cDbF16f5dba5b",
          "wrappedSymbol": "WBNB",
          "refundIssuer": "0x4f671f34d2d23fec3eE3087E3A0221f8D314D9dF"
        },
        "ConstAddressDeployer": {
          "address": "0x98B2920D53612483F91F12Ed7754E51b4A77919e"
        },
        "Create3Deployer": {
          "salt": "Create3Deployer",
          "address": "0x6513Aedb4D1593BA12e50644401D976aebDc90d8",
          "deployer": "0x6f24A47Fc8AE5441Eb47EFfC3665e70e69Ac3F05",
          "deploymentMethod": "create2",
          "codehash": "0xf0ad66defbe082df243d4d274e626f557f97579c5c9e19f33d8093d6160808b7",
          "predeployCodehash": "0x73fc31262c4bad113c79439fd231281201c7c7d45b50328bd86bccf37684bf92"
        },
        "InterchainProposalSender": {
          "address": "0x1f8A4d195B647647c7dD45650CBd553FD33cCAA6",
          "deployer": "0x6f24A47Fc8AE5441Eb47EFfC3665e70e69Ac3F05",
          "deploymentMethod": "create3",
          "salt": "InterchainProposalSender v1.2"
        },
        "Operators": {
          "owner": "0xB8Cd93C83A974649D76B1c19f311f639e62272BC",
          "address": "0x7F83F5cA2AE4206AbFf8a3C3668e88ce5F11C0B5",
          "deployer": "0xB8Cd93C83A974649D76B1c19f311f639e62272BC",
          "deploymentMethod": "create2",
          "salt": "Operators"
        },
        "InterchainGovernance": {
          "governanceChain": "Axelarnet",
          "governanceAddress": "axelar10d07y265gmmuvt4z0w9aw880jnsr700j7v9daj",
          "minimumTimeDelay": 300,
          "address": "0xfDF36A30070ea0241d69052ea85ff44Ad0476a66",
          "deployer": "0x6f24A47Fc8AE5441Eb47EFfC3665e70e69Ac3F05",
          "deploymentMethod": "create3",
          "codehash": "0x8dadd4fda64c3eb87dff013945415d1ff25e13e14068e1e34c1b000bddc78e2b",
          "predeployCodehash": "0xe2de43b29f2387b6f3575a1b50d566908fc00e03a8d88ad6be74b674a70874d2",
          "salt": "InterchainGovernance v5.5"
        },
        "Multisig": {
          "threshold": 2,
          "signers": [
            "0x15837c1318AB83d99b19392Fd4811813f520d843",
            "0x64247a441CeF0b7A46614AC34d046c0fdfe35954",
            "0xEE64c8eb48437DbD2D5B8598dc4A3E8a6c8CEaD9"
          ],
          "address": "0xCC940AE49C78F20E3F13F3cF37e996b98Ac3EC68",
          "deployer": "0x6f24A47Fc8AE5441Eb47EFfC3665e70e69Ac3F05",
          "deploymentMethod": "create3",
          "codehash": "0x912095d5076ee40a9dd49c0f9d61d61334c47a78c7512852791652baef26c296",
          "predeployCodehash": "0x912095d5076ee40a9dd49c0f9d61d61334c47a78c7512852791652baef26c296",
          "salt": "Multisig v5.5"
        },
        "InterchainTokenService": {
          "salt": "ITS v1.2.4",
          "deployer": "0x6f24A47Fc8AE5441Eb47EFfC3665e70e69Ac3F05",
          "tokenManagerDeployer": "0x121b0e54Cd7ad2BBCb4c4C9275697978EBaF3653",
          "interchainToken": "0x7F9F70Da4af54671a6abAc58e705b5634cac8819",
          "interchainTokenDeployer": "0x58667c5f134420Bf6904C7dD01fDDcB4Fea3a760",
          "tokenManager": "0x81a0545091864617E7037171FdfcBbdCFE3aeb23",
          "tokenHandler": "0x07715674F74c560200c7C95430673180812fCE73",
          "implementation": "0x6d59D9360BDAe406614b7E61c53F43a03198A4ef",
          "address": "0xB5FB4BE02232B1bBA4dC8f81dc24C26980dE9e3C",
          "proxySalt": "ITS v1.0.0"
        },
        "InterchainTokenFactory": {
          "salt": "ITS Factory v1.0.0",
          "deployer": "0x6f24A47Fc8AE5441Eb47EFfC3665e70e69Ac3F05",
          "implementation": "0xA852412D2d91fE05d790934B6E64C3C351fAB54f",
          "address": "0x83a93500d23Fbc3e82B410aD07A6a9F7A0670D66"
        }
      },
      "explorer": {
        "name": "Bscscan",
        "url": "https://testnet.bscscan.com",
        "api": "https://api-testnet.bscscan.com/api"
      },
      "finality": "finalized",
      "approxFinalityWaitTime": 2
    },
    "celo": {
      "name": "Celo",
      "id": "celo",
      "axelarId": "celo",
      "chainId": 44787,
      "rpc": "https://alfajores-forno.celo-testnet.org",
      "tokenSymbol": "CELO",
      "contracts": {
        "AxelarGateway": {
          "address": "0xe432150cce91c13a887f7D836923d5597adD8E31",
          "deployer": "0x6f24A47Fc8AE5441Eb47EFfC3665e70e69Ac3F05",
          "implementation": "0x99B5FA03a5ea4315725c43346e55a6A6fbd94098",
          "implementationCodehash": "0xff6993eb8e605043ed3cf9096b860139fe491aea8c3400faa3c16a03af97ae4f",
          "authModule": "0xD9Af006C3b33a87eE8168B9e25721DFb00FC3d2d",
          "tokenDeployer": "0xb28478319B64f8D47e19A120209A211D902F8b8f",
          "deploymentMethod": "create3",
          "salt": "AxelarGateway v6.2"
        },
        "AxelarGasService": {
          "salt": "AxelarGasService",
          "address": "0xbE406F0189A0B4cf3A05C286473D23791Dd44Cc6",
          "implementation": "0xA72afaa3130fE7F25CfcA4A49ed48e377a35aB6C",
          "deployer": "0xB8Cd93C83A974649D76B1c19f311f639e62272BC",
          "collector": "0x7F83F5cA2AE4206AbFf8a3C3668e88ce5F11C0B5",
          "owner": "0x6f24A47Fc8AE5441Eb47EFfC3665e70e69Ac3F05"
        },
        "AxelarDepositService": {
          "salt": "AxelarDepositService",
          "wrappedSymbol": "",
          "refundIssuer": "0x4f671f34d2d23fec3eE3087E3A0221f8D314D9dF",
          "address": "0xc1DCb196BA862B337Aa23eDA1Cb9503C0801b955",
          "implementation": "0xb6241272C569767072e0587098415DF6BA0aaEe9",
          "deployer": "0xd55cd98cdE61c3CcE1286F9aF50cDbF16f5dba5b"
        },
        "ConstAddressDeployer": {
          "address": "0x98B2920D53612483F91F12Ed7754E51b4A77919e"
        },
        "Create3Deployer": {
          "salt": "Create3Deployer",
          "address": "0x6513Aedb4D1593BA12e50644401D976aebDc90d8",
          "deployer": "0x6f24A47Fc8AE5441Eb47EFfC3665e70e69Ac3F05",
          "deploymentMethod": "create2",
          "codehash": "0xf0ad66defbe082df243d4d274e626f557f97579c5c9e19f33d8093d6160808b7",
          "predeployCodehash": "0x73fc31262c4bad113c79439fd231281201c7c7d45b50328bd86bccf37684bf92"
        },
        "InterchainTokenService": {
          "salt": "ITS v1.2.4",
          "deployer": "0x6f24A47Fc8AE5441Eb47EFfC3665e70e69Ac3F05",
          "tokenManagerDeployer": "0x121b0e54Cd7ad2BBCb4c4C9275697978EBaF3653",
          "interchainToken": "0x7F9F70Da4af54671a6abAc58e705b5634cac8819",
          "interchainTokenDeployer": "0x58667c5f134420Bf6904C7dD01fDDcB4Fea3a760",
          "tokenManager": "0x81a0545091864617E7037171FdfcBbdCFE3aeb23",
          "tokenHandler": "0x07715674F74c560200c7C95430673180812fCE73",
          "implementation": "0x6d59D9360BDAe406614b7E61c53F43a03198A4ef",
          "address": "0xB5FB4BE02232B1bBA4dC8f81dc24C26980dE9e3C",
          "proxySalt": "ITS v1.0.0"
        },
        "InterchainTokenFactory": {
          "salt": "ITS Factory v1.0.0",
          "deployer": "0x6f24A47Fc8AE5441Eb47EFfC3665e70e69Ac3F05",
          "implementation": "0xA852412D2d91fE05d790934B6E64C3C351fAB54f",
          "address": "0x83a93500d23Fbc3e82B410aD07A6a9F7A0670D66"
        },
        "InterchainProposalSender": {
          "address": "0x1f8A4d195B647647c7dD45650CBd553FD33cCAA6",
          "deployer": "0x6f24A47Fc8AE5441Eb47EFfC3665e70e69Ac3F05",
          "deploymentMethod": "create3",
          "salt": "InterchainProposalSender v1.2"
        },
        "Operators": {
          "owner": "0xB8Cd93C83A974649D76B1c19f311f639e62272BC",
          "address": "0x7F83F5cA2AE4206AbFf8a3C3668e88ce5F11C0B5",
          "deployer": "0xB8Cd93C83A974649D76B1c19f311f639e62272BC",
          "deploymentMethod": "create2",
          "salt": "Operators"
        },
        "InterchainGovernance": {
          "governanceChain": "Axelarnet",
          "governanceAddress": "axelar10d07y265gmmuvt4z0w9aw880jnsr700j7v9daj",
          "minimumTimeDelay": 300,
          "address": "0xfDF36A30070ea0241d69052ea85ff44Ad0476a66",
          "deployer": "0x6f24A47Fc8AE5441Eb47EFfC3665e70e69Ac3F05",
          "deploymentMethod": "create3",
          "codehash": "0x4bc0efa16652748f5c3fbb77aedff01e0c1df4156a4f4c82d6d8748ee28cb9af",
          "predeployCodehash": "0xe2de43b29f2387b6f3575a1b50d566908fc00e03a8d88ad6be74b674a70874d2",
          "salt": "InterchainGovernance v5.5"
        },
        "Multisig": {
          "threshold": 2,
          "signers": [
            "0x15837c1318AB83d99b19392Fd4811813f520d843",
            "0x64247a441CeF0b7A46614AC34d046c0fdfe35954",
            "0xEE64c8eb48437DbD2D5B8598dc4A3E8a6c8CEaD9"
          ],
          "address": "0xCC940AE49C78F20E3F13F3cF37e996b98Ac3EC68",
          "deployer": "0x6f24A47Fc8AE5441Eb47EFfC3665e70e69Ac3F05",
          "deploymentMethod": "create3",
          "codehash": "0x912095d5076ee40a9dd49c0f9d61d61334c47a78c7512852791652baef26c296",
          "predeployCodehash": "0x912095d5076ee40a9dd49c0f9d61d61334c47a78c7512852791652baef26c296",
          "salt": "Multisig v5.5"
        }
      },
      "explorer": {
        "name": "Celoscan",
        "url": "https://alfajores.celoscan.io",
        "api": "https://api-alfajores.celoscan.io/api"
      },
      "gasOptions": {
        "gasLimit": 8000000
      },
      "finality": "1",
      "approxFinalityWaitTime": 1
    },
    "kava": {
      "name": "Kava",
      "id": "kava",
      "axelarId": "kava",
      "chainId": 2221,
      "rpc": "https://evm.testnet.kava.io",
      "tokenSymbol": "KAVA",
      "contracts": {
        "AxelarGateway": {
          "address": "0xC8D18F85cB0Cee5C95eC29c69DeaF6cea972349c",
          "deployer": "0x6f24A47Fc8AE5441Eb47EFfC3665e70e69Ac3F05",
          "implementation": "0x99B5FA03a5ea4315725c43346e55a6A6fbd94098",
          "implementationCodehash": "0xa610f7e830fcfbe1a2b6b0f79152e6e5d6a3644590b9222a62d1b21b69721115",
          "authModule": "0x7A599c9bB4D88F648701B653739688edEfd830E8",
          "tokenDeployer": "0xb28478319B64f8D47e19A120209A211D902F8b8f",
          "deploymentMethod": "create3",
          "salt": "AxelarGateway v6.2"
        },
        "AxelarGasService": {
          "salt": "AxelarGasService",
          "collector": "0x7F83F5cA2AE4206AbFf8a3C3668e88ce5F11C0B5",
          "address": "0xbE406F0189A0B4cf3A05C286473D23791Dd44Cc6",
          "implementation": "0xA72afaa3130fE7F25CfcA4A49ed48e377a35aB6C",
          "deployer": "0xB8Cd93C83A974649D76B1c19f311f639e62272BC",
          "owner": "0x6f24A47Fc8AE5441Eb47EFfC3665e70e69Ac3F05"
        },
        "AxelarDepositService": {
          "salt": "AxelarDepositService",
          "wrappedSymbol": "",
          "refundIssuer": "0x4f671f34d2d23fec3eE3087E3A0221f8D314D9dF",
          "address": "0xc1DCb196BA862B337Aa23eDA1Cb9503C0801b955",
          "implementation": "0xb6241272C569767072e0587098415DF6BA0aaEe9",
          "deployer": "0xd55cd98cdE61c3CcE1286F9aF50cDbF16f5dba5b"
        },
        "ConstAddressDeployer": {
          "address": "0x98B2920D53612483F91F12Ed7754E51b4A77919e"
        },
        "Create3Deployer": {
          "salt": "Create3Deployer",
          "address": "0x6513Aedb4D1593BA12e50644401D976aebDc90d8",
          "deployer": "0x6f24A47Fc8AE5441Eb47EFfC3665e70e69Ac3F05",
          "deploymentMethod": "create2",
          "codehash": "0xf0ad66defbe082df243d4d274e626f557f97579c5c9e19f33d8093d6160808b7",
          "predeployCodehash": "0x73fc31262c4bad113c79439fd231281201c7c7d45b50328bd86bccf37684bf92"
        },
        "InterchainProposalSender": {
          "address": "0x1f8A4d195B647647c7dD45650CBd553FD33cCAA6",
          "deployer": "0x6f24A47Fc8AE5441Eb47EFfC3665e70e69Ac3F05",
          "deploymentMethod": "create3",
          "salt": "InterchainProposalSender v1.2"
        },
        "Operators": {
          "owner": "0xB8Cd93C83A974649D76B1c19f311f639e62272BC",
          "address": "0x7F83F5cA2AE4206AbFf8a3C3668e88ce5F11C0B5",
          "deployer": "0xB8Cd93C83A974649D76B1c19f311f639e62272BC",
          "deploymentMethod": "create2",
          "salt": "Operators"
        },
        "InterchainGovernance": {
          "governanceChain": "Axelarnet",
          "governanceAddress": "axelar10d07y265gmmuvt4z0w9aw880jnsr700j7v9daj",
          "minimumTimeDelay": 300,
          "address": "0xfDF36A30070ea0241d69052ea85ff44Ad0476a66",
          "deployer": "0x6f24A47Fc8AE5441Eb47EFfC3665e70e69Ac3F05",
          "deploymentMethod": "create3",
          "codehash": "0xf9e87dd846b7424c8451f31cdaeb553f2ace3c503af51bd647690d146dc009d1",
          "predeployCodehash": "0xe2de43b29f2387b6f3575a1b50d566908fc00e03a8d88ad6be74b674a70874d2",
          "salt": "InterchainGovernance v5.5"
        },
        "Multisig": {
          "threshold": 2,
          "signers": [
            "0x15837c1318AB83d99b19392Fd4811813f520d843",
            "0x64247a441CeF0b7A46614AC34d046c0fdfe35954",
            "0xEE64c8eb48437DbD2D5B8598dc4A3E8a6c8CEaD9"
          ],
          "address": "0xCC940AE49C78F20E3F13F3cF37e996b98Ac3EC68",
          "deployer": "0x6f24A47Fc8AE5441Eb47EFfC3665e70e69Ac3F05",
          "deploymentMethod": "create3",
          "codehash": "0x912095d5076ee40a9dd49c0f9d61d61334c47a78c7512852791652baef26c296",
          "predeployCodehash": "0x912095d5076ee40a9dd49c0f9d61d61334c47a78c7512852791652baef26c296",
          "salt": "Multisig v5.5"
        },
        "InterchainTokenService": {
          "salt": "ITS v1.2.4",
          "deployer": "0x6f24A47Fc8AE5441Eb47EFfC3665e70e69Ac3F05",
          "tokenManagerDeployer": "0x121b0e54Cd7ad2BBCb4c4C9275697978EBaF3653",
          "interchainToken": "0x7F9F70Da4af54671a6abAc58e705b5634cac8819",
          "interchainTokenDeployer": "0x58667c5f134420Bf6904C7dD01fDDcB4Fea3a760",
          "tokenManager": "0x81a0545091864617E7037171FdfcBbdCFE3aeb23",
          "tokenHandler": "0x07715674F74c560200c7C95430673180812fCE73",
          "implementation": "0x6d59D9360BDAe406614b7E61c53F43a03198A4ef",
          "address": "0xB5FB4BE02232B1bBA4dC8f81dc24C26980dE9e3C",
          "proxySalt": "ITS v1.0.0"
        },
        "InterchainTokenFactory": {
          "salt": "ITS Factory v1.0.0",
          "deployer": "0x6f24A47Fc8AE5441Eb47EFfC3665e70e69Ac3F05",
          "implementation": "0xA852412D2d91fE05d790934B6E64C3C351fAB54f",
          "address": "0x83a93500d23Fbc3e82B410aD07A6a9F7A0670D66"
        }
      },
      "explorer": {
        "name": "Kavascan",
        "url": "https://explorer.evm-alpha.kava.io"
      },
      "finality": "finalized",
      "approxFinalityWaitTime": 1
    },
    "filecoin": {
      "name": "Filecoin",
      "id": "filecoin-2",
      "axelarId": "filecoin-2",
      "chainId": 314159,
      "rpc": "https://api.calibration.node.glif.io/rpc/v1",
      "tokenSymbol": "FIL",
      "contracts": {
        "ConstAddressDeployer": {
          "address": "0x98B2920D53612483F91F12Ed7754E51b4A77919e"
        },
        "AxelarGateway": {
          "address": "0x999117D44220F33e0441fbAb2A5aDB8FF485c54D",
          "implementation": "0x99B5FA03a5ea4315725c43346e55a6A6fbd94098",
          "authModule": "0xaDa0F9d5698459a57c2c8b9c380398E71C69D6fA",
          "tokenDeployer": "0xb28478319B64f8D47e19A120209A211D902F8b8f",
          "deployer": "0x6f24A47Fc8AE5441Eb47EFfC3665e70e69Ac3F05",
          "implementationCodehash": "0xc3516b0df24004564d42ebd7c4e4d3814655ea19ec2535627ebcdced0970cccd",
          "deploymentMethod": "create3",
          "salt": "AxelarGateway v6.2"
        },
        "AxelarGasService": {
          "collector": "0x7F83F5cA2AE4206AbFf8a3C3668e88ce5F11C0B5",
          "address": "0xbe406f0189a0b4cf3a05c286473d23791dd44cc6",
          "implementation": "0xA72afaa3130fE7F25CfcA4A49ed48e377a35aB6C",
          "deployer": "0x5b593E7b1725dc6FcbbFe80b2415B19153F94A85",
          "owner": "0x6f24A47Fc8AE5441Eb47EFfC3665e70e69Ac3F05"
        },
        "AxelarDepositService": {
          "wrappedSymbol": "",
          "refundIssuer": "0x4f671f34d2d23fec3eE3087E3A0221f8D314D9dF",
          "salt": "AxelarDepositService",
          "address": "0xc1DCb196BA862B337Aa23eDA1Cb9503C0801b955",
          "implementation": "0xd883C8bA523253c93d97b6C7a5087a7B5ff23d79",
          "deployer": "0xd55cd98cdE61c3CcE1286F9aF50cDbF16f5dba5b"
        },
        "Create3Deployer": {
          "salt": "Create3Deployer",
          "address": "0x6513Aedb4D1593BA12e50644401D976aebDc90d8",
          "deployer": "0x6f24A47Fc8AE5441Eb47EFfC3665e70e69Ac3F05",
          "deploymentMethod": "create2",
          "codehash": "0xf0ad66defbe082df243d4d274e626f557f97579c5c9e19f33d8093d6160808b7",
          "predeployCodehash": "0x73fc31262c4bad113c79439fd231281201c7c7d45b50328bd86bccf37684bf92"
        },
        "InterchainProposalSender": {
          "address": "0x1f8A4d195B647647c7dD45650CBd553FD33cCAA6",
          "deployer": "0x6f24A47Fc8AE5441Eb47EFfC3665e70e69Ac3F05",
          "deploymentMethod": "create3",
          "salt": "InterchainProposalSender v1.2"
        },
        "Operators": {
          "owner": "0xB8Cd93C83A974649D76B1c19f311f639e62272BC",
          "address": "0x7F83F5cA2AE4206AbFf8a3C3668e88ce5F11C0B5",
          "deployer": "0xB8Cd93C83A974649D76B1c19f311f639e62272BC",
          "deploymentMethod": "create2",
          "salt": "Operators"
        },
        "InterchainGovernance": {
          "governanceChain": "Axelarnet",
          "governanceAddress": "axelar10d07y265gmmuvt4z0w9aw880jnsr700j7v9daj",
          "minimumTimeDelay": 300,
          "address": "0xfDF36A30070ea0241d69052ea85ff44Ad0476a66",
          "deployer": "0x6f24A47Fc8AE5441Eb47EFfC3665e70e69Ac3F05",
          "deploymentMethod": "create3",
          "codehash": "0x0a188afb57c6c5caec589da3096f75f674e48a8a8abb5d747a251630dbf5b2ab",
          "predeployCodehash": "0xe2de43b29f2387b6f3575a1b50d566908fc00e03a8d88ad6be74b674a70874d2",
          "salt": "InterchainGovernance v5.5"
        },
        "Multisig": {
          "threshold": 2,
          "signers": [
            "0x15837c1318AB83d99b19392Fd4811813f520d843",
            "0x64247a441CeF0b7A46614AC34d046c0fdfe35954",
            "0xEE64c8eb48437DbD2D5B8598dc4A3E8a6c8CEaD9"
          ],
          "address": "0xCC940AE49C78F20E3F13F3cF37e996b98Ac3EC68",
          "deployer": "0x6f24A47Fc8AE5441Eb47EFfC3665e70e69Ac3F05",
          "deploymentMethod": "create3",
          "codehash": "0x912095d5076ee40a9dd49c0f9d61d61334c47a78c7512852791652baef26c296",
          "predeployCodehash": "0x912095d5076ee40a9dd49c0f9d61d61334c47a78c7512852791652baef26c296",
          "salt": "Multisig v5.5"
        },
        "InterchainTokenService": {
          "salt": "ITS v1.2.4",
          "deployer": "0x6f24A47Fc8AE5441Eb47EFfC3665e70e69Ac3F05",
          "tokenManagerDeployer": "0x121b0e54Cd7ad2BBCb4c4C9275697978EBaF3653",
          "interchainToken": "0x7F9F70Da4af54671a6abAc58e705b5634cac8819",
          "interchainTokenDeployer": "0x58667c5f134420Bf6904C7dD01fDDcB4Fea3a760",
          "tokenManager": "0x81a0545091864617E7037171FdfcBbdCFE3aeb23",
          "tokenHandler": "0x07715674F74c560200c7C95430673180812fCE73",
          "implementation": "0x6d59D9360BDAe406614b7E61c53F43a03198A4ef",
          "address": "0xB5FB4BE02232B1bBA4dC8f81dc24C26980dE9e3C",
          "proxySalt": "ITS v1.0.0"
        },
        "InterchainTokenFactory": {
          "salt": "ITS Factory v1.0.0",
          "deployer": "0x6f24A47Fc8AE5441Eb47EFfC3665e70e69Ac3F05",
          "implementation": "0xA852412D2d91fE05d790934B6E64C3C351fAB54f",
          "address": "0x83a93500d23Fbc3e82B410aD07A6a9F7A0670D66"
        }
      },
      "explorer": {
        "name": "Filfox",
        "url": "https://calibration.filfox.info"
      },
      "gasOptions": {
        "gasLimit": 300000000
      },
      "confirmations": 3,
      "eip1559": true,
      "finality": "120",
      "approxFinalityWaitTime": 60,
      "timeout": 180000
    },
    "scroll": {
      "name": "Scroll",
      "id": "scroll",
      "axelarId": "scroll",
      "chainId": 534351,
      "rpc": "https://sepolia-rpc.scroll.io",
      "tokenSymbol": "ETH",
      "contracts": {
        "AxelarGateway": {
          "deployer": "0x6f24A47Fc8AE5441Eb47EFfC3665e70e69Ac3F05",
          "address": "0xe432150cce91c13a887f7D836923d5597adD8E31",
          "implementation": "0x99B5FA03a5ea4315725c43346e55a6A6fbd94098",
          "implementationCodehash": "0xa3a15aa7877eb4fc171c463cabda097d4bf37cfac04c177c1a26ac127c23b6c4",
          "authModule": "0x1a920B29eBD437074225cAeE44f78FC700B27a5d",
          "tokenDeployer": "0xb28478319B64f8D47e19A120209A211D902F8b8f",
          "governance": "0xfDF36A30070ea0241d69052ea85ff44Ad0476a66",
          "mintLimiter": "0xCC940AE49C78F20E3F13F3cF37e996b98Ac3EC68",
          "deploymentMethod": "create3",
          "salt": "AxelarGateway v6.2"
        },
        "AxelarGasService": {
<<<<<<< HEAD
          "collector": "0xB8Cd93C83A974649D76B1c19f311f639e62272BC",
          "address": "0xF08bF9DA7ae1f63AD240A2643485AbA8F2E30c59",
          "implementation": "0x03314Cd91da2f9989453D4B1af1F20F1dA7a1530",
          "deployer": "0xB8Cd93C83A974649D76B1c19f311f639e62272BC",
          "salt": "AxelarGasService"
=======
          "collector": "0x7F83F5cA2AE4206AbFf8a3C3668e88ce5F11C0B5",
          "address": "0xbE406F0189A0B4cf3A05C286473D23791Dd44Cc6",
          "implementation": "0xA72afaa3130fE7F25CfcA4A49ed48e377a35aB6C",
          "deployer": "0x5b593E7b1725dc6FcbbFe80b2415B19153F94A85"
>>>>>>> 7c6191e6
        },
        "AxelarDepositService": {
          "wrappedSymbol": "",
          "refundIssuer": "0x4f671f34d2d23fec3eE3087E3A0221f8D314D9dF",
          "salt": "AxelarDepositService",
          "address": "0xc1DCb196BA862B337Aa23eDA1Cb9503C0801b955",
          "implementation": "0xd883C8bA523253c93d97b6C7a5087a7B5ff23d79",
          "deployer": "0xd55cd98cdE61c3CcE1286F9aF50cDbF16f5dba5b"
        },
        "ConstAddressDeployer": {
          "address": "0x98B2920D53612483F91F12Ed7754E51b4A77919e"
        },
        "Operators": {
          "owner": "0xB8Cd93C83A974649D76B1c19f311f639e62272BC",
          "address": "0x7F83F5cA2AE4206AbFf8a3C3668e88ce5F11C0B5",
          "deployer": "0xB8Cd93C83A974649D76B1c19f311f639e62272BC",
          "deploymentMethod": "create2",
          "codehash": "0xc561dc32ef670c929db9d7fbf6b5f6c074a62a30602481ba3b88912ca6d79feb",
          "predeployCodehash": "0xc561dc32ef670c929db9d7fbf6b5f6c074a62a30602481ba3b88912ca6d79feb",
          "salt": "Operators"
        },
        "Create3Deployer": {
          "address": "0x6513Aedb4D1593BA12e50644401D976aebDc90d8",
          "deployer": "0x6f24A47Fc8AE5441Eb47EFfC3665e70e69Ac3F05",
          "deploymentMethod": "create2",
          "codehash": "0xf0ad66defbe082df243d4d274e626f557f97579c5c9e19f33d8093d6160808b7",
          "predeployCodehash": "0x73fc31262c4bad113c79439fd231281201c7c7d45b50328bd86bccf37684bf92",
          "salt": "Create3Deployer"
        },
        "InterchainGovernance": {
          "governanceChain": "Axelarnet",
          "governanceAddress": "axelar10d07y265gmmuvt4z0w9aw880jnsr700j7v9daj",
          "minimumTimeDelay": 300,
          "address": "0xfDF36A30070ea0241d69052ea85ff44Ad0476a66",
          "deployer": "0x6f24A47Fc8AE5441Eb47EFfC3665e70e69Ac3F05",
          "deploymentMethod": "create3",
          "codehash": "0x4bc0efa16652748f5c3fbb77aedff01e0c1df4156a4f4c82d6d8748ee28cb9af",
          "predeployCodehash": "0xe2de43b29f2387b6f3575a1b50d566908fc00e03a8d88ad6be74b674a70874d2",
          "salt": "InterchainGovernance v5.5"
        },
        "Multisig": {
          "threshold": 2,
          "signers": [
            "0x15837c1318AB83d99b19392Fd4811813f520d843",
            "0x64247a441CeF0b7A46614AC34d046c0fdfe35954",
            "0xEE64c8eb48437DbD2D5B8598dc4A3E8a6c8CEaD9"
          ],
          "address": "0xCC940AE49C78F20E3F13F3cF37e996b98Ac3EC68",
          "deployer": "0x6f24A47Fc8AE5441Eb47EFfC3665e70e69Ac3F05",
          "deploymentMethod": "create3",
          "codehash": "0x912095d5076ee40a9dd49c0f9d61d61334c47a78c7512852791652baef26c296",
          "predeployCodehash": "0x912095d5076ee40a9dd49c0f9d61d61334c47a78c7512852791652baef26c296",
          "salt": "Multisig v5.5"
        },
        "InterchainTokenService": {
          "salt": "ITS v1.2.4",
          "deployer": "0x6f24A47Fc8AE5441Eb47EFfC3665e70e69Ac3F05",
          "tokenManagerDeployer": "0x121b0e54Cd7ad2BBCb4c4C9275697978EBaF3653",
          "interchainToken": "0x7F9F70Da4af54671a6abAc58e705b5634cac8819",
          "interchainTokenDeployer": "0x58667c5f134420Bf6904C7dD01fDDcB4Fea3a760",
          "tokenManager": "0x81a0545091864617E7037171FdfcBbdCFE3aeb23",
          "tokenHandler": "0x07715674F74c560200c7C95430673180812fCE73",
          "implementation": "0x6d59D9360BDAe406614b7E61c53F43a03198A4ef",
          "address": "0xB5FB4BE02232B1bBA4dC8f81dc24C26980dE9e3C",
          "proxySalt": "ITS v1.0.0"
        },
        "InterchainTokenFactory": {
          "salt": "ITS Factory v1.0.0",
          "deployer": "0x6f24A47Fc8AE5441Eb47EFfC3665e70e69Ac3F05",
          "implementation": "0xA852412D2d91fE05d790934B6E64C3C351fAB54f",
          "address": "0x83a93500d23Fbc3e82B410aD07A6a9F7A0670D66"
        }
      },
      "explorer": {
        "name": "Scrollscan",
        "url": "https://sepolia.scrollscan.dev",
        "api": "https://api-sepolia.scrollscan.dev/api"
      },
      "confirmations": 2,
      "gasOptions": {
        "gasLimit": 7000000,
        "gasPriceAdjustment": 1.5
      },
      "onchainGasEstimate": {
        "l1ChainName": "ethereum",
        "gasEstimationType": 4,
        "l1FeeScalar": 1150000000
      },
      "finality": "finalized",
      "approxFinalityWaitTime": 60
    },
    "immutable": {
      "name": "Immutable",
      "id": "immutable",
      "axelarId": "immutable",
      "chainId": 13473,
      "rpc": "https://rpc.testnet.immutable.com",
      "tokenSymbol": "IMX",
      "contracts": {
        "ConstAddressDeployer": {
          "address": "0x98B2920D53612483F91F12Ed7754E51b4A77919e",
          "deployer": "0xE86375704CDb8491a5Ed82D90DceCE02Ee0ac25F",
          "deploymentMethod": "create",
          "codehash": "0x8fda47a596dfba923270da84e0c32a2d0312f1c03389f83e16f2b5a35ed37fbe",
          "predeployCodehash": "0x8fda47a596dfba923270da84e0c32a2d0312f1c03389f83e16f2b5a35ed37fbe"
        },
        "Create3Deployer": {
          "address": "0x6513Aedb4D1593BA12e50644401D976aebDc90d8",
          "deployer": "0x6f24A47Fc8AE5441Eb47EFfC3665e70e69Ac3F05",
          "deploymentMethod": "create2",
          "codehash": "0xf0ad66defbe082df243d4d274e626f557f97579c5c9e19f33d8093d6160808b7",
          "predeployCodehash": "0x73fc31262c4bad113c79439fd231281201c7c7d45b50328bd86bccf37684bf92",
          "salt": "Create3Deployer"
        },
        "AxelarGateway": {
          "deployer": "0xB8Cd93C83A974649D76B1c19f311f639e62272BC",
          "startingKeyIDs": [
            "evm-immutable-genesis"
          ],
          "address": "0xe432150cce91c13a887f7D836923d5597adD8E31",
          "implementation": "0xc1712652326E87D193Ac11910934085FF45C2F48",
          "implementationCodehash": "0xd0e057031b5acbd22b8e98686f6cda19dcbcac6495bd7297cff31dcb22ddcbae",
          "authModule": "0x1a920B29eBD437074225cAeE44f78FC700B27a5d",
          "tokenDeployer": "0xD2aDceFd0496449E3FDE873A2332B18A0F0FCADf",
          "deploymentMethod": "create3",
          "salt": "AxelarGateway v6.2"
        },
        "InterchainGovernance": {
          "address": "0xfDF36A30070ea0241d69052ea85ff44Ad0476a66",
          "governanceChain": "Axelarnet",
          "governanceAddress": "axelar10d07y265gmmuvt4z0w9aw880jnsr700j7v9daj",
          "minimumTimeDelay": 300,
          "deployer": "0x6f24A47Fc8AE5441Eb47EFfC3665e70e69Ac3F05",
          "deploymentMethod": "create3",
          "codehash": "0x4bc0efa16652748f5c3fbb77aedff01e0c1df4156a4f4c82d6d8748ee28cb9af",
          "predeployCodehash": "0xe2de43b29f2387b6f3575a1b50d566908fc00e03a8d88ad6be74b674a70874d2",
          "salt": "InterchainGovernance v5.5"
        },
        "Multisig": {
          "threshold": 2,
          "signers": [
            "0x15837c1318AB83d99b19392Fd4811813f520d843",
            "0x64247a441CeF0b7A46614AC34d046c0fdfe35954",
            "0xEE64c8eb48437DbD2D5B8598dc4A3E8a6c8CEaD9"
          ],
          "address": "0xCC940AE49C78F20E3F13F3cF37e996b98Ac3EC68",
          "deployer": "0x6f24A47Fc8AE5441Eb47EFfC3665e70e69Ac3F05",
          "deploymentMethod": "create3",
          "codehash": "0x912095d5076ee40a9dd49c0f9d61d61334c47a78c7512852791652baef26c296",
          "predeployCodehash": "0x912095d5076ee40a9dd49c0f9d61d61334c47a78c7512852791652baef26c296",
          "salt": "Multisig v5.5"
        },
        "Operators": {
          "owner": "0xB8Cd93C83A974649D76B1c19f311f639e62272BC",
          "address": "0x7F83F5cA2AE4206AbFf8a3C3668e88ce5F11C0B5",
          "deployer": "0xB8Cd93C83A974649D76B1c19f311f639e62272BC",
          "deploymentMethod": "create2",
          "codehash": "0xc561dc32ef670c929db9d7fbf6b5f6c074a62a30602481ba3b88912ca6d79feb",
          "predeployCodehash": "0xc561dc32ef670c929db9d7fbf6b5f6c074a62a30602481ba3b88912ca6d79feb",
          "salt": "Operators"
        },
        "AxelarGasService": {
          "collector": "0x7F83F5cA2AE4206AbFf8a3C3668e88ce5F11C0B5",
          "address": "0xbE406F0189A0B4cf3A05C286473D23791Dd44Cc6",
          "implementation": "0xA72afaa3130fE7F25CfcA4A49ed48e377a35aB6C",
          "deployer": "0x5b593E7b1725dc6FcbbFe80b2415B19153F94A85"
        },
        "InterchainTokenService": {
          "skip": true
        }
      },
      "gasOptions": {
        "gasLimit": 8000000,
        "maxPriorityFeePerGas": 150000000000,
        "maxFeePerGas": 160000000000
      },
      "explorer": {
        "name": "Immutable Explorer",
        "url": "https://explorer.testnet.immutable.com",
        "api": "https://explorer.testnet.immutable.com/api"
      },
      "finality": "1",
      "approxFinalityWaitTime": 1
    },
    "arbitrum-sepolia": {
      "name": "Arbitrum-Sepolia",
      "id": "arbitrum-sepolia",
      "axelarId": "arbitrum-sepolia",
      "chainId": 421614,
      "rpc": "https://sepolia-rollup.arbitrum.io/rpc",
      "tokenSymbol": "ETH",
      "confirmations": 2,
      "contracts": {
        "ConstAddressDeployer": {
          "address": "0x98B2920D53612483F91F12Ed7754E51b4A77919e",
          "deployer": "0xE86375704CDb8491a5Ed82D90DceCE02Ee0ac25F",
          "deploymentMethod": "create",
          "codehash": "0x8fda47a596dfba923270da84e0c32a2d0312f1c03389f83e16f2b5a35ed37fbe",
          "predeployCodehash": "0x8fda47a596dfba923270da84e0c32a2d0312f1c03389f83e16f2b5a35ed37fbe"
        },
        "Create3Deployer": {
          "address": "0x6513Aedb4D1593BA12e50644401D976aebDc90d8",
          "deployer": "0x6f24A47Fc8AE5441Eb47EFfC3665e70e69Ac3F05",
          "deploymentMethod": "create2",
          "codehash": "0xf0ad66defbe082df243d4d274e626f557f97579c5c9e19f33d8093d6160808b7",
          "predeployCodehash": "0x73fc31262c4bad113c79439fd231281201c7c7d45b50328bd86bccf37684bf92",
          "salt": "Create3Deployer"
        },
        "AxelarGateway": {
          "deployer": "0xB8Cd93C83A974649D76B1c19f311f639e62272BC",
          "startingKeyIDs": [
            "evm-arbitrum-sepolia-genesis"
          ],
          "address": "0xe1cE95479C84e9809269227C7F8524aE051Ae77a",
          "implementation": "0xc1712652326E87D193Ac11910934085FF45C2F48",
          "implementationCodehash": "0xb9902bc55605b8b80c8347c46fda6b3831ab006e33907a17f8aa67ab451deca6",
          "authModule": "0x24C2b56128fF8E7bFaD578ABefB0fc7Dfa9ba358",
          "tokenDeployer": "0xD2aDceFd0496449E3FDE873A2332B18A0F0FCADf",
          "deploymentMethod": "create3",
          "salt": "AxelarGateway v6.2"
        },
        "InterchainGovernance": {
          "minimumTimeDelay": 300,
          "address": "0xfDF36A30070ea0241d69052ea85ff44Ad0476a66",
          "governanceChain": "Axelarnet",
          "governanceAddress": "axelar10d07y265gmmuvt4z0w9aw880jnsr700j7v9daj",
          "deployer": "0x6f24A47Fc8AE5441Eb47EFfC3665e70e69Ac3F05",
          "deploymentMethod": "create3",
          "codehash": "0x501dea3a0c7bf8ee998c8815a7b5c186d0160054f7b1e322611cdaf7c9de046a",
          "predeployCodehash": "0xe2de43b29f2387b6f3575a1b50d566908fc00e03a8d88ad6be74b674a70874d2",
          "salt": "InterchainGovernance v5.5"
        },
        "Multisig": {
          "threshold": 2,
          "signers": [
            "0x15837c1318AB83d99b19392Fd4811813f520d843",
            "0x64247a441CeF0b7A46614AC34d046c0fdfe35954",
            "0xEE64c8eb48437DbD2D5B8598dc4A3E8a6c8CEaD9"
          ],
          "address": "0xCC940AE49C78F20E3F13F3cF37e996b98Ac3EC68",
          "deployer": "0x6f24A47Fc8AE5441Eb47EFfC3665e70e69Ac3F05",
          "deploymentMethod": "create3",
          "codehash": "0x912095d5076ee40a9dd49c0f9d61d61334c47a78c7512852791652baef26c296",
          "predeployCodehash": "0x912095d5076ee40a9dd49c0f9d61d61334c47a78c7512852791652baef26c296",
          "salt": "Multisig v5.5"
        },
        "Operators": {
          "owner": "0xB8Cd93C83A974649D76B1c19f311f639e62272BC",
          "address": "0x7F83F5cA2AE4206AbFf8a3C3668e88ce5F11C0B5",
          "deployer": "0xB8Cd93C83A974649D76B1c19f311f639e62272BC",
          "deploymentMethod": "create2",
          "codehash": "0xc561dc32ef670c929db9d7fbf6b5f6c074a62a30602481ba3b88912ca6d79feb",
          "predeployCodehash": "0xc561dc32ef670c929db9d7fbf6b5f6c074a62a30602481ba3b88912ca6d79feb",
          "salt": "Operators"
        },
        "AxelarGasService": {
<<<<<<< HEAD
          "collector": "0xB8Cd93C83A974649D76B1c19f311f639e62272BC",
          "address": "0xF08bF9DA7ae1f63AD240A2643485AbA8F2E30c59",
          "implementation": "0x03314Cd91da2f9989453D4B1af1F20F1dA7a1530",
          "deployer": "0xB8Cd93C83A974649D76B1c19f311f639e62272BC",
          "salt": "AxelarGasService"
=======
          "collector": "0x7F83F5cA2AE4206AbFf8a3C3668e88ce5F11C0B5",
          "address": "0xbE406F0189A0B4cf3A05C286473D23791Dd44Cc6",
          "implementation": "0xA72afaa3130fE7F25CfcA4A49ed48e377a35aB6C",
          "deployer": "0x5b593E7b1725dc6FcbbFe80b2415B19153F94A85"
>>>>>>> 7c6191e6
        },
        "InterchainTokenService": {
          "salt": "ITS v1.2.4",
          "deployer": "0x6f24A47Fc8AE5441Eb47EFfC3665e70e69Ac3F05",
          "proxySalt": "ITS v1.0.0",
          "tokenManagerDeployer": "0x121b0e54Cd7ad2BBCb4c4C9275697978EBaF3653",
          "interchainToken": "0x7F9F70Da4af54671a6abAc58e705b5634cac8819",
          "interchainTokenDeployer": "0x58667c5f134420Bf6904C7dD01fDDcB4Fea3a760",
          "tokenManager": "0x81a0545091864617E7037171FdfcBbdCFE3aeb23",
          "tokenHandler": "0x07715674F74c560200c7C95430673180812fCE73",
          "implementation": "0x6d59D9360BDAe406614b7E61c53F43a03198A4ef",
          "predeployCodehash": "0x08a4a556c4db879b4f24104d13a8baf86915d58b12c81b382dfea2a82d2856cf",
          "address": "0xB5FB4BE02232B1bBA4dC8f81dc24C26980dE9e3C"
        },
        "InterchainTokenFactory": {
          "deployer": "0x6f24A47Fc8AE5441Eb47EFfC3665e70e69Ac3F05",
          "salt": "ITS Factory v1.0.0",
          "implementation": "0xA852412D2d91fE05d790934B6E64C3C351fAB54f",
          "address": "0x83a93500d23Fbc3e82B410aD07A6a9F7A0670D66"
        }
      },
      "explorer": {
        "name": "Arbiscan",
        "url": "https://sepolia.arbiscan.io",
        "api": "https://api-sepolia.arbiscan.io/api"
      },
      "finality": "finalized",
      "approxFinalityWaitTime": 25,
      "onchainGasEstimate": {
        "l1ChainName": "ethereum",
        "gasEstimationType": 3
      }
    },
    "centrifuge": {
      "name": "Centrifuge",
      "id": "centrifuge-2",
      "axelarId": "centrifuge-2",
      "chainId": 2090,
      "rpc": "https://node-7118620155331796992.gx.onfinality.io/jsonrpc?apikey=00538f2d-6297-44e3-8812-4b9d579524b2",
      "tokenSymbol": "CFG",
      "confirmations": 1,
      "contracts": {
        "ConstAddressDeployer": {
          "address": "0x98B2920D53612483F91F12Ed7754E51b4A77919e",
          "deployer": "0xE86375704CDb8491a5Ed82D90DceCE02Ee0ac25F",
          "deploymentMethod": "create",
          "codehash": "0x8fda47a596dfba923270da84e0c32a2d0312f1c03389f83e16f2b5a35ed37fbe",
          "predeployCodehash": "0x8fda47a596dfba923270da84e0c32a2d0312f1c03389f83e16f2b5a35ed37fbe"
        },
        "Create3Deployer": {
          "address": "0x6513Aedb4D1593BA12e50644401D976aebDc90d8",
          "deployer": "0x6f24A47Fc8AE5441Eb47EFfC3665e70e69Ac3F05",
          "deploymentMethod": "create2",
          "codehash": "0xf0ad66defbe082df243d4d274e626f557f97579c5c9e19f33d8093d6160808b7",
          "predeployCodehash": "0x73fc31262c4bad113c79439fd231281201c7c7d45b50328bd86bccf37684bf92",
          "salt": "Create3Deployer"
        },
        "AxelarGateway": {
          "deployer": "0xB8Cd93C83A974649D76B1c19f311f639e62272BC",
          "startingKeyIDs": [
            "evm-centrifuge-2-genesis"
          ],
          "address": "0xe432150cce91c13a887f7D836923d5597adD8E31",
          "implementation": "0xc1712652326E87D193Ac11910934085FF45C2F48",
          "implementationCodehash": "0xd0e057031b5acbd22b8e98686f6cda19dcbcac6495bd7297cff31dcb22ddcbae",
          "authModule": "0x1a920B29eBD437074225cAeE44f78FC700B27a5d",
          "tokenDeployer": "0xD2aDceFd0496449E3FDE873A2332B18A0F0FCADf",
          "deploymentMethod": "create3",
          "salt": "AxelarGateway v6.2"
        },
        "InterchainGovernance": {
          "address": "0xfDF36A30070ea0241d69052ea85ff44Ad0476a66",
          "governanceChain": "Axelarnet",
          "governanceAddress": "axelar10d07y265gmmuvt4z0w9aw880jnsr700j7v9daj",
          "minimumTimeDelay": 300,
          "deployer": "0x6f24A47Fc8AE5441Eb47EFfC3665e70e69Ac3F05",
          "deploymentMethod": "create3",
          "codehash": "0x4bc0efa16652748f5c3fbb77aedff01e0c1df4156a4f4c82d6d8748ee28cb9af",
          "predeployCodehash": "0xe2de43b29f2387b6f3575a1b50d566908fc00e03a8d88ad6be74b674a70874d2",
          "salt": "InterchainGovernance v5.5"
        },
        "Multisig": {
          "threshold": 2,
          "signers": [
            "0x15837c1318AB83d99b19392Fd4811813f520d843",
            "0x64247a441CeF0b7A46614AC34d046c0fdfe35954",
            "0xEE64c8eb48437DbD2D5B8598dc4A3E8a6c8CEaD9"
          ],
          "address": "0xCC940AE49C78F20E3F13F3cF37e996b98Ac3EC68",
          "deployer": "0x6f24A47Fc8AE5441Eb47EFfC3665e70e69Ac3F05",
          "deploymentMethod": "create3",
          "codehash": "0x912095d5076ee40a9dd49c0f9d61d61334c47a78c7512852791652baef26c296",
          "predeployCodehash": "0x912095d5076ee40a9dd49c0f9d61d61334c47a78c7512852791652baef26c296",
          "salt": "Multisig v5.5"
        },
        "Operators": {
          "owner": "0xB8Cd93C83A974649D76B1c19f311f639e62272BC",
          "address": "0x7F83F5cA2AE4206AbFf8a3C3668e88ce5F11C0B5",
          "deployer": "0xB8Cd93C83A974649D76B1c19f311f639e62272BC",
          "deploymentMethod": "create2",
          "codehash": "0xc561dc32ef670c929db9d7fbf6b5f6c074a62a30602481ba3b88912ca6d79feb",
          "predeployCodehash": "0xc561dc32ef670c929db9d7fbf6b5f6c074a62a30602481ba3b88912ca6d79feb",
          "salt": "Operators"
        },
        "AxelarGasService": {
          "collector": "0x7F83F5cA2AE4206AbFf8a3C3668e88ce5F11C0B5",
          "address": "0xbE406F0189A0B4cf3A05C286473D23791Dd44Cc6",
          "implementation": "0xA72afaa3130fE7F25CfcA4A49ed48e377a35aB6C",
          "deployer": "0x5b593E7b1725dc6FcbbFe80b2415B19153F94A85"
        },
        "InterchainTokenService": {
          "skip": true
        }
      },
      "gasOptions": {
        "gasLimit": 8000000
      },
      "explorer": {
        "name": "",
        "url": ""
      },
      "finality": "finalized",
      "approxFinalityWaitTime": 1
    },
    "fraxtal": {
      "name": "Fraxtal",
      "id": "fraxtal",
      "axelarId": "fraxtal",
      "chainId": 2522,
      "rpc": "https://rpc.testnet.frax.com",
      "tokenSymbol": "frxETH",
      "gasOptions": {
        "gasLimit": 8000000
      },
      "onchainGasEstimate": {
        "l1ChainName": "ethereum",
        "gasEstimationType": 2,
        "l1FeeScalar": 50000
      },
      "contracts": {
        "InterchainGovernance": {
          "minimumTimeDelay": 300,
          "address": "0xfDF36A30070ea0241d69052ea85ff44Ad0476a66",
          "governanceChain": "Axelarnet",
          "governanceAddress": "axelar10d07y265gmmuvt4z0w9aw880jnsr700j7v9daj",
          "deployer": "0x6f24A47Fc8AE5441Eb47EFfC3665e70e69Ac3F05",
          "deploymentMethod": "create3",
          "codehash": "0x4bc0efa16652748f5c3fbb77aedff01e0c1df4156a4f4c82d6d8748ee28cb9af",
          "predeployCodehash": "0xe2de43b29f2387b6f3575a1b50d566908fc00e03a8d88ad6be74b674a70874d2",
          "salt": "InterchainGovernance v5.5"
        },
        "Multisig": {
          "threshold": 2,
          "signers": [
            "0x15837c1318AB83d99b19392Fd4811813f520d843",
            "0x64247a441CeF0b7A46614AC34d046c0fdfe35954",
            "0xEE64c8eb48437DbD2D5B8598dc4A3E8a6c8CEaD9"
          ],
          "address": "0xCC940AE49C78F20E3F13F3cF37e996b98Ac3EC68",
          "deployer": "0x6f24A47Fc8AE5441Eb47EFfC3665e70e69Ac3F05",
          "deploymentMethod": "create3",
          "codehash": "0x912095d5076ee40a9dd49c0f9d61d61334c47a78c7512852791652baef26c296",
          "predeployCodehash": "0x912095d5076ee40a9dd49c0f9d61d61334c47a78c7512852791652baef26c296",
          "salt": "Multisig v5.5"
        },
        "ConstAddressDeployer": {
          "address": "0x98B2920D53612483F91F12Ed7754E51b4A77919e",
          "deployer": "0xE86375704CDb8491a5Ed82D90DceCE02Ee0ac25F",
          "deploymentMethod": "create",
          "codehash": "0x8fda47a596dfba923270da84e0c32a2d0312f1c03389f83e16f2b5a35ed37fbe",
          "predeployCodehash": "0x8fda47a596dfba923270da84e0c32a2d0312f1c03389f83e16f2b5a35ed37fbe"
        },
        "Create3Deployer": {
          "address": "0x6513Aedb4D1593BA12e50644401D976aebDc90d8",
          "deployer": "0x6f24A47Fc8AE5441Eb47EFfC3665e70e69Ac3F05",
          "deploymentMethod": "create2",
          "codehash": "0xf0ad66defbe082df243d4d274e626f557f97579c5c9e19f33d8093d6160808b7",
          "predeployCodehash": "0x73fc31262c4bad113c79439fd231281201c7c7d45b50328bd86bccf37684bf92",
          "salt": "Create3Deployer"
        },
        "AxelarGateway": {
          "deployer": "0xB8Cd93C83A974649D76B1c19f311f639e62272BC",
          "startingKeyIDs": [
            "evm-fraxtal-genesis"
          ],
          "address": "0xe432150cce91c13a887f7D836923d5597adD8E31",
          "implementation": "0xc1712652326E87D193Ac11910934085FF45C2F48",
          "implementationCodehash": "0xd0e057031b5acbd22b8e98686f6cda19dcbcac6495bd7297cff31dcb22ddcbae",
          "authModule": "0x1a920B29eBD437074225cAeE44f78FC700B27a5d",
          "tokenDeployer": "0xD2aDceFd0496449E3FDE873A2332B18A0F0FCADf",
          "deploymentMethod": "create3",
          "salt": "AxelarGateway v6.2"
        },
        "AxelarGasService": {
          "collector": "0x7F83F5cA2AE4206AbFf8a3C3668e88ce5F11C0B5",
          "address": "0xbE406F0189A0B4cf3A05C286473D23791Dd44Cc6",
          "implementation": "0xA72afaa3130fE7F25CfcA4A49ed48e377a35aB6C",
          "deployer": "0x5b593E7b1725dc6FcbbFe80b2415B19153F94A85"
        },
        "Operators": {
          "owner": "0xB8Cd93C83A974649D76B1c19f311f639e62272BC",
          "address": "0x7F83F5cA2AE4206AbFf8a3C3668e88ce5F11C0B5",
          "deployer": "0xB8Cd93C83A974649D76B1c19f311f639e62272BC",
          "deploymentMethod": "create2",
          "codehash": "0xc561dc32ef670c929db9d7fbf6b5f6c074a62a30602481ba3b88912ca6d79feb",
          "predeployCodehash": "0xc561dc32ef670c929db9d7fbf6b5f6c074a62a30602481ba3b88912ca6d79feb",
          "salt": "Operators"
        },
        "InterchainTokenService": {
          "salt": "ITS v1.2.4",
          "deployer": "0x6f24A47Fc8AE5441Eb47EFfC3665e70e69Ac3F05",
          "proxySalt": "ITS v1.0.0",
          "tokenManagerDeployer": "0x121b0e54Cd7ad2BBCb4c4C9275697978EBaF3653",
          "interchainToken": "0x7F9F70Da4af54671a6abAc58e705b5634cac8819",
          "interchainTokenDeployer": "0x58667c5f134420Bf6904C7dD01fDDcB4Fea3a760",
          "tokenManager": "0x81a0545091864617E7037171FdfcBbdCFE3aeb23",
          "tokenHandler": "0x07715674F74c560200c7C95430673180812fCE73",
          "implementation": "0x6d59D9360BDAe406614b7E61c53F43a03198A4ef",
          "predeployCodehash": "0x08a4a556c4db879b4f24104d13a8baf86915d58b12c81b382dfea2a82d2856cf",
          "address": "0xB5FB4BE02232B1bBA4dC8f81dc24C26980dE9e3C"
        },
        "InterchainTokenFactory": {
          "deployer": "0x6f24A47Fc8AE5441Eb47EFfC3665e70e69Ac3F05",
          "salt": "ITS Factory v1.0.0",
          "implementation": "0xA852412D2d91fE05d790934B6E64C3C351fAB54f",
          "address": "0x83a93500d23Fbc3e82B410aD07A6a9F7A0670D66"
        }
      },
      "explorer": {
        "name": "Fraxscan",
        "url": "https://holesky.fraxscan.com",
        "api": "https://api-holesky.fraxscan.com/api"
      },
      "finality": "finalized",
      "approxFinalityWaitTime": 80
    },
    "optimism-sepolia": {
      "name": "Optimism-Sepolia",
      "id": "optimism-sepolia",
      "axelarId": "optimism-sepolia",
      "chainId": 11155420,
      "rpc": "https://sepolia.optimism.io",
      "tokenSymbol": "ETH",
      "gasOptions": {
        "gasLimit": 8000000
      },
      "onchainGasEstimate": {
<<<<<<< HEAD
        "chainName": "optimism",
        "l1ChainName": "ethereum",
        "gasEstimationType": 1
=======
        "l1ChainName": "ethereum",
        "gasEstimationType": 1,
        "l1FeeScalar": 7600
>>>>>>> 7c6191e6
      },
      "confirmations": 3,
      "explorer": {
        "name": "Opscan",
        "url": "https://sepolia-optimistic.etherscan.io",
        "api": "https://api-sepolia-optimistic.etherscan.io/api"
      },
      "contracts": {
        "ConstAddressDeployer": {
          "address": "0x98B2920D53612483F91F12Ed7754E51b4A77919e",
          "deployer": "0xE86375704CDb8491a5Ed82D90DceCE02Ee0ac25F",
          "deploymentMethod": "create",
          "codehash": "0x8fda47a596dfba923270da84e0c32a2d0312f1c03389f83e16f2b5a35ed37fbe",
          "predeployCodehash": "0x8fda47a596dfba923270da84e0c32a2d0312f1c03389f83e16f2b5a35ed37fbe"
        },
        "Create3Deployer": {
          "address": "0x6513Aedb4D1593BA12e50644401D976aebDc90d8",
          "deployer": "0x6f24A47Fc8AE5441Eb47EFfC3665e70e69Ac3F05",
          "deploymentMethod": "create2",
          "codehash": "0xf0ad66defbe082df243d4d274e626f557f97579c5c9e19f33d8093d6160808b7",
          "predeployCodehash": "0x73fc31262c4bad113c79439fd231281201c7c7d45b50328bd86bccf37684bf92",
          "salt": "Create3Deployer"
        },
        "AxelarGateway": {
          "deployer": "0xB8Cd93C83A974649D76B1c19f311f639e62272BC",
          "startingKeyIDs": [
            "evm-optimism-sepolia-genesis"
          ],
          "address": "0xe432150cce91c13a887f7D836923d5597adD8E31",
          "implementation": "0xc1712652326E87D193Ac11910934085FF45C2F48",
          "implementationCodehash": "0xd0e057031b5acbd22b8e98686f6cda19dcbcac6495bd7297cff31dcb22ddcbae",
          "authModule": "0x1a920B29eBD437074225cAeE44f78FC700B27a5d",
          "tokenDeployer": "0xD2aDceFd0496449E3FDE873A2332B18A0F0FCADf",
          "deploymentMethod": "create3",
          "salt": "AxelarGateway v6.2"
        },
        "InterchainGovernance": {
          "minimumTimeDelay": 300,
          "address": "0xfDF36A30070ea0241d69052ea85ff44Ad0476a66",
          "governanceChain": "Axelarnet",
          "governanceAddress": "axelar10d07y265gmmuvt4z0w9aw880jnsr700j7v9daj",
          "deployer": "0x6f24A47Fc8AE5441Eb47EFfC3665e70e69Ac3F05",
          "deploymentMethod": "create3",
          "codehash": "0x4bc0efa16652748f5c3fbb77aedff01e0c1df4156a4f4c82d6d8748ee28cb9af",
          "predeployCodehash": "0xe2de43b29f2387b6f3575a1b50d566908fc00e03a8d88ad6be74b674a70874d2",
          "salt": "InterchainGovernance v5.5"
        },
        "Multisig": {
          "threshold": 2,
          "signers": [
            "0x15837c1318AB83d99b19392Fd4811813f520d843",
            "0x64247a441CeF0b7A46614AC34d046c0fdfe35954",
            "0xEE64c8eb48437DbD2D5B8598dc4A3E8a6c8CEaD9"
          ],
          "address": "0xCC940AE49C78F20E3F13F3cF37e996b98Ac3EC68",
          "deployer": "0x6f24A47Fc8AE5441Eb47EFfC3665e70e69Ac3F05",
          "deploymentMethod": "create3",
          "codehash": "0x912095d5076ee40a9dd49c0f9d61d61334c47a78c7512852791652baef26c296",
          "predeployCodehash": "0x912095d5076ee40a9dd49c0f9d61d61334c47a78c7512852791652baef26c296",
          "salt": "Multisig v5.5"
        },
        "Operators": {
          "owner": "0xB8Cd93C83A974649D76B1c19f311f639e62272BC",
          "address": "0x7F83F5cA2AE4206AbFf8a3C3668e88ce5F11C0B5",
          "deployer": "0xB8Cd93C83A974649D76B1c19f311f639e62272BC",
          "deploymentMethod": "create2",
          "codehash": "0xc561dc32ef670c929db9d7fbf6b5f6c074a62a30602481ba3b88912ca6d79feb",
          "predeployCodehash": "0xc561dc32ef670c929db9d7fbf6b5f6c074a62a30602481ba3b88912ca6d79feb",
          "salt": "Operators"
        },
        "AxelarGasService": {
          "collector": "0x7F83F5cA2AE4206AbFf8a3C3668e88ce5F11C0B5",
          "address": "0xbE406F0189A0B4cf3A05C286473D23791Dd44Cc6",
          "implementation": "0xA72afaa3130fE7F25CfcA4A49ed48e377a35aB6C",
          "deployer": "0x5b593E7b1725dc6FcbbFe80b2415B19153F94A85"
        },
        "InterchainTokenService": {
          "salt": "ITS v1.2.4",
          "deployer": "0x6f24A47Fc8AE5441Eb47EFfC3665e70e69Ac3F05",
          "proxySalt": "ITS v1.0.0",
          "tokenManagerDeployer": "0x121b0e54Cd7ad2BBCb4c4C9275697978EBaF3653",
          "interchainToken": "0x7F9F70Da4af54671a6abAc58e705b5634cac8819",
          "interchainTokenDeployer": "0x58667c5f134420Bf6904C7dD01fDDcB4Fea3a760",
          "tokenManager": "0x81a0545091864617E7037171FdfcBbdCFE3aeb23",
          "tokenHandler": "0x07715674F74c560200c7C95430673180812fCE73",
          "implementation": "0x6d59D9360BDAe406614b7E61c53F43a03198A4ef",
          "predeployCodehash": "0x08a4a556c4db879b4f24104d13a8baf86915d58b12c81b382dfea2a82d2856cf",
          "address": "0xB5FB4BE02232B1bBA4dC8f81dc24C26980dE9e3C"
        },
        "InterchainTokenFactory": {
          "deployer": "0x6f24A47Fc8AE5441Eb47EFfC3665e70e69Ac3F05",
          "salt": "ITS Factory v1.0.0",
          "implementation": "0xA852412D2d91fE05d790934B6E64C3C351fAB54f",
          "address": "0x83a93500d23Fbc3e82B410aD07A6a9F7A0670D66"
        }
      },
      "finality": "finalized",
      "approxFinalityWaitTime": 25
    },
    "base-sepolia": {
      "name": "Base-Sepolia",
      "id": "base-sepolia",
      "axelarId": "base-sepolia",
      "chainId": 84532,
      "rpc": "https://sepolia.base.org",
      "tokenSymbol": "ETH",
      "gasOptions": {
        "gasLimit": 8000000
      },
      "onchainGasEstimate": {
<<<<<<< HEAD
        "chainName": "base",
        "l1ChainName": "ethereum",
        "gasEstimationType": 1
=======
        "l1ChainName": "ethereum",
        "gasEstimationType": 1,
        "l1FeeScalar": 1101
>>>>>>> 7c6191e6
      },
      "confirmations": 2,
      "explorer": {
        "name": "Basescan",
        "url": "https://sepolia-explorer.base.org",
        "api": "https://api-sepolia.basescan.org/api"
      },
      "contracts": {
        "ConstAddressDeployer": {
          "address": "0x98B2920D53612483F91F12Ed7754E51b4A77919e",
          "deployer": "0xE86375704CDb8491a5Ed82D90DceCE02Ee0ac25F",
          "deploymentMethod": "create",
          "codehash": "0x8fda47a596dfba923270da84e0c32a2d0312f1c03389f83e16f2b5a35ed37fbe",
          "predeployCodehash": "0x8fda47a596dfba923270da84e0c32a2d0312f1c03389f83e16f2b5a35ed37fbe"
        },
        "Create3Deployer": {
          "address": "0x6513Aedb4D1593BA12e50644401D976aebDc90d8",
          "deployer": "0x6f24A47Fc8AE5441Eb47EFfC3665e70e69Ac3F05",
          "deploymentMethod": "create2",
          "codehash": "0xf0ad66defbe082df243d4d274e626f557f97579c5c9e19f33d8093d6160808b7",
          "predeployCodehash": "0x73fc31262c4bad113c79439fd231281201c7c7d45b50328bd86bccf37684bf92",
          "salt": "Create3Deployer"
        },
        "AxelarGateway": {
          "deployer": "0xB8Cd93C83A974649D76B1c19f311f639e62272BC",
          "startingKeyIDs": [
            "evm-base-sepolia-genesis"
          ],
          "address": "0xe432150cce91c13a887f7D836923d5597adD8E31",
          "implementation": "0xc1712652326E87D193Ac11910934085FF45C2F48",
          "implementationCodehash": "0xd0e057031b5acbd22b8e98686f6cda19dcbcac6495bd7297cff31dcb22ddcbae",
          "authModule": "0x1a920B29eBD437074225cAeE44f78FC700B27a5d",
          "tokenDeployer": "0xD2aDceFd0496449E3FDE873A2332B18A0F0FCADf",
          "deploymentMethod": "create3",
          "salt": "AxelarGateway v6.2"
        },
        "InterchainGovernance": {
          "minimumTimeDelay": 300,
          "address": "0xfDF36A30070ea0241d69052ea85ff44Ad0476a66",
          "governanceChain": "Axelarnet",
          "governanceAddress": "axelar10d07y265gmmuvt4z0w9aw880jnsr700j7v9daj",
          "deployer": "0x6f24A47Fc8AE5441Eb47EFfC3665e70e69Ac3F05",
          "deploymentMethod": "create3",
          "codehash": "0x4bc0efa16652748f5c3fbb77aedff01e0c1df4156a4f4c82d6d8748ee28cb9af",
          "predeployCodehash": "0xe2de43b29f2387b6f3575a1b50d566908fc00e03a8d88ad6be74b674a70874d2",
          "salt": "InterchainGovernance v5.5"
        },
        "Multisig": {
          "threshold": 2,
          "signers": [
            "0x15837c1318AB83d99b19392Fd4811813f520d843",
            "0x64247a441CeF0b7A46614AC34d046c0fdfe35954",
            "0xEE64c8eb48437DbD2D5B8598dc4A3E8a6c8CEaD9"
          ],
          "address": "0xCC940AE49C78F20E3F13F3cF37e996b98Ac3EC68",
          "deployer": "0x6f24A47Fc8AE5441Eb47EFfC3665e70e69Ac3F05",
          "deploymentMethod": "create3",
          "codehash": "0x912095d5076ee40a9dd49c0f9d61d61334c47a78c7512852791652baef26c296",
          "predeployCodehash": "0x912095d5076ee40a9dd49c0f9d61d61334c47a78c7512852791652baef26c296",
          "salt": "Multisig v5.5"
        },
        "Operators": {
          "owner": "0xB8Cd93C83A974649D76B1c19f311f639e62272BC",
          "address": "0x7F83F5cA2AE4206AbFf8a3C3668e88ce5F11C0B5",
          "deployer": "0xB8Cd93C83A974649D76B1c19f311f639e62272BC",
          "deploymentMethod": "create2",
          "codehash": "0xc561dc32ef670c929db9d7fbf6b5f6c074a62a30602481ba3b88912ca6d79feb",
          "predeployCodehash": "0xc561dc32ef670c929db9d7fbf6b5f6c074a62a30602481ba3b88912ca6d79feb",
          "salt": "Operators"
        },
        "AxelarGasService": {
          "collector": "0x7F83F5cA2AE4206AbFf8a3C3668e88ce5F11C0B5",
          "address": "0xbE406F0189A0B4cf3A05C286473D23791Dd44Cc6",
          "implementation": "0xA72afaa3130fE7F25CfcA4A49ed48e377a35aB6C",
          "deployer": "0x5b593E7b1725dc6FcbbFe80b2415B19153F94A85"
        },
        "InterchainTokenService": {
          "salt": "ITS v1.2.4",
          "deployer": "0x6f24A47Fc8AE5441Eb47EFfC3665e70e69Ac3F05",
          "proxySalt": "ITS v1.0.0",
          "tokenManagerDeployer": "0x121b0e54Cd7ad2BBCb4c4C9275697978EBaF3653",
          "interchainToken": "0x7F9F70Da4af54671a6abAc58e705b5634cac8819",
          "interchainTokenDeployer": "0x58667c5f134420Bf6904C7dD01fDDcB4Fea3a760",
          "tokenManager": "0x81a0545091864617E7037171FdfcBbdCFE3aeb23",
          "tokenHandler": "0x07715674F74c560200c7C95430673180812fCE73",
          "implementation": "0x6d59D9360BDAe406614b7E61c53F43a03198A4ef",
          "predeployCodehash": "0x08a4a556c4db879b4f24104d13a8baf86915d58b12c81b382dfea2a82d2856cf",
          "address": "0xB5FB4BE02232B1bBA4dC8f81dc24C26980dE9e3C"
        },
        "InterchainTokenFactory": {
          "deployer": "0x6f24A47Fc8AE5441Eb47EFfC3665e70e69Ac3F05",
          "salt": "ITS Factory v1.0.0",
          "implementation": "0xA852412D2d91fE05d790934B6E64C3C351fAB54f",
          "address": "0x83a93500d23Fbc3e82B410aD07A6a9F7A0670D66"
        }
      },
      "finality": "finalized",
      "approxFinalityWaitTime": 30
    },
    "blast-sepolia": {
      "name": "Blast-Sepolia",
      "id": "blast-sepolia",
      "axelarId": "blast-sepolia",
      "chainId": 168587773,
      "rpc": "https://sepolia.blast.io/",
      "tokenSymbol": "ETH",
      "gasOptions": {
        "gasLimit": 8000000
      },
      "onchainGasEstimate": {
        "l1ChainName": "ethereum",
        "gasEstimationType": 2,
        "l1FeeScalar": 684000
      },
      "confirmations": 2,
      "explorer": {
        "name": "Blastscan",
        "url": "https://testnet.blastscan.io",
        "api": "https://api.routescan.io/v2/network/testnet/evm/168587773/etherscan"
      },
      "contracts": {
        "ConstAddressDeployer": {
          "address": "0x98B2920D53612483F91F12Ed7754E51b4A77919e",
          "deployer": "0xE86375704CDb8491a5Ed82D90DceCE02Ee0ac25F",
          "deploymentMethod": "create",
          "codehash": "0x8fda47a596dfba923270da84e0c32a2d0312f1c03389f83e16f2b5a35ed37fbe",
          "predeployCodehash": "0x8fda47a596dfba923270da84e0c32a2d0312f1c03389f83e16f2b5a35ed37fbe"
        },
        "Create3Deployer": {
          "address": "0x6513Aedb4D1593BA12e50644401D976aebDc90d8",
          "deployer": "0x6f24A47Fc8AE5441Eb47EFfC3665e70e69Ac3F05",
          "deploymentMethod": "create2",
          "codehash": "0xf0ad66defbe082df243d4d274e626f557f97579c5c9e19f33d8093d6160808b7",
          "predeployCodehash": "0x73fc31262c4bad113c79439fd231281201c7c7d45b50328bd86bccf37684bf92",
          "salt": "Create3Deployer"
        },
        "AxelarGateway": {
          "deployer": "0xB8Cd93C83A974649D76B1c19f311f639e62272BC",
          "startingKeyIDs": [
            "evm-blast-sepolia-genesis"
          ],
          "address": "0xe432150cce91c13a887f7D836923d5597adD8E31",
          "implementation": "0xc1712652326E87D193Ac11910934085FF45C2F48",
          "implementationCodehash": "0xd0e057031b5acbd22b8e98686f6cda19dcbcac6495bd7297cff31dcb22ddcbae",
          "authModule": "0x1a920B29eBD437074225cAeE44f78FC700B27a5d",
          "tokenDeployer": "0xD2aDceFd0496449E3FDE873A2332B18A0F0FCADf",
          "deploymentMethod": "create3",
          "salt": "AxelarGateway v6.2"
        },
        "InterchainGovernance": {
          "minimumTimeDelay": 300,
          "address": "0xfDF36A30070ea0241d69052ea85ff44Ad0476a66",
          "governanceChain": "Axelarnet",
          "governanceAddress": "axelar10d07y265gmmuvt4z0w9aw880jnsr700j7v9daj",
          "deployer": "0x6f24A47Fc8AE5441Eb47EFfC3665e70e69Ac3F05",
          "deploymentMethod": "create3",
          "codehash": "0x4bc0efa16652748f5c3fbb77aedff01e0c1df4156a4f4c82d6d8748ee28cb9af",
          "predeployCodehash": "0xe2de43b29f2387b6f3575a1b50d566908fc00e03a8d88ad6be74b674a70874d2",
          "salt": "InterchainGovernance v5.5"
        },
        "Multisig": {
          "threshold": 2,
          "signers": [
            "0x15837c1318AB83d99b19392Fd4811813f520d843",
            "0x64247a441CeF0b7A46614AC34d046c0fdfe35954",
            "0xEE64c8eb48437DbD2D5B8598dc4A3E8a6c8CEaD9"
          ],
          "address": "0xCC940AE49C78F20E3F13F3cF37e996b98Ac3EC68",
          "deployer": "0x6f24A47Fc8AE5441Eb47EFfC3665e70e69Ac3F05",
          "deploymentMethod": "create3",
          "codehash": "0x912095d5076ee40a9dd49c0f9d61d61334c47a78c7512852791652baef26c296",
          "predeployCodehash": "0x912095d5076ee40a9dd49c0f9d61d61334c47a78c7512852791652baef26c296",
          "salt": "Multisig v5.5"
        },
        "Operators": {
          "owner": "0xB8Cd93C83A974649D76B1c19f311f639e62272BC",
          "address": "0x7F83F5cA2AE4206AbFf8a3C3668e88ce5F11C0B5",
          "deployer": "0xB8Cd93C83A974649D76B1c19f311f639e62272BC",
          "deploymentMethod": "create2",
          "codehash": "0xc561dc32ef670c929db9d7fbf6b5f6c074a62a30602481ba3b88912ca6d79feb",
          "predeployCodehash": "0xc561dc32ef670c929db9d7fbf6b5f6c074a62a30602481ba3b88912ca6d79feb",
          "salt": "Operators"
        },
        "AxelarGasService": {
          "collector": "0x7F83F5cA2AE4206AbFf8a3C3668e88ce5F11C0B5",
          "address": "0xbE406F0189A0B4cf3A05C286473D23791Dd44Cc6",
          "implementation": "0xA72afaa3130fE7F25CfcA4A49ed48e377a35aB6C",
          "deployer": "0x5b593E7b1725dc6FcbbFe80b2415B19153F94A85"
        },
        "InterchainTokenService": {
          "salt": "ITS v1.2.4",
          "deployer": "0x6f24A47Fc8AE5441Eb47EFfC3665e70e69Ac3F05",
          "proxySalt": "ITS v1.0.0",
          "tokenManagerDeployer": "0x121b0e54Cd7ad2BBCb4c4C9275697978EBaF3653",
          "interchainToken": "0x7F9F70Da4af54671a6abAc58e705b5634cac8819",
          "interchainTokenDeployer": "0x58667c5f134420Bf6904C7dD01fDDcB4Fea3a760",
          "tokenManager": "0x81a0545091864617E7037171FdfcBbdCFE3aeb23",
          "tokenHandler": "0x07715674F74c560200c7C95430673180812fCE73",
          "implementation": "0x6d59D9360BDAe406614b7E61c53F43a03198A4ef",
          "predeployCodehash": "0x08a4a556c4db879b4f24104d13a8baf86915d58b12c81b382dfea2a82d2856cf",
          "address": "0xB5FB4BE02232B1bBA4dC8f81dc24C26980dE9e3C"
        },
        "InterchainTokenFactory": {
          "deployer": "0x6f24A47Fc8AE5441Eb47EFfC3665e70e69Ac3F05",
          "salt": "ITS Factory v1.0.0",
          "implementation": "0xA852412D2d91fE05d790934B6E64C3C351fAB54f",
          "address": "0x83a93500d23Fbc3e82B410aD07A6a9F7A0670D66"
        }
      },
      "finality": "finalized",
      "approxFinalityWaitTime": 25
    },
    "mantle-sepolia": {
      "name": "Mantle-Sepolia",
      "id": "mantle-sepolia",
      "axelarId": "mantle-sepolia",
      "chainId": 5003,
      "rpc": "https://rpc.sepolia.mantle.xyz",
      "tokenSymbol": "MNT",
      "confirmations": 2,
      "onchainGasEstimate": {
        "l1ChainName": "ethereum",
        "gasEstimationType": 2,
        "l1FeeScalar": 10000
      },
      "explorer": {
        "name": "Mantle Explorer",
        "url": "https://sepolia.mantlescan.xyz",
        "api": "https://api-sepolia.mantlescan.xyz/api"
      },
      "contracts": {
        "InterchainGovernance": {
          "minimumTimeDelay": 300,
          "address": "0xfDF36A30070ea0241d69052ea85ff44Ad0476a66",
          "governanceChain": "Axelarnet",
          "governanceAddress": "axelar10d07y265gmmuvt4z0w9aw880jnsr700j7v9daj",
          "deployer": "0x6f24A47Fc8AE5441Eb47EFfC3665e70e69Ac3F05",
          "deploymentMethod": "create3",
          "codehash": "0xf9e87dd846b7424c8451f31cdaeb553f2ace3c503af51bd647690d146dc009d1",
          "predeployCodehash": "0xe2de43b29f2387b6f3575a1b50d566908fc00e03a8d88ad6be74b674a70874d2",
          "salt": "InterchainGovernance v5.5"
        },
        "Multisig": {
          "threshold": 2,
          "signers": [
            "0x15837c1318AB83d99b19392Fd4811813f520d843",
            "0x64247a441CeF0b7A46614AC34d046c0fdfe35954",
            "0xEE64c8eb48437DbD2D5B8598dc4A3E8a6c8CEaD9"
          ],
          "address": "0xCC940AE49C78F20E3F13F3cF37e996b98Ac3EC68",
          "deployer": "0x6f24A47Fc8AE5441Eb47EFfC3665e70e69Ac3F05",
          "deploymentMethod": "create3",
          "codehash": "0x912095d5076ee40a9dd49c0f9d61d61334c47a78c7512852791652baef26c296",
          "predeployCodehash": "0x912095d5076ee40a9dd49c0f9d61d61334c47a78c7512852791652baef26c296",
          "salt": "Multisig v5.5"
        },
        "ConstAddressDeployer": {
          "address": "0x98B2920D53612483F91F12Ed7754E51b4A77919e",
          "deployer": "0xE86375704CDb8491a5Ed82D90DceCE02Ee0ac25F",
          "deploymentMethod": "create",
          "codehash": "0x8fda47a596dfba923270da84e0c32a2d0312f1c03389f83e16f2b5a35ed37fbe",
          "predeployCodehash": "0x8fda47a596dfba923270da84e0c32a2d0312f1c03389f83e16f2b5a35ed37fbe"
        },
        "Create3Deployer": {
          "address": "0x6513Aedb4D1593BA12e50644401D976aebDc90d8",
          "deployer": "0x6f24A47Fc8AE5441Eb47EFfC3665e70e69Ac3F05",
          "deploymentMethod": "create2",
          "codehash": "0xf0ad66defbe082df243d4d274e626f557f97579c5c9e19f33d8093d6160808b7",
          "predeployCodehash": "0x73fc31262c4bad113c79439fd231281201c7c7d45b50328bd86bccf37684bf92",
          "salt": "Create3Deployer"
        },
        "AxelarGateway": {
          "deployer": "0xB8Cd93C83A974649D76B1c19f311f639e62272BC",
          "startingKeyIDs": [
            "evm-mantle-sepolia-genesis"
          ],
          "address": "0xC8D18F85cB0Cee5C95eC29c69DeaF6cea972349c",
          "implementation": "0xc1712652326E87D193Ac11910934085FF45C2F48",
          "implementationCodehash": "0x262d347314eb56d4331930c08d038205062766c5783f6e34809b1da803d01bf9",
          "authModule": "0xC4FBd54fF3876377dE2B2F9471e581B44eaD1Ea9",
          "tokenDeployer": "0xD2aDceFd0496449E3FDE873A2332B18A0F0FCADf",
          "deploymentMethod": "create3",
          "salt": "AxelarGateway v6.2"
        },
        "Operators": {
          "owner": "0xB8Cd93C83A974649D76B1c19f311f639e62272BC",
          "address": "0x7F83F5cA2AE4206AbFf8a3C3668e88ce5F11C0B5",
          "deployer": "0xB8Cd93C83A974649D76B1c19f311f639e62272BC",
          "deploymentMethod": "create2",
          "codehash": "0xc561dc32ef670c929db9d7fbf6b5f6c074a62a30602481ba3b88912ca6d79feb",
          "predeployCodehash": "0xc561dc32ef670c929db9d7fbf6b5f6c074a62a30602481ba3b88912ca6d79feb",
          "salt": "Operators"
        },
        "AxelarGasService": {
          "collector": "0x7F83F5cA2AE4206AbFf8a3C3668e88ce5F11C0B5",
          "address": "0xbE406F0189A0B4cf3A05C286473D23791Dd44Cc6",
          "implementation": "0xA72afaa3130fE7F25CfcA4A49ed48e377a35aB6C",
          "deployer": "0x5b593E7b1725dc6FcbbFe80b2415B19153F94A85"
        },
        "InterchainTokenService": {
          "salt": "ITS v1.2.4",
          "deployer": "0x6f24A47Fc8AE5441Eb47EFfC3665e70e69Ac3F05",
          "proxySalt": "ITS v1.0.0",
          "tokenManagerDeployer": "0x121b0e54Cd7ad2BBCb4c4C9275697978EBaF3653",
          "interchainToken": "0x7F9F70Da4af54671a6abAc58e705b5634cac8819",
          "interchainTokenDeployer": "0x58667c5f134420Bf6904C7dD01fDDcB4Fea3a760",
          "tokenManager": "0x81a0545091864617E7037171FdfcBbdCFE3aeb23",
          "tokenHandler": "0x07715674F74c560200c7C95430673180812fCE73",
          "implementation": "0x6d59D9360BDAe406614b7E61c53F43a03198A4ef",
          "predeployCodehash": "0x08a4a556c4db879b4f24104d13a8baf86915d58b12c81b382dfea2a82d2856cf",
          "address": "0xB5FB4BE02232B1bBA4dC8f81dc24C26980dE9e3C"
        },
        "InterchainTokenFactory": {
          "deployer": "0x6f24A47Fc8AE5441Eb47EFfC3665e70e69Ac3F05",
          "salt": "ITS Factory v1.0.0",
          "implementation": "0xA852412D2d91fE05d790934B6E64C3C351fAB54f",
          "address": "0x83a93500d23Fbc3e82B410aD07A6a9F7A0670D66"
        }
      },
      "finality": "finalized",
      "approxFinalityWaitTime": 60
    },
    "polygon-sepolia": {
      "name": "Polygon-Sepolia",
      "id": "polygon-sepolia",
      "axelarId": "polygon-sepolia",
      "chainId": 80002,
      "rpc": "https://rpc-amoy.polygon.technology/",
      "tokenSymbol": "MATIC",
      "confirmations": 2,
      "contracts": {
        "AxelarGateway": {
          "deployer": "0xB8Cd93C83A974649D76B1c19f311f639e62272BC",
          "startingKeyIDs": [
            "evm-polygon-sepolia-genesis"
          ],
          "address": "0xe432150cce91c13a887f7D836923d5597adD8E31",
          "implementation": "0xc1712652326E87D193Ac11910934085FF45C2F48",
          "implementationCodehash": "0xd0e057031b5acbd22b8e98686f6cda19dcbcac6495bd7297cff31dcb22ddcbae",
          "authModule": "0x1a920B29eBD437074225cAeE44f78FC700B27a5d",
          "tokenDeployer": "0xD2aDceFd0496449E3FDE873A2332B18A0F0FCADf",
          "deploymentMethod": "create3",
          "salt": "AxelarGateway v6.2"
        },
        "ConstAddressDeployer": {
          "address": "0x98B2920D53612483F91F12Ed7754E51b4A77919e",
          "deployer": "0xE86375704CDb8491a5Ed82D90DceCE02Ee0ac25F",
          "deploymentMethod": "create",
          "codehash": "0x8fda47a596dfba923270da84e0c32a2d0312f1c03389f83e16f2b5a35ed37fbe",
          "predeployCodehash": "0x8fda47a596dfba923270da84e0c32a2d0312f1c03389f83e16f2b5a35ed37fbe"
        },
        "Create3Deployer": {
          "address": "0x6513Aedb4D1593BA12e50644401D976aebDc90d8",
          "deployer": "0x6f24A47Fc8AE5441Eb47EFfC3665e70e69Ac3F05",
          "deploymentMethod": "create2",
          "codehash": "0xf0ad66defbe082df243d4d274e626f557f97579c5c9e19f33d8093d6160808b7",
          "predeployCodehash": "0x73fc31262c4bad113c79439fd231281201c7c7d45b50328bd86bccf37684bf92",
          "salt": "Create3Deployer"
        },
        "InterchainGovernance": {
          "address": "0x943AAd94e45bad24A3da01a3ba815C03fCAC53FC"
        },
        "Multisig": {
          "address": "0x943AAd94e45bad24A3da01a3ba815C03fCAC53FC"
        },
        "Operators": {
          "owner": "0xB8Cd93C83A974649D76B1c19f311f639e62272BC",
          "address": "0x7F83F5cA2AE4206AbFf8a3C3668e88ce5F11C0B5",
          "deployer": "0xB8Cd93C83A974649D76B1c19f311f639e62272BC",
          "deploymentMethod": "create2",
          "codehash": "0xc561dc32ef670c929db9d7fbf6b5f6c074a62a30602481ba3b88912ca6d79feb",
          "predeployCodehash": "0xc561dc32ef670c929db9d7fbf6b5f6c074a62a30602481ba3b88912ca6d79feb",
          "salt": "Operators"
        },
        "AxelarGasService": {
          "collector": "0x7F83F5cA2AE4206AbFf8a3C3668e88ce5F11C0B5",
          "address": "0xbE406F0189A0B4cf3A05C286473D23791Dd44Cc6",
          "implementation": "0xCD6b34FaF1FD1056C728A27426AB6807f84BAa1b",
          "deployer": "0x5b593E7b1725dc6FcbbFe80b2415B19153F94A85"
        }
      },
      "explorer": {
        "name": "Polygonscan",
        "url": "https://amoy.polygonscan.com",
        "api": "https://api-amoy.polygonscan.com/api"
      },
      "gasOptions": {
        "gasLimit": 6000000
      },
      "finality": "finalized",
      "approxFinalityWaitTime": 1
    },
    "linea-sepolia": {
      "name": "Linea-Sepolia",
      "id": "linea-sepolia",
      "axelarId": "linea-sepolia",
      "chainId": 59141,
      "rpc": "https://rpc.sepolia.linea.build",
      "tokenSymbol": "ETH",
      "contracts": {
        "AxelarGateway": {
          "deployer": "0xB8Cd93C83A974649D76B1c19f311f639e62272BC",
          "startingKeyIDs": [
            "evm-linea-sepolia-genesis"
          ],
          "address": "0xe432150cce91c13a887f7D836923d5597adD8E31",
          "implementation": "0xc1712652326E87D193Ac11910934085FF45C2F48",
          "implementationCodehash": "0xd0e057031b5acbd22b8e98686f6cda19dcbcac6495bd7297cff31dcb22ddcbae",
          "authModule": "0x1a920B29eBD437074225cAeE44f78FC700B27a5d",
          "tokenDeployer": "0xD2aDceFd0496449E3FDE873A2332B18A0F0FCADf",
          "deploymentMethod": "create3",
          "salt": "AxelarGateway v6.2"
        },
        "ConstAddressDeployer": {
          "address": "0x98B2920D53612483F91F12Ed7754E51b4A77919e",
          "deployer": "0xE86375704CDb8491a5Ed82D90DceCE02Ee0ac25F",
          "deploymentMethod": "create",
          "codehash": "0x8fda47a596dfba923270da84e0c32a2d0312f1c03389f83e16f2b5a35ed37fbe",
          "predeployCodehash": "0x8fda47a596dfba923270da84e0c32a2d0312f1c03389f83e16f2b5a35ed37fbe"
        },
        "Create3Deployer": {
          "address": "0x6513Aedb4D1593BA12e50644401D976aebDc90d8",
          "deployer": "0x6f24A47Fc8AE5441Eb47EFfC3665e70e69Ac3F05",
          "deploymentMethod": "create2",
          "codehash": "0xf0ad66defbe082df243d4d274e626f557f97579c5c9e19f33d8093d6160808b7",
          "predeployCodehash": "0x73fc31262c4bad113c79439fd231281201c7c7d45b50328bd86bccf37684bf92",
          "salt": "Create3Deployer"
        },
        "InterchainGovernance": {
          "address": "0x943AAd94e45bad24A3da01a3ba815C03fCAC53FC"
        },
        "Multisig": {
          "address": "0x943AAd94e45bad24A3da01a3ba815C03fCAC53FC"
        },
        "Operators": {
          "owner": "0xB8Cd93C83A974649D76B1c19f311f639e62272BC",
          "address": "0x7F83F5cA2AE4206AbFf8a3C3668e88ce5F11C0B5",
          "deployer": "0xB8Cd93C83A974649D76B1c19f311f639e62272BC",
          "deploymentMethod": "create2",
          "codehash": "0xc561dc32ef670c929db9d7fbf6b5f6c074a62a30602481ba3b88912ca6d79feb",
          "predeployCodehash": "0xc561dc32ef670c929db9d7fbf6b5f6c074a62a30602481ba3b88912ca6d79feb",
          "salt": "Operators"
        },
        "AxelarGasService": {
          "collector": "0x7F83F5cA2AE4206AbFf8a3C3668e88ce5F11C0B5",
          "address": "0xbE406F0189A0B4cf3A05C286473D23791Dd44Cc6",
          "implementation": "0xCD6b34FaF1FD1056C728A27426AB6807f84BAa1b",
          "deployer": "0x5b593E7b1725dc6FcbbFe80b2415B19153F94A85"
        }
      },
      "explorer": {
        "name": "Lineascan",
        "url": "https://sepolia.lineascan.build/",
        "api": "https://api-sepolia.lineascan.build/api"
      },
      "gasOptions": {
        "gasLimit": 7000000
      },
      "confirmations": 1,
      "finality": "400",
      "approxFinalityWaitTime": 30
    }
  },
  "stellar": {
    "id": "stellar",
    "rpc": "https://soroban-testnet.stellar.org:443",
    "horizonRpc": "https://horizon-testnet.stellar.org",
    "networkType": "testnet",
    "explorer": {
      "name": "Soroban Nownodes",
      "url": "https://soroban.nownodes.io/testnet"
    },
    "tokenSymbol": "XLM",
    "contracts": {}
  },
  "axelar": {
    "id": "Axelarnet",
    "axelarId": "Axelarnet",
    "rpc": "https://rpc-axelar-testnet.imperator.co:443",
    "lcd": "https://lcd-axelar-testnet.imperator.co:443",
    "grpc": "grpc-axelar-testnet.imperator.co:2062",
    "tokenSymbol": "AXL",
    "axelarscanApi": "https://testnet.api.axelarscan.io"
  }
}<|MERGE_RESOLUTION|>--- conflicted
+++ resolved
@@ -109,10 +109,7 @@
         "blobBaseFee": 50187563959
       },
       "finality": "finalized",
-      "approxFinalityWaitTime": 40,
-      "onchainGasEstimate": {
-        "blobBaseFee": 50187563959
-      }
+      "approxFinalityWaitTime": 40
     },
     "avalanche": {
       "name": "Avalanche",
@@ -928,18 +925,10 @@
           "salt": "AxelarGateway v6.2"
         },
         "AxelarGasService": {
-<<<<<<< HEAD
-          "collector": "0xB8Cd93C83A974649D76B1c19f311f639e62272BC",
-          "address": "0xF08bF9DA7ae1f63AD240A2643485AbA8F2E30c59",
-          "implementation": "0x03314Cd91da2f9989453D4B1af1F20F1dA7a1530",
-          "deployer": "0xB8Cd93C83A974649D76B1c19f311f639e62272BC",
-          "salt": "AxelarGasService"
-=======
           "collector": "0x7F83F5cA2AE4206AbFf8a3C3668e88ce5F11C0B5",
           "address": "0xbE406F0189A0B4cf3A05C286473D23791Dd44Cc6",
           "implementation": "0xA72afaa3130fE7F25CfcA4A49ed48e377a35aB6C",
           "deployer": "0x5b593E7b1725dc6FcbbFe80b2415B19153F94A85"
->>>>>>> 7c6191e6
         },
         "AxelarDepositService": {
           "wrappedSymbol": "",
@@ -1196,18 +1185,10 @@
           "salt": "Operators"
         },
         "AxelarGasService": {
-<<<<<<< HEAD
-          "collector": "0xB8Cd93C83A974649D76B1c19f311f639e62272BC",
-          "address": "0xF08bF9DA7ae1f63AD240A2643485AbA8F2E30c59",
-          "implementation": "0x03314Cd91da2f9989453D4B1af1F20F1dA7a1530",
-          "deployer": "0xB8Cd93C83A974649D76B1c19f311f639e62272BC",
-          "salt": "AxelarGasService"
-=======
           "collector": "0x7F83F5cA2AE4206AbFf8a3C3668e88ce5F11C0B5",
           "address": "0xbE406F0189A0B4cf3A05C286473D23791Dd44Cc6",
           "implementation": "0xA72afaa3130fE7F25CfcA4A49ed48e377a35aB6C",
           "deployer": "0x5b593E7b1725dc6FcbbFe80b2415B19153F94A85"
->>>>>>> 7c6191e6
         },
         "InterchainTokenService": {
           "salt": "ITS v1.2.4",
@@ -1455,15 +1436,9 @@
         "gasLimit": 8000000
       },
       "onchainGasEstimate": {
-<<<<<<< HEAD
-        "chainName": "optimism",
-        "l1ChainName": "ethereum",
-        "gasEstimationType": 1
-=======
         "l1ChainName": "ethereum",
         "gasEstimationType": 1,
         "l1FeeScalar": 7600
->>>>>>> 7c6191e6
       },
       "confirmations": 3,
       "explorer": {
@@ -1574,15 +1549,9 @@
         "gasLimit": 8000000
       },
       "onchainGasEstimate": {
-<<<<<<< HEAD
-        "chainName": "base",
-        "l1ChainName": "ethereum",
-        "gasEstimationType": 1
-=======
         "l1ChainName": "ethereum",
         "gasEstimationType": 1,
         "l1FeeScalar": 1101
->>>>>>> 7c6191e6
       },
       "confirmations": 2,
       "explorer": {
