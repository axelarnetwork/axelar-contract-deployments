--- conflicted
+++ resolved
@@ -2634,7 +2634,6 @@
           "address": "0x0E7620b73a53980f2138B43314fa944AE990d387"
         }
       }
-<<<<<<< HEAD
     },
     "stellar-2024-q4": {
       "name": "Stellar",
@@ -2721,8 +2720,6 @@
         "name": "Stellar Expert",
         "url": "https://stellar.expert/explorer/testnet"
       }
-=======
->>>>>>> 2ae40963
     }
   },
   "axelar": {
@@ -2987,15 +2984,13 @@
         "lastUploadedCodeId": 27,
         "codeId": 27,
         "address": "axelar1aqcj54lzz0rk22gvqgcn8fr5tx4rzwdv5wv5j9dmnacgefvd7wzsy2j2mr",
-<<<<<<< HEAD
+        "sui": {
+          "maxUintBits": 64,
+          "maxDecimalsWhenTruncating": 6
+        },
         "stellar-2024-q4": {
           "maxUintBits": 127,
           "maxDecimalsWhenTruncating": 255
-=======
-        "sui": {
-          "maxUintBits": 64,
-          "maxDecimalsWhenTruncating": 6
->>>>>>> 2ae40963
         }
       },
       "AxelarnetGateway": {
