{
  "chains": {
    "ethereum-sepolia": {
      "name": "Ethereum-Sepolia",
      "axelarId": "ethereum-sepolia",
      "chainId": 11155111,
      "rpc": "https://sepolia.drpc.org",
      "tokenSymbol": "ETH",
      "decimals": 18,
      "confirmations": 2,
      "chainType": "evm",
      "contracts": {
        "ConstAddressDeployer": {
          "address": "0x98B2920D53612483F91F12Ed7754E51b4A77919e",
          "deployer": "0xE86375704CDb8491a5Ed82D90DceCE02Ee0ac25F",
          "deploymentMethod": "create",
          "codehash": "0x8fda47a596dfba923270da84e0c32a2d0312f1c03389f83e16f2b5a35ed37fbe",
          "predeployCodehash": "0x8fda47a596dfba923270da84e0c32a2d0312f1c03389f83e16f2b5a35ed37fbe"
        },
        "Create3Deployer": {
          "address": "0x6513Aedb4D1593BA12e50644401D976aebDc90d8",
          "deployer": "0x6f24A47Fc8AE5441Eb47EFfC3665e70e69Ac3F05",
          "deploymentMethod": "create2",
          "codehash": "0xf0ad66defbe082df243d4d274e626f557f97579c5c9e19f33d8093d6160808b7",
          "predeployCodehash": "0x73fc31262c4bad113c79439fd231281201c7c7d45b50328bd86bccf37684bf92",
          "salt": "Create3Deployer"
        },
        "AxelarGateway": {
          "deployer": "0xB8Cd93C83A974649D76B1c19f311f639e62272BC",
          "startingKeyIDs": [
            "evm-ethereum-sepolia-genesis"
          ],
          "address": "0xe432150cce91c13a887f7D836923d5597adD8E31",
          "implementation": "0xc1712652326E87D193Ac11910934085FF45C2F48",
          "implementationCodehash": "0xd0e057031b5acbd22b8e98686f6cda19dcbcac6495bd7297cff31dcb22ddcbae",
          "authModule": "0x1a920B29eBD437074225cAeE44f78FC700B27a5d",
          "tokenDeployer": "0xD2aDceFd0496449E3FDE873A2332B18A0F0FCADf",
          "deploymentMethod": "create3",
          "salt": "AxelarGateway v6.2",
          "connectionType": "consensus"
        },
        "InterchainGovernance": {
          "address": "0xfDF36A30070ea0241d69052ea85ff44Ad0476a66",
          "governanceChain": "Axelarnet",
          "governanceAddress": "axelar10d07y265gmmuvt4z0w9aw880jnsr700j7v9daj",
          "minimumTimeDelay": 300,
          "deployer": "0x6f24A47Fc8AE5441Eb47EFfC3665e70e69Ac3F05",
          "deploymentMethod": "create3",
          "codehash": "0x4bc0efa16652748f5c3fbb77aedff01e0c1df4156a4f4c82d6d8748ee28cb9af",
          "predeployCodehash": "0xe2de43b29f2387b6f3575a1b50d566908fc00e03a8d88ad6be74b674a70874d2",
          "salt": "InterchainGovernance v5.5"
        },
        "Multisig": {
          "threshold": 2,
          "signers": [
            "0x15837c1318AB83d99b19392Fd4811813f520d843",
            "0x64247a441CeF0b7A46614AC34d046c0fdfe35954",
            "0xEE64c8eb48437DbD2D5B8598dc4A3E8a6c8CEaD9"
          ],
          "address": "0xCC940AE49C78F20E3F13F3cF37e996b98Ac3EC68",
          "deployer": "0x6f24A47Fc8AE5441Eb47EFfC3665e70e69Ac3F05",
          "deploymentMethod": "create3",
          "codehash": "0x912095d5076ee40a9dd49c0f9d61d61334c47a78c7512852791652baef26c296",
          "predeployCodehash": "0x912095d5076ee40a9dd49c0f9d61d61334c47a78c7512852791652baef26c296",
          "salt": "Multisig v5.5"
        },
        "Operators": {
          "owner": "0x6f24A47Fc8AE5441Eb47EFfC3665e70e69Ac3F05",
          "address": "0x7F83F5cA2AE4206AbFf8a3C3668e88ce5F11C0B5",
          "deployer": "0xB8Cd93C83A974649D76B1c19f311f639e62272BC",
          "deploymentMethod": "create2",
          "codehash": "0xc561dc32ef670c929db9d7fbf6b5f6c074a62a30602481ba3b88912ca6d79feb",
          "predeployCodehash": "0xc561dc32ef670c929db9d7fbf6b5f6c074a62a30602481ba3b88912ca6d79feb",
          "salt": "Operators"
        },
        "AxelarGasService": {
          "collector": "0x7F83F5cA2AE4206AbFf8a3C3668e88ce5F11C0B5",
          "address": "0xbE406F0189A0B4cf3A05C286473D23791Dd44Cc6",
          "implementation": "0xA72afaa3130fE7F25CfcA4A49ed48e377a35aB6C",
          "deployer": "0x5b593E7b1725dc6FcbbFe80b2415B19153F94A85"
        },
        "InterchainTokenService": {
          "salt": "ITS v2.1.0",
          "deployer": "0x6f24A47Fc8AE5441Eb47EFfC3665e70e69Ac3F05",
          "tokenManagerDeployer": "0xe50A35500805b555A8318Bdb98E542FB50DD6E08",
          "interchainToken": "0x7F9F70Da4af54671a6abAc58e705b5634cac8819",
          "interchainTokenDeployer": "0x4c555f2E0c69aC02747986ce5F6A14e2BCE44F13",
          "tokenManager": "0x9D3583cBeB5542287B635Bf09D693C8106284C27",
          "tokenHandler": "0xcC360c322f72a89E5247F3875a02c214F31DA035",
          "implementation": "0xd4B79294cd4B1f3C0781Da83B846C7558D9ee921",
          "address": "0xB5FB4BE02232B1bBA4dC8f81dc24C26980dE9e3C",
          "proxySalt": "ITS v1.0.0",
          "gatewayCaller": "0x336B1C1FDa843C7f323B954C6525cB8EcB2b2aFC",
          "owner": "0x6f24A47Fc8AE5441Eb47EFfC3665e70e69Ac3F05"
        },
        "InterchainTokenFactory": {
          "salt": "ITS Factory v1.0.0",
          "deployer": "0x6f24A47Fc8AE5441Eb47EFfC3665e70e69Ac3F05",
          "implementation": "0x9c551097d890E16f407a1e675490a2359B3933FD",
          "address": "0x83a93500d23Fbc3e82B410aD07A6a9F7A0670D66"
        },
        "AxelarTransceiver": {
          "salt": "Transceiver 1.1.0",
          "deployer": "0xc28a80699B5914a29465971E6ac5a40370C4f29b",
          "implementation": "0xcc6e5c994de73e8a115263b1b512e29b2026df55",
          "address": "0xaa8267908e8d2BEfeB601f88A7Cf3ec148039423",
          "TransceiverStructs": "0x1ed363be5e925e0f0741207f3f9a48c366d26aba",
          "wstETH token": "0xB82381A3fBD3FaFA77B3a7bE693342618240067b",
          "NttManager": "0x8B715EAf61A7DdF61C67d5D46687c796D1f47146",
          "wormholeChainId": 10002
        }
      },
      "explorer": {
        "explorer": "Sepoliascan",
        "url": "https://sepolia.etherscan.io",
        "api": "https://api-sepolia.etherscan.io/api"
      },
      "gasOptions": {
        "gasLimit": 8000000
      },
      "onchainGasEstimate": {
        "chainName": "ethereum",
        "blobBaseFee": 50187563959
      },
      "finality": "finalized",
      "approxFinalityWaitTime": 40
    },
    "avalanche": {
      "name": "Avalanche",
      "axelarId": "Avalanche",
      "chainId": 43113,
      "rpc": "https://api.avax-test.network/ext/bc/C/rpc",
      "tokenSymbol": "AVAX",
      "decimals": 18,
      "chainType": "evm",
      "contracts": {
        "AxelarGateway": {
          "address": "0xC249632c2D40b9001FE907806902f63038B737Ab",
          "deployer": "0x6f24A47Fc8AE5441Eb47EFfC3665e70e69Ac3F05",
          "implementation": "0x99B5FA03a5ea4315725c43346e55a6A6fbd94098",
          "implementationCodehash": "0xb17ab564df4137d57dc47255a1890c32f98e02529d234d89cb6a8e2e71b2c6a0",
          "authModule": "0xE39d7d526DFd7B6D10972708C77ED19c3f2f5625",
          "tokenDeployer": "0xb28478319B64f8D47e19A120209A211D902F8b8f",
          "deploymentMethod": "create3",
          "salt": "AxelarGateway v6.2",
          "connectionType": "consensus"
        },
        "AxelarGasService": {
          "salt": "AxelarGasService",
          "address": "0xbE406F0189A0B4cf3A05C286473D23791Dd44Cc6",
          "implementation": "0xA72afaa3130fE7F25CfcA4A49ed48e377a35aB6C",
          "deployer": "0xB8Cd93C83A974649D76B1c19f311f639e62272BC",
          "collector": "0x7F83F5cA2AE4206AbFf8a3C3668e88ce5F11C0B5",
          "owner": "0x6f24A47Fc8AE5441Eb47EFfC3665e70e69Ac3F05"
        },
        "AxelarDepositService": {
          "salt": "AxelarDepositService",
          "address": "0xc1DCb196BA862B337Aa23eDA1Cb9503C0801b955",
          "implementation": "0xb6241272C569767072e0587098415DF6BA0aaEe9",
          "deployer": "0xd55cd98cdE61c3CcE1286F9aF50cDbF16f5dba5b",
          "wrappedSymbol": "WAVAX",
          "refundIssuer": "0x4f671f34d2d23fec3eE3087E3A0221f8D314D9dF"
        },
        "ConstAddressDeployer": {
          "address": "0x98B2920D53612483F91F12Ed7754E51b4A77919e"
        },
        "Create3Deployer": {
          "salt": "Create3Deployer",
          "address": "0x6513Aedb4D1593BA12e50644401D976aebDc90d8",
          "deployer": "0x6f24A47Fc8AE5441Eb47EFfC3665e70e69Ac3F05",
          "deploymentMethod": "create2",
          "codehash": "0xf0ad66defbe082df243d4d274e626f557f97579c5c9e19f33d8093d6160808b7",
          "predeployCodehash": "0x73fc31262c4bad113c79439fd231281201c7c7d45b50328bd86bccf37684bf92"
        },
        "InterchainTokenService": {
          "salt": "ITS v2.1.0",
          "deployer": "0x6f24A47Fc8AE5441Eb47EFfC3665e70e69Ac3F05",
          "tokenManagerDeployer": "0xe50A35500805b555A8318Bdb98E542FB50DD6E08",
          "interchainToken": "0x7F9F70Da4af54671a6abAc58e705b5634cac8819",
          "interchainTokenDeployer": "0x4c555f2E0c69aC02747986ce5F6A14e2BCE44F13",
          "tokenManager": "0x9D3583cBeB5542287B635Bf09D693C8106284C27",
          "tokenHandler": "0xcC360c322f72a89E5247F3875a02c214F31DA035",
          "implementation": "0xd4B79294cd4B1f3C0781Da83B846C7558D9ee921",
          "address": "0xB5FB4BE02232B1bBA4dC8f81dc24C26980dE9e3C",
          "proxySalt": "ITS v1.0.0",
          "gatewayCaller": "0xf7b6736d66E545a1A460Bf14CAa46B9460Aa9caf",
          "owner": "0x6f24A47Fc8AE5441Eb47EFfC3665e70e69Ac3F05"
        },
        "InterchainTokenFactory": {
          "salt": "ITS Factory v1.0.0",
          "deployer": "0x6f24A47Fc8AE5441Eb47EFfC3665e70e69Ac3F05",
          "implementation": "0x9c551097d890E16f407a1e675490a2359B3933FD",
          "address": "0x83a93500d23Fbc3e82B410aD07A6a9F7A0670D66"
        },
        "InterchainProposalSender": {
          "address": "0x1f8A4d195B647647c7dD45650CBd553FD33cCAA6",
          "deployer": "0x6f24A47Fc8AE5441Eb47EFfC3665e70e69Ac3F05",
          "deploymentMethod": "create3",
          "salt": "InterchainProposalSender v1.2"
        },
        "Operators": {
          "owner": "0x6f24A47Fc8AE5441Eb47EFfC3665e70e69Ac3F05",
          "address": "0x7F83F5cA2AE4206AbFf8a3C3668e88ce5F11C0B5",
          "deployer": "0xB8Cd93C83A974649D76B1c19f311f639e62272BC",
          "deploymentMethod": "create2",
          "salt": "Operators"
        },
        "InterchainGovernance": {
          "governanceChain": "Axelarnet",
          "governanceAddress": "axelar10d07y265gmmuvt4z0w9aw880jnsr700j7v9daj",
          "minimumTimeDelay": 300,
          "address": "0xfDF36A30070ea0241d69052ea85ff44Ad0476a66",
          "deployer": "0x6f24A47Fc8AE5441Eb47EFfC3665e70e69Ac3F05",
          "deploymentMethod": "create3",
          "codehash": "0xbd50e2a21f021fc46f36e559e06cd62aabd0e53bada80dd3b8356c53109ec9f8",
          "predeployCodehash": "0xe2de43b29f2387b6f3575a1b50d566908fc00e03a8d88ad6be74b674a70874d2",
          "salt": "InterchainGovernance v5.5"
        },
        "Multisig": {
          "threshold": 2,
          "signers": [
            "0x15837c1318AB83d99b19392Fd4811813f520d843",
            "0x64247a441CeF0b7A46614AC34d046c0fdfe35954",
            "0xEE64c8eb48437DbD2D5B8598dc4A3E8a6c8CEaD9"
          ],
          "address": "0xCC940AE49C78F20E3F13F3cF37e996b98Ac3EC68",
          "deployer": "0x6f24A47Fc8AE5441Eb47EFfC3665e70e69Ac3F05",
          "deploymentMethod": "create3",
          "codehash": "0x912095d5076ee40a9dd49c0f9d61d61334c47a78c7512852791652baef26c296",
          "predeployCodehash": "0x912095d5076ee40a9dd49c0f9d61d61334c47a78c7512852791652baef26c296",
          "salt": "Multisig v5.5"
        }
      },
      "explorer": {
        "name": "Snowtrace",
        "url": "https://testnet.snowtrace.io",
        "api": "https://api.routescan.io/v2/network/testnet/evm/43113/etherscan"
      },
      "finality": "finalized",
      "approxFinalityWaitTime": 40
    },
    "fantom": {
      "name": "Fantom",
      "axelarId": "Fantom",
      "chainId": 4002,
      "rpc": "https://rpc.testnet.fantom.network",
      "tokenSymbol": "FTM",
      "decimals": 18,
      "chainType": "evm",
      "contracts": {
        "AxelarGateway": {
          "address": "0x97837985Ec0494E7b9C71f5D3f9250188477ae14",
          "gasOptions": {
            "gasLimit": 8000000
          },
          "deployer": "0x6f24A47Fc8AE5441Eb47EFfC3665e70e69Ac3F05",
          "implementation": "0x99B5FA03a5ea4315725c43346e55a6A6fbd94098",
          "implementationCodehash": "0xb17ab564df4137d57dc47255a1890c32f98e02529d234d89cb6a8e2e71b2c6a0",
          "authModule": "0xE39d7d526DFd7B6D10972708C77ED19c3f2f5625",
          "tokenDeployer": "0xb28478319B64f8D47e19A120209A211D902F8b8f",
          "deploymentMethod": "create3",
          "salt": "AxelarGateway v6.2",
          "connectionType": "consensus"
        },
        "AxelarGasService": {
          "salt": "AxelarGasService",
          "address": "0xbE406F0189A0B4cf3A05C286473D23791Dd44Cc6",
          "implementation": "0xA72afaa3130fE7F25CfcA4A49ed48e377a35aB6C",
          "deployer": "0xB8Cd93C83A974649D76B1c19f311f639e62272BC",
          "collector": "0x7F83F5cA2AE4206AbFf8a3C3668e88ce5F11C0B5",
          "owner": "0x6f24A47Fc8AE5441Eb47EFfC3665e70e69Ac3F05"
        },
        "AxelarDepositService": {
          "salt": "AxelarDepositService",
          "address": "0xc1DCb196BA862B337Aa23eDA1Cb9503C0801b955",
          "implementation": "0xb6241272C569767072e0587098415DF6BA0aaEe9",
          "deployer": "0xd55cd98cdE61c3CcE1286F9aF50cDbF16f5dba5b",
          "wrappedSymbol": "WFTM",
          "refundIssuer": "0x4f671f34d2d23fec3eE3087E3A0221f8D314D9dF",
          "gasOptions": {
            "gasLimit": 4000000
          }
        },
        "ConstAddressDeployer": {
          "address": "0x98B2920D53612483F91F12Ed7754E51b4A77919e"
        },
        "Create3Deployer": {
          "salt": "Create3Deployer",
          "deployer": "0x6f24A47Fc8AE5441Eb47EFfC3665e70e69Ac3F05",
          "address": "0x6513Aedb4D1593BA12e50644401D976aebDc90d8",
          "deploymentMethod": "create2",
          "codehash": "0xf0ad66defbe082df243d4d274e626f557f97579c5c9e19f33d8093d6160808b7",
          "predeployCodehash": "0x73fc31262c4bad113c79439fd231281201c7c7d45b50328bd86bccf37684bf92"
        },
        "InterchainTokenService": {
          "salt": "ITS v2.1.0",
          "deployer": "0x6f24A47Fc8AE5441Eb47EFfC3665e70e69Ac3F05",
          "tokenManagerDeployer": "0xe50A35500805b555A8318Bdb98E542FB50DD6E08",
          "interchainToken": "0x7F9F70Da4af54671a6abAc58e705b5634cac8819",
          "interchainTokenDeployer": "0x4c555f2E0c69aC02747986ce5F6A14e2BCE44F13",
          "tokenManager": "0x9D3583cBeB5542287B635Bf09D693C8106284C27",
          "tokenHandler": "0xcC360c322f72a89E5247F3875a02c214F31DA035",
          "implementation": "0xd4B79294cd4B1f3C0781Da83B846C7558D9ee921",
          "address": "0xB5FB4BE02232B1bBA4dC8f81dc24C26980dE9e3C",
          "proxySalt": "ITS v1.0.0",
          "gatewayCaller": "0x64cf33D513F045DcecD7Fe32f5E0056D5607CeBd",
          "owner": "0x6f24A47Fc8AE5441Eb47EFfC3665e70e69Ac3F05"
        },
        "InterchainTokenFactory": {
          "salt": "ITS Factory v1.0.0",
          "deployer": "0x6f24A47Fc8AE5441Eb47EFfC3665e70e69Ac3F05",
          "implementation": "0x9c551097d890E16f407a1e675490a2359B3933FD",
          "address": "0x83a93500d23Fbc3e82B410aD07A6a9F7A0670D66"
        },
        "InterchainProposalSender": {
          "address": "0x1f8A4d195B647647c7dD45650CBd553FD33cCAA6",
          "deployer": "0x6f24A47Fc8AE5441Eb47EFfC3665e70e69Ac3F05",
          "deploymentMethod": "create3",
          "salt": "InterchainProposalSender v1.2"
        },
        "Operators": {
          "owner": "0x6f24A47Fc8AE5441Eb47EFfC3665e70e69Ac3F05",
          "address": "0x7F83F5cA2AE4206AbFf8a3C3668e88ce5F11C0B5",
          "deployer": "0xB8Cd93C83A974649D76B1c19f311f639e62272BC",
          "deploymentMethod": "create2",
          "salt": "Operators"
        },
        "InterchainGovernance": {
          "governanceChain": "Axelarnet",
          "governanceAddress": "axelar10d07y265gmmuvt4z0w9aw880jnsr700j7v9daj",
          "minimumTimeDelay": 300,
          "address": "0xfDF36A30070ea0241d69052ea85ff44Ad0476a66",
          "deployer": "0x6f24A47Fc8AE5441Eb47EFfC3665e70e69Ac3F05",
          "deploymentMethod": "create3",
          "codehash": "0x6c939d8a52173c75f98e1dc7a4b9ce517c3501ecd87c0070be31c47e08341190",
          "predeployCodehash": "0xe2de43b29f2387b6f3575a1b50d566908fc00e03a8d88ad6be74b674a70874d2",
          "salt": "InterchainGovernance v5.5"
        },
        "Multisig": {
          "threshold": 2,
          "signers": [
            "0x15837c1318AB83d99b19392Fd4811813f520d843",
            "0x64247a441CeF0b7A46614AC34d046c0fdfe35954",
            "0xEE64c8eb48437DbD2D5B8598dc4A3E8a6c8CEaD9"
          ],
          "address": "0xCC940AE49C78F20E3F13F3cF37e996b98Ac3EC68",
          "deployer": "0x6f24A47Fc8AE5441Eb47EFfC3665e70e69Ac3F05",
          "deploymentMethod": "create3",
          "codehash": "0x912095d5076ee40a9dd49c0f9d61d61334c47a78c7512852791652baef26c296",
          "predeployCodehash": "0x912095d5076ee40a9dd49c0f9d61d61334c47a78c7512852791652baef26c296",
          "salt": "Multisig v5.5"
        }
      },
      "explorer": {
        "name": "Ftmscan",
        "url": "https://testnet.ftmscan.com",
        "api": "https://api-testnet.ftmscan.com/api"
      },
      "gasOptions": {
        "gasLimit": 8000000
      },
      "finality": "1",
      "approxFinalityWaitTime": 1
    },
    "moonbeam": {
      "name": "Moonbeam",
      "axelarId": "Moonbeam",
      "chainId": 1287,
      "rpc": "https://moonbeam-alpha.api.onfinality.io/public",
      "tokenSymbol": "DEV",
      "decimals": 18,
      "chainType": "evm",
      "contracts": {
        "AxelarGateway": {
          "address": "0x5769D84DD62a6fD969856c75c7D321b84d455929",
          "deployer": "0x6f24A47Fc8AE5441Eb47EFfC3665e70e69Ac3F05",
          "implementation": "0x99B5FA03a5ea4315725c43346e55a6A6fbd94098",
          "implementationCodehash": "0xb17ab564df4137d57dc47255a1890c32f98e02529d234d89cb6a8e2e71b2c6a0",
          "authModule": "0xE39d7d526DFd7B6D10972708C77ED19c3f2f5625",
          "tokenDeployer": "0xb28478319B64f8D47e19A120209A211D902F8b8f",
          "governance": "0x4F0f42bF41ba60895134EC99dE79A041E5269003",
          "mintLimiter": "0xF0E17583C906f3e672e591791a88c1116F53081c",
          "deploymentMethod": "create3",
          "salt": "AxelarGateway v6.2",
          "connectionType": "consensus"
        },
        "AxelarGasService": {
          "salt": "AxelarGasService",
          "address": "0xbE406F0189A0B4cf3A05C286473D23791Dd44Cc6",
          "implementation": "0xA72afaa3130fE7F25CfcA4A49ed48e377a35aB6C",
          "deployer": "0xB8Cd93C83A974649D76B1c19f311f639e62272BC",
          "collector": "0x7F83F5cA2AE4206AbFf8a3C3668e88ce5F11C0B5",
          "owner": "0x6f24A47Fc8AE5441Eb47EFfC3665e70e69Ac3F05"
        },
        "AxelarDepositService": {
          "salt": "AxelarDepositService",
          "address": "0xc1DCb196BA862B337Aa23eDA1Cb9503C0801b955",
          "implementation": "0xAd460aec2733De94A8E07d20Ef8858805ab8A91A",
          "deployer": "0xd55cd98cdE61c3CcE1286F9aF50cDbF16f5dba5b",
          "wrappedSymbol": "WDEV",
          "refundIssuer": "0x4f671f34d2d23fec3eE3087E3A0221f8D314D9dF"
        },
        "ConstAddressDeployer": {
          "address": "0x98B2920D53612483F91F12Ed7754E51b4A77919e"
        },
        "Create3Deployer": {
          "salt": "Create3Deployer",
          "address": "0x6513Aedb4D1593BA12e50644401D976aebDc90d8",
          "deployer": "0x6f24A47Fc8AE5441Eb47EFfC3665e70e69Ac3F05",
          "deploymentMethod": "create2",
          "codehash": "0xf0ad66defbe082df243d4d274e626f557f97579c5c9e19f33d8093d6160808b7",
          "predeployCodehash": "0x73fc31262c4bad113c79439fd231281201c7c7d45b50328bd86bccf37684bf92"
        },
        "InterchainProposalSender": {
          "address": "0x1f8A4d195B647647c7dD45650CBd553FD33cCAA6",
          "deployer": "0x6f24A47Fc8AE5441Eb47EFfC3665e70e69Ac3F05",
          "deploymentMethod": "create3",
          "salt": "InterchainProposalSender v1.2"
        },
        "Operators": {
          "owner": "0x6f24A47Fc8AE5441Eb47EFfC3665e70e69Ac3F05",
          "address": "0x7F83F5cA2AE4206AbFf8a3C3668e88ce5F11C0B5",
          "deployer": "0xB8Cd93C83A974649D76B1c19f311f639e62272BC",
          "deploymentMethod": "create2",
          "salt": "Operators"
        },
        "InterchainGovernance": {
          "governanceChain": "Axelarnet",
          "governanceAddress": "axelar10d07y265gmmuvt4z0w9aw880jnsr700j7v9daj",
          "minimumTimeDelay": 300,
          "address": "0xfDF36A30070ea0241d69052ea85ff44Ad0476a66",
          "deployer": "0x6f24A47Fc8AE5441Eb47EFfC3665e70e69Ac3F05",
          "deploymentMethod": "create3",
          "codehash": "0xcab695ee4d0af84e5268a9307b8f8d2b00b25c9348e934304cad2c64f3c1fb6a",
          "predeployCodehash": "0xe2de43b29f2387b6f3575a1b50d566908fc00e03a8d88ad6be74b674a70874d2",
          "salt": "InterchainGovernance v5.5"
        },
        "Multisig": {
          "threshold": 2,
          "signers": [
            "0x15837c1318AB83d99b19392Fd4811813f520d843",
            "0x64247a441CeF0b7A46614AC34d046c0fdfe35954",
            "0xEE64c8eb48437DbD2D5B8598dc4A3E8a6c8CEaD9"
          ],
          "address": "0xCC940AE49C78F20E3F13F3cF37e996b98Ac3EC68",
          "deployer": "0x6f24A47Fc8AE5441Eb47EFfC3665e70e69Ac3F05",
          "deploymentMethod": "create3",
          "codehash": "0x912095d5076ee40a9dd49c0f9d61d61334c47a78c7512852791652baef26c296",
          "predeployCodehash": "0x912095d5076ee40a9dd49c0f9d61d61334c47a78c7512852791652baef26c296",
          "salt": "Multisig v5.5"
        },
        "InterchainTokenService": {
          "salt": "ITS v2.1.0",
          "deployer": "0x6f24A47Fc8AE5441Eb47EFfC3665e70e69Ac3F05",
          "tokenManagerDeployer": "0xe50A35500805b555A8318Bdb98E542FB50DD6E08",
          "interchainToken": "0x7F9F70Da4af54671a6abAc58e705b5634cac8819",
          "interchainTokenDeployer": "0x4c555f2E0c69aC02747986ce5F6A14e2BCE44F13",
          "tokenManager": "0x9D3583cBeB5542287B635Bf09D693C8106284C27",
          "tokenHandler": "0xcC360c322f72a89E5247F3875a02c214F31DA035",
          "implementation": "0xd4B79294cd4B1f3C0781Da83B846C7558D9ee921",
          "address": "0xB5FB4BE02232B1bBA4dC8f81dc24C26980dE9e3C",
          "proxySalt": "ITS v1.0.0",
          "gatewayCaller": "0xa2d3c0eC6B03EAc02A0A686b4A82b430A076E0eC",
          "owner": "0x6f24A47Fc8AE5441Eb47EFfC3665e70e69Ac3F05"
        },
        "InterchainTokenFactory": {
          "salt": "ITS Factory v1.0.0",
          "deployer": "0x6f24A47Fc8AE5441Eb47EFfC3665e70e69Ac3F05",
          "implementation": "0x9c551097d890E16f407a1e675490a2359B3933FD",
          "address": "0x83a93500d23Fbc3e82B410aD07A6a9F7A0670D66"
        }
      },
      "explorer": {
        "name": "Moonscan",
        "url": "https://moonbase.moonscan.io",
        "api": "https://api-moonbase.moonscan.io/api"
      },
      "gasOptions": {
        "gasLimit": 12000000
      },
      "finality": "finalized",
      "approxFinalityWaitTime": 1
    },
    "binance": {
      "name": "Binance",
      "axelarId": "binance",
      "chainId": 97,
      "rpc": "https://bsc-testnet-rpc.publicnode.com",
      "tokenSymbol": "BNB",
      "decimals": 18,
      "chainType": "evm",
      "gasOptions": {
        "gasPriceAdjustment": 1.4
      },
      "contracts": {
        "AxelarGateway": {
          "address": "0x4D147dCb984e6affEEC47e44293DA442580A3Ec0",
          "deployer": "0x6f24A47Fc8AE5441Eb47EFfC3665e70e69Ac3F05",
          "implementation": "0x99B5FA03a5ea4315725c43346e55a6A6fbd94098",
          "implementationCodehash": "0xb17ab564df4137d57dc47255a1890c32f98e02529d234d89cb6a8e2e71b2c6a0",
          "authModule": "0xE39d7d526DFd7B6D10972708C77ED19c3f2f5625",
          "tokenDeployer": "0xb28478319B64f8D47e19A120209A211D902F8b8f",
          "deploymentMethod": "create3",
          "salt": "AxelarGateway v6.2",
          "connectionType": "consensus"
        },
        "AxelarGasService": {
          "salt": "AxelarGasService",
          "address": "0xbE406F0189A0B4cf3A05C286473D23791Dd44Cc6",
          "implementation": "0xA72afaa3130fE7F25CfcA4A49ed48e377a35aB6C",
          "deployer": "0xB8Cd93C83A974649D76B1c19f311f639e62272BC",
          "collector": "0x7F83F5cA2AE4206AbFf8a3C3668e88ce5F11C0B5",
          "owner": "0x6f24A47Fc8AE5441Eb47EFfC3665e70e69Ac3F05"
        },
        "AxelarDepositService": {
          "salt": "AxelarDepositService",
          "address": "0xc1DCb196BA862B337Aa23eDA1Cb9503C0801b955",
          "implementation": "0xb6241272C569767072e0587098415DF6BA0aaEe9",
          "deployer": "0xd55cd98cdE61c3CcE1286F9aF50cDbF16f5dba5b",
          "wrappedSymbol": "WBNB",
          "refundIssuer": "0x4f671f34d2d23fec3eE3087E3A0221f8D314D9dF"
        },
        "ConstAddressDeployer": {
          "address": "0x98B2920D53612483F91F12Ed7754E51b4A77919e"
        },
        "Create3Deployer": {
          "salt": "Create3Deployer",
          "address": "0x6513Aedb4D1593BA12e50644401D976aebDc90d8",
          "deployer": "0x6f24A47Fc8AE5441Eb47EFfC3665e70e69Ac3F05",
          "deploymentMethod": "create2",
          "codehash": "0xf0ad66defbe082df243d4d274e626f557f97579c5c9e19f33d8093d6160808b7",
          "predeployCodehash": "0x73fc31262c4bad113c79439fd231281201c7c7d45b50328bd86bccf37684bf92"
        },
        "InterchainProposalSender": {
          "address": "0x1f8A4d195B647647c7dD45650CBd553FD33cCAA6",
          "deployer": "0x6f24A47Fc8AE5441Eb47EFfC3665e70e69Ac3F05",
          "deploymentMethod": "create3",
          "salt": "InterchainProposalSender v1.2"
        },
        "Operators": {
          "owner": "0x6f24A47Fc8AE5441Eb47EFfC3665e70e69Ac3F05",
          "address": "0x7F83F5cA2AE4206AbFf8a3C3668e88ce5F11C0B5",
          "deployer": "0xB8Cd93C83A974649D76B1c19f311f639e62272BC",
          "deploymentMethod": "create2",
          "salt": "Operators"
        },
        "InterchainGovernance": {
          "governanceChain": "Axelarnet",
          "governanceAddress": "axelar10d07y265gmmuvt4z0w9aw880jnsr700j7v9daj",
          "minimumTimeDelay": 300,
          "address": "0xfDF36A30070ea0241d69052ea85ff44Ad0476a66",
          "deployer": "0x6f24A47Fc8AE5441Eb47EFfC3665e70e69Ac3F05",
          "deploymentMethod": "create3",
          "codehash": "0x8dadd4fda64c3eb87dff013945415d1ff25e13e14068e1e34c1b000bddc78e2b",
          "predeployCodehash": "0xe2de43b29f2387b6f3575a1b50d566908fc00e03a8d88ad6be74b674a70874d2",
          "salt": "InterchainGovernance v5.5"
        },
        "Multisig": {
          "threshold": 2,
          "signers": [
            "0x15837c1318AB83d99b19392Fd4811813f520d843",
            "0x64247a441CeF0b7A46614AC34d046c0fdfe35954",
            "0xEE64c8eb48437DbD2D5B8598dc4A3E8a6c8CEaD9"
          ],
          "address": "0xCC940AE49C78F20E3F13F3cF37e996b98Ac3EC68",
          "deployer": "0x6f24A47Fc8AE5441Eb47EFfC3665e70e69Ac3F05",
          "deploymentMethod": "create3",
          "codehash": "0x912095d5076ee40a9dd49c0f9d61d61334c47a78c7512852791652baef26c296",
          "predeployCodehash": "0x912095d5076ee40a9dd49c0f9d61d61334c47a78c7512852791652baef26c296",
          "salt": "Multisig v5.5"
        },
        "InterchainTokenService": {
          "salt": "ITS v2.1.0",
          "deployer": "0x6f24A47Fc8AE5441Eb47EFfC3665e70e69Ac3F05",
          "tokenManagerDeployer": "0xe50A35500805b555A8318Bdb98E542FB50DD6E08",
          "interchainToken": "0x7F9F70Da4af54671a6abAc58e705b5634cac8819",
          "interchainTokenDeployer": "0x4c555f2E0c69aC02747986ce5F6A14e2BCE44F13",
          "tokenManager": "0x9D3583cBeB5542287B635Bf09D693C8106284C27",
          "tokenHandler": "0xcC360c322f72a89E5247F3875a02c214F31DA035",
          "implementation": "0xd4B79294cd4B1f3C0781Da83B846C7558D9ee921",
          "address": "0xB5FB4BE02232B1bBA4dC8f81dc24C26980dE9e3C",
          "proxySalt": "ITS v1.0.0",
          "gatewayCaller": "0xb4799F0CA9dFb8FAB3eb473526C33ab68687A07B",
          "owner": "0x6f24A47Fc8AE5441Eb47EFfC3665e70e69Ac3F05"
        },
        "InterchainTokenFactory": {
          "salt": "ITS Factory v1.0.0",
          "deployer": "0x6f24A47Fc8AE5441Eb47EFfC3665e70e69Ac3F05",
          "implementation": "0x9c551097d890E16f407a1e675490a2359B3933FD",
          "address": "0x83a93500d23Fbc3e82B410aD07A6a9F7A0670D66"
        },
        "AxelarTransceiver": {
          "salt": "Transceiver 1.1.0",
          "deployer": "0xc28a80699B5914a29465971E6ac5a40370C4f29b",
          "implementation": "0x4fe90d921e279f149ee7c7e1a79ee75803e846b1",
          "address": "0xaa8267908e8d2BEfeB601f88A7Cf3ec148039423",
          "TransceiverStructs": "0xeecf56798cfc9e927a83f98b0112484623cf175a",
          "wstETH token": "0x0B15635FCF5316EdFD2a9A0b0dC3700aeA4D09E6",
          "NttManager": "0x66Cb5a992570EF01b522Bc59A056a64A84Bd0aAa",
          "wormholeChainId": 4
        }
      },
      "explorer": {
        "name": "Bscscan",
        "url": "https://testnet.bscscan.com",
        "api": "https://api-testnet.bscscan.com/api"
      },
      "finality": "finalized",
      "approxFinalityWaitTime": 2
    },
    "celo": {
      "name": "Celo",
      "axelarId": "celo",
      "chainId": 44787,
      "rpc": "https://alfajores-forno.celo-testnet.org",
      "tokenSymbol": "CELO",
      "decimals": 18,
      "chainType": "evm",
      "contracts": {
        "AxelarGateway": {
          "address": "0xe432150cce91c13a887f7D836923d5597adD8E31",
          "deployer": "0x6f24A47Fc8AE5441Eb47EFfC3665e70e69Ac3F05",
          "implementation": "0x99B5FA03a5ea4315725c43346e55a6A6fbd94098",
          "implementationCodehash": "0xff6993eb8e605043ed3cf9096b860139fe491aea8c3400faa3c16a03af97ae4f",
          "authModule": "0xD9Af006C3b33a87eE8168B9e25721DFb00FC3d2d",
          "tokenDeployer": "0xb28478319B64f8D47e19A120209A211D902F8b8f",
          "deploymentMethod": "create3",
          "salt": "AxelarGateway v6.2",
          "connectionType": "consensus"
        },
        "AxelarGasService": {
          "salt": "AxelarGasService",
          "address": "0xbE406F0189A0B4cf3A05C286473D23791Dd44Cc6",
          "implementation": "0xA72afaa3130fE7F25CfcA4A49ed48e377a35aB6C",
          "deployer": "0xB8Cd93C83A974649D76B1c19f311f639e62272BC",
          "collector": "0x7F83F5cA2AE4206AbFf8a3C3668e88ce5F11C0B5",
          "owner": "0x6f24A47Fc8AE5441Eb47EFfC3665e70e69Ac3F05"
        },
        "AxelarDepositService": {
          "salt": "AxelarDepositService",
          "wrappedSymbol": "",
          "refundIssuer": "0x4f671f34d2d23fec3eE3087E3A0221f8D314D9dF",
          "address": "0xc1DCb196BA862B337Aa23eDA1Cb9503C0801b955",
          "implementation": "0xb6241272C569767072e0587098415DF6BA0aaEe9",
          "deployer": "0xd55cd98cdE61c3CcE1286F9aF50cDbF16f5dba5b"
        },
        "ConstAddressDeployer": {
          "address": "0x98B2920D53612483F91F12Ed7754E51b4A77919e"
        },
        "Create3Deployer": {
          "salt": "Create3Deployer",
          "address": "0x6513Aedb4D1593BA12e50644401D976aebDc90d8",
          "deployer": "0x6f24A47Fc8AE5441Eb47EFfC3665e70e69Ac3F05",
          "deploymentMethod": "create2",
          "codehash": "0xf0ad66defbe082df243d4d274e626f557f97579c5c9e19f33d8093d6160808b7",
          "predeployCodehash": "0x73fc31262c4bad113c79439fd231281201c7c7d45b50328bd86bccf37684bf92"
        },
        "InterchainTokenService": {
          "salt": "ITS v2.1.0",
          "deployer": "0x6f24A47Fc8AE5441Eb47EFfC3665e70e69Ac3F05",
          "tokenManagerDeployer": "0xe50A35500805b555A8318Bdb98E542FB50DD6E08",
          "interchainToken": "0x7F9F70Da4af54671a6abAc58e705b5634cac8819",
          "interchainTokenDeployer": "0x4c555f2E0c69aC02747986ce5F6A14e2BCE44F13",
          "tokenManager": "0x9D3583cBeB5542287B635Bf09D693C8106284C27",
          "tokenHandler": "0xcC360c322f72a89E5247F3875a02c214F31DA035",
          "implementation": "0xd4B79294cd4B1f3C0781Da83B846C7558D9ee921",
          "address": "0xB5FB4BE02232B1bBA4dC8f81dc24C26980dE9e3C",
          "proxySalt": "ITS v1.0.0",
          "gatewayCaller": "0x336B1C1FDa843C7f323B954C6525cB8EcB2b2aFC",
          "owner": "0x6f24A47Fc8AE5441Eb47EFfC3665e70e69Ac3F05"
        },
        "InterchainTokenFactory": {
          "salt": "ITS Factory v1.0.0",
          "deployer": "0x6f24A47Fc8AE5441Eb47EFfC3665e70e69Ac3F05",
          "implementation": "0x9c551097d890E16f407a1e675490a2359B3933FD",
          "address": "0x83a93500d23Fbc3e82B410aD07A6a9F7A0670D66"
        },
        "InterchainProposalSender": {
          "address": "0x1f8A4d195B647647c7dD45650CBd553FD33cCAA6",
          "deployer": "0x6f24A47Fc8AE5441Eb47EFfC3665e70e69Ac3F05",
          "deploymentMethod": "create3",
          "salt": "InterchainProposalSender v1.2"
        },
        "Operators": {
          "owner": "0x6f24A47Fc8AE5441Eb47EFfC3665e70e69Ac3F05",
          "address": "0x7F83F5cA2AE4206AbFf8a3C3668e88ce5F11C0B5",
          "deployer": "0xB8Cd93C83A974649D76B1c19f311f639e62272BC",
          "deploymentMethod": "create2",
          "salt": "Operators"
        },
        "InterchainGovernance": {
          "governanceChain": "Axelarnet",
          "governanceAddress": "axelar10d07y265gmmuvt4z0w9aw880jnsr700j7v9daj",
          "minimumTimeDelay": 300,
          "address": "0xfDF36A30070ea0241d69052ea85ff44Ad0476a66",
          "deployer": "0x6f24A47Fc8AE5441Eb47EFfC3665e70e69Ac3F05",
          "deploymentMethod": "create3",
          "codehash": "0x4bc0efa16652748f5c3fbb77aedff01e0c1df4156a4f4c82d6d8748ee28cb9af",
          "predeployCodehash": "0xe2de43b29f2387b6f3575a1b50d566908fc00e03a8d88ad6be74b674a70874d2",
          "salt": "InterchainGovernance v5.5"
        },
        "Multisig": {
          "threshold": 2,
          "signers": [
            "0x15837c1318AB83d99b19392Fd4811813f520d843",
            "0x64247a441CeF0b7A46614AC34d046c0fdfe35954",
            "0xEE64c8eb48437DbD2D5B8598dc4A3E8a6c8CEaD9"
          ],
          "address": "0xCC940AE49C78F20E3F13F3cF37e996b98Ac3EC68",
          "deployer": "0x6f24A47Fc8AE5441Eb47EFfC3665e70e69Ac3F05",
          "deploymentMethod": "create3",
          "codehash": "0x912095d5076ee40a9dd49c0f9d61d61334c47a78c7512852791652baef26c296",
          "predeployCodehash": "0x912095d5076ee40a9dd49c0f9d61d61334c47a78c7512852791652baef26c296",
          "salt": "Multisig v5.5"
        }
      },
      "explorer": {
        "name": "Celoscan",
        "url": "https://alfajores.celoscan.io",
        "api": "https://api-alfajores.celoscan.io/api"
      },
      "gasOptions": {
        "gasLimit": 8000000
      },
      "finality": "1",
      "approxFinalityWaitTime": 1
    },
    "kava": {
      "name": "Kava",
      "axelarId": "kava",
      "chainId": 2221,
      "rpc": "https://evm.testnet.kava.io",
      "tokenSymbol": "KAVA",
      "decimals": 18,
      "chainType": "evm",
      "contracts": {
        "AxelarGateway": {
          "address": "0xC8D18F85cB0Cee5C95eC29c69DeaF6cea972349c",
          "deployer": "0x6f24A47Fc8AE5441Eb47EFfC3665e70e69Ac3F05",
          "implementation": "0x99B5FA03a5ea4315725c43346e55a6A6fbd94098",
          "implementationCodehash": "0xa610f7e830fcfbe1a2b6b0f79152e6e5d6a3644590b9222a62d1b21b69721115",
          "authModule": "0x7A599c9bB4D88F648701B653739688edEfd830E8",
          "tokenDeployer": "0xb28478319B64f8D47e19A120209A211D902F8b8f",
          "deploymentMethod": "create3",
          "salt": "AxelarGateway v6.2",
          "connectionType": "consensus"
        },
        "AxelarGasService": {
          "salt": "AxelarGasService",
          "collector": "0x7F83F5cA2AE4206AbFf8a3C3668e88ce5F11C0B5",
          "address": "0xbE406F0189A0B4cf3A05C286473D23791Dd44Cc6",
          "implementation": "0xA72afaa3130fE7F25CfcA4A49ed48e377a35aB6C",
          "deployer": "0xB8Cd93C83A974649D76B1c19f311f639e62272BC",
          "owner": "0x6f24A47Fc8AE5441Eb47EFfC3665e70e69Ac3F05"
        },
        "AxelarDepositService": {
          "salt": "AxelarDepositService",
          "wrappedSymbol": "",
          "refundIssuer": "0x4f671f34d2d23fec3eE3087E3A0221f8D314D9dF",
          "address": "0xc1DCb196BA862B337Aa23eDA1Cb9503C0801b955",
          "implementation": "0xb6241272C569767072e0587098415DF6BA0aaEe9",
          "deployer": "0xd55cd98cdE61c3CcE1286F9aF50cDbF16f5dba5b"
        },
        "ConstAddressDeployer": {
          "address": "0x98B2920D53612483F91F12Ed7754E51b4A77919e"
        },
        "Create3Deployer": {
          "salt": "Create3Deployer",
          "address": "0x6513Aedb4D1593BA12e50644401D976aebDc90d8",
          "deployer": "0x6f24A47Fc8AE5441Eb47EFfC3665e70e69Ac3F05",
          "deploymentMethod": "create2",
          "codehash": "0xf0ad66defbe082df243d4d274e626f557f97579c5c9e19f33d8093d6160808b7",
          "predeployCodehash": "0x73fc31262c4bad113c79439fd231281201c7c7d45b50328bd86bccf37684bf92"
        },
        "InterchainProposalSender": {
          "address": "0x1f8A4d195B647647c7dD45650CBd553FD33cCAA6",
          "deployer": "0x6f24A47Fc8AE5441Eb47EFfC3665e70e69Ac3F05",
          "deploymentMethod": "create3",
          "salt": "InterchainProposalSender v1.2"
        },
        "Operators": {
          "owner": "0x6f24A47Fc8AE5441Eb47EFfC3665e70e69Ac3F05",
          "address": "0x7F83F5cA2AE4206AbFf8a3C3668e88ce5F11C0B5",
          "deployer": "0xB8Cd93C83A974649D76B1c19f311f639e62272BC",
          "deploymentMethod": "create2",
          "salt": "Operators"
        },
        "InterchainGovernance": {
          "governanceChain": "Axelarnet",
          "governanceAddress": "axelar10d07y265gmmuvt4z0w9aw880jnsr700j7v9daj",
          "minimumTimeDelay": 300,
          "address": "0xfDF36A30070ea0241d69052ea85ff44Ad0476a66",
          "deployer": "0x6f24A47Fc8AE5441Eb47EFfC3665e70e69Ac3F05",
          "deploymentMethod": "create3",
          "codehash": "0xf9e87dd846b7424c8451f31cdaeb553f2ace3c503af51bd647690d146dc009d1",
          "predeployCodehash": "0xe2de43b29f2387b6f3575a1b50d566908fc00e03a8d88ad6be74b674a70874d2",
          "salt": "InterchainGovernance v5.5"
        },
        "Multisig": {
          "threshold": 2,
          "signers": [
            "0x15837c1318AB83d99b19392Fd4811813f520d843",
            "0x64247a441CeF0b7A46614AC34d046c0fdfe35954",
            "0xEE64c8eb48437DbD2D5B8598dc4A3E8a6c8CEaD9"
          ],
          "address": "0xCC940AE49C78F20E3F13F3cF37e996b98Ac3EC68",
          "deployer": "0x6f24A47Fc8AE5441Eb47EFfC3665e70e69Ac3F05",
          "deploymentMethod": "create3",
          "codehash": "0x912095d5076ee40a9dd49c0f9d61d61334c47a78c7512852791652baef26c296",
          "predeployCodehash": "0x912095d5076ee40a9dd49c0f9d61d61334c47a78c7512852791652baef26c296",
          "salt": "Multisig v5.5"
        },
        "InterchainTokenService": {
          "salt": "ITS v2.1.0",
          "deployer": "0x6f24A47Fc8AE5441Eb47EFfC3665e70e69Ac3F05",
          "tokenManagerDeployer": "0xe50A35500805b555A8318Bdb98E542FB50DD6E08",
          "interchainToken": "0x7F9F70Da4af54671a6abAc58e705b5634cac8819",
          "interchainTokenDeployer": "0x4c555f2E0c69aC02747986ce5F6A14e2BCE44F13",
          "tokenManager": "0x9D3583cBeB5542287B635Bf09D693C8106284C27",
          "tokenHandler": "0xcC360c322f72a89E5247F3875a02c214F31DA035",
          "implementation": "0xd4B79294cd4B1f3C0781Da83B846C7558D9ee921",
          "address": "0xB5FB4BE02232B1bBA4dC8f81dc24C26980dE9e3C",
          "proxySalt": "ITS v1.0.0",
          "gatewayCaller": "0x8150f03DceB9D9464Cb472c4b926B6e958cE4daa",
          "owner": "0x6f24A47Fc8AE5441Eb47EFfC3665e70e69Ac3F05"
        },
        "InterchainTokenFactory": {
          "salt": "ITS Factory v1.0.0",
          "deployer": "0x6f24A47Fc8AE5441Eb47EFfC3665e70e69Ac3F05",
          "implementation": "0x9c551097d890E16f407a1e675490a2359B3933FD",
          "address": "0x83a93500d23Fbc3e82B410aD07A6a9F7A0670D66"
        }
      },
      "explorer": {
        "name": "Kavascan",
        "url": "https://explorer.evm-alpha.kava.io"
      },
      "finality": "finalized",
      "approxFinalityWaitTime": 1
    },
    "filecoin": {
      "name": "Filecoin",
      "axelarId": "filecoin-2",
      "chainId": 314159,
      "rpc": "https://api.calibration.node.glif.io/rpc/v1",
      "tokenSymbol": "FIL",
      "decimals": 18,
      "chainType": "evm",
      "contracts": {
        "ConstAddressDeployer": {
          "address": "0x98B2920D53612483F91F12Ed7754E51b4A77919e"
        },
        "AxelarGateway": {
          "address": "0x999117D44220F33e0441fbAb2A5aDB8FF485c54D",
          "implementation": "0x99B5FA03a5ea4315725c43346e55a6A6fbd94098",
          "authModule": "0xaDa0F9d5698459a57c2c8b9c380398E71C69D6fA",
          "tokenDeployer": "0xb28478319B64f8D47e19A120209A211D902F8b8f",
          "deployer": "0x6f24A47Fc8AE5441Eb47EFfC3665e70e69Ac3F05",
          "implementationCodehash": "0xc3516b0df24004564d42ebd7c4e4d3814655ea19ec2535627ebcdced0970cccd",
          "deploymentMethod": "create3",
          "salt": "AxelarGateway v6.2",
          "connectionType": "consensus"
        },
        "AxelarGasService": {
          "collector": "0x7F83F5cA2AE4206AbFf8a3C3668e88ce5F11C0B5",
          "address": "0xbe406f0189a0b4cf3a05c286473d23791dd44cc6",
          "implementation": "0xA72afaa3130fE7F25CfcA4A49ed48e377a35aB6C",
          "deployer": "0x5b593E7b1725dc6FcbbFe80b2415B19153F94A85",
          "owner": "0x6f24A47Fc8AE5441Eb47EFfC3665e70e69Ac3F05"
        },
        "AxelarDepositService": {
          "wrappedSymbol": "",
          "refundIssuer": "0x4f671f34d2d23fec3eE3087E3A0221f8D314D9dF",
          "salt": "AxelarDepositService",
          "address": "0xc1DCb196BA862B337Aa23eDA1Cb9503C0801b955",
          "implementation": "0xd883C8bA523253c93d97b6C7a5087a7B5ff23d79",
          "deployer": "0xd55cd98cdE61c3CcE1286F9aF50cDbF16f5dba5b"
        },
        "Create3Deployer": {
          "salt": "Create3Deployer",
          "address": "0x6513Aedb4D1593BA12e50644401D976aebDc90d8",
          "deployer": "0x6f24A47Fc8AE5441Eb47EFfC3665e70e69Ac3F05",
          "deploymentMethod": "create2",
          "codehash": "0xf0ad66defbe082df243d4d274e626f557f97579c5c9e19f33d8093d6160808b7",
          "predeployCodehash": "0x73fc31262c4bad113c79439fd231281201c7c7d45b50328bd86bccf37684bf92"
        },
        "InterchainProposalSender": {
          "address": "0x1f8A4d195B647647c7dD45650CBd553FD33cCAA6",
          "deployer": "0x6f24A47Fc8AE5441Eb47EFfC3665e70e69Ac3F05",
          "deploymentMethod": "create3",
          "salt": "InterchainProposalSender v1.2"
        },
        "Operators": {
          "owner": "0x6f24A47Fc8AE5441Eb47EFfC3665e70e69Ac3F05",
          "address": "0x7F83F5cA2AE4206AbFf8a3C3668e88ce5F11C0B5",
          "deployer": "0xB8Cd93C83A974649D76B1c19f311f639e62272BC",
          "deploymentMethod": "create2",
          "salt": "Operators"
        },
        "InterchainGovernance": {
          "governanceChain": "Axelarnet",
          "governanceAddress": "axelar10d07y265gmmuvt4z0w9aw880jnsr700j7v9daj",
          "minimumTimeDelay": 300,
          "address": "0xfDF36A30070ea0241d69052ea85ff44Ad0476a66",
          "deployer": "0x6f24A47Fc8AE5441Eb47EFfC3665e70e69Ac3F05",
          "deploymentMethod": "create3",
          "codehash": "0x0a188afb57c6c5caec589da3096f75f674e48a8a8abb5d747a251630dbf5b2ab",
          "predeployCodehash": "0xe2de43b29f2387b6f3575a1b50d566908fc00e03a8d88ad6be74b674a70874d2",
          "salt": "InterchainGovernance v5.5"
        },
        "Multisig": {
          "threshold": 2,
          "signers": [
            "0x15837c1318AB83d99b19392Fd4811813f520d843",
            "0x64247a441CeF0b7A46614AC34d046c0fdfe35954",
            "0xEE64c8eb48437DbD2D5B8598dc4A3E8a6c8CEaD9"
          ],
          "address": "0xCC940AE49C78F20E3F13F3cF37e996b98Ac3EC68",
          "deployer": "0x6f24A47Fc8AE5441Eb47EFfC3665e70e69Ac3F05",
          "deploymentMethod": "create3",
          "codehash": "0x912095d5076ee40a9dd49c0f9d61d61334c47a78c7512852791652baef26c296",
          "predeployCodehash": "0x912095d5076ee40a9dd49c0f9d61d61334c47a78c7512852791652baef26c296",
          "salt": "Multisig v5.5"
        },
        "InterchainTokenService": {
          "salt": "ITS v2.1.0",
          "deployer": "0x6f24A47Fc8AE5441Eb47EFfC3665e70e69Ac3F05",
          "tokenManagerDeployer": "0xe50A35500805b555A8318Bdb98E542FB50DD6E08",
          "interchainToken": "0x7F9F70Da4af54671a6abAc58e705b5634cac8819",
          "interchainTokenDeployer": "0x4c555f2E0c69aC02747986ce5F6A14e2BCE44F13",
          "tokenManager": "0x9D3583cBeB5542287B635Bf09D693C8106284C27",
          "tokenHandler": "0xcC360c322f72a89E5247F3875a02c214F31DA035",
          "implementation": "0xd4B79294cd4B1f3C0781Da83B846C7558D9ee921",
          "address": "0xB5FB4BE02232B1bBA4dC8f81dc24C26980dE9e3C",
          "proxySalt": "ITS v1.0.0",
          "gatewayCaller": "0xf7057A0202B1F5ac85bCF18f9fd078F8437183E4",
          "owner": "0x6f24A47Fc8AE5441Eb47EFfC3665e70e69Ac3F05"
        },
        "InterchainTokenFactory": {
          "salt": "ITS Factory v1.0.0",
          "deployer": "0x6f24A47Fc8AE5441Eb47EFfC3665e70e69Ac3F05",
          "implementation": "0x9c551097d890E16f407a1e675490a2359B3933FD",
          "address": "0x83a93500d23Fbc3e82B410aD07A6a9F7A0670D66"
        }
      },
      "explorer": {
        "name": "Filfox",
        "url": "https://calibration.filfox.info"
      },
      "gasOptions": {
        "gasLimit": 300000000
      },
      "confirmations": 3,
      "eip1559": true,
      "finality": "120",
      "approxFinalityWaitTime": 60,
      "txTimeout": 180000
    },
    "scroll": {
      "name": "Scroll",
      "axelarId": "scroll",
      "chainId": 534351,
      "rpc": "https://sepolia-rpc.scroll.io",
      "tokenSymbol": "ETH",
      "decimals": 18,
      "chainType": "evm",
      "contracts": {
        "AxelarGateway": {
          "deployer": "0x6f24A47Fc8AE5441Eb47EFfC3665e70e69Ac3F05",
          "address": "0xe432150cce91c13a887f7D836923d5597adD8E31",
          "implementation": "0x99B5FA03a5ea4315725c43346e55a6A6fbd94098",
          "implementationCodehash": "0xa3a15aa7877eb4fc171c463cabda097d4bf37cfac04c177c1a26ac127c23b6c4",
          "authModule": "0x1a920B29eBD437074225cAeE44f78FC700B27a5d",
          "tokenDeployer": "0xb28478319B64f8D47e19A120209A211D902F8b8f",
          "governance": "0xfDF36A30070ea0241d69052ea85ff44Ad0476a66",
          "mintLimiter": "0xCC940AE49C78F20E3F13F3cF37e996b98Ac3EC68",
          "deploymentMethod": "create3",
          "salt": "AxelarGateway v6.2",
          "connectionType": "consensus"
        },
        "AxelarGasService": {
          "collector": "0x7F83F5cA2AE4206AbFf8a3C3668e88ce5F11C0B5",
          "address": "0xbE406F0189A0B4cf3A05C286473D23791Dd44Cc6",
          "implementation": "0xA72afaa3130fE7F25CfcA4A49ed48e377a35aB6C",
          "deployer": "0x5b593E7b1725dc6FcbbFe80b2415B19153F94A85"
        },
        "AxelarDepositService": {
          "wrappedSymbol": "",
          "refundIssuer": "0x4f671f34d2d23fec3eE3087E3A0221f8D314D9dF",
          "salt": "AxelarDepositService",
          "address": "0xc1DCb196BA862B337Aa23eDA1Cb9503C0801b955",
          "implementation": "0xd883C8bA523253c93d97b6C7a5087a7B5ff23d79",
          "deployer": "0xd55cd98cdE61c3CcE1286F9aF50cDbF16f5dba5b"
        },
        "ConstAddressDeployer": {
          "address": "0x98B2920D53612483F91F12Ed7754E51b4A77919e"
        },
        "Operators": {
          "owner": "0x6f24A47Fc8AE5441Eb47EFfC3665e70e69Ac3F05",
          "address": "0x7F83F5cA2AE4206AbFf8a3C3668e88ce5F11C0B5",
          "deployer": "0xB8Cd93C83A974649D76B1c19f311f639e62272BC",
          "deploymentMethod": "create2",
          "codehash": "0xc561dc32ef670c929db9d7fbf6b5f6c074a62a30602481ba3b88912ca6d79feb",
          "predeployCodehash": "0xc561dc32ef670c929db9d7fbf6b5f6c074a62a30602481ba3b88912ca6d79feb",
          "salt": "Operators"
        },
        "Create3Deployer": {
          "address": "0x6513Aedb4D1593BA12e50644401D976aebDc90d8",
          "deployer": "0x6f24A47Fc8AE5441Eb47EFfC3665e70e69Ac3F05",
          "deploymentMethod": "create2",
          "codehash": "0xf0ad66defbe082df243d4d274e626f557f97579c5c9e19f33d8093d6160808b7",
          "predeployCodehash": "0x73fc31262c4bad113c79439fd231281201c7c7d45b50328bd86bccf37684bf92",
          "salt": "Create3Deployer"
        },
        "InterchainGovernance": {
          "governanceChain": "Axelarnet",
          "governanceAddress": "axelar10d07y265gmmuvt4z0w9aw880jnsr700j7v9daj",
          "minimumTimeDelay": 300,
          "address": "0xfDF36A30070ea0241d69052ea85ff44Ad0476a66",
          "deployer": "0x6f24A47Fc8AE5441Eb47EFfC3665e70e69Ac3F05",
          "deploymentMethod": "create3",
          "codehash": "0x4bc0efa16652748f5c3fbb77aedff01e0c1df4156a4f4c82d6d8748ee28cb9af",
          "predeployCodehash": "0xe2de43b29f2387b6f3575a1b50d566908fc00e03a8d88ad6be74b674a70874d2",
          "salt": "InterchainGovernance v5.5"
        },
        "Multisig": {
          "threshold": 2,
          "signers": [
            "0x15837c1318AB83d99b19392Fd4811813f520d843",
            "0x64247a441CeF0b7A46614AC34d046c0fdfe35954",
            "0xEE64c8eb48437DbD2D5B8598dc4A3E8a6c8CEaD9"
          ],
          "address": "0xCC940AE49C78F20E3F13F3cF37e996b98Ac3EC68",
          "deployer": "0x6f24A47Fc8AE5441Eb47EFfC3665e70e69Ac3F05",
          "deploymentMethod": "create3",
          "codehash": "0x912095d5076ee40a9dd49c0f9d61d61334c47a78c7512852791652baef26c296",
          "predeployCodehash": "0x912095d5076ee40a9dd49c0f9d61d61334c47a78c7512852791652baef26c296",
          "salt": "Multisig v5.5"
        },
        "InterchainTokenService": {
          "salt": "ITS v2.1.0",
          "deployer": "0x6f24A47Fc8AE5441Eb47EFfC3665e70e69Ac3F05",
          "tokenManagerDeployer": "0xe50A35500805b555A8318Bdb98E542FB50DD6E08",
          "interchainToken": "0x7F9F70Da4af54671a6abAc58e705b5634cac8819",
          "interchainTokenDeployer": "0x4c555f2E0c69aC02747986ce5F6A14e2BCE44F13",
          "tokenManager": "0x9D3583cBeB5542287B635Bf09D693C8106284C27",
          "tokenHandler": "0xcC360c322f72a89E5247F3875a02c214F31DA035",
          "implementation": "0xd4B79294cd4B1f3C0781Da83B846C7558D9ee921",
          "address": "0xB5FB4BE02232B1bBA4dC8f81dc24C26980dE9e3C",
          "proxySalt": "ITS v1.0.0",
          "gatewayCaller": "0x336B1C1FDa843C7f323B954C6525cB8EcB2b2aFC",
          "owner": "0x6f24A47Fc8AE5441Eb47EFfC3665e70e69Ac3F05"
        },
        "InterchainTokenFactory": {
          "salt": "ITS Factory v1.0.0",
          "deployer": "0x6f24A47Fc8AE5441Eb47EFfC3665e70e69Ac3F05",
          "implementation": "0x9c551097d890E16f407a1e675490a2359B3933FD",
          "address": "0x83a93500d23Fbc3e82B410aD07A6a9F7A0670D66"
        }
      },
      "explorer": {
        "name": "Scrollscan",
        "url": "https://sepolia.scrollscan.dev",
        "api": "https://api-sepolia.scrollscan.com/api"
      },
      "confirmations": 2,
      "gasOptions": {
        "gasLimit": 7000000,
        "gasPriceAdjustment": 1.5
      },
      "onchainGasEstimate": {
        "l1ChainName": "ethereum",
        "gasEstimationType": 4,
        "l1FeeScalar": 1150000000
      },
      "finality": "finalized",
      "approxFinalityWaitTime": 60
    },
    "immutable": {
      "name": "Immutable",
      "axelarId": "immutable",
      "chainId": 13473,
      "rpc": "https://rpc.testnet.immutable.com",
      "tokenSymbol": "IMX",
      "decimals": 18,
      "chainType": "evm",
      "contracts": {
        "ConstAddressDeployer": {
          "address": "0x98B2920D53612483F91F12Ed7754E51b4A77919e",
          "deployer": "0xE86375704CDb8491a5Ed82D90DceCE02Ee0ac25F",
          "deploymentMethod": "create",
          "codehash": "0x8fda47a596dfba923270da84e0c32a2d0312f1c03389f83e16f2b5a35ed37fbe",
          "predeployCodehash": "0x8fda47a596dfba923270da84e0c32a2d0312f1c03389f83e16f2b5a35ed37fbe"
        },
        "Create3Deployer": {
          "address": "0x6513Aedb4D1593BA12e50644401D976aebDc90d8",
          "deployer": "0x6f24A47Fc8AE5441Eb47EFfC3665e70e69Ac3F05",
          "deploymentMethod": "create2",
          "codehash": "0xf0ad66defbe082df243d4d274e626f557f97579c5c9e19f33d8093d6160808b7",
          "predeployCodehash": "0x73fc31262c4bad113c79439fd231281201c7c7d45b50328bd86bccf37684bf92",
          "salt": "Create3Deployer"
        },
        "AxelarGateway": {
          "deployer": "0xB8Cd93C83A974649D76B1c19f311f639e62272BC",
          "startingKeyIDs": [
            "evm-immutable-genesis"
          ],
          "address": "0xe432150cce91c13a887f7D836923d5597adD8E31",
          "implementation": "0xc1712652326E87D193Ac11910934085FF45C2F48",
          "implementationCodehash": "0xd0e057031b5acbd22b8e98686f6cda19dcbcac6495bd7297cff31dcb22ddcbae",
          "authModule": "0x1a920B29eBD437074225cAeE44f78FC700B27a5d",
          "tokenDeployer": "0xD2aDceFd0496449E3FDE873A2332B18A0F0FCADf",
          "deploymentMethod": "create3",
          "salt": "AxelarGateway v6.2",
          "connectionType": "consensus"
        },
        "InterchainGovernance": {
          "address": "0xfDF36A30070ea0241d69052ea85ff44Ad0476a66",
          "governanceChain": "Axelarnet",
          "governanceAddress": "axelar10d07y265gmmuvt4z0w9aw880jnsr700j7v9daj",
          "minimumTimeDelay": 300,
          "deployer": "0x6f24A47Fc8AE5441Eb47EFfC3665e70e69Ac3F05",
          "deploymentMethod": "create3",
          "codehash": "0x4bc0efa16652748f5c3fbb77aedff01e0c1df4156a4f4c82d6d8748ee28cb9af",
          "predeployCodehash": "0xe2de43b29f2387b6f3575a1b50d566908fc00e03a8d88ad6be74b674a70874d2",
          "salt": "InterchainGovernance v5.5"
        },
        "Multisig": {
          "threshold": 2,
          "signers": [
            "0x15837c1318AB83d99b19392Fd4811813f520d843",
            "0x64247a441CeF0b7A46614AC34d046c0fdfe35954",
            "0xEE64c8eb48437DbD2D5B8598dc4A3E8a6c8CEaD9"
          ],
          "address": "0xCC940AE49C78F20E3F13F3cF37e996b98Ac3EC68",
          "deployer": "0x6f24A47Fc8AE5441Eb47EFfC3665e70e69Ac3F05",
          "deploymentMethod": "create3",
          "codehash": "0x912095d5076ee40a9dd49c0f9d61d61334c47a78c7512852791652baef26c296",
          "predeployCodehash": "0x912095d5076ee40a9dd49c0f9d61d61334c47a78c7512852791652baef26c296",
          "salt": "Multisig v5.5"
        },
        "Operators": {
          "owner": "0x6f24A47Fc8AE5441Eb47EFfC3665e70e69Ac3F05",
          "address": "0x7F83F5cA2AE4206AbFf8a3C3668e88ce5F11C0B5",
          "deployer": "0xB8Cd93C83A974649D76B1c19f311f639e62272BC",
          "deploymentMethod": "create2",
          "codehash": "0xc561dc32ef670c929db9d7fbf6b5f6c074a62a30602481ba3b88912ca6d79feb",
          "predeployCodehash": "0xc561dc32ef670c929db9d7fbf6b5f6c074a62a30602481ba3b88912ca6d79feb",
          "salt": "Operators"
        },
        "AxelarGasService": {
          "collector": "0x7F83F5cA2AE4206AbFf8a3C3668e88ce5F11C0B5",
          "address": "0xbE406F0189A0B4cf3A05C286473D23791Dd44Cc6",
          "implementation": "0xA72afaa3130fE7F25CfcA4A49ed48e377a35aB6C",
          "deployer": "0x5b593E7b1725dc6FcbbFe80b2415B19153F94A85"
        },
        "InterchainTokenService": {
          "salt": "ITS v2.1.0",
          "deployer": "0x6f24A47Fc8AE5441Eb47EFfC3665e70e69Ac3F05",
          "proxySalt": "ITS v1.0.0",
          "tokenManagerDeployer": "0xe50A35500805b555A8318Bdb98E542FB50DD6E08",
          "interchainToken": "0x2f8102DeA2caaee1Ec5Fe67754F828353C4c180F",
          "interchainTokenDeployer": "0x6E344eF44950F0e611ff9C24DB023E4273f75D4E",
          "tokenManager": "0x9D3583cBeB5542287B635Bf09D693C8106284C27",
          "tokenHandler": "0xcC360c322f72a89E5247F3875a02c214F31DA035",
          "implementation": "0xd4B79294cd4B1f3C0781Da83B846C7558D9ee921",
          "predeployCodehash": "0x08a4a556c4db879b4f24104d13a8baf86915d58b12c81b382dfea2a82d2856cf",
          "address": "0xB5FB4BE02232B1bBA4dC8f81dc24C26980dE9e3C",
          "gatewayCaller": "0x336B1C1FDa843C7f323B954C6525cB8EcB2b2aFC",
          "owner": "0x6f24A47Fc8AE5441Eb47EFfC3665e70e69Ac3F05"
        },
        "InterchainTokenFactory": {
          "deployer": "0x6f24A47Fc8AE5441Eb47EFfC3665e70e69Ac3F05",
          "salt": "ITS Factory v1.0.0",
          "implementation": "0x9c551097d890E16f407a1e675490a2359B3933FD",
          "address": "0x83a93500d23Fbc3e82B410aD07A6a9F7A0670D66"
        }
      },
      "gasOptions": {
        "gasLimit": 8000000,
        "maxPriorityFeePerGas": 150000000000,
        "maxFeePerGas": 160000000000
      },
      "explorer": {
        "name": "Immutable Explorer",
        "url": "https://explorer.testnet.immutable.com",
        "api": "https://explorer.testnet.immutable.com/api"
      },
      "finality": "1",
      "approxFinalityWaitTime": 1
    },
    "arbitrum-sepolia": {
      "name": "Arbitrum-Sepolia",
      "axelarId": "arbitrum-sepolia",
      "chainId": 421614,
      "rpc": "https://sepolia-rollup.arbitrum.io/rpc",
      "tokenSymbol": "ETH",
      "decimals": 18,
      "confirmations": 2,
      "chainType": "evm",
      "contracts": {
        "ConstAddressDeployer": {
          "address": "0x98B2920D53612483F91F12Ed7754E51b4A77919e",
          "deployer": "0xE86375704CDb8491a5Ed82D90DceCE02Ee0ac25F",
          "deploymentMethod": "create",
          "codehash": "0x8fda47a596dfba923270da84e0c32a2d0312f1c03389f83e16f2b5a35ed37fbe",
          "predeployCodehash": "0x8fda47a596dfba923270da84e0c32a2d0312f1c03389f83e16f2b5a35ed37fbe"
        },
        "Create3Deployer": {
          "address": "0x6513Aedb4D1593BA12e50644401D976aebDc90d8",
          "deployer": "0x6f24A47Fc8AE5441Eb47EFfC3665e70e69Ac3F05",
          "deploymentMethod": "create2",
          "codehash": "0xf0ad66defbe082df243d4d274e626f557f97579c5c9e19f33d8093d6160808b7",
          "predeployCodehash": "0x73fc31262c4bad113c79439fd231281201c7c7d45b50328bd86bccf37684bf92",
          "salt": "Create3Deployer"
        },
        "AxelarGateway": {
          "deployer": "0xB8Cd93C83A974649D76B1c19f311f639e62272BC",
          "startingKeyIDs": [
            "evm-arbitrum-sepolia-genesis"
          ],
          "address": "0xe1cE95479C84e9809269227C7F8524aE051Ae77a",
          "implementation": "0xc1712652326E87D193Ac11910934085FF45C2F48",
          "implementationCodehash": "0xb9902bc55605b8b80c8347c46fda6b3831ab006e33907a17f8aa67ab451deca6",
          "authModule": "0x24C2b56128fF8E7bFaD578ABefB0fc7Dfa9ba358",
          "tokenDeployer": "0xD2aDceFd0496449E3FDE873A2332B18A0F0FCADf",
          "deploymentMethod": "create3",
          "salt": "AxelarGateway v6.2",
          "connectionType": "consensus"
        },
        "InterchainGovernance": {
          "minimumTimeDelay": 300,
          "address": "0xfDF36A30070ea0241d69052ea85ff44Ad0476a66",
          "governanceChain": "Axelarnet",
          "governanceAddress": "axelar10d07y265gmmuvt4z0w9aw880jnsr700j7v9daj",
          "deployer": "0x6f24A47Fc8AE5441Eb47EFfC3665e70e69Ac3F05",
          "deploymentMethod": "create3",
          "codehash": "0x501dea3a0c7bf8ee998c8815a7b5c186d0160054f7b1e322611cdaf7c9de046a",
          "predeployCodehash": "0xe2de43b29f2387b6f3575a1b50d566908fc00e03a8d88ad6be74b674a70874d2",
          "salt": "InterchainGovernance v5.5"
        },
        "Multisig": {
          "threshold": 2,
          "signers": [
            "0x15837c1318AB83d99b19392Fd4811813f520d843",
            "0x64247a441CeF0b7A46614AC34d046c0fdfe35954",
            "0xEE64c8eb48437DbD2D5B8598dc4A3E8a6c8CEaD9"
          ],
          "address": "0xCC940AE49C78F20E3F13F3cF37e996b98Ac3EC68",
          "deployer": "0x6f24A47Fc8AE5441Eb47EFfC3665e70e69Ac3F05",
          "deploymentMethod": "create3",
          "codehash": "0x912095d5076ee40a9dd49c0f9d61d61334c47a78c7512852791652baef26c296",
          "predeployCodehash": "0x912095d5076ee40a9dd49c0f9d61d61334c47a78c7512852791652baef26c296",
          "salt": "Multisig v5.5"
        },
        "Operators": {
          "owner": "0x6f24A47Fc8AE5441Eb47EFfC3665e70e69Ac3F05",
          "address": "0x7F83F5cA2AE4206AbFf8a3C3668e88ce5F11C0B5",
          "deployer": "0xB8Cd93C83A974649D76B1c19f311f639e62272BC",
          "deploymentMethod": "create2",
          "codehash": "0xc561dc32ef670c929db9d7fbf6b5f6c074a62a30602481ba3b88912ca6d79feb",
          "predeployCodehash": "0xc561dc32ef670c929db9d7fbf6b5f6c074a62a30602481ba3b88912ca6d79feb",
          "salt": "Operators"
        },
        "AxelarGasService": {
          "collector": "0x7F83F5cA2AE4206AbFf8a3C3668e88ce5F11C0B5",
          "address": "0xbE406F0189A0B4cf3A05C286473D23791Dd44Cc6",
          "implementation": "0xA72afaa3130fE7F25CfcA4A49ed48e377a35aB6C",
          "deployer": "0x5b593E7b1725dc6FcbbFe80b2415B19153F94A85"
        },
        "InterchainTokenService": {
          "salt": "ITS v2.1.0",
          "deployer": "0x6f24A47Fc8AE5441Eb47EFfC3665e70e69Ac3F05",
          "proxySalt": "ITS v1.0.0",
          "tokenManagerDeployer": "0xe50A35500805b555A8318Bdb98E542FB50DD6E08",
          "interchainToken": "0x7F9F70Da4af54671a6abAc58e705b5634cac8819",
          "interchainTokenDeployer": "0x4c555f2E0c69aC02747986ce5F6A14e2BCE44F13",
          "tokenManager": "0x9D3583cBeB5542287B635Bf09D693C8106284C27",
          "tokenHandler": "0xcC360c322f72a89E5247F3875a02c214F31DA035",
          "implementation": "0xd4B79294cd4B1f3C0781Da83B846C7558D9ee921",
          "predeployCodehash": "0x08a4a556c4db879b4f24104d13a8baf86915d58b12c81b382dfea2a82d2856cf",
          "address": "0xB5FB4BE02232B1bBA4dC8f81dc24C26980dE9e3C",
          "gatewayCaller": "0x3AB8A7be32b7a1A12686258aDda1C005E2fcb4EC",
          "owner": "0x6f24A47Fc8AE5441Eb47EFfC3665e70e69Ac3F05"
        },
        "InterchainTokenFactory": {
          "deployer": "0x6f24A47Fc8AE5441Eb47EFfC3665e70e69Ac3F05",
          "salt": "ITS Factory v1.0.0",
          "implementation": "0x9c551097d890E16f407a1e675490a2359B3933FD",
          "address": "0x83a93500d23Fbc3e82B410aD07A6a9F7A0670D66"
        }
      },
      "explorer": {
        "name": "Arbiscan",
        "url": "https://sepolia.arbiscan.io",
        "api": "https://api-sepolia.arbiscan.io/api"
      },
      "finality": "finalized",
      "approxFinalityWaitTime": 25,
      "onchainGasEstimate": {
        "l1ChainName": "ethereum",
        "gasEstimationType": 3
      }
    },
    "centrifuge": {
      "name": "Centrifuge",
      "axelarId": "centrifuge-2",
      "chainId": 2090,
      "rpc": "https://node-7118620155331796992.gx.onfinality.io/jsonrpc?apikey=00538f2d-6297-44e3-8812-4b9d579524b2",
      "tokenSymbol": "CFG",
      "decimals": 18,
      "confirmations": 1,
      "chainType": "evm",
      "contracts": {
        "ConstAddressDeployer": {
          "address": "0x98B2920D53612483F91F12Ed7754E51b4A77919e",
          "deployer": "0xE86375704CDb8491a5Ed82D90DceCE02Ee0ac25F",
          "deploymentMethod": "create",
          "codehash": "0x8fda47a596dfba923270da84e0c32a2d0312f1c03389f83e16f2b5a35ed37fbe",
          "predeployCodehash": "0x8fda47a596dfba923270da84e0c32a2d0312f1c03389f83e16f2b5a35ed37fbe"
        },
        "Create3Deployer": {
          "address": "0x6513Aedb4D1593BA12e50644401D976aebDc90d8",
          "deployer": "0x6f24A47Fc8AE5441Eb47EFfC3665e70e69Ac3F05",
          "deploymentMethod": "create2",
          "codehash": "0xf0ad66defbe082df243d4d274e626f557f97579c5c9e19f33d8093d6160808b7",
          "predeployCodehash": "0x73fc31262c4bad113c79439fd231281201c7c7d45b50328bd86bccf37684bf92",
          "salt": "Create3Deployer"
        },
        "AxelarGateway": {
          "deployer": "0xB8Cd93C83A974649D76B1c19f311f639e62272BC",
          "startingKeyIDs": [
            "evm-centrifuge-2-genesis"
          ],
          "address": "0xe432150cce91c13a887f7D836923d5597adD8E31",
          "implementation": "0xc1712652326E87D193Ac11910934085FF45C2F48",
          "implementationCodehash": "0xd0e057031b5acbd22b8e98686f6cda19dcbcac6495bd7297cff31dcb22ddcbae",
          "authModule": "0x1a920B29eBD437074225cAeE44f78FC700B27a5d",
          "tokenDeployer": "0xD2aDceFd0496449E3FDE873A2332B18A0F0FCADf",
          "deploymentMethod": "create3",
          "salt": "AxelarGateway v6.2",
          "connectionType": "consensus"
        },
        "InterchainGovernance": {
          "address": "0xfDF36A30070ea0241d69052ea85ff44Ad0476a66",
          "governanceChain": "Axelarnet",
          "governanceAddress": "axelar10d07y265gmmuvt4z0w9aw880jnsr700j7v9daj",
          "minimumTimeDelay": 300,
          "deployer": "0x6f24A47Fc8AE5441Eb47EFfC3665e70e69Ac3F05",
          "deploymentMethod": "create3",
          "codehash": "0x4bc0efa16652748f5c3fbb77aedff01e0c1df4156a4f4c82d6d8748ee28cb9af",
          "predeployCodehash": "0xe2de43b29f2387b6f3575a1b50d566908fc00e03a8d88ad6be74b674a70874d2",
          "salt": "InterchainGovernance v5.5"
        },
        "Multisig": {
          "threshold": 2,
          "signers": [
            "0x15837c1318AB83d99b19392Fd4811813f520d843",
            "0x64247a441CeF0b7A46614AC34d046c0fdfe35954",
            "0xEE64c8eb48437DbD2D5B8598dc4A3E8a6c8CEaD9"
          ],
          "address": "0xCC940AE49C78F20E3F13F3cF37e996b98Ac3EC68",
          "deployer": "0x6f24A47Fc8AE5441Eb47EFfC3665e70e69Ac3F05",
          "deploymentMethod": "create3",
          "codehash": "0x912095d5076ee40a9dd49c0f9d61d61334c47a78c7512852791652baef26c296",
          "predeployCodehash": "0x912095d5076ee40a9dd49c0f9d61d61334c47a78c7512852791652baef26c296",
          "salt": "Multisig v5.5"
        },
        "Operators": {
          "owner": "0x6f24A47Fc8AE5441Eb47EFfC3665e70e69Ac3F05",
          "address": "0x7F83F5cA2AE4206AbFf8a3C3668e88ce5F11C0B5",
          "deployer": "0xB8Cd93C83A974649D76B1c19f311f639e62272BC",
          "deploymentMethod": "create2",
          "codehash": "0xc561dc32ef670c929db9d7fbf6b5f6c074a62a30602481ba3b88912ca6d79feb",
          "predeployCodehash": "0xc561dc32ef670c929db9d7fbf6b5f6c074a62a30602481ba3b88912ca6d79feb",
          "salt": "Operators"
        },
        "AxelarGasService": {
          "collector": "0x7F83F5cA2AE4206AbFf8a3C3668e88ce5F11C0B5",
          "address": "0xbE406F0189A0B4cf3A05C286473D23791Dd44Cc6",
          "implementation": "0xA72afaa3130fE7F25CfcA4A49ed48e377a35aB6C",
          "deployer": "0x5b593E7b1725dc6FcbbFe80b2415B19153F94A85"
        }
      },
      "gasOptions": {
        "gasLimit": 8000000
      },
      "explorer": {
        "name": "",
        "url": ""
      },
      "finality": "finalized",
      "approxFinalityWaitTime": 1
    },
    "fraxtal": {
      "name": "Fraxtal",
      "axelarId": "fraxtal",
      "chainId": 2522,
      "rpc": "https://rpc.testnet.frax.com",
      "tokenSymbol": "frxETH",
      "decimals": 18,
      "chainType": "evm",
      "gasOptions": {
        "gasLimit": 8000000
      },
      "onchainGasEstimate": {
        "l1ChainName": "ethereum",
        "gasEstimationType": 2,
        "l1FeeScalar": 50000
      },
      "contracts": {
        "InterchainGovernance": {
          "minimumTimeDelay": 300,
          "address": "0xfDF36A30070ea0241d69052ea85ff44Ad0476a66",
          "governanceChain": "Axelarnet",
          "governanceAddress": "axelar10d07y265gmmuvt4z0w9aw880jnsr700j7v9daj",
          "deployer": "0x6f24A47Fc8AE5441Eb47EFfC3665e70e69Ac3F05",
          "deploymentMethod": "create3",
          "codehash": "0x4bc0efa16652748f5c3fbb77aedff01e0c1df4156a4f4c82d6d8748ee28cb9af",
          "predeployCodehash": "0xe2de43b29f2387b6f3575a1b50d566908fc00e03a8d88ad6be74b674a70874d2",
          "salt": "InterchainGovernance v5.5"
        },
        "Multisig": {
          "threshold": 2,
          "signers": [
            "0x15837c1318AB83d99b19392Fd4811813f520d843",
            "0x64247a441CeF0b7A46614AC34d046c0fdfe35954",
            "0xEE64c8eb48437DbD2D5B8598dc4A3E8a6c8CEaD9"
          ],
          "address": "0xCC940AE49C78F20E3F13F3cF37e996b98Ac3EC68",
          "deployer": "0x6f24A47Fc8AE5441Eb47EFfC3665e70e69Ac3F05",
          "deploymentMethod": "create3",
          "codehash": "0x912095d5076ee40a9dd49c0f9d61d61334c47a78c7512852791652baef26c296",
          "predeployCodehash": "0x912095d5076ee40a9dd49c0f9d61d61334c47a78c7512852791652baef26c296",
          "salt": "Multisig v5.5"
        },
        "ConstAddressDeployer": {
          "address": "0x98B2920D53612483F91F12Ed7754E51b4A77919e",
          "deployer": "0xE86375704CDb8491a5Ed82D90DceCE02Ee0ac25F",
          "deploymentMethod": "create",
          "codehash": "0x8fda47a596dfba923270da84e0c32a2d0312f1c03389f83e16f2b5a35ed37fbe",
          "predeployCodehash": "0x8fda47a596dfba923270da84e0c32a2d0312f1c03389f83e16f2b5a35ed37fbe"
        },
        "Create3Deployer": {
          "address": "0x6513Aedb4D1593BA12e50644401D976aebDc90d8",
          "deployer": "0x6f24A47Fc8AE5441Eb47EFfC3665e70e69Ac3F05",
          "deploymentMethod": "create2",
          "codehash": "0xf0ad66defbe082df243d4d274e626f557f97579c5c9e19f33d8093d6160808b7",
          "predeployCodehash": "0x73fc31262c4bad113c79439fd231281201c7c7d45b50328bd86bccf37684bf92",
          "salt": "Create3Deployer"
        },
        "AxelarGateway": {
          "deployer": "0xB8Cd93C83A974649D76B1c19f311f639e62272BC",
          "startingKeyIDs": [
            "evm-fraxtal-genesis"
          ],
          "address": "0xe432150cce91c13a887f7D836923d5597adD8E31",
          "implementation": "0xc1712652326E87D193Ac11910934085FF45C2F48",
          "implementationCodehash": "0xd0e057031b5acbd22b8e98686f6cda19dcbcac6495bd7297cff31dcb22ddcbae",
          "authModule": "0x1a920B29eBD437074225cAeE44f78FC700B27a5d",
          "tokenDeployer": "0xD2aDceFd0496449E3FDE873A2332B18A0F0FCADf",
          "deploymentMethod": "create3",
          "salt": "AxelarGateway v6.2",
          "connectionType": "consensus"
        },
        "AxelarGasService": {
          "collector": "0x7F83F5cA2AE4206AbFf8a3C3668e88ce5F11C0B5",
          "address": "0xbE406F0189A0B4cf3A05C286473D23791Dd44Cc6",
          "implementation": "0xA72afaa3130fE7F25CfcA4A49ed48e377a35aB6C",
          "deployer": "0x5b593E7b1725dc6FcbbFe80b2415B19153F94A85"
        },
        "Operators": {
          "owner": "0x6f24A47Fc8AE5441Eb47EFfC3665e70e69Ac3F05",
          "address": "0x7F83F5cA2AE4206AbFf8a3C3668e88ce5F11C0B5",
          "deployer": "0xB8Cd93C83A974649D76B1c19f311f639e62272BC",
          "deploymentMethod": "create2",
          "codehash": "0xc561dc32ef670c929db9d7fbf6b5f6c074a62a30602481ba3b88912ca6d79feb",
          "predeployCodehash": "0xc561dc32ef670c929db9d7fbf6b5f6c074a62a30602481ba3b88912ca6d79feb",
          "salt": "Operators"
        },
        "InterchainTokenService": {
          "salt": "ITS v2.1.0",
          "deployer": "0x6f24A47Fc8AE5441Eb47EFfC3665e70e69Ac3F05",
          "proxySalt": "ITS v1.0.0",
          "tokenManagerDeployer": "0xe50A35500805b555A8318Bdb98E542FB50DD6E08",
          "interchainToken": "0x7F9F70Da4af54671a6abAc58e705b5634cac8819",
          "interchainTokenDeployer": "0x4c555f2E0c69aC02747986ce5F6A14e2BCE44F13",
          "tokenManager": "0x9D3583cBeB5542287B635Bf09D693C8106284C27",
          "tokenHandler": "0xcC360c322f72a89E5247F3875a02c214F31DA035",
          "implementation": "0xd4B79294cd4B1f3C0781Da83B846C7558D9ee921",
          "predeployCodehash": "0x08a4a556c4db879b4f24104d13a8baf86915d58b12c81b382dfea2a82d2856cf",
          "address": "0xB5FB4BE02232B1bBA4dC8f81dc24C26980dE9e3C",
          "gatewayCaller": "0x336B1C1FDa843C7f323B954C6525cB8EcB2b2aFC",
          "owner": "0x6f24A47Fc8AE5441Eb47EFfC3665e70e69Ac3F05"
        },
        "InterchainTokenFactory": {
          "deployer": "0x6f24A47Fc8AE5441Eb47EFfC3665e70e69Ac3F05",
          "salt": "ITS Factory v1.0.0",
          "implementation": "0x9c551097d890E16f407a1e675490a2359B3933FD",
          "address": "0x83a93500d23Fbc3e82B410aD07A6a9F7A0670D66"
        }
      },
      "explorer": {
        "name": "Fraxscan",
        "url": "https://holesky.fraxscan.com",
        "api": "https://api-holesky.fraxscan.com/api"
      },
      "finality": "finalized",
      "approxFinalityWaitTime": 80
    },
    "optimism-sepolia": {
      "name": "Optimism-Sepolia",
      "axelarId": "optimism-sepolia",
      "chainId": 11155420,
      "rpc": "https://sepolia.optimism.io",
      "tokenSymbol": "ETH",
      "decimals": 18,
      "chainType": "evm",
      "gasOptions": {
        "gasLimit": 8000000
      },
      "onchainGasEstimate": {
        "l1ChainName": "ethereum",
        "gasEstimationType": 1,
        "l1FeeScalar": 7600
      },
      "confirmations": 3,
      "explorer": {
        "name": "Opscan",
        "url": "https://sepolia-optimistic.etherscan.io",
        "api": "https://api-sepolia-optimistic.etherscan.io/api"
      },
      "contracts": {
        "ConstAddressDeployer": {
          "address": "0x98B2920D53612483F91F12Ed7754E51b4A77919e",
          "deployer": "0xE86375704CDb8491a5Ed82D90DceCE02Ee0ac25F",
          "deploymentMethod": "create",
          "codehash": "0x8fda47a596dfba923270da84e0c32a2d0312f1c03389f83e16f2b5a35ed37fbe",
          "predeployCodehash": "0x8fda47a596dfba923270da84e0c32a2d0312f1c03389f83e16f2b5a35ed37fbe"
        },
        "Create3Deployer": {
          "address": "0x6513Aedb4D1593BA12e50644401D976aebDc90d8",
          "deployer": "0x6f24A47Fc8AE5441Eb47EFfC3665e70e69Ac3F05",
          "deploymentMethod": "create2",
          "codehash": "0xf0ad66defbe082df243d4d274e626f557f97579c5c9e19f33d8093d6160808b7",
          "predeployCodehash": "0x73fc31262c4bad113c79439fd231281201c7c7d45b50328bd86bccf37684bf92",
          "salt": "Create3Deployer"
        },
        "AxelarGateway": {
          "deployer": "0xB8Cd93C83A974649D76B1c19f311f639e62272BC",
          "startingKeyIDs": [
            "evm-optimism-sepolia-genesis"
          ],
          "address": "0xe432150cce91c13a887f7D836923d5597adD8E31",
          "implementation": "0xc1712652326E87D193Ac11910934085FF45C2F48",
          "implementationCodehash": "0xd0e057031b5acbd22b8e98686f6cda19dcbcac6495bd7297cff31dcb22ddcbae",
          "authModule": "0x1a920B29eBD437074225cAeE44f78FC700B27a5d",
          "tokenDeployer": "0xD2aDceFd0496449E3FDE873A2332B18A0F0FCADf",
          "deploymentMethod": "create3",
          "salt": "AxelarGateway v6.2",
          "connectionType": "consensus"
        },
        "InterchainGovernance": {
          "minimumTimeDelay": 300,
          "address": "0xfDF36A30070ea0241d69052ea85ff44Ad0476a66",
          "governanceChain": "Axelarnet",
          "governanceAddress": "axelar10d07y265gmmuvt4z0w9aw880jnsr700j7v9daj",
          "deployer": "0x6f24A47Fc8AE5441Eb47EFfC3665e70e69Ac3F05",
          "deploymentMethod": "create3",
          "codehash": "0x4bc0efa16652748f5c3fbb77aedff01e0c1df4156a4f4c82d6d8748ee28cb9af",
          "predeployCodehash": "0xe2de43b29f2387b6f3575a1b50d566908fc00e03a8d88ad6be74b674a70874d2",
          "salt": "InterchainGovernance v5.5"
        },
        "Multisig": {
          "threshold": 2,
          "signers": [
            "0x15837c1318AB83d99b19392Fd4811813f520d843",
            "0x64247a441CeF0b7A46614AC34d046c0fdfe35954",
            "0xEE64c8eb48437DbD2D5B8598dc4A3E8a6c8CEaD9"
          ],
          "address": "0xCC940AE49C78F20E3F13F3cF37e996b98Ac3EC68",
          "deployer": "0x6f24A47Fc8AE5441Eb47EFfC3665e70e69Ac3F05",
          "deploymentMethod": "create3",
          "codehash": "0x912095d5076ee40a9dd49c0f9d61d61334c47a78c7512852791652baef26c296",
          "predeployCodehash": "0x912095d5076ee40a9dd49c0f9d61d61334c47a78c7512852791652baef26c296",
          "salt": "Multisig v5.5"
        },
        "Operators": {
          "owner": "0x6f24A47Fc8AE5441Eb47EFfC3665e70e69Ac3F05",
          "address": "0x7F83F5cA2AE4206AbFf8a3C3668e88ce5F11C0B5",
          "deployer": "0xB8Cd93C83A974649D76B1c19f311f639e62272BC",
          "deploymentMethod": "create2",
          "codehash": "0xc561dc32ef670c929db9d7fbf6b5f6c074a62a30602481ba3b88912ca6d79feb",
          "predeployCodehash": "0xc561dc32ef670c929db9d7fbf6b5f6c074a62a30602481ba3b88912ca6d79feb",
          "salt": "Operators"
        },
        "AxelarGasService": {
          "collector": "0x7F83F5cA2AE4206AbFf8a3C3668e88ce5F11C0B5",
          "address": "0xbE406F0189A0B4cf3A05C286473D23791Dd44Cc6",
          "implementation": "0xA72afaa3130fE7F25CfcA4A49ed48e377a35aB6C",
          "deployer": "0x5b593E7b1725dc6FcbbFe80b2415B19153F94A85"
        },
        "InterchainTokenService": {
          "salt": "ITS v2.1.0",
          "deployer": "0x6f24A47Fc8AE5441Eb47EFfC3665e70e69Ac3F05",
          "proxySalt": "ITS v1.0.0",
          "tokenManagerDeployer": "0xe50A35500805b555A8318Bdb98E542FB50DD6E08",
          "interchainToken": "0x7F9F70Da4af54671a6abAc58e705b5634cac8819",
          "interchainTokenDeployer": "0x4c555f2E0c69aC02747986ce5F6A14e2BCE44F13",
          "tokenManager": "0x9D3583cBeB5542287B635Bf09D693C8106284C27",
          "tokenHandler": "0xcC360c322f72a89E5247F3875a02c214F31DA035",
          "implementation": "0xd4B79294cd4B1f3C0781Da83B846C7558D9ee921",
          "predeployCodehash": "0x08a4a556c4db879b4f24104d13a8baf86915d58b12c81b382dfea2a82d2856cf",
          "address": "0xB5FB4BE02232B1bBA4dC8f81dc24C26980dE9e3C",
          "gatewayCaller": "0x336B1C1FDa843C7f323B954C6525cB8EcB2b2aFC",
          "owner": "0x6f24A47Fc8AE5441Eb47EFfC3665e70e69Ac3F05"
        },
        "InterchainTokenFactory": {
          "deployer": "0x6f24A47Fc8AE5441Eb47EFfC3665e70e69Ac3F05",
          "salt": "ITS Factory v1.0.0",
          "implementation": "0x9c551097d890E16f407a1e675490a2359B3933FD",
          "address": "0x83a93500d23Fbc3e82B410aD07A6a9F7A0670D66"
        }
      },
      "finality": "finalized",
      "approxFinalityWaitTime": 25
    },
    "base-sepolia": {
      "name": "Base-Sepolia",
      "axelarId": "base-sepolia",
      "chainId": 84532,
      "rpc": "https://sepolia.base.org",
      "tokenSymbol": "ETH",
      "decimals": 18,
      "chainType": "evm",
      "gasOptions": {
        "gasLimit": 8000000
      },
      "onchainGasEstimate": {
        "l1ChainName": "ethereum",
        "gasEstimationType": 1,
        "l1FeeScalar": 1101
      },
      "confirmations": 2,
      "explorer": {
        "name": "Basescan",
        "url": "https://sepolia-explorer.base.org",
        "api": "https://api-sepolia.basescan.org/api"
      },
      "contracts": {
        "ConstAddressDeployer": {
          "address": "0x98B2920D53612483F91F12Ed7754E51b4A77919e",
          "deployer": "0xE86375704CDb8491a5Ed82D90DceCE02Ee0ac25F",
          "deploymentMethod": "create",
          "codehash": "0x8fda47a596dfba923270da84e0c32a2d0312f1c03389f83e16f2b5a35ed37fbe",
          "predeployCodehash": "0x8fda47a596dfba923270da84e0c32a2d0312f1c03389f83e16f2b5a35ed37fbe"
        },
        "Create3Deployer": {
          "address": "0x6513Aedb4D1593BA12e50644401D976aebDc90d8",
          "deployer": "0x6f24A47Fc8AE5441Eb47EFfC3665e70e69Ac3F05",
          "deploymentMethod": "create2",
          "codehash": "0xf0ad66defbe082df243d4d274e626f557f97579c5c9e19f33d8093d6160808b7",
          "predeployCodehash": "0x73fc31262c4bad113c79439fd231281201c7c7d45b50328bd86bccf37684bf92",
          "salt": "Create3Deployer"
        },
        "AxelarGateway": {
          "deployer": "0xB8Cd93C83A974649D76B1c19f311f639e62272BC",
          "startingKeyIDs": [
            "evm-base-sepolia-genesis"
          ],
          "address": "0xe432150cce91c13a887f7D836923d5597adD8E31",
          "implementation": "0xc1712652326E87D193Ac11910934085FF45C2F48",
          "implementationCodehash": "0xd0e057031b5acbd22b8e98686f6cda19dcbcac6495bd7297cff31dcb22ddcbae",
          "authModule": "0x1a920B29eBD437074225cAeE44f78FC700B27a5d",
          "tokenDeployer": "0xD2aDceFd0496449E3FDE873A2332B18A0F0FCADf",
          "deploymentMethod": "create3",
          "salt": "AxelarGateway v6.2",
          "connectionType": "consensus"
        },
        "InterchainGovernance": {
          "minimumTimeDelay": 300,
          "address": "0xfDF36A30070ea0241d69052ea85ff44Ad0476a66",
          "governanceChain": "Axelarnet",
          "governanceAddress": "axelar10d07y265gmmuvt4z0w9aw880jnsr700j7v9daj",
          "deployer": "0x6f24A47Fc8AE5441Eb47EFfC3665e70e69Ac3F05",
          "deploymentMethod": "create3",
          "codehash": "0x4bc0efa16652748f5c3fbb77aedff01e0c1df4156a4f4c82d6d8748ee28cb9af",
          "predeployCodehash": "0xe2de43b29f2387b6f3575a1b50d566908fc00e03a8d88ad6be74b674a70874d2",
          "salt": "InterchainGovernance v5.5"
        },
        "Multisig": {
          "threshold": 2,
          "signers": [
            "0x15837c1318AB83d99b19392Fd4811813f520d843",
            "0x64247a441CeF0b7A46614AC34d046c0fdfe35954",
            "0xEE64c8eb48437DbD2D5B8598dc4A3E8a6c8CEaD9"
          ],
          "address": "0xCC940AE49C78F20E3F13F3cF37e996b98Ac3EC68",
          "deployer": "0x6f24A47Fc8AE5441Eb47EFfC3665e70e69Ac3F05",
          "deploymentMethod": "create3",
          "codehash": "0x912095d5076ee40a9dd49c0f9d61d61334c47a78c7512852791652baef26c296",
          "predeployCodehash": "0x912095d5076ee40a9dd49c0f9d61d61334c47a78c7512852791652baef26c296",
          "salt": "Multisig v5.5"
        },
        "Operators": {
          "owner": "0x6f24A47Fc8AE5441Eb47EFfC3665e70e69Ac3F05",
          "address": "0x7F83F5cA2AE4206AbFf8a3C3668e88ce5F11C0B5",
          "deployer": "0xB8Cd93C83A974649D76B1c19f311f639e62272BC",
          "deploymentMethod": "create2",
          "codehash": "0xc561dc32ef670c929db9d7fbf6b5f6c074a62a30602481ba3b88912ca6d79feb",
          "predeployCodehash": "0xc561dc32ef670c929db9d7fbf6b5f6c074a62a30602481ba3b88912ca6d79feb",
          "salt": "Operators"
        },
        "AxelarGasService": {
          "collector": "0x7F83F5cA2AE4206AbFf8a3C3668e88ce5F11C0B5",
          "address": "0xbE406F0189A0B4cf3A05C286473D23791Dd44Cc6",
          "implementation": "0xA72afaa3130fE7F25CfcA4A49ed48e377a35aB6C",
          "deployer": "0x5b593E7b1725dc6FcbbFe80b2415B19153F94A85"
        },
        "InterchainTokenService": {
          "salt": "ITS v2.1.0",
          "deployer": "0x6f24A47Fc8AE5441Eb47EFfC3665e70e69Ac3F05",
          "proxySalt": "ITS v1.0.0",
          "tokenManagerDeployer": "0xe50A35500805b555A8318Bdb98E542FB50DD6E08",
          "interchainToken": "0x7F9F70Da4af54671a6abAc58e705b5634cac8819",
          "interchainTokenDeployer": "0x4c555f2E0c69aC02747986ce5F6A14e2BCE44F13",
          "tokenManager": "0x9D3583cBeB5542287B635Bf09D693C8106284C27",
          "tokenHandler": "0xcC360c322f72a89E5247F3875a02c214F31DA035",
          "implementation": "0xd4B79294cd4B1f3C0781Da83B846C7558D9ee921",
          "predeployCodehash": "0x08a4a556c4db879b4f24104d13a8baf86915d58b12c81b382dfea2a82d2856cf",
          "address": "0xB5FB4BE02232B1bBA4dC8f81dc24C26980dE9e3C",
          "gatewayCaller": "0x336B1C1FDa843C7f323B954C6525cB8EcB2b2aFC",
          "owner": "0x6f24A47Fc8AE5441Eb47EFfC3665e70e69Ac3F05"
        },
        "InterchainTokenFactory": {
          "deployer": "0x6f24A47Fc8AE5441Eb47EFfC3665e70e69Ac3F05",
          "salt": "ITS Factory v1.0.0",
          "implementation": "0x9c551097d890E16f407a1e675490a2359B3933FD",
          "address": "0x83a93500d23Fbc3e82B410aD07A6a9F7A0670D66"
        }
      },
      "finality": "finalized",
      "approxFinalityWaitTime": 30
    },
    "blast-sepolia": {
      "name": "Blast-Sepolia",
      "axelarId": "blast-sepolia",
      "chainId": 168587773,
      "rpc": "https://blastl2-sepolia.public.blastapi.io",
      "tokenSymbol": "ETH",
      "decimals": 18,
      "chainType": "evm",
      "gasOptions": {
        "gasLimit": 8000000
      },
      "onchainGasEstimate": {
        "l1ChainName": "ethereum",
        "gasEstimationType": 2,
        "l1FeeScalar": 7600
      },
      "confirmations": 2,
      "explorer": {
        "name": "Blastscan",
        "url": "https://testnet.blastscan.io",
        "api": "https://api.routescan.io/v2/network/testnet/evm/168587773/etherscan"
      },
      "contracts": {
        "ConstAddressDeployer": {
          "address": "0x98B2920D53612483F91F12Ed7754E51b4A77919e",
          "deployer": "0xE86375704CDb8491a5Ed82D90DceCE02Ee0ac25F",
          "deploymentMethod": "create",
          "codehash": "0x8fda47a596dfba923270da84e0c32a2d0312f1c03389f83e16f2b5a35ed37fbe",
          "predeployCodehash": "0x8fda47a596dfba923270da84e0c32a2d0312f1c03389f83e16f2b5a35ed37fbe"
        },
        "Create3Deployer": {
          "address": "0x6513Aedb4D1593BA12e50644401D976aebDc90d8",
          "deployer": "0x6f24A47Fc8AE5441Eb47EFfC3665e70e69Ac3F05",
          "deploymentMethod": "create2",
          "codehash": "0xf0ad66defbe082df243d4d274e626f557f97579c5c9e19f33d8093d6160808b7",
          "predeployCodehash": "0x73fc31262c4bad113c79439fd231281201c7c7d45b50328bd86bccf37684bf92",
          "salt": "Create3Deployer"
        },
        "AxelarGateway": {
          "deployer": "0xB8Cd93C83A974649D76B1c19f311f639e62272BC",
          "startingKeyIDs": [
            "evm-blast-sepolia-genesis"
          ],
          "address": "0xe432150cce91c13a887f7D836923d5597adD8E31",
          "implementation": "0xc1712652326E87D193Ac11910934085FF45C2F48",
          "implementationCodehash": "0xd0e057031b5acbd22b8e98686f6cda19dcbcac6495bd7297cff31dcb22ddcbae",
          "authModule": "0x1a920B29eBD437074225cAeE44f78FC700B27a5d",
          "tokenDeployer": "0xD2aDceFd0496449E3FDE873A2332B18A0F0FCADf",
          "deploymentMethod": "create3",
          "salt": "AxelarGateway v6.2",
          "connectionType": "consensus"
        },
        "InterchainGovernance": {
          "minimumTimeDelay": 300,
          "address": "0xfDF36A30070ea0241d69052ea85ff44Ad0476a66",
          "governanceChain": "Axelarnet",
          "governanceAddress": "axelar10d07y265gmmuvt4z0w9aw880jnsr700j7v9daj",
          "deployer": "0x6f24A47Fc8AE5441Eb47EFfC3665e70e69Ac3F05",
          "deploymentMethod": "create3",
          "codehash": "0x4bc0efa16652748f5c3fbb77aedff01e0c1df4156a4f4c82d6d8748ee28cb9af",
          "predeployCodehash": "0xe2de43b29f2387b6f3575a1b50d566908fc00e03a8d88ad6be74b674a70874d2",
          "salt": "InterchainGovernance v5.5"
        },
        "Multisig": {
          "threshold": 2,
          "signers": [
            "0x15837c1318AB83d99b19392Fd4811813f520d843",
            "0x64247a441CeF0b7A46614AC34d046c0fdfe35954",
            "0xEE64c8eb48437DbD2D5B8598dc4A3E8a6c8CEaD9"
          ],
          "address": "0xCC940AE49C78F20E3F13F3cF37e996b98Ac3EC68",
          "deployer": "0x6f24A47Fc8AE5441Eb47EFfC3665e70e69Ac3F05",
          "deploymentMethod": "create3",
          "codehash": "0x912095d5076ee40a9dd49c0f9d61d61334c47a78c7512852791652baef26c296",
          "predeployCodehash": "0x912095d5076ee40a9dd49c0f9d61d61334c47a78c7512852791652baef26c296",
          "salt": "Multisig v5.5"
        },
        "Operators": {
          "owner": "0x6f24A47Fc8AE5441Eb47EFfC3665e70e69Ac3F05",
          "address": "0x7F83F5cA2AE4206AbFf8a3C3668e88ce5F11C0B5",
          "deployer": "0xB8Cd93C83A974649D76B1c19f311f639e62272BC",
          "deploymentMethod": "create2",
          "codehash": "0xc561dc32ef670c929db9d7fbf6b5f6c074a62a30602481ba3b88912ca6d79feb",
          "predeployCodehash": "0xc561dc32ef670c929db9d7fbf6b5f6c074a62a30602481ba3b88912ca6d79feb",
          "salt": "Operators"
        },
        "AxelarGasService": {
          "collector": "0x7F83F5cA2AE4206AbFf8a3C3668e88ce5F11C0B5",
          "address": "0xbE406F0189A0B4cf3A05C286473D23791Dd44Cc6",
          "implementation": "0xA72afaa3130fE7F25CfcA4A49ed48e377a35aB6C",
          "deployer": "0x5b593E7b1725dc6FcbbFe80b2415B19153F94A85"
        },
        "InterchainTokenService": {
          "salt": "ITS v2.1.0",
          "deployer": "0x6f24A47Fc8AE5441Eb47EFfC3665e70e69Ac3F05",
          "proxySalt": "ITS v1.0.0",
          "tokenManagerDeployer": "0xe50A35500805b555A8318Bdb98E542FB50DD6E08",
          "interchainToken": "0x7F9F70Da4af54671a6abAc58e705b5634cac8819",
          "interchainTokenDeployer": "0x4c555f2E0c69aC02747986ce5F6A14e2BCE44F13",
          "tokenManager": "0x9D3583cBeB5542287B635Bf09D693C8106284C27",
          "tokenHandler": "0xcC360c322f72a89E5247F3875a02c214F31DA035",
          "implementation": "0xd4B79294cd4B1f3C0781Da83B846C7558D9ee921",
          "predeployCodehash": "0x08a4a556c4db879b4f24104d13a8baf86915d58b12c81b382dfea2a82d2856cf",
          "address": "0xB5FB4BE02232B1bBA4dC8f81dc24C26980dE9e3C",
          "gatewayCaller": "0x336B1C1FDa843C7f323B954C6525cB8EcB2b2aFC",
          "owner": "0x6f24A47Fc8AE5441Eb47EFfC3665e70e69Ac3F05"
        },
        "InterchainTokenFactory": {
          "deployer": "0x6f24A47Fc8AE5441Eb47EFfC3665e70e69Ac3F05",
          "salt": "ITS Factory v1.0.0",
          "implementation": "0x9c551097d890E16f407a1e675490a2359B3933FD",
          "address": "0x83a93500d23Fbc3e82B410aD07A6a9F7A0670D66"
        }
      },
      "finality": "finalized",
      "approxFinalityWaitTime": 25
    },
    "mantle-sepolia": {
      "name": "Mantle-Sepolia",
      "axelarId": "mantle-sepolia",
      "chainId": 5003,
      "rpc": "https://rpc.sepolia.mantle.xyz",
      "tokenSymbol": "MNT",
      "decimals": 18,
      "confirmations": 2,
      "chainType": "evm",
      "onchainGasEstimate": {
        "l1ChainName": "ethereum",
        "gasEstimationType": 2,
        "l1FeeScalar": 10000
      },
      "explorer": {
        "name": "Mantle Explorer",
        "url": "https://sepolia.mantlescan.xyz",
        "api": "https://api-sepolia.mantlescan.xyz/api"
      },
      "contracts": {
        "InterchainGovernance": {
          "minimumTimeDelay": 300,
          "address": "0xfDF36A30070ea0241d69052ea85ff44Ad0476a66",
          "governanceChain": "Axelarnet",
          "governanceAddress": "axelar10d07y265gmmuvt4z0w9aw880jnsr700j7v9daj",
          "deployer": "0x6f24A47Fc8AE5441Eb47EFfC3665e70e69Ac3F05",
          "deploymentMethod": "create3",
          "codehash": "0xf9e87dd846b7424c8451f31cdaeb553f2ace3c503af51bd647690d146dc009d1",
          "predeployCodehash": "0xe2de43b29f2387b6f3575a1b50d566908fc00e03a8d88ad6be74b674a70874d2",
          "salt": "InterchainGovernance v5.5"
        },
        "Multisig": {
          "threshold": 2,
          "signers": [
            "0x15837c1318AB83d99b19392Fd4811813f520d843",
            "0x64247a441CeF0b7A46614AC34d046c0fdfe35954",
            "0xEE64c8eb48437DbD2D5B8598dc4A3E8a6c8CEaD9"
          ],
          "address": "0xCC940AE49C78F20E3F13F3cF37e996b98Ac3EC68",
          "deployer": "0x6f24A47Fc8AE5441Eb47EFfC3665e70e69Ac3F05",
          "deploymentMethod": "create3",
          "codehash": "0x912095d5076ee40a9dd49c0f9d61d61334c47a78c7512852791652baef26c296",
          "predeployCodehash": "0x912095d5076ee40a9dd49c0f9d61d61334c47a78c7512852791652baef26c296",
          "salt": "Multisig v5.5"
        },
        "ConstAddressDeployer": {
          "address": "0x98B2920D53612483F91F12Ed7754E51b4A77919e",
          "deployer": "0xE86375704CDb8491a5Ed82D90DceCE02Ee0ac25F",
          "deploymentMethod": "create",
          "codehash": "0x8fda47a596dfba923270da84e0c32a2d0312f1c03389f83e16f2b5a35ed37fbe",
          "predeployCodehash": "0x8fda47a596dfba923270da84e0c32a2d0312f1c03389f83e16f2b5a35ed37fbe"
        },
        "Create3Deployer": {
          "address": "0x6513Aedb4D1593BA12e50644401D976aebDc90d8",
          "deployer": "0x6f24A47Fc8AE5441Eb47EFfC3665e70e69Ac3F05",
          "deploymentMethod": "create2",
          "codehash": "0xf0ad66defbe082df243d4d274e626f557f97579c5c9e19f33d8093d6160808b7",
          "predeployCodehash": "0x73fc31262c4bad113c79439fd231281201c7c7d45b50328bd86bccf37684bf92",
          "salt": "Create3Deployer"
        },
        "AxelarGateway": {
          "deployer": "0xB8Cd93C83A974649D76B1c19f311f639e62272BC",
          "startingKeyIDs": [
            "evm-mantle-sepolia-genesis"
          ],
          "address": "0xC8D18F85cB0Cee5C95eC29c69DeaF6cea972349c",
          "implementation": "0xc1712652326E87D193Ac11910934085FF45C2F48",
          "implementationCodehash": "0x262d347314eb56d4331930c08d038205062766c5783f6e34809b1da803d01bf9",
          "authModule": "0xC4FBd54fF3876377dE2B2F9471e581B44eaD1Ea9",
          "tokenDeployer": "0xD2aDceFd0496449E3FDE873A2332B18A0F0FCADf",
          "deploymentMethod": "create3",
          "salt": "AxelarGateway v6.2",
          "connectionType": "consensus"
        },
        "Operators": {
          "owner": "0x6f24A47Fc8AE5441Eb47EFfC3665e70e69Ac3F05",
          "address": "0x7F83F5cA2AE4206AbFf8a3C3668e88ce5F11C0B5",
          "deployer": "0xB8Cd93C83A974649D76B1c19f311f639e62272BC",
          "deploymentMethod": "create2",
          "codehash": "0xc561dc32ef670c929db9d7fbf6b5f6c074a62a30602481ba3b88912ca6d79feb",
          "predeployCodehash": "0xc561dc32ef670c929db9d7fbf6b5f6c074a62a30602481ba3b88912ca6d79feb",
          "salt": "Operators"
        },
        "AxelarGasService": {
          "collector": "0x7F83F5cA2AE4206AbFf8a3C3668e88ce5F11C0B5",
          "address": "0xbE406F0189A0B4cf3A05C286473D23791Dd44Cc6",
          "implementation": "0xA72afaa3130fE7F25CfcA4A49ed48e377a35aB6C",
          "deployer": "0x5b593E7b1725dc6FcbbFe80b2415B19153F94A85"
        },
        "InterchainTokenService": {
          "salt": "ITS v2.1.0",
          "deployer": "0x6f24A47Fc8AE5441Eb47EFfC3665e70e69Ac3F05",
          "proxySalt": "ITS v1.0.0",
          "tokenManagerDeployer": "0xe50A35500805b555A8318Bdb98E542FB50DD6E08",
          "interchainToken": "0x7F9F70Da4af54671a6abAc58e705b5634cac8819",
          "interchainTokenDeployer": "0x4c555f2E0c69aC02747986ce5F6A14e2BCE44F13",
          "tokenManager": "0x9D3583cBeB5542287B635Bf09D693C8106284C27",
          "tokenHandler": "0xcC360c322f72a89E5247F3875a02c214F31DA035",
          "implementation": "0xd4B79294cd4B1f3C0781Da83B846C7558D9ee921",
          "predeployCodehash": "0x08a4a556c4db879b4f24104d13a8baf86915d58b12c81b382dfea2a82d2856cf",
          "address": "0xB5FB4BE02232B1bBA4dC8f81dc24C26980dE9e3C",
          "gatewayCaller": "0x8150f03DceB9D9464Cb472c4b926B6e958cE4daa",
          "owner": "0x6f24A47Fc8AE5441Eb47EFfC3665e70e69Ac3F05"
        },
        "InterchainTokenFactory": {
          "deployer": "0x6f24A47Fc8AE5441Eb47EFfC3665e70e69Ac3F05",
          "salt": "ITS Factory v1.0.0",
          "implementation": "0x9c551097d890E16f407a1e675490a2359B3933FD",
          "address": "0x83a93500d23Fbc3e82B410aD07A6a9F7A0670D66"
        }
      },
      "finality": "finalized",
      "approxFinalityWaitTime": 60
    },
    "polygon-sepolia": {
      "name": "Polygon-Sepolia",
      "axelarId": "polygon-sepolia",
      "chainId": 80002,
      "rpc": "https://rpc-amoy.polygon.technology",
      "tokenSymbol": "MATIC",
      "decimals": 18,
      "confirmations": 2,
      "chainType": "evm",
      "contracts": {
        "AxelarGateway": {
          "deployer": "0xB8Cd93C83A974649D76B1c19f311f639e62272BC",
          "startingKeyIDs": [
            "evm-polygon-sepolia-genesis"
          ],
          "address": "0xe432150cce91c13a887f7D836923d5597adD8E31",
          "implementation": "0xc1712652326E87D193Ac11910934085FF45C2F48",
          "implementationCodehash": "0xd0e057031b5acbd22b8e98686f6cda19dcbcac6495bd7297cff31dcb22ddcbae",
          "authModule": "0x1a920B29eBD437074225cAeE44f78FC700B27a5d",
          "tokenDeployer": "0xD2aDceFd0496449E3FDE873A2332B18A0F0FCADf",
          "deploymentMethod": "create3",
          "salt": "AxelarGateway v6.2",
          "connectionType": "consensus"
        },
        "ConstAddressDeployer": {
          "address": "0x98B2920D53612483F91F12Ed7754E51b4A77919e",
          "deployer": "0xE86375704CDb8491a5Ed82D90DceCE02Ee0ac25F",
          "deploymentMethod": "create",
          "codehash": "0x8fda47a596dfba923270da84e0c32a2d0312f1c03389f83e16f2b5a35ed37fbe",
          "predeployCodehash": "0x8fda47a596dfba923270da84e0c32a2d0312f1c03389f83e16f2b5a35ed37fbe"
        },
        "Create3Deployer": {
          "address": "0x6513Aedb4D1593BA12e50644401D976aebDc90d8",
          "deployer": "0x6f24A47Fc8AE5441Eb47EFfC3665e70e69Ac3F05",
          "deploymentMethod": "create2",
          "codehash": "0xf0ad66defbe082df243d4d274e626f557f97579c5c9e19f33d8093d6160808b7",
          "predeployCodehash": "0x73fc31262c4bad113c79439fd231281201c7c7d45b50328bd86bccf37684bf92",
          "salt": "Create3Deployer"
        },
        "InterchainGovernance": {
          "address": "0xfDF36A30070ea0241d69052ea85ff44Ad0476a66",
          "minimumTimeDelay": 300,
          "governanceChain": "Axelarnet",
          "governanceAddress": "axelar10d07y265gmmuvt4z0w9aw880jnsr700j7v9daj",
          "deployer": "0x6f24A47Fc8AE5441Eb47EFfC3665e70e69Ac3F05",
          "deploymentMethod": "create3",
          "codehash": "0x4bc0efa16652748f5c3fbb77aedff01e0c1df4156a4f4c82d6d8748ee28cb9af",
          "predeployCodehash": "0xe2de43b29f2387b6f3575a1b50d566908fc00e03a8d88ad6be74b674a70874d2",
          "salt": "InterchainGovernance v5.5"
        },
        "Multisig": {
          "address": "0xCC940AE49C78F20E3F13F3cF37e996b98Ac3EC68",
          "threshold": 2,
          "signers": [
            "0x15837c1318AB83d99b19392Fd4811813f520d843",
            "0x64247a441CeF0b7A46614AC34d046c0fdfe35954",
            "0xEE64c8eb48437DbD2D5B8598dc4A3E8a6c8CEaD9"
          ],
          "deployer": "0x6f24A47Fc8AE5441Eb47EFfC3665e70e69Ac3F05",
          "deploymentMethod": "create3",
          "codehash": "0x912095d5076ee40a9dd49c0f9d61d61334c47a78c7512852791652baef26c296",
          "predeployCodehash": "0x912095d5076ee40a9dd49c0f9d61d61334c47a78c7512852791652baef26c296",
          "salt": "Multisig v5.5"
        },
        "Operators": {
          "owner": "0x6f24A47Fc8AE5441Eb47EFfC3665e70e69Ac3F05",
          "address": "0x7F83F5cA2AE4206AbFf8a3C3668e88ce5F11C0B5",
          "deployer": "0xB8Cd93C83A974649D76B1c19f311f639e62272BC",
          "deploymentMethod": "create2",
          "codehash": "0xc561dc32ef670c929db9d7fbf6b5f6c074a62a30602481ba3b88912ca6d79feb",
          "predeployCodehash": "0xc561dc32ef670c929db9d7fbf6b5f6c074a62a30602481ba3b88912ca6d79feb",
          "salt": "Operators"
        },
        "AxelarGasService": {
          "collector": "0x7F83F5cA2AE4206AbFf8a3C3668e88ce5F11C0B5",
          "address": "0xbE406F0189A0B4cf3A05C286473D23791Dd44Cc6",
          "implementation": "0xCD6b34FaF1FD1056C728A27426AB6807f84BAa1b",
          "deployer": "0x5b593E7b1725dc6FcbbFe80b2415B19153F94A85"
        },
        "InterchainTokenService": {
          "salt": "ITS v2.1.0",
          "deployer": "0x6f24A47Fc8AE5441Eb47EFfC3665e70e69Ac3F05",
          "proxySalt": "ITS v1.0.0",
          "tokenManagerDeployer": "0xe50A35500805b555A8318Bdb98E542FB50DD6E08",
          "interchainToken": "0x2f8102DeA2caaee1Ec5Fe67754F828353C4c180F",
          "interchainTokenDeployer": "0x6E344eF44950F0e611ff9C24DB023E4273f75D4E",
          "tokenManager": "0x9D3583cBeB5542287B635Bf09D693C8106284C27",
          "tokenHandler": "0xcC360c322f72a89E5247F3875a02c214F31DA035",
          "implementation": "0xd4B79294cd4B1f3C0781Da83B846C7558D9ee921",
          "predeployCodehash": "0x08a4a556c4db879b4f24104d13a8baf86915d58b12c81b382dfea2a82d2856cf",
          "address": "0xB5FB4BE02232B1bBA4dC8f81dc24C26980dE9e3C",
          "gatewayCaller": "0x336B1C1FDa843C7f323B954C6525cB8EcB2b2aFC",
          "owner": "0x6f24A47Fc8AE5441Eb47EFfC3665e70e69Ac3F05"
        },
        "InterchainTokenFactory": {
          "deployer": "0x6f24A47Fc8AE5441Eb47EFfC3665e70e69Ac3F05",
          "salt": "ITS Factory v1.0.0",
          "implementation": "0x9c551097d890E16f407a1e675490a2359B3933FD",
          "address": "0x83a93500d23Fbc3e82B410aD07A6a9F7A0670D66"
        }
      },
      "explorer": {
        "name": "Polygonscan",
        "url": "https://amoy.polygonscan.com",
        "api": "https://api-amoy.polygonscan.com/api"
      },
      "gasOptions": {
        "gasLimit": 6000000,
        "gasPriceAdjustment": 1.5
      },
      "finality": "finalized",
      "approxFinalityWaitTime": 1
    },
    "linea-sepolia": {
      "name": "Linea-Sepolia",
      "axelarId": "linea-sepolia",
      "chainId": 59141,
      "rpc": "https://rpc.sepolia.linea.build",
      "tokenSymbol": "ETH",
      "decimals": 18,
      "chainType": "evm",
      "contracts": {
        "AxelarGateway": {
          "deployer": "0xB8Cd93C83A974649D76B1c19f311f639e62272BC",
          "startingKeyIDs": [
            "evm-linea-sepolia-genesis"
          ],
          "address": "0xe432150cce91c13a887f7D836923d5597adD8E31",
          "implementation": "0xc1712652326E87D193Ac11910934085FF45C2F48",
          "implementationCodehash": "0xd0e057031b5acbd22b8e98686f6cda19dcbcac6495bd7297cff31dcb22ddcbae",
          "authModule": "0x1a920B29eBD437074225cAeE44f78FC700B27a5d",
          "tokenDeployer": "0xD2aDceFd0496449E3FDE873A2332B18A0F0FCADf",
          "deploymentMethod": "create3",
          "salt": "AxelarGateway v6.2",
          "connectionType": "consensus"
        },
        "ConstAddressDeployer": {
          "address": "0x98B2920D53612483F91F12Ed7754E51b4A77919e",
          "deployer": "0xE86375704CDb8491a5Ed82D90DceCE02Ee0ac25F",
          "deploymentMethod": "create",
          "codehash": "0x8fda47a596dfba923270da84e0c32a2d0312f1c03389f83e16f2b5a35ed37fbe",
          "predeployCodehash": "0x8fda47a596dfba923270da84e0c32a2d0312f1c03389f83e16f2b5a35ed37fbe"
        },
        "Create3Deployer": {
          "address": "0x6513Aedb4D1593BA12e50644401D976aebDc90d8",
          "deployer": "0x6f24A47Fc8AE5441Eb47EFfC3665e70e69Ac3F05",
          "deploymentMethod": "create2",
          "codehash": "0xf0ad66defbe082df243d4d274e626f557f97579c5c9e19f33d8093d6160808b7",
          "predeployCodehash": "0x73fc31262c4bad113c79439fd231281201c7c7d45b50328bd86bccf37684bf92",
          "salt": "Create3Deployer"
        },
        "InterchainGovernance": {
          "address": "0xfDF36A30070ea0241d69052ea85ff44Ad0476a66",
          "minimumTimeDelay": 300,
          "governanceChain": "Axelarnet",
          "governanceAddress": "axelar10d07y265gmmuvt4z0w9aw880jnsr700j7v9daj",
          "deployer": "0x6f24A47Fc8AE5441Eb47EFfC3665e70e69Ac3F05",
          "deploymentMethod": "create3",
          "codehash": "0x4bc0efa16652748f5c3fbb77aedff01e0c1df4156a4f4c82d6d8748ee28cb9af",
          "predeployCodehash": "0xe2de43b29f2387b6f3575a1b50d566908fc00e03a8d88ad6be74b674a70874d2",
          "salt": "InterchainGovernance v5.5"
        },
        "Multisig": {
          "threshold": 2,
          "signers": [
            "0x15837c1318AB83d99b19392Fd4811813f520d843",
            "0x64247a441CeF0b7A46614AC34d046c0fdfe35954",
            "0xEE64c8eb48437DbD2D5B8598dc4A3E8a6c8CEaD9"
          ],
          "address": "0xCC940AE49C78F20E3F13F3cF37e996b98Ac3EC68",
          "deployer": "0x6f24A47Fc8AE5441Eb47EFfC3665e70e69Ac3F05",
          "deploymentMethod": "create3",
          "codehash": "0x912095d5076ee40a9dd49c0f9d61d61334c47a78c7512852791652baef26c296",
          "predeployCodehash": "0x912095d5076ee40a9dd49c0f9d61d61334c47a78c7512852791652baef26c296",
          "salt": "Multisig v5.5"
        },
        "Operators": {
          "owner": "0x6f24A47Fc8AE5441Eb47EFfC3665e70e69Ac3F05",
          "address": "0x7F83F5cA2AE4206AbFf8a3C3668e88ce5F11C0B5",
          "deployer": "0xB8Cd93C83A974649D76B1c19f311f639e62272BC",
          "deploymentMethod": "create2",
          "codehash": "0xc561dc32ef670c929db9d7fbf6b5f6c074a62a30602481ba3b88912ca6d79feb",
          "predeployCodehash": "0xc561dc32ef670c929db9d7fbf6b5f6c074a62a30602481ba3b88912ca6d79feb",
          "salt": "Operators"
        },
        "AxelarGasService": {
          "collector": "0x7F83F5cA2AE4206AbFf8a3C3668e88ce5F11C0B5",
          "address": "0xbE406F0189A0B4cf3A05C286473D23791Dd44Cc6",
          "implementation": "0xCD6b34FaF1FD1056C728A27426AB6807f84BAa1b",
          "deployer": "0x5b593E7b1725dc6FcbbFe80b2415B19153F94A85"
        },
        "InterchainTokenService": {
          "salt": "ITS v2.1.0",
          "deployer": "0x6f24A47Fc8AE5441Eb47EFfC3665e70e69Ac3F05",
          "proxySalt": "ITS v1.0.0",
          "tokenManagerDeployer": "0xe50A35500805b555A8318Bdb98E542FB50DD6E08",
          "interchainToken": "0x2f8102DeA2caaee1Ec5Fe67754F828353C4c180F",
          "interchainTokenDeployer": "0x6E344eF44950F0e611ff9C24DB023E4273f75D4E",
          "tokenManager": "0x9D3583cBeB5542287B635Bf09D693C8106284C27",
          "tokenHandler": "0xcC360c322f72a89E5247F3875a02c214F31DA035",
          "implementation": "0xd4B79294cd4B1f3C0781Da83B846C7558D9ee921",
          "predeployCodehash": "0x08a4a556c4db879b4f24104d13a8baf86915d58b12c81b382dfea2a82d2856cf",
          "address": "0xB5FB4BE02232B1bBA4dC8f81dc24C26980dE9e3C",
          "gatewayCaller": "0x336B1C1FDa843C7f323B954C6525cB8EcB2b2aFC",
          "owner": "0x6f24A47Fc8AE5441Eb47EFfC3665e70e69Ac3F05"
        },
        "InterchainTokenFactory": {
          "deployer": "0x6f24A47Fc8AE5441Eb47EFfC3665e70e69Ac3F05",
          "salt": "ITS Factory v1.0.0",
          "implementation": "0x9c551097d890E16f407a1e675490a2359B3933FD",
          "address": "0x83a93500d23Fbc3e82B410aD07A6a9F7A0670D66"
        }
      },
      "explorer": {
        "name": "Lineascan",
        "url": "https://sepolia.lineascan.build/",
        "api": "https://api-sepolia.lineascan.build/api"
      },
      "gasOptions": {
        "gasLimit": 7000000,
        "gasPriceAdjustment": 1.4
      },
      "confirmations": 1,
      "finality": "400",
      "approxFinalityWaitTime": 30
    },
    "flow": {
      "name": "Flow",
      "axelarId": "flow",
      "chainId": 545,
      "rpc": "https://testnet.evm.nodes.onflow.org",
      "tokenSymbol": "FLOW",
      "decimals": 18,
      "chainType": "evm",
      "contracts": {
        "ConstAddressDeployer": {
          "address": "0x98B2920D53612483F91F12Ed7754E51b4A77919e",
          "deployer": "0xE86375704CDb8491a5Ed82D90DceCE02Ee0ac25F",
          "deploymentMethod": "create",
          "codehash": "0x8fda47a596dfba923270da84e0c32a2d0312f1c03389f83e16f2b5a35ed37fbe",
          "predeployCodehash": "0x8fda47a596dfba923270da84e0c32a2d0312f1c03389f83e16f2b5a35ed37fbe"
        },
        "Create3Deployer": {
          "address": "0x6513Aedb4D1593BA12e50644401D976aebDc90d8",
          "deployer": "0x6f24A47Fc8AE5441Eb47EFfC3665e70e69Ac3F05",
          "deploymentMethod": "create2",
          "codehash": "0xf0ad66defbe082df243d4d274e626f557f97579c5c9e19f33d8093d6160808b7",
          "predeployCodehash": "0x73fc31262c4bad113c79439fd231281201c7c7d45b50328bd86bccf37684bf92",
          "salt": "Create3Deployer"
        },
        "AxelarGateway": {
          "deployer": "0xB8Cd93C83A974649D76B1c19f311f639e62272BC",
          "operator": "0xB8Cd93C83A974649D76B1c19f311f639e62272BC",
          "proxyDeploymentArgs": [
            "0x05823c334150a48ACD5D325fBA16147c21bA3653",
            "0xB8Cd93C83A974649D76B1c19f311f639e62272BC",
            "0x000000000000000000000000b8cd93c83a974649d76b1c19f311f639e62272bc0000000000000000000000000000000000000000000000000000000000000040000000000000000000000000000000000000000000000000000000000000000100000000000000000000000000000000000000000000000000000000000000200000000000000000000000000000000000000000000000000000000000000060000000000000000000000000000000000000000000000000000000000000000b0000000000000000000000000000000000000000000000000000000000e7452300000000000000000000000000000000000000000000000000000000000000150000000000000000000000000e3c1ac746bd5d47fa44f77a6e3a700eadd9e1bc00000000000000000000000000000000000000000000000000000000000000010000000000000000000000001f2eb0420e6aac6e25154639a37587bbc4b256d6000000000000000000000000000000000000000000000000000000000000000100000000000000000000000020aecd082d8788639f2a4afb8563f62aee2183f2000000000000000000000000000000000000000000000000000000000000000100000000000000000000000024449d80a8c616cff227b37a1461ebd059529d140000000000000000000000000000000000000000000000000000000000000001000000000000000000000000380dda1ce71d1922b37db6079ca6e26b2b65da4b0000000000000000000000000000000000000000000000000000000000000001000000000000000000000000414b06d536092988aa828a3209a0331be53a126f00000000000000000000000000000000000000000000000000000000000000010000000000000000000000004acc331501a4cde2bea4a3703ccf328f2833182500000000000000000000000000000000000000000000000000000000000000010000000000000000000000005cdf30e201017cb3aaab487949af41e7225e2d1600000000000000000000000000000000000000000000000000000000000000010000000000000000000000006ff6e6fb7f3804fee29aa2ff75dd889c8e09eb7e000000000000000000000000000000000000000000000000000000000000000100000000000000000000000070a97c7328a22e012d6e7c7f0615a19f6761b617000000000000000000000000000000000000000000000000000000000000000100000000000000000000000083313ac5d1e023cbca79a18b9ec5ab7875746335000000000000000000000000000000000000000000000000000000000000000100000000000000000000000092ec015a988cf083c6ad0627f37df05937687e7900000000000000000000000000000000000000000000000000000000000000010000000000000000000000009ce4f02aab880308bc8db8cc6e4ec9a2a8cded5b0000000000000000000000000000000000000000000000000000000000000001000000000000000000000000b00e4c94faa6698ad2c3b64af7c94071d5eeb2d00000000000000000000000000000000000000000000000000000000000000001000000000000000000000000b9f5ea2331ef8224b56576db506afc88f8b070480000000000000000000000000000000000000000000000000000000000000001000000000000000000000000c4db1d3fcf418d4baf61f173eef18c6fb40132fb0000000000000000000000000000000000000000000000000000000000000001000000000000000000000000c89566ef25f70cbf3507d5b3c6605129ef9d508c0000000000000000000000000000000000000000000000000000000000000001000000000000000000000000cbfa786fbdbb8779063fd7580a22da8f306eb8240000000000000000000000000000000000000000000000000000000000000001000000000000000000000000cee3d5699cbfd940b7ee9ac71518120d5f8f67570000000000000000000000000000000000000000000000000000000000000001000000000000000000000000e19404210888776d57780666d0a435298da6d7cf0000000000000000000000000000000000000000000000000000000000000001000000000000000000000000e6a16d54e432883da61ce9130b1cd0240025ce620000000000000000000000000000000000000000000000000000000000000001"
          ],
          "initialVerifierSetId": "7fa4b008674c823b10e56c908575744cf82fb89c86f88001be374d09f28235ef",
          "address": "0xe432150cce91c13a887f7D836923d5597adD8E31",
          "implementation": "0xA739bebB949AbfFF9bc766a25FE7914d86C7FC31",
          "implementationCodehash": "0xa2c579067ef6f2a5de850ea1ae17e4ed281c6967bb3ea1706eade46851817352",
          "deploymentMethod": "create2",
          "previousSignersRetention": 15,
          "domainSeparator": "0x79191ee0824b0f995492dc4ac6e737040f4d9fd4501f6078e56671da70968259",
          "minimumRotationDelay": 3600,
          "owner": "0x6f24A47Fc8AE5441Eb47EFfC3665e70e69Ac3F05",
          "connectionType": "amplifier",
          "salt": "v6.0.4"
        },
        "Operators": {
          "owner": "0x6f24A47Fc8AE5441Eb47EFfC3665e70e69Ac3F05",
          "address": "0x7F83F5cA2AE4206AbFf8a3C3668e88ce5F11C0B5",
          "deployer": "0xB8Cd93C83A974649D76B1c19f311f639e62272BC",
          "deploymentMethod": "create2",
          "codehash": "0xc561dc32ef670c929db9d7fbf6b5f6c074a62a30602481ba3b88912ca6d79feb",
          "predeployCodehash": "0xc561dc32ef670c929db9d7fbf6b5f6c074a62a30602481ba3b88912ca6d79feb",
          "salt": "Operators"
        },
        "AxelarGasService": {
          "collector": "0x7F83F5cA2AE4206AbFf8a3C3668e88ce5F11C0B5",
          "address": "0xbE406F0189A0B4cf3A05C286473D23791Dd44Cc6",
          "implementation": "0xCD6b34FaF1FD1056C728A27426AB6807f84BAa1b",
          "deployer": "0x5b593E7b1725dc6FcbbFe80b2415B19153F94A85",
          "owner": "0x6f24A47Fc8AE5441Eb47EFfC3665e70e69Ac3F05"
        },
        "InterchainTokenService": {
          "salt": "ITS v2.1.0",
          "deployer": "0x6f24A47Fc8AE5441Eb47EFfC3665e70e69Ac3F05",
          "proxySalt": "ITS v1.0.0",
          "tokenManagerDeployer": "0xe50A35500805b555A8318Bdb98E542FB50DD6E08",
          "interchainToken": "0xF4E61a459343fb9fEA5A479176Afd435404aD39e",
          "interchainTokenDeployer": "0x455aB2Af3E3cffe8d7C7e6D0DDC0126a70F3983E",
          "tokenManager": "0x9D3583cBeB5542287B635Bf09D693C8106284C27",
          "tokenHandler": "0xcC360c322f72a89E5247F3875a02c214F31DA035",
          "gatewayCaller": "0x336B1C1FDa843C7f323B954C6525cB8EcB2b2aFC",
          "implementation": "0xd4B79294cd4B1f3C0781Da83B846C7558D9ee921",
          "predeployCodehash": "0x08a4a556c4db879b4f24104d13a8baf86915d58b12c81b382dfea2a82d2856cf",
          "address": "0xB5FB4BE02232B1bBA4dC8f81dc24C26980dE9e3C",
          "owner": "0x6f24A47Fc8AE5441Eb47EFfC3665e70e69Ac3F05"
        },
        "InterchainTokenFactory": {
          "deployer": "0x6f24A47Fc8AE5441Eb47EFfC3665e70e69Ac3F05",
          "salt": "ITS Factory v1.0.0",
          "implementation": "0x9c551097d890E16f407a1e675490a2359B3933FD",
          "address": "0x83a93500d23Fbc3e82B410aD07A6a9F7A0670D66"
        }
      },
      "explorer": {
        "name": "Flowscan",
        "url": "https://evm-testnet.flowscan.io/",
        "api": "https://evm-testnet.flowscan.io/api"
      },
      "gasOptions": {
        "gasLimit": 8000000
      },
      "confirmations": 1,
      "finality": "finalized",
      "approxFinalityWaitTime": 1
    },
    "hedera": {
      "name": "Hedera",
      "axelarId": "hedera",
      "skipRevertTests": true,
      "chainId": 296,
      "rpc": "https://testnet.hashio.io/api",
      "tokenSymbol": "HBAR",
      "decimals": 8,
      "confirmations": 1,
      "finality": "finalized",
      "approxFinalityWaitTime": 1,
      "chainType": "evm",
      "explorer": {
        "name": "HashScan",
        "url": "https://hashscan.io/testnet",
        "api": ""
      },
      "gasOptions": {
        "gasLimit": 8000000
      },
      "timeout": 50000,
      "contracts": {
        "ConstAddressDeployer": {
          "address": "0x98B2920D53612483F91F12Ed7754E51b4A77919e",
          "deployer": "0xE86375704CDb8491a5Ed82D90DceCE02Ee0ac25F",
          "deploymentMethod": "create",
          "codehash": "0x8fda47a596dfba923270da84e0c32a2d0312f1c03389f83e16f2b5a35ed37fbe",
          "predeployCodehash": "0x8fda47a596dfba923270da84e0c32a2d0312f1c03389f83e16f2b5a35ed37fbe"
        },
        "Create3Deployer": {
          "address": "0x6513Aedb4D1593BA12e50644401D976aebDc90d8",
          "deployer": "0x6f24A47Fc8AE5441Eb47EFfC3665e70e69Ac3F05",
          "deploymentMethod": "create2",
          "codehash": "0xf0ad66defbe082df243d4d274e626f557f97579c5c9e19f33d8093d6160808b7",
          "predeployCodehash": "0x73fc31262c4bad113c79439fd231281201c7c7d45b50328bd86bccf37684bf92",
          "salt": "Create3Deployer"
        },
        "AxelarGateway": {
          "deployer": "0xB8Cd93C83A974649D76B1c19f311f639e62272BC",
          "operator": "0xB8Cd93C83A974649D76B1c19f311f639e62272BC",
          "proxyDeploymentArgs": [
            "0x05823c334150a48ACD5D325fBA16147c21bA3653",
            "0xB8Cd93C83A974649D76B1c19f311f639e62272BC",
            "0x000000000000000000000000b8cd93c83a974649d76b1c19f311f639e62272bc0000000000000000000000000000000000000000000000000000000000000040000000000000000000000000000000000000000000000000000000000000000100000000000000000000000000000000000000000000000000000000000000200000000000000000000000000000000000000000000000000000000000000060000000000000000000000000000000000000000000000000000000000000000b0000000000000000000000000000000000000000000000000000000000ea1c6200000000000000000000000000000000000000000000000000000000000000150000000000000000000000000e3c1ac746bd5d47fa44f77a6e3a700eadd9e1bc00000000000000000000000000000000000000000000000000000000000000010000000000000000000000001f2eb0420e6aac6e25154639a37587bbc4b256d6000000000000000000000000000000000000000000000000000000000000000100000000000000000000000020aecd082d8788639f2a4afb8563f62aee2183f2000000000000000000000000000000000000000000000000000000000000000100000000000000000000000024449d80a8c616cff227b37a1461ebd059529d140000000000000000000000000000000000000000000000000000000000000001000000000000000000000000380dda1ce71d1922b37db6079ca6e26b2b65da4b0000000000000000000000000000000000000000000000000000000000000001000000000000000000000000414b06d536092988aa828a3209a0331be53a126f00000000000000000000000000000000000000000000000000000000000000010000000000000000000000004acc331501a4cde2bea4a3703ccf328f2833182500000000000000000000000000000000000000000000000000000000000000010000000000000000000000005cdf30e201017cb3aaab487949af41e7225e2d1600000000000000000000000000000000000000000000000000000000000000010000000000000000000000006ff6e6fb7f3804fee29aa2ff75dd889c8e09eb7e000000000000000000000000000000000000000000000000000000000000000100000000000000000000000070a97c7328a22e012d6e7c7f0615a19f6761b617000000000000000000000000000000000000000000000000000000000000000100000000000000000000000083313ac5d1e023cbca79a18b9ec5ab7875746335000000000000000000000000000000000000000000000000000000000000000100000000000000000000000092ec015a988cf083c6ad0627f37df05937687e7900000000000000000000000000000000000000000000000000000000000000010000000000000000000000009ce4f02aab880308bc8db8cc6e4ec9a2a8cded5b0000000000000000000000000000000000000000000000000000000000000001000000000000000000000000b00e4c94faa6698ad2c3b64af7c94071d5eeb2d00000000000000000000000000000000000000000000000000000000000000001000000000000000000000000b9f5ea2331ef8224b56576db506afc88f8b070480000000000000000000000000000000000000000000000000000000000000001000000000000000000000000c4db1d3fcf418d4baf61f173eef18c6fb40132fb0000000000000000000000000000000000000000000000000000000000000001000000000000000000000000c89566ef25f70cbf3507d5b3c6605129ef9d508c0000000000000000000000000000000000000000000000000000000000000001000000000000000000000000cbfa786fbdbb8779063fd7580a22da8f306eb8240000000000000000000000000000000000000000000000000000000000000001000000000000000000000000cee3d5699cbfd940b7ee9ac71518120d5f8f67570000000000000000000000000000000000000000000000000000000000000001000000000000000000000000e19404210888776d57780666d0a435298da6d7cf0000000000000000000000000000000000000000000000000000000000000001000000000000000000000000e6a16d54e432883da61ce9130b1cd0240025ce620000000000000000000000000000000000000000000000000000000000000001"
          ],
          "initialVerifierSetId": "3057ad91fc8e1de634e33ad33080d479b0614d0152b73b353e4dd676b3a66498",
          "address": "0xe432150cce91c13a887f7D836923d5597adD8E31",
          "implementation": "0xC9F7eC2963ea23fA292a801a2a6cea922eA69AF3",
          "implementationCodehash": "0x7befef78f4e069df5bd4c60418fff9ad09349e943f0738b16a161651e96ed18c",
          "deploymentMethod": "create2",
          "previousSignersRetention": 15,
          "domainSeparator": "0xc66bfbc93dab13dda342d32a5b3f8025e07a8d0ee0b900cdc1d5e634e88ffb6a",
          "minimumRotationDelay": 3600,
          "connectionType": "amplifier",
          "owner": "0x6f24A47Fc8AE5441Eb47EFfC3665e70e69Ac3F05",
          "salt": "v6.0.4"
        },
        "Operators": {
          "owner": "0x6f24A47Fc8AE5441Eb47EFfC3665e70e69Ac3F05",
          "address": "0x7F83F5cA2AE4206AbFf8a3C3668e88ce5F11C0B5",
          "deployer": "0xB8Cd93C83A974649D76B1c19f311f639e62272BC",
          "deploymentMethod": "create2",
          "codehash": "0xc561dc32ef670c929db9d7fbf6b5f6c074a62a30602481ba3b88912ca6d79feb",
          "predeployCodehash": "0xc561dc32ef670c929db9d7fbf6b5f6c074a62a30602481ba3b88912ca6d79feb",
          "salt": "Operators"
        },
        "AxelarGasService": {
          "collector": "0x7F83F5cA2AE4206AbFf8a3C3668e88ce5F11C0B5",
          "address": "0xbE406F0189A0B4cf3A05C286473D23791Dd44Cc6",
          "implementation": "0xCD6b34FaF1FD1056C728A27426AB6807f84BAa1b",
          "deployer": "0x5b593E7b1725dc6FcbbFe80b2415B19153F94A85",
          "owner": "0x6f24A47Fc8AE5441Eb47EFfC3665e70e69Ac3F05"
        }
      }
    },
    "sui": {
      "name": "Sui",
      "axelarId": "sui",
      "networkType": "testnet",
      "rpc": "https://sui-testnet-rpc.publicnode.com",
      "tokenSymbol": "SUI",
      "decimals": 9,
      "chainType": "sui",
      "finality": "1",
      "approxFinalityWaitTime": 1,
      "explorer": {
        "name": "Suiscan",
        "url": "https://suiscan.xyz/testnet"
      },
      "contracts": {
        "AxelarGateway": {
          "address": "0x6ddfcdd14a1019d13485a724db892fa0defe580f19c991eaabd690140abb21e4",
          "versions": {
            "0": "0x6ddfcdd14a1019d13485a724db892fa0defe580f19c991eaabd690140abb21e4"
          },
          "structs": {
            "WeightedSigner": "0x6ddfcdd14a1019d13485a724db892fa0defe580f19c991eaabd690140abb21e4::weighted_signer::WeightedSigner",
            "Bytes32": "0x6ddfcdd14a1019d13485a724db892fa0defe580f19c991eaabd690140abb21e4::bytes32::Bytes32",
            "WeightedSigners": "0x6ddfcdd14a1019d13485a724db892fa0defe580f19c991eaabd690140abb21e4::weighted_signers::WeightedSigners",
            "Signature": "0x6ddfcdd14a1019d13485a724db892fa0defe580f19c991eaabd690140abb21e4::proof::Signature",
            "Proof": "0x6ddfcdd14a1019d13485a724db892fa0defe580f19c991eaabd690140abb21e4::proof::Proof",
            "Message": "0x6ddfcdd14a1019d13485a724db892fa0defe580f19c991eaabd690140abb21e4::message::Message",
            "SignersRotated": "0x6ddfcdd14a1019d13485a724db892fa0defe580f19c991eaabd690140abb21e4::events::SignersRotated",
            "ChannelCreated": "0x6ddfcdd14a1019d13485a724db892fa0defe580f19c991eaabd690140abb21e4::events::ChannelCreated",
            "ChannelDestroyed": "0x6ddfcdd14a1019d13485a724db892fa0defe580f19c991eaabd690140abb21e4::events::ChannelDestroyed",
            "ContractCall": "0x6ddfcdd14a1019d13485a724db892fa0defe580f19c991eaabd690140abb21e4::events::ContractCall",
            "MessageApproved": "0x6ddfcdd14a1019d13485a724db892fa0defe580f19c991eaabd690140abb21e4::events::MessageApproved",
            "MessageExecuted": "0x6ddfcdd14a1019d13485a724db892fa0defe580f19c991eaabd690140abb21e4::events::MessageExecuted",
            "AxelarSigners": "0x6ddfcdd14a1019d13485a724db892fa0defe580f19c991eaabd690140abb21e4::auth::AxelarSigners",
            "MessageToSign": "0x6ddfcdd14a1019d13485a724db892fa0defe580f19c991eaabd690140abb21e4::auth::MessageToSign",
            "Channel": "0x6ddfcdd14a1019d13485a724db892fa0defe580f19c991eaabd690140abb21e4::channel::Channel",
            "ApprovedMessage": "0x6ddfcdd14a1019d13485a724db892fa0defe580f19c991eaabd690140abb21e4::channel::ApprovedMessage",
            "OwnerCap": "0x6ddfcdd14a1019d13485a724db892fa0defe580f19c991eaabd690140abb21e4::owner_cap::OwnerCap",
            "MessageTicket": "0x6ddfcdd14a1019d13485a724db892fa0defe580f19c991eaabd690140abb21e4::message_ticket::MessageTicket",
            "MessageStatus": "0x6ddfcdd14a1019d13485a724db892fa0defe580f19c991eaabd690140abb21e4::message_status::MessageStatus",
            "Gateway_v0": "0x6ddfcdd14a1019d13485a724db892fa0defe580f19c991eaabd690140abb21e4::gateway_v0::Gateway_v0",
            "CommandType": "0x6ddfcdd14a1019d13485a724db892fa0defe580f19c991eaabd690140abb21e4::gateway_v0::CommandType",
            "Gateway": "0x6ddfcdd14a1019d13485a724db892fa0defe580f19c991eaabd690140abb21e4::gateway::Gateway"
          },
          "objects": {
            "Gateway": "0x6fc18d39a9d7bf46c438bdb66ac9e90e902abffca15b846b32570538982fb3db",
            "UpgradeCap": "0xb550df1b7319a04d4833571c7082b20262c77a6cd2be78b66aa1a668b4ebb6a3",
            "Gatewayv0": "0x1bf6a576436c14ea4dd90b35856ab276296a1c774a584aa7678e8905ebf9a6b5",
            "OwnerCap": "0x8d417b896f1f05c74f8f52446fb1a61b603d43a93c69cfae052f9501ba0340a0"
          },
          "domainSeparator": "0xf221c54a1a478f48c840a24cf2b96f77c9bc369a40570744b8fedd91df001624",
          "operator": "0xadc53ffb50d2fc245ddb88223619b837f743fbd420745d97a3c3e14e0beb7940",
          "minimumRotationDelay": 0,
          "connectionType": "amplifier"
        },
        "Utils": {
          "address": "0x9d817589ae367cc3f3bc9ca40394be79e5853bfca98014f27acfd4da9db78421",
          "versions": {
            "0": "0x9d817589ae367cc3f3bc9ca40394be79e5853bfca98014f27acfd4da9db78421"
          },
          "structs": {},
          "objects": {
            "UpgradeCap": "0x16c316ea6204ac12648e1dc02f246ea9f2f9d84df5a6accca4d3d0d2a9a6727f"
          }
        },
        "VersionControl": {
          "address": "0x6e8ebd241a5b89499e0cd104540f8025af111dcd42644bb732dbc170e395ce0c",
          "versions": {
            "0": "0x6e8ebd241a5b89499e0cd104540f8025af111dcd42644bb732dbc170e395ce0c"
          },
          "structs": {
            "VersionControl": "0x6e8ebd241a5b89499e0cd104540f8025af111dcd42644bb732dbc170e395ce0c::version_control::VersionControl"
          }
        },
        "RelayerDiscovery": {
          "address": "0x2f871726329f555bc3fa6eec129f259a8bce3cb3989b39dd75a627a1a0961bc2",
          "versions": {
            "0": "0x2f871726329f555bc3fa6eec129f259a8bce3cb3989b39dd75a627a1a0961bc2"
          },
          "structs": {
            "Function": "0x2f871726329f555bc3fa6eec129f259a8bce3cb3989b39dd75a627a1a0961bc2::transaction::Function",
            "MoveCall": "0x2f871726329f555bc3fa6eec129f259a8bce3cb3989b39dd75a627a1a0961bc2::transaction::MoveCall",
            "Transaction": "0x2f871726329f555bc3fa6eec129f259a8bce3cb3989b39dd75a627a1a0961bc2::transaction::Transaction",
            "TransactionRegistered": "0x2f871726329f555bc3fa6eec129f259a8bce3cb3989b39dd75a627a1a0961bc2::events::TransactionRegistered",
            "TransactionRemoved": "0x2f871726329f555bc3fa6eec129f259a8bce3cb3989b39dd75a627a1a0961bc2::events::TransactionRemoved",
            "RelayerDiscovery_v0": "0x2f871726329f555bc3fa6eec129f259a8bce3cb3989b39dd75a627a1a0961bc2::relayer_discovery_v0::RelayerDiscovery_v0",
            "OwnerCap": "0x2f871726329f555bc3fa6eec129f259a8bce3cb3989b39dd75a627a1a0961bc2::owner_cap::OwnerCap",
            "RelayerDiscovery": "0x2f871726329f555bc3fa6eec129f259a8bce3cb3989b39dd75a627a1a0961bc2::discovery::RelayerDiscovery"
          },
          "objects": {
            "RelayerDiscovery": "0xac080ff19b7d44c9362b83628253a4b55747779096034a72ca62ce89a188305e",
            "RelayerDiscoveryv0": "0xea25ef8da775be554c37f5b16dc15fdb0bd98cfb10225a8727cb4ac456334d95",
            "OwnerCap": "0xeaf88fa70a30c44396b3d0620d706de25f1b4940651309577b117ac5b75ea62b"
          }
        },
        "Operators": {
          "address": "0xbf6b0b743c01709fc636f41d74dd1db15b140bb6bb7ff4897dcf381cbec58db7",
          "versions": {
            "0": "0xbf6b0b743c01709fc636f41d74dd1db15b140bb6bb7ff4897dcf381cbec58db7"
          },
          "structs": {
            "OwnerCap": "0xbf6b0b743c01709fc636f41d74dd1db15b140bb6bb7ff4897dcf381cbec58db7::operators::OwnerCap",
            "OperatorCap": "0xbf6b0b743c01709fc636f41d74dd1db15b140bb6bb7ff4897dcf381cbec58db7::operators::OperatorCap",
            "Operators": "0xbf6b0b743c01709fc636f41d74dd1db15b140bb6bb7ff4897dcf381cbec58db7::operators::Operators",
            "Borrow": "0xbf6b0b743c01709fc636f41d74dd1db15b140bb6bb7ff4897dcf381cbec58db7::operators::Borrow",
            "OperatorAdded": "0xbf6b0b743c01709fc636f41d74dd1db15b140bb6bb7ff4897dcf381cbec58db7::operators::OperatorAdded",
            "OperatorRemoved": "0xbf6b0b743c01709fc636f41d74dd1db15b140bb6bb7ff4897dcf381cbec58db7::operators::OperatorRemoved",
            "CapabilityStored": "0xbf6b0b743c01709fc636f41d74dd1db15b140bb6bb7ff4897dcf381cbec58db7::operators::CapabilityStored",
            "CapabilityRemoved": "0xbf6b0b743c01709fc636f41d74dd1db15b140bb6bb7ff4897dcf381cbec58db7::operators::CapabilityRemoved"
          },
          "objects": {
            "Operators": "0xa2e20bc8985680ac4b13f2d866d4a96fb749097b8c92e133fbdfd3b7755b2c18",
            "OwnerCap": "0xa3b2b74c6aff5f05ddf9175d3138285209219b84b359b917ea273b05d2b6bb56"
          }
        },
        "GasService": {
          "address": "0xddf711b99aec5c72594e5cf2da4014b2d30909850a759d2e8090add1088dbbc9",
          "versions": {
            "0": "0xddf711b99aec5c72594e5cf2da4014b2d30909850a759d2e8090add1088dbbc9"
          },
          "deployer": "0xadc53ffb50d2fc245ddb88223619b837f743fbd420745d97a3c3e14e0beb7940",
          "structs": {
            "GasPaid": "0xddf711b99aec5c72594e5cf2da4014b2d30909850a759d2e8090add1088dbbc9::events::GasPaid",
            "GasAdded": "0xddf711b99aec5c72594e5cf2da4014b2d30909850a759d2e8090add1088dbbc9::events::GasAdded",
            "Refunded": "0xddf711b99aec5c72594e5cf2da4014b2d30909850a759d2e8090add1088dbbc9::events::Refunded",
            "GasCollected": "0xddf711b99aec5c72594e5cf2da4014b2d30909850a759d2e8090add1088dbbc9::events::GasCollected",
            "OwnerCap": "0xddf711b99aec5c72594e5cf2da4014b2d30909850a759d2e8090add1088dbbc9::owner_cap::OwnerCap",
            "OperatorCap": "0xddf711b99aec5c72594e5cf2da4014b2d30909850a759d2e8090add1088dbbc9::operator_cap::OperatorCap",
            "GasService_v0": "0xddf711b99aec5c72594e5cf2da4014b2d30909850a759d2e8090add1088dbbc9::gas_service_v0::GasService_v0",
            "GasService": "0xddf711b99aec5c72594e5cf2da4014b2d30909850a759d2e8090add1088dbbc9::gas_service::GasService"
          },
          "objects": {
            "OperatorCap": "0xec360458e56d03e710d10c4e47894778813e83a8617a6402bace6bd172a3885f",
            "OwnerCap": "0x6e56e30a1a980959c780b42171822774cb3e9fbb6012e2ee86f05e4340df9270",
            "GasService": "0xac1a4ad12d781c2f31edc2aa398154d53dbda0d50cb39a4319093e3b357bc27d",
            "GasServicev0": "0x6ca4a8979cf49cf04ddb8c079351bbd22f9d36937ac3833203c2644e671d6316",
            "UpgradeCap": "0x20943258ed746c38b8dacffc8784781989490e2e03f8596ee8dd2729e752ae86"
          }
        },
        "Abi": {
          "address": "0xe154e89d5c53fbc19080c121add1cccfd14f9d5f8a07a28ad1878f8b17db101b",
          "versions": {
            "0": "0xe154e89d5c53fbc19080c121add1cccfd14f9d5f8a07a28ad1878f8b17db101b"
          },
          "deployer": "0xadc53ffb50d2fc245ddb88223619b837f743fbd420745d97a3c3e14e0beb7940",
          "structs": {
            "AbiReader": "0xe154e89d5c53fbc19080c121add1cccfd14f9d5f8a07a28ad1878f8b17db101b::abi::AbiReader",
            "AbiWriter": "0xe154e89d5c53fbc19080c121add1cccfd14f9d5f8a07a28ad1878f8b17db101b::abi::AbiWriter"
          },
          "objects": {
            "UpgradeCap": "0xf1bdc2288f6b2f7cefe24204290b5608aaa7decd1eed66e8a63ed906246dfb61"
          }
        },
        "InterchainTokenService": {
          "address": "0xe7818984af6b3e322a6d999ca291a125fc3f82e13e5e6d9affc3a712f96bc7ce",
          "versions": {
            "0": "0xe7818984af6b3e322a6d999ca291a125fc3f82e13e5e6d9affc3a712f96bc7ce"
          },
          "deployer": "0xadc53ffb50d2fc245ddb88223619b837f743fbd420745d97a3c3e14e0beb7940",
          "structs": {
            "FlowLimit": "0xe7818984af6b3e322a6d999ca291a125fc3f82e13e5e6d9affc3a712f96bc7ce::flow_limit::FlowLimit",
            "CoinManagement": "0xe7818984af6b3e322a6d999ca291a125fc3f82e13e5e6d9affc3a712f96bc7ce::coin_management::CoinManagement",
            "CoinInfo": "0xe7818984af6b3e322a6d999ca291a125fc3f82e13e5e6d9affc3a712f96bc7ce::coin_info::CoinInfo",
            "CoinData": "0xe7818984af6b3e322a6d999ca291a125fc3f82e13e5e6d9affc3a712f96bc7ce::coin_data::CoinData",
            "CreatorCap": "0xe7818984af6b3e322a6d999ca291a125fc3f82e13e5e6d9affc3a712f96bc7ce::creator_cap::CreatorCap",
            "TokenId": "0xe7818984af6b3e322a6d999ca291a125fc3f82e13e5e6d9affc3a712f96bc7ce::token_id::TokenId",
            "UnregisteredTokenId": "0xe7818984af6b3e322a6d999ca291a125fc3f82e13e5e6d9affc3a712f96bc7ce::token_id::UnregisteredTokenId",
            "UnregisteredCoinData": "0xe7818984af6b3e322a6d999ca291a125fc3f82e13e5e6d9affc3a712f96bc7ce::unregistered_coin_data::UnregisteredCoinData",
            "CoinRegistered": "0xe7818984af6b3e322a6d999ca291a125fc3f82e13e5e6d9affc3a712f96bc7ce::events::CoinRegistered",
            "InterchainTransfer": "0xe7818984af6b3e322a6d999ca291a125fc3f82e13e5e6d9affc3a712f96bc7ce::events::InterchainTransfer",
            "InterchainTokenDeploymentStarted": "0xe7818984af6b3e322a6d999ca291a125fc3f82e13e5e6d9affc3a712f96bc7ce::events::InterchainTokenDeploymentStarted",
            "InterchainTransferReceived": "0xe7818984af6b3e322a6d999ca291a125fc3f82e13e5e6d9affc3a712f96bc7ce::events::InterchainTransferReceived",
            "UnregisteredCoinReceived": "0xe7818984af6b3e322a6d999ca291a125fc3f82e13e5e6d9affc3a712f96bc7ce::events::UnregisteredCoinReceived",
            "TrustedChainAdded": "0xe7818984af6b3e322a6d999ca291a125fc3f82e13e5e6d9affc3a712f96bc7ce::events::TrustedChainAdded",
            "TrustedChainRemoved": "0xe7818984af6b3e322a6d999ca291a125fc3f82e13e5e6d9affc3a712f96bc7ce::events::TrustedChainRemoved",
            "FlowLimitSet": "0xe7818984af6b3e322a6d999ca291a125fc3f82e13e5e6d9affc3a712f96bc7ce::events::FlowLimitSet",
            "DistributorshipTransfered": "0xe7818984af6b3e322a6d999ca291a125fc3f82e13e5e6d9affc3a712f96bc7ce::events::DistributorshipTransfered",
            "OperatorshipTransfered": "0xe7818984af6b3e322a6d999ca291a125fc3f82e13e5e6d9affc3a712f96bc7ce::events::OperatorshipTransfered",
            "TrustedChain": "0xe7818984af6b3e322a6d999ca291a125fc3f82e13e5e6d9affc3a712f96bc7ce::trusted_chains::TrustedChain",
            "TrustedChains": "0xe7818984af6b3e322a6d999ca291a125fc3f82e13e5e6d9affc3a712f96bc7ce::trusted_chains::TrustedChains",
            "InterchainTransferTicket": "0xe7818984af6b3e322a6d999ca291a125fc3f82e13e5e6d9affc3a712f96bc7ce::interchain_transfer_ticket::InterchainTransferTicket",
            "InterchainTokenService_v0": "0xe7818984af6b3e322a6d999ca291a125fc3f82e13e5e6d9affc3a712f96bc7ce::interchain_token_service_v0::InterchainTokenService_v0",
            "OwnerCap": "0xe7818984af6b3e322a6d999ca291a125fc3f82e13e5e6d9affc3a712f96bc7ce::owner_cap::OwnerCap",
            "OperatorCap": "0xe7818984af6b3e322a6d999ca291a125fc3f82e13e5e6d9affc3a712f96bc7ce::operator_cap::OperatorCap",
            "InterchainTokenService": "0xe7818984af6b3e322a6d999ca291a125fc3f82e13e5e6d9affc3a712f96bc7ce::interchain_token_service::InterchainTokenService"
          },
          "objects": {
            "InterchainTokenService": "0x55fcd94e5293ff04c512a23c835d79b75e52611f66496e2d02cca439b84fa73c",
            "InterchainTokenServicev0": "0x3db92fb4f4f5d75249a86876c4a64a204d017e1355d77b035dfae03b2a158509",
            "ChannelId": "0xae0eaa7d1f1ddfba704f87391380b932b0e8a1e778bc70355dba7d3b1add0119",
            "OwnerCap": "0x0878df5c58f0d14a54ad5363cb81803e7075914821f2954f6141b40e878d35be",
            "OperatorCap": "0xff1e6be4d0904970c0fbec31e8390a7fb227a3d2b9b5bd2d1fa9ce24f9994982",
            "UpgradeCap": "0x5c7ce319e54e55442fe915b487db458bcfe00f2521e23eeb8fe05d46920b6b40"
          }
        },
        "Example": {
          "address": "0xe2ab24d80d9ec892dd09d3011ba183fcdfee3da67709a822c9ace64e8cc38d64",
          "versions": {
            "0": "0xe2ab24d80d9ec892dd09d3011ba183fcdfee3da67709a822c9ace64e8cc38d64"
          },
          "deployer": "0xadc53ffb50d2fc245ddb88223619b837f743fbd420745d97a3c3e14e0beb7940",
          "structs": {
            "Singleton": "0xe2ab24d80d9ec892dd09d3011ba183fcdfee3da67709a822c9ace64e8cc38d64::its::Singleton",
            "Executed": "0xe2ab24d80d9ec892dd09d3011ba183fcdfee3da67709a822c9ace64e8cc38d64::gmp::Executed",
            "ExecutedWithToken": "0xe2ab24d80d9ec892dd09d3011ba183fcdfee3da67709a822c9ace64e8cc38d64::its::ExecutedWithToken",
            "TOKEN": "0xe2ab24d80d9ec892dd09d3011ba183fcdfee3da67709a822c9ace64e8cc38d64::token::TOKEN",
            "TOKEN_A": "0xe2ab24d80d9ec892dd09d3011ba183fcdfee3da67709a822c9ace64e8cc38d64::token_a::TOKEN_A",
            "TOKEN_B": "0xe2ab24d80d9ec892dd09d3011ba183fcdfee3da67709a822c9ace64e8cc38d64::token_b::TOKEN_B",
            "TOKEN_C": "0xe2ab24d80d9ec892dd09d3011ba183fcdfee3da67709a822c9ace64e8cc38d64::token_c::TOKEN_C"
          },
          "objects": {
            "GmpSingleton": "0xf1803cd8ea30c1fa7ac4a8d7062483dfe0ff266d0f11d232d7cd9387a6de8dcf",
            "GmpChannelId": "0xe1903707becbbe8ee6e96e6f4f179c7fd1a30f9147a111c50e32afec6dc65f18",
            "ItsSingleton": "0xb05ef95bcc7f51f32af0647de0736f4d0e267b95ea464617cbd4e7ce39519023",
            "ItsChannelId": "0xf4d96b9d30326a213df4f51aee73f9f44fc612a88498646b5cf78e84d478ef56"
          }
        }
      }
    },
    "xrpl": {
      "name": "XRPL",
      "axelarId": "xrpl",
      "rpc": "https://s.altnet.rippletest.net:51234",
      "wssRpc": "wss://s.altnet.rippletest.net:51233",
      "tokenSymbol": "XRP",
      "decimals": 6,
      "networkType": "testnet",
      "chainType": "xrpl",
      "finality": "1",
      "approxFinalityWaitTime": 1,
      "explorer": {
        "name": "XRPL Explorer",
        "url": "https://testnet.xrpl.org"
      },
      "contracts": {
        "InterchainTokenService": {
          "address": "rNrjh1KGZk2jBR3wPfAQnoidtFFYQKbQn2",
          "initialSigner": "rJJAmTa5f9rNmBtvUMmFKn2KoX2o8QhiQ9",
          "transferRate": 0,
          "tickSize": 6,
          "domain": "axelar.foundation",
          "flags": [
            4,
            12,
            13,
            14,
            8,
            6
          ]
        },
        "AxelarGateway": {
          "address": "rNrjh1KGZk2jBR3wPfAQnoidtFFYQKbQn2",
          "initialSigner": "rJJAmTa5f9rNmBtvUMmFKn2KoX2o8QhiQ9",
          "transferRate": 0,
          "tickSize": 6,
          "domain": "axelar.foundation",
          "flags": [
            4,
            12,
            13,
            14,
            8,
            6
          ],
          "connectionType": "amplifier"
        }
      }
    },
    "xrpl-evm": {
      "name": "XRPL EVM",
      "axelarId": "xrpl-evm",
      "chainId": 1449000,
      "rpc": "https://rpc.testnet.xrplevm.org",
      "tokenSymbol": "XRP",
      "decimals": 18,
      "confirmations": 1,
      "finality": "finalized",
      "approxFinalityWaitTime": 1,
      "chainType": "evm",
      "explorer": {
        "name": "Blockscout",
        "url": "https://explorer.testnet.xrplevm.org/",
        "api": "https://explorer.testnet.xrplevm.org/api/"
      },
      "contracts": {
        "ConstAddressDeployer": {
          "address": "0x98B2920D53612483F91F12Ed7754E51b4A77919e",
          "deployer": "0xE86375704CDb8491a5Ed82D90DceCE02Ee0ac25F",
          "deploymentMethod": "create",
          "codehash": "0x8fda47a596dfba923270da84e0c32a2d0312f1c03389f83e16f2b5a35ed37fbe",
          "predeployCodehash": "0x8fda47a596dfba923270da84e0c32a2d0312f1c03389f83e16f2b5a35ed37fbe"
        },
        "Create3Deployer": {
          "address": "0x6513Aedb4D1593BA12e50644401D976aebDc90d8",
          "deployer": "0x6f24A47Fc8AE5441Eb47EFfC3665e70e69Ac3F05",
          "deploymentMethod": "create2",
          "codehash": "0xf0ad66defbe082df243d4d274e626f557f97579c5c9e19f33d8093d6160808b7",
          "predeployCodehash": "0x73fc31262c4bad113c79439fd231281201c7c7d45b50328bd86bccf37684bf92",
          "salt": "Create3Deployer"
        },
        "AxelarGateway": {
          "deployer": "0xB8Cd93C83A974649D76B1c19f311f639e62272BC",
          "operator": "0xB8Cd93C83A974649D76B1c19f311f639e62272BC",
          "proxyDeploymentArgs": [
            "0x05823c334150a48ACD5D325fBA16147c21bA3653",
            "0xB8Cd93C83A974649D76B1c19f311f639e62272BC",
            "0x000000000000000000000000b8cd93c83a974649d76b1c19f311f639e62272bc0000000000000000000000000000000000000000000000000000000000000040000000000000000000000000000000000000000000000000000000000000000100000000000000000000000000000000000000000000000000000000000000200000000000000000000000000000000000000000000000000000000000000060000000000000000000000000000000000000000000000000000000000000000c00000000000000000000000000000000000000000000000000000000011394a100000000000000000000000000000000000000000000000000000000000000160000000000000000000000000e3c1ac746bd5d47fa44f77a6e3a700eadd9e1bc00000000000000000000000000000000000000000000000000000000000000010000000000000000000000001f2eb0420e6aac6e25154639a37587bbc4b256d6000000000000000000000000000000000000000000000000000000000000000100000000000000000000000020aecd082d8788639f2a4afb8563f62aee2183f2000000000000000000000000000000000000000000000000000000000000000100000000000000000000000024449d80a8c616cff227b37a1461ebd059529d140000000000000000000000000000000000000000000000000000000000000001000000000000000000000000380dda1ce71d1922b37db6079ca6e26b2b65da4b0000000000000000000000000000000000000000000000000000000000000001000000000000000000000000414b06d536092988aa828a3209a0331be53a126f00000000000000000000000000000000000000000000000000000000000000010000000000000000000000004acc331501a4cde2bea4a3703ccf328f2833182500000000000000000000000000000000000000000000000000000000000000010000000000000000000000005cdf30e201017cb3aaab487949af41e7225e2d1600000000000000000000000000000000000000000000000000000000000000010000000000000000000000006ff6e6fb7f3804fee29aa2ff75dd889c8e09eb7e000000000000000000000000000000000000000000000000000000000000000100000000000000000000000070a97c7328a22e012d6e7c7f0615a19f6761b617000000000000000000000000000000000000000000000000000000000000000100000000000000000000000083313ac5d1e023cbca79a18b9ec5ab7875746335000000000000000000000000000000000000000000000000000000000000000100000000000000000000000092ec015a988cf083c6ad0627f37df05937687e7900000000000000000000000000000000000000000000000000000000000000010000000000000000000000009ce4f02aab880308bc8db8cc6e4ec9a2a8cded5b0000000000000000000000000000000000000000000000000000000000000001000000000000000000000000a8f56991b33b07ccac084be1d2a246d1c82fa73e0000000000000000000000000000000000000000000000000000000000000001000000000000000000000000b00e4c94faa6698ad2c3b64af7c94071d5eeb2d00000000000000000000000000000000000000000000000000000000000000001000000000000000000000000b9f5ea2331ef8224b56576db506afc88f8b070480000000000000000000000000000000000000000000000000000000000000001000000000000000000000000c4db1d3fcf418d4baf61f173eef18c6fb40132fb0000000000000000000000000000000000000000000000000000000000000001000000000000000000000000c89566ef25f70cbf3507d5b3c6605129ef9d508c0000000000000000000000000000000000000000000000000000000000000001000000000000000000000000cbfa786fbdbb8779063fd7580a22da8f306eb8240000000000000000000000000000000000000000000000000000000000000001000000000000000000000000cee3d5699cbfd940b7ee9ac71518120d5f8f67570000000000000000000000000000000000000000000000000000000000000001000000000000000000000000e19404210888776d57780666d0a435298da6d7cf0000000000000000000000000000000000000000000000000000000000000001000000000000000000000000e6a16d54e432883da61ce9130b1cd0240025ce620000000000000000000000000000000000000000000000000000000000000001"
          ],
          "initialVerifierSetId": "773782998a220ef54957636ddd6f6a4c1232353494fb3db60a94368e1de06d2f",
          "address": "0xe432150cce91c13a887f7D836923d5597adD8E31",
          "implementation": "0x05823c334150a48ACD5D325fBA16147c21bA3653",
          "implementationCodehash": "0x027a7b37e0d1ac1b91880fabb6adf8af665ff286f58accd4611b1be61c4f926f",
          "deploymentMethod": "create",
          "previousSignersRetention": 15,
          "domainSeparator": "0xeb44c1eb3bd40a2edf0460706f78432da381d227c5d4e480234d19c864c8e00c",
          "minimumRotationDelay": 3600,
          "connectionType": "amplifier",
          "owner": "0x6f24A47Fc8AE5441Eb47EFfC3665e70e69Ac3F05"
        },
        "Operators": {
          "owner": "0x6f24A47Fc8AE5441Eb47EFfC3665e70e69Ac3F05",
          "address": "0x7F83F5cA2AE4206AbFf8a3C3668e88ce5F11C0B5",
          "deployer": "0xB8Cd93C83A974649D76B1c19f311f639e62272BC",
          "deploymentMethod": "create2",
          "codehash": "0xc561dc32ef670c929db9d7fbf6b5f6c074a62a30602481ba3b88912ca6d79feb",
          "predeployCodehash": "0xc561dc32ef670c929db9d7fbf6b5f6c074a62a30602481ba3b88912ca6d79feb",
          "salt": "Operators"
        },
        "AxelarGasService": {
          "collector": "0x7F83F5cA2AE4206AbFf8a3C3668e88ce5F11C0B5",
          "address": "0xbE406F0189A0B4cf3A05C286473D23791Dd44Cc6",
          "implementation": "0xCD6b34FaF1FD1056C728A27426AB6807f84BAa1b",
          "deployer": "0x5b593E7b1725dc6FcbbFe80b2415B19153F94A85",
          "owner": "0x6f24A47Fc8AE5441Eb47EFfC3665e70e69Ac3F05"
        },
        "InterchainTokenService": {
          "salt": "ITS v2.1.0",
          "deployer": "0x6f24A47Fc8AE5441Eb47EFfC3665e70e69Ac3F05",
          "proxySalt": "ITS v1.0.0",
          "tokenManagerDeployer": "0xe50A35500805b555A8318Bdb98E542FB50DD6E08",
          "interchainToken": "0xFe3C351E8D85aBc4eb7B669C450583ff40ed0B22",
          "interchainTokenDeployer": "0x6Cf80d1dcEdD398A6af7e9b0026a750a5c6e2a4c",
          "tokenManager": "0x9D3583cBeB5542287B635Bf09D693C8106284C27",
          "tokenHandler": "0xcC360c322f72a89E5247F3875a02c214F31DA035",
          "gatewayCaller": "0x336B1C1FDa843C7f323B954C6525cB8EcB2b2aFC",
          "implementation": "0xd4B79294cd4B1f3C0781Da83B846C7558D9ee921",
          "predeployCodehash": "0x08a4a556c4db879b4f24104d13a8baf86915d58b12c81b382dfea2a82d2856cf",
          "address": "0xB5FB4BE02232B1bBA4dC8f81dc24C26980dE9e3C",
          "owner": "0x6f24A47Fc8AE5441Eb47EFfC3665e70e69Ac3F05"
        },
        "InterchainTokenFactory": {
          "deployer": "0x6f24A47Fc8AE5441Eb47EFfC3665e70e69Ac3F05",
          "salt": "ITS Factory v1.0.0",
          "implementation": "0x9c551097d890E16f407a1e675490a2359B3933FD",
          "address": "0x83a93500d23Fbc3e82B410aD07A6a9F7A0670D66"
        }
      }
    },
    "stellar-2025-q2-2": {
      "name": "Stellar",
      "axelarId": "stellar-2025-q2-2",
      "rpc": "https://soroban-testnet.stellar.org",
      "horizonRpc": "https://horizon-testnet.stellar.org",
      "networkType": "testnet",
      "tokenSymbol": "XLM",
      "decimals": 7,
      "finality": "1",
      "approxFinalityWaitTime": 1,
      "chainType": "stellar",
      "tokenAddress": "CDLZFC3SYJYDZT7K67VZ75HPJVIEUVNIXF47ZG2FB2RMQQVU2HHGCYSC",
      "explorer": {
        "name": "Stellar Expert",
        "url": "https://stellar.expert/explorer/testnet"
      },
      "contracts": {
        "AxelarGateway": {
          "address": "CDH6CCFM4RMOUKSTTM2J376A64XOYS3HHVC3ZUVSLQIQVYFURDSET4VN",
          "deployer": "GA6HQ5Z4O6T3MFYDC4MIJSYOIGSX2HYMZ5V6DI3NRBNIL7JX7A7IEO5Z",
          "wasmHash": "d68610690fa381aace03f16ef591334d61e808bcba0ac9e3a15d76df492aff24",
          "version": "1.1.1",
          "connectionType": "amplifier",
          "initializeArgs": {
            "owner": "GA6HQ5Z4O6T3MFYDC4MIJSYOIGSX2HYMZ5V6DI3NRBNIL7JX7A7IEO5Z",
            "operator": "GA6HQ5Z4O6T3MFYDC4MIJSYOIGSX2HYMZ5V6DI3NRBNIL7JX7A7IEO5Z",
            "domainSeparator": "9699d5cda01e5c3040b15f1a2ebb6c2c1f8b5869aae12ac17b7068a03f620928",
            "minimumRotationDelay": "3600",
            "previousSignersRetention": "15",
            "initialSigners": [
              {
                "nonce": "0000000000000000000000000000000000000000000000000000000000000000",
                "signers": [
                  {
                    "signer": "3c78773c77a7b61703171884cb0e41a57d1f0ccf6be1a36d885a85fd37f83e82",
                    "weight": "1"
                  }
                ],
                "threshold": "1"
              }
            ]
          }
        },
        "AxelarOperators": {
          "address": "CDBBEJPA647OMP3GMENXAWHTBY3GGZXOK7XU3DGUBPDSEDECPROGOZ7S",
          "deployer": "GA6HQ5Z4O6T3MFYDC4MIJSYOIGSX2HYMZ5V6DI3NRBNIL7JX7A7IEO5Z",
          "wasmHash": "8e0d3c6ace7b80c80d945eaca495ff2cea7de12e9cf736dcf1fb9aaee07b4dd2",
          "version": "1.1.1",
          "initializeArgs": {
            "owner": "GA6HQ5Z4O6T3MFYDC4MIJSYOIGSX2HYMZ5V6DI3NRBNIL7JX7A7IEO5Z"
          }
        },
        "AxelarGasService": {
          "address": "CBXRINMNPCHARHXT4DOAETCN66TU3VJIOF3HNPKWAUGLT66Z3PDZC7OB",
          "deployer": "GA6HQ5Z4O6T3MFYDC4MIJSYOIGSX2HYMZ5V6DI3NRBNIL7JX7A7IEO5Z",
          "wasmHash": "5f85b5ca8888347990b7d6384a3c73dac1fc652f93086224d78dbadfc934d729",
          "version": "1.1.1",
          "initializeArgs": {
            "owner": "GA6HQ5Z4O6T3MFYDC4MIJSYOIGSX2HYMZ5V6DI3NRBNIL7JX7A7IEO5Z",
            "operator": "CDBBEJPA647OMP3GMENXAWHTBY3GGZXOK7XU3DGUBPDSEDECPROGOZ7S"
          }
        },
        "AxelarExample": {
          "address": "CBYFC2V3LZL2LUWYFIDMITCYDUNBR2ZZGSA7MWJLGHHG73YN5F25G2OJ",
          "deployer": "GA6HQ5Z4O6T3MFYDC4MIJSYOIGSX2HYMZ5V6DI3NRBNIL7JX7A7IEO5Z",
          "wasmHash": "cb96e568d52b5933111d3d97c7a3c23330df1db086aad6001f67e2daaa62d73b",
          "version": "1.0.3",
          "initializeArgs": {
            "gatewayAddress": "CDH6CCFM4RMOUKSTTM2J376A64XOYS3HHVC3ZUVSLQIQVYFURDSET4VN",
            "gasServiceAddress": "CBXRINMNPCHARHXT4DOAETCN66TU3VJIOF3HNPKWAUGLT66Z3PDZC7OB",
            "itsAddress": "CCFHAYSPJZXN4Q3XCRWST2VIU7QJNV2ALHTX4TLAOH3STNWGSMVT2QGN"
          }
        },
        "Upgrader": {
          "address": "CCDXWMMK4KZ3TYX5VO2DSN7D7MVLZHF5FRRUB2ZWIXL7XOEDY4DMK4CA",
          "deployer": "GA6HQ5Z4O6T3MFYDC4MIJSYOIGSX2HYMZ5V6DI3NRBNIL7JX7A7IEO5Z",
          "wasmHash": "8393a1d52cc40fc3fd37d93da56a3322109159d794ab1d0fbee120dcb3d8cbcc",
          "version": "1.1.1",
          "initializeArgs": {}
        },
        "InterchainTokenService": {
          "address": "CCFHAYSPJZXN4Q3XCRWST2VIU7QJNV2ALHTX4TLAOH3STNWGSMVT2QGN",
          "deployer": "GA6HQ5Z4O6T3MFYDC4MIJSYOIGSX2HYMZ5V6DI3NRBNIL7JX7A7IEO5Z",
          "wasmHash": "cd078e4d495a61a113a6ba457f5efa4579c5bc41a396779fd82f164aa75e9942",
          "version": "1.2.0",
          "initializeArgs": {
            "owner": "GA6HQ5Z4O6T3MFYDC4MIJSYOIGSX2HYMZ5V6DI3NRBNIL7JX7A7IEO5Z",
            "operator": "GA6HQ5Z4O6T3MFYDC4MIJSYOIGSX2HYMZ5V6DI3NRBNIL7JX7A7IEO5Z",
            "gatewayAddress": "CDH6CCFM4RMOUKSTTM2J376A64XOYS3HHVC3ZUVSLQIQVYFURDSET4VN",
            "gasServiceAddress": "CBXRINMNPCHARHXT4DOAETCN66TU3VJIOF3HNPKWAUGLT66Z3PDZC7OB",
            "itsHubAddress": "axelar1aqcj54lzz0rk22gvqgcn8fr5tx4rzwdv5wv5j9dmnacgefvd7wzsy2j2mr",
            "chainName": "stellar-2025-q2-2",
            "nativeTokenAddress": "CDLZFC3SYJYDZT7K67VZ75HPJVIEUVNIXF47ZG2FB2RMQQVU2HHGCYSC",
            "interchainTokenWasmHash": "6cc453f7c1a0e7c2a153a11d7d7218a76ebeb41785239000bc5c428e02749cc8",
            "tokenManagerWasmHash": "e29417a07222fe6ce5644ab9848757758bdb12ce973c5298f018384e27eecab9"
          }
        },
        "Multicall": {
          "address": "CAPE2LEI5BZ37UUKLQXZWPRGSGA6VJ3WKAN2STTUDQTVA3VZL4C3S7TO",
          "deployer": "GA6HQ5Z4O6T3MFYDC4MIJSYOIGSX2HYMZ5V6DI3NRBNIL7JX7A7IEO5Z",
          "wasmHash": "0c491cc15edf95dbc131cbac07dc3035f05a9e6fd180d2733b9315685323df26",
          "version": "1.0.1",
          "initializeArgs": {}
        }
      }
    },
    "plume": {
      "name": "Plume",
      "axelarId": "plume",
      "networkType": "testnet",
      "chainId": 98867,
      "rpc": "https://testnet-rpc.plumenetwork.xyz",
      "tokenSymbol": "PLUME",
      "confirmations": 1,
      "finality": "finalized",
      "decimals": 18,
      "approxFinalityWaitTime": 53,
      "chainType": "evm",
      "explorer": {
        "name": "Plume Explorer",
        "url": "https://testnet-explorer.plumenetwork.xyz/",
        "api": "https://testnet-explorer.plume.org/api/"
      },
      "contracts": {
        "ConstAddressDeployer": {
          "address": "0x98B2920D53612483F91F12Ed7754E51b4A77919e",
          "deployer": "0xE86375704CDb8491a5Ed82D90DceCE02Ee0ac25F",
          "deploymentMethod": "create",
          "codehash": "0x8fda47a596dfba923270da84e0c32a2d0312f1c03389f83e16f2b5a35ed37fbe",
          "predeployCodehash": "0x8fda47a596dfba923270da84e0c32a2d0312f1c03389f83e16f2b5a35ed37fbe"
        },
        "Create3Deployer": {
          "address": "0x6513Aedb4D1593BA12e50644401D976aebDc90d8",
          "deployer": "0x6f24A47Fc8AE5441Eb47EFfC3665e70e69Ac3F05",
          "deploymentMethod": "create2",
          "codehash": "0xf0ad66defbe082df243d4d274e626f557f97579c5c9e19f33d8093d6160808b7",
          "predeployCodehash": "0x73fc31262c4bad113c79439fd231281201c7c7d45b50328bd86bccf37684bf92",
          "salt": "Create3Deployer"
        },
        "AxelarGateway": {
          "deployer": "0xB8Cd93C83A974649D76B1c19f311f639e62272BC",
          "operator": "0xB8Cd93C83A974649D76B1c19f311f639e62272BC",
          "proxyDeploymentArgs": [
            "0x05823c334150a48ACD5D325fBA16147c21bA3653",
            "0xB8Cd93C83A974649D76B1c19f311f639e62272BC",
            "0x000000000000000000000000b8cd93c83a974649d76b1c19f311f639e62272bc0000000000000000000000000000000000000000000000000000000000000040000000000000000000000000000000000000000000000000000000000000000100000000000000000000000000000000000000000000000000000000000000200000000000000000000000000000000000000000000000000000000000000060000000000000000000000000000000000000000000000000000000000000000c0000000000000000000000000000000000000000000000000000000001237f2700000000000000000000000000000000000000000000000000000000000000160000000000000000000000000e3c1ac746bd5d47fa44f77a6e3a700eadd9e1bc00000000000000000000000000000000000000000000000000000000000000010000000000000000000000001f2eb0420e6aac6e25154639a37587bbc4b256d6000000000000000000000000000000000000000000000000000000000000000100000000000000000000000020aecd082d8788639f2a4afb8563f62aee2183f2000000000000000000000000000000000000000000000000000000000000000100000000000000000000000024449d80a8c616cff227b37a1461ebd059529d140000000000000000000000000000000000000000000000000000000000000001000000000000000000000000380dda1ce71d1922b37db6079ca6e26b2b65da4b0000000000000000000000000000000000000000000000000000000000000001000000000000000000000000414b06d536092988aa828a3209a0331be53a126f00000000000000000000000000000000000000000000000000000000000000010000000000000000000000004acc331501a4cde2bea4a3703ccf328f2833182500000000000000000000000000000000000000000000000000000000000000010000000000000000000000005cdf30e201017cb3aaab487949af41e7225e2d1600000000000000000000000000000000000000000000000000000000000000010000000000000000000000006ff6e6fb7f3804fee29aa2ff75dd889c8e09eb7e000000000000000000000000000000000000000000000000000000000000000100000000000000000000000070a97c7328a22e012d6e7c7f0615a19f6761b617000000000000000000000000000000000000000000000000000000000000000100000000000000000000000083313ac5d1e023cbca79a18b9ec5ab7875746335000000000000000000000000000000000000000000000000000000000000000100000000000000000000000092ec015a988cf083c6ad0627f37df05937687e7900000000000000000000000000000000000000000000000000000000000000010000000000000000000000009ce4f02aab880308bc8db8cc6e4ec9a2a8cded5b0000000000000000000000000000000000000000000000000000000000000001000000000000000000000000a8f56991b33b07ccac084be1d2a246d1c82fa73e0000000000000000000000000000000000000000000000000000000000000001000000000000000000000000b00e4c94faa6698ad2c3b64af7c94071d5eeb2d00000000000000000000000000000000000000000000000000000000000000001000000000000000000000000b9f5ea2331ef8224b56576db506afc88f8b070480000000000000000000000000000000000000000000000000000000000000001000000000000000000000000c4db1d3fcf418d4baf61f173eef18c6fb40132fb0000000000000000000000000000000000000000000000000000000000000001000000000000000000000000c89566ef25f70cbf3507d5b3c6605129ef9d508c0000000000000000000000000000000000000000000000000000000000000001000000000000000000000000cbfa786fbdbb8779063fd7580a22da8f306eb8240000000000000000000000000000000000000000000000000000000000000001000000000000000000000000cee3d5699cbfd940b7ee9ac71518120d5f8f67570000000000000000000000000000000000000000000000000000000000000001000000000000000000000000e19404210888776d57780666d0a435298da6d7cf0000000000000000000000000000000000000000000000000000000000000001000000000000000000000000e6a16d54e432883da61ce9130b1cd0240025ce620000000000000000000000000000000000000000000000000000000000000001"
          ],
          "initialVerifierSetId": "43df6f363aabca5b666e8a5888e845e47a0513f14c0912e1721303bab71be87a",
          "address": "0xe432150cce91c13a887f7D836923d5597adD8E31",
          "implementation": "0x05823c334150a48ACD5D325fBA16147c21bA3653",
          "implementationCodehash": "0x91f090fcebc0bfc3c8bc4627888f753de8f7f3a840a584f5eb1e5539c1f3d2d6",
          "deploymentMethod": "create",
          "previousSignersRetention": 15,
          "domainSeparator": "0xecb35aaefd4f374fa1ea62bc6280f4150361977ad6ecad5f2ef878a89feb214e",
          "minimumRotationDelay": 3600,
          "connectionType": "amplifier",
          "owner": "0x6f24A47Fc8AE5441Eb47EFfC3665e70e69Ac3F05"
        },
        "Operators": {
          "owner": "0xB8Cd93C83A974649D76B1c19f311f639e62272BC",
          "address": "0x7F83F5cA2AE4206AbFf8a3C3668e88ce5F11C0B5",
          "deployer": "0xB8Cd93C83A974649D76B1c19f311f639e62272BC",
          "deploymentMethod": "create2",
          "codehash": "0xc561dc32ef670c929db9d7fbf6b5f6c074a62a30602481ba3b88912ca6d79feb",
          "predeployCodehash": "0xc561dc32ef670c929db9d7fbf6b5f6c074a62a30602481ba3b88912ca6d79feb",
          "salt": "Operators"
        },
        "AxelarGasService": {
          "collector": "0x7F83F5cA2AE4206AbFf8a3C3668e88ce5F11C0B5",
          "address": "0xbE406F0189A0B4cf3A05C286473D23791Dd44Cc6",
          "implementation": "0xCD6b34FaF1FD1056C728A27426AB6807f84BAa1b",
          "deployer": "0x5b593E7b1725dc6FcbbFe80b2415B19153F94A85",
          "owner": "0x6f24A47Fc8AE5441Eb47EFfC3665e70e69Ac3F05"
        },
        "InterchainTokenService": {
          "salt": "ITS v2.1.0",
          "deployer": "0x6f24A47Fc8AE5441Eb47EFfC3665e70e69Ac3F05",
          "proxySalt": "ITS v1.0.0",
          "tokenManagerDeployer": "0xe50A35500805b555A8318Bdb98E542FB50DD6E08",
          "interchainToken": "0xFe3C351E8D85aBc4eb7B669C450583ff40ed0B22",
          "interchainTokenDeployer": "0x6Cf80d1dcEdD398A6af7e9b0026a750a5c6e2a4c",
          "tokenManager": "0x9D3583cBeB5542287B635Bf09D693C8106284C27",
          "tokenHandler": "0xcC360c322f72a89E5247F3875a02c214F31DA035",
          "gatewayCaller": "0x336B1C1FDa843C7f323B954C6525cB8EcB2b2aFC",
          "implementation": "0xd4B79294cd4B1f3C0781Da83B846C7558D9ee921",
          "predeployCodehash": "0x08a4a556c4db879b4f24104d13a8baf86915d58b12c81b382dfea2a82d2856cf",
          "address": "0xB5FB4BE02232B1bBA4dC8f81dc24C26980dE9e3C"
        },
        "InterchainTokenFactory": {
          "deployer": "0x6f24A47Fc8AE5441Eb47EFfC3665e70e69Ac3F05",
          "salt": "ITS Factory v1.0.0",
          "implementation": "0x9c551097d890E16f407a1e675490a2359B3933FD",
          "address": "0x83a93500d23Fbc3e82B410aD07A6a9F7A0670D66"
        }
      }
    },
    "berachain": {
      "name": "Berachain",
      "axelarId": "berachain",
      "chainId": 80069,
      "rpc": "https://bepolia.rpc.berachain.com",
      "tokenSymbol": "BERA",
      "confirmations": 1,
      "finality": "finalized",
      "decimals": 18,
      "approxFinalityWaitTime": 1,
      "chainType": "evm",
      "explorer": {
        "name": "Berascan",
        "url": "https://testnet.berascan.com/",
        "api": "https://api-testnet.berascan.com/api"
      },
      "contracts": {
        "ConstAddressDeployer": {
          "address": "0x98B2920D53612483F91F12Ed7754E51b4A77919e",
          "deployer": "0xE86375704CDb8491a5Ed82D90DceCE02Ee0ac25F",
          "deploymentMethod": "create",
          "codehash": "0x8fda47a596dfba923270da84e0c32a2d0312f1c03389f83e16f2b5a35ed37fbe",
          "predeployCodehash": "0x8fda47a596dfba923270da84e0c32a2d0312f1c03389f83e16f2b5a35ed37fbe"
        },
        "Create3Deployer": {
          "address": "0x6513Aedb4D1593BA12e50644401D976aebDc90d8",
          "deployer": "0x6f24A47Fc8AE5441Eb47EFfC3665e70e69Ac3F05",
          "deploymentMethod": "create2",
          "codehash": "0xf0ad66defbe082df243d4d274e626f557f97579c5c9e19f33d8093d6160808b7",
          "predeployCodehash": "0x73fc31262c4bad113c79439fd231281201c7c7d45b50328bd86bccf37684bf92",
          "salt": "Create3Deployer"
        },
        "AxelarGateway": {
          "deployer": "0xB8Cd93C83A974649D76B1c19f311f639e62272BC",
          "operator": "0xB8Cd93C83A974649D76B1c19f311f639e62272BC",
          "proxyDeploymentArgs": [
            "0x05823c334150a48ACD5D325fBA16147c21bA3653",
            "0xB8Cd93C83A974649D76B1c19f311f639e62272BC",
            "0x000000000000000000000000b8cd93c83a974649d76b1c19f311f639e62272bc0000000000000000000000000000000000000000000000000000000000000040000000000000000000000000000000000000000000000000000000000000000100000000000000000000000000000000000000000000000000000000000000200000000000000000000000000000000000000000000000000000000000000060000000000000000000000000000000000000000000000000000000000000000c000000000000000000000000000000000000000000000000000000000125cd1600000000000000000000000000000000000000000000000000000000000000160000000000000000000000000e3c1ac746bd5d47fa44f77a6e3a700eadd9e1bc00000000000000000000000000000000000000000000000000000000000000010000000000000000000000001f2eb0420e6aac6e25154639a37587bbc4b256d6000000000000000000000000000000000000000000000000000000000000000100000000000000000000000020aecd082d8788639f2a4afb8563f62aee2183f2000000000000000000000000000000000000000000000000000000000000000100000000000000000000000024449d80a8c616cff227b37a1461ebd059529d140000000000000000000000000000000000000000000000000000000000000001000000000000000000000000380dda1ce71d1922b37db6079ca6e26b2b65da4b0000000000000000000000000000000000000000000000000000000000000001000000000000000000000000414b06d536092988aa828a3209a0331be53a126f00000000000000000000000000000000000000000000000000000000000000010000000000000000000000004acc331501a4cde2bea4a3703ccf328f2833182500000000000000000000000000000000000000000000000000000000000000010000000000000000000000005cdf30e201017cb3aaab487949af41e7225e2d1600000000000000000000000000000000000000000000000000000000000000010000000000000000000000006ff6e6fb7f3804fee29aa2ff75dd889c8e09eb7e000000000000000000000000000000000000000000000000000000000000000100000000000000000000000070a97c7328a22e012d6e7c7f0615a19f6761b617000000000000000000000000000000000000000000000000000000000000000100000000000000000000000083313ac5d1e023cbca79a18b9ec5ab7875746335000000000000000000000000000000000000000000000000000000000000000100000000000000000000000092ec015a988cf083c6ad0627f37df05937687e7900000000000000000000000000000000000000000000000000000000000000010000000000000000000000009ce4f02aab880308bc8db8cc6e4ec9a2a8cded5b0000000000000000000000000000000000000000000000000000000000000001000000000000000000000000a8f56991b33b07ccac084be1d2a246d1c82fa73e0000000000000000000000000000000000000000000000000000000000000001000000000000000000000000b00e4c94faa6698ad2c3b64af7c94071d5eeb2d00000000000000000000000000000000000000000000000000000000000000001000000000000000000000000b9f5ea2331ef8224b56576db506afc88f8b070480000000000000000000000000000000000000000000000000000000000000001000000000000000000000000c4db1d3fcf418d4baf61f173eef18c6fb40132fb0000000000000000000000000000000000000000000000000000000000000001000000000000000000000000c89566ef25f70cbf3507d5b3c6605129ef9d508c0000000000000000000000000000000000000000000000000000000000000001000000000000000000000000cbfa786fbdbb8779063fd7580a22da8f306eb8240000000000000000000000000000000000000000000000000000000000000001000000000000000000000000cee3d5699cbfd940b7ee9ac71518120d5f8f67570000000000000000000000000000000000000000000000000000000000000001000000000000000000000000e19404210888776d57780666d0a435298da6d7cf0000000000000000000000000000000000000000000000000000000000000001000000000000000000000000e6a16d54e432883da61ce9130b1cd0240025ce620000000000000000000000000000000000000000000000000000000000000001"
          ],
          "initialVerifierSetId": "35387c40132fa705b25bb15eaf13ab558acec79d241498480ff848429b521ff1",
          "address": "0xe432150cce91c13a887f7D836923d5597adD8E31",
          "implementation": "0x05823c334150a48ACD5D325fBA16147c21bA3653",
          "implementationCodehash": "0x963ee682e979bb5cefaac64874946da05cc79621877d58f4b7e5e9b19a0b4cfb",
          "deploymentMethod": "create",
          "previousSignersRetention": 15,
          "domainSeparator": "0xa0179f51986dc9adc4f4b5ca9aadc5125cbdb84449bf68509e09da0306c951f8",
          "minimumRotationDelay": 3600,
          "connectionType": "amplifier",
          "owner": "0x6f24A47Fc8AE5441Eb47EFfC3665e70e69Ac3F05"
        },
        "Operators": {
          "owner": "0x6f24A47Fc8AE5441Eb47EFfC3665e70e69Ac3F05",
          "address": "0x7F83F5cA2AE4206AbFf8a3C3668e88ce5F11C0B5",
          "deployer": "0xB8Cd93C83A974649D76B1c19f311f639e62272BC",
          "deploymentMethod": "create2",
          "codehash": "0xc561dc32ef670c929db9d7fbf6b5f6c074a62a30602481ba3b88912ca6d79feb",
          "predeployCodehash": "0xc561dc32ef670c929db9d7fbf6b5f6c074a62a30602481ba3b88912ca6d79feb",
          "salt": "Operators"
        },
        "AxelarGasService": {
          "collector": "0x7F83F5cA2AE4206AbFf8a3C3668e88ce5F11C0B5",
          "address": "0xbE406F0189A0B4cf3A05C286473D23791Dd44Cc6",
          "implementation": "0xCD6b34FaF1FD1056C728A27426AB6807f84BAa1b",
          "deployer": "0x5b593E7b1725dc6FcbbFe80b2415B19153F94A85",
          "owner": "0x6f24A47Fc8AE5441Eb47EFfC3665e70e69Ac3F05"
        },
        "InterchainTokenService": {
          "salt": "ITS v2.1.0",
          "deployer": "0x6f24A47Fc8AE5441Eb47EFfC3665e70e69Ac3F05",
          "proxySalt": "ITS v1.0.0",
          "tokenManagerDeployer": "0xe50A35500805b555A8318Bdb98E542FB50DD6E08",
          "interchainToken": "0xFe3C351E8D85aBc4eb7B669C450583ff40ed0B22",
          "interchainTokenDeployer": "0x6Cf80d1dcEdD398A6af7e9b0026a750a5c6e2a4c",
          "tokenManager": "0x9D3583cBeB5542287B635Bf09D693C8106284C27",
          "tokenHandler": "0xcC360c322f72a89E5247F3875a02c214F31DA035",
          "gatewayCaller": "0x336B1C1FDa843C7f323B954C6525cB8EcB2b2aFC",
          "implementation": "0xd4B79294cd4B1f3C0781Da83B846C7558D9ee921",
          "predeployCodehash": "0x08a4a556c4db879b4f24104d13a8baf86915d58b12c81b382dfea2a82d2856cf",
          "address": "0xB5FB4BE02232B1bBA4dC8f81dc24C26980dE9e3C"
        },
        "InterchainTokenFactory": {
          "deployer": "0x6f24A47Fc8AE5441Eb47EFfC3665e70e69Ac3F05",
          "salt": "ITS Factory v1.0.0",
          "implementation": "0x9c551097d890E16f407a1e675490a2359B3933FD",
          "address": "0x83a93500d23Fbc3e82B410aD07A6a9F7A0670D66"
        }
      }
    },
    "monad": {
      "name": "Monad",
      "axelarId": "monad",
      "chainId": 10143,
      "rpc": "https://testnet-rpc.monad.xyz",
      "tokenSymbol": "MON",
      "confirmations": 1,
      "finality": "finalized",
      "decimals": 18,
      "approxFinalityWaitTime": 1,
      "chainType": "evm",
      "explorer": {
        "name": "MonVision",
        "url": "https://testnet.monadexplorer.com"
      },
      "contracts": {}
    }
  },
  "axelar": {
    "contracts": {
      "ServiceRegistry": {
        "governanceAccount": "axelar10d07y265gmmuvt4z0w9aw880jnsr700j7v9daj",
        "storeCodeProposalId": "172",
        "storeCodeProposalCodeHash": "fcbd66ffc824fc52383132d7a57617e9bc40dd1521ecad77341726434f801406",
        "codeId": 15,
        "lastUploadedCodeId": 15,
        "address": "axelar1rpj2jjrv3vpugx9ake9kgk3s2kgwt0y60wtkmcgfml5m3et0mrls6nct9m",
        "executeProposalId": "112",
        "flow": {
          "executeProposalId": "149"
        }
      },
      "Router": {
        "adminAddress": "axelar12f2qn005d4vl03ssjq07quz6cja72w5ukuchv7",
        "governanceAddress": "axelar10d07y265gmmuvt4z0w9aw880jnsr700j7v9daj",
        "storeCodeProposalId": "179",
        "storeCodeProposalCodeHash": "7368e7507f29ae9236c9c41fc1fbe5456260fb91acf1e2ff07d677bdcbca7e9f",
        "codeId": 22,
        "lastUploadedCodeId": 22,
        "address": "axelar1d9atnamjjhtc46zmzyc202llqs0rhtxnphs6mkjurekath3mkgtq7hsk93",
        "executeProposalId": "114",
        "flow": {
          "executeProposalId": "145"
        }
      },
      "Rewards": {
        "governanceAddress": "axelar10d07y265gmmuvt4z0w9aw880jnsr700j7v9daj",
        "storeCodeProposalCodeHash": "095c1caca4f9b7381519bd8395f3f558202fd4d4ad03f223dd8a2e991c568bd6",
        "rewardsDenom": "uaxl",
        "storeCodeProposalId": "180",
        "params": {
          "epoch_duration": "14400",
          "rewards_per_epoch": "10000000",
          "participation_threshold": [
            "7",
            "10"
          ]
        },
        "codeId": 23,
        "lastUploadedCodeId": 23,
        "address": "axelar1harq5xe68lzl2kx4e5ch4k8840cgqnry567g0fgw7vt2atcuugrqfa7j5z"
      },
      "Coordinator": {
        "governanceAddress": "axelar10d07y265gmmuvt4z0w9aw880jnsr700j7v9daj",
        "storeCodeProposalId": "176",
        "storeCodeProposalCodeHash": "a57dccb229cfab931b904618af2ebc854699a25a963c231834837d88ee4a0217",
        "codeId": 19,
        "lastUploadedCodeId": 19,
        "address": "axelar1rwy79m8u76q2pm3lrxednlgtqjd8439l7hmctdxvjsv2shsu9meq8ntlvx",
        "flow": {
          "executeProposalId": "147"
        }
      },
      "Multisig": {
        "adminAddress": "axelar12f2qn005d4vl03ssjq07quz6cja72w5ukuchv7",
        "governanceAddress": "axelar10d07y265gmmuvt4z0w9aw880jnsr700j7v9daj",
        "blockExpiry": 10,
        "storeCodeProposalId": "308",
        "storeCodeProposalCodeHash": "cd6109a37eab844941ea09266e54bf3fdb18bfb55e02a0ed91aa5a8d47aea2ec",
        "codeId": 54,
        "lastUploadedCodeId": 54,
        "address": "axelar14a4ar5jh7ue4wg28jwsspf23r8k68j7g5d6d3fsttrhp42ajn4xq6zayy5",
        "executeProposalId": "115",
        "flow": {
          "executeProposalId": "146"
        }
      },
      "MultisigProver": {
        "flow": {
          "governanceAddress": "axelar10d07y265gmmuvt4z0w9aw880jnsr700j7v9daj",
          "adminAddress": "axelar17qafmnc4hrfa96cq37wg5l68sxh354pj6eky35",
          "signingThreshold": [
            "51",
            "100"
          ],
          "serviceName": "amplifier",
          "verifierSetDiffThreshold": 0,
          "encoder": "abi",
          "keyType": "ecdsa",
          "domainSeparator": "0x79191ee0824b0f995492dc4ac6e737040f4d9fd4501f6078e56671da70968259",
          "codeId": 18,
          "address": "axelar1rsuejfntt4rs2y8dn4dd3acszs00zyg9wpnsc6fmhevcp6x5qspzn7e0"
        },
        "hedera": {
          "governanceAddress": "axelar10d07y265gmmuvt4z0w9aw880jnsr700j7v9daj",
          "adminAddress": "axelar17qafmnc4hrfa96cq37wg5l68sxh354pj6eky35",
          "signingThreshold": [
            "51",
            "100"
          ],
          "serviceName": "amplifier",
          "verifierSetDiffThreshold": 0,
          "encoder": "abi",
          "keyType": "ecdsa",
          "domainSeparator": "0xc66bfbc93dab13dda342d32a5b3f8025e07a8d0ee0b900cdc1d5e634e88ffb6a",
          "codeId": 18,
          "address": "axelar1kleasry5ed73a8u4q6tdeu80hquy4nplfnrntx3n6agm2tcx40fssjk7gj"
        },
        "sui": {
          "governanceAddress": "axelar10d07y265gmmuvt4z0w9aw880jnsr700j7v9daj",
          "adminAddress": "axelar17qafmnc4hrfa96cq37wg5l68sxh354pj6eky35",
          "signingThreshold": [
            "51",
            "100"
          ],
          "serviceName": "amplifier",
          "verifierSetDiffThreshold": 0,
          "encoder": "bcs",
          "keyType": "ecdsa",
          "codeId": 18,
          "domainSeparator": "0xf221c54a1a478f48c840a24cf2b96f77c9bc369a40570744b8fedd91df001624",
          "address": "axelar1v8jrupu2rqpskwgtr69max0ajul92q8z5mdxd505m2hu3xc5jzcqm8zyc6"
        },
        "xrpl-evm": {
          "governanceAddress": "axelar10d07y265gmmuvt4z0w9aw880jnsr700j7v9daj",
          "adminAddress": "axelar17qafmnc4hrfa96cq37wg5l68sxh354pj6eky35",
          "signingThreshold": [
            "51",
            "100"
          ],
          "serviceName": "amplifier",
          "verifierSetDiffThreshold": 0,
          "encoder": "abi",
          "keyType": "ecdsa",
          "codeId": 18,
          "domainSeparator": "0xeb44c1eb3bd40a2edf0460706f78432da381d227c5d4e480234d19c864c8e00c",
          "address": "axelar198xehj5htckk75s8wcamxerxtdc45669zdqjmr69guveqntj9f6s5rqq55"
        },
        "stellar-2025-q2-2": {
          "governanceAddress": "axelar10d07y265gmmuvt4z0w9aw880jnsr700j7v9daj",
          "adminAddress": "axelar17qafmnc4hrfa96cq37wg5l68sxh354pj6eky35",
          "signingThreshold": [
            "51",
            "100"
          ],
          "serviceName": "amplifier",
          "verifierSetDiffThreshold": 0,
          "encoder": "stellar_xdr",
          "keyType": "ed25519",
          "codeId": 18,
          "domainSeparator": "0x9699d5cda01e5c3040b15f1a2ebb6c2c1f8b5869aae12ac17b7068a03f620928",
          "address": "axelar1en9uxx7xxc8axk9aykp0p0xjumsnrshwfaleaxm8fruywp2qlr7q8swh6q"
        },
        "plume": {
          "governanceAddress": "axelar10d07y265gmmuvt4z0w9aw880jnsr700j7v9daj",
          "adminAddress": "axelar17qafmnc4hrfa96cq37wg5l68sxh354pj6eky35",
          "signingThreshold": [
            "51",
            "100"
          ],
          "serviceName": "amplifier",
          "verifierSetDiffThreshold": 0,
          "encoder": "abi",
          "keyType": "ecdsa",
          "codeId": 18,
          "domainSeparator": "0xecb35aaefd4f374fa1ea62bc6280f4150361977ad6ecad5f2ef878a89feb214e",
          "address": "axelar1ll4yhqtldlgqwqthyffqln3cyr2f8ydzhv0djpjyp6sk4v5k4kqqrs60s7"
        },
        "berachain": {
          "governanceAddress": "axelar10d07y265gmmuvt4z0w9aw880jnsr700j7v9daj",
          "adminAddress": "axelar17qafmnc4hrfa96cq37wg5l68sxh354pj6eky35",
          "signingThreshold": [
            "51",
            "100"
          ],
          "serviceName": "amplifier",
          "verifierSetDiffThreshold": 0,
          "encoder": "abi",
          "keyType": "ecdsa",
          "codeId": 18,
          "domainSeparator": "0xa0179f51986dc9adc4f4b5ca9aadc5125cbdb84449bf68509e09da0306c951f8",
          "address": "axelar1k483q898t5w0acqzxhdjlsmnpgcxxa49ye8m46757n8mtk70ugtsu927xw"
        },
        "monad": {
          "governanceAddress": "axelar10d07y265gmmuvt4z0w9aw880jnsr700j7v9daj",
          "adminAddress": "axelar17qafmnc4hrfa96cq37wg5l68sxh354pj6eky35",
          "signingThreshold": [
            "51",
            "100"
          ],
          "serviceName": "amplifier",
          "verifierSetDiffThreshold": 0,
          "encoder": "abi",
          "keyType": "ecdsa",
          "codeId": 18,
          "domainSeparator": "0xacbbb6b1e3bd382ab5f2da2aa9bca626d70a66ec7a6c301c612c01061f4c9278",
          "address": "axelar1dt6apz0m2lkuls3ah2h7zw277r0v50668fxytqtdxv83yzs4n69qlutnpk"
        },
        "storeCodeProposalId": "175",
        "storeCodeProposalCodeHash": "00428ef0483f103a6e1a5853c4b29466a83e5b180cc53a00d1ff9d022bc2f03a",
        "lastUploadedCodeId": 18
      },
      "Gateway": {
        "flow": {
          "codeId": 24,
          "address": "axelar1w8frw33jn0yx59845wdgk0yru6fxvgr6hlh4xfdtdf08y5jamcnsyu0z6u"
        },
        "hedera": {
          "codeId": 24,
          "address": "axelar1xgr3j2wuc9ut7yjz4nr677scmzd4z6lh3srnpmdh0nyqzcfka3rqe2nsmq"
        },
        "sui": {
          "codeId": 24,
          "address": "axelar1svl69e32m240xgjluezrvpudjn92usrn3dqzfm2tzn3zqkn76d6qfse593"
        },
        "xrpl-evm": {
          "codeId": 24,
          "address": "axelar1vvdukrmxdylvnn8e59s3gnn49lutv3n9tg4vnsttn33a8zulgfssl62q69"
        },
        "storeCodeProposalId": "181",
        "storeCodeProposalCodeHash": "2ba600ee0d162184c9387eaf6fad655f1d75db548f93e379f0565cb2042d856f",
        "lastUploadedCodeId": 24,
        "plume": {
          "codeId": 24,
          "address": "axelar163ee8p7xne8een7v3hwz6zxh339v6s8js3v5c9520mlnzd7nxneq5eq86v"
        },
        "berachain": {
          "codeId": 24,
          "address": "axelar1yedkcrlaf479vcu3xk47emzryc89kwm2m06zmecrd7ruqu4wguuqk0z0vg"
        },
<<<<<<< HEAD
        "monad": {
          "codeId": 24,
          "address": "axelar1pwjjvn9cqtk8f5furw26szn7pl2x547cyc8qrsjk542c9gpyfs0spuetwl"
=======
        "stellar-2025-q2-2": {
          "codeId": 24,
          "address": "axelar12gfxa48dzy247akt3jsgj7gg7rz9hh6ntpsk8xga6f77fzjza7nqk6y2yt"
>>>>>>> 5e555f5b
        }
      },
      "VotingVerifier": {
        "flow": {
          "governanceAddress": "axelar10d07y265gmmuvt4z0w9aw880jnsr700j7v9daj",
          "serviceName": "amplifier",
          "sourceGatewayAddress": "0xe432150cce91c13a887f7D836923d5597adD8E31",
          "votingThreshold": [
            "51",
            "100"
          ],
          "blockExpiry": 10,
          "confirmationHeight": 1,
          "msgIdFormat": "hex_tx_hash_and_event_index",
          "addressFormat": "eip55",
          "codeId": 26,
          "address": "axelar1kkqdsqvwq9a7p9fj0w89wpx2m2t0vrxl782aslhq0kdw2xxd2aesv3un04"
        },
        "hedera": {
          "governanceAddress": "axelar10d07y265gmmuvt4z0w9aw880jnsr700j7v9daj",
          "serviceName": "amplifier",
          "sourceGatewayAddress": "0xe432150cce91c13a887f7D836923d5597adD8E31",
          "votingThreshold": [
            "51",
            "100"
          ],
          "blockExpiry": 10,
          "confirmationHeight": 100000,
          "msgIdFormat": "hex_tx_hash_and_event_index",
          "addressFormat": "eip55",
          "codeId": 26,
          "address": "axelar1ce9rcvw8htpwukc048z9kqmyk5zz52d5a7zqn9xlq2pg0mxul9mqxlx2cq"
        },
        "sui": {
          "governanceAddress": "axelar10d07y265gmmuvt4z0w9aw880jnsr700j7v9daj",
          "serviceName": "amplifier",
          "sourceGatewayAddress": "0x6ddfcdd14a1019d13485a724db892fa0defe580f19c991eaabd690140abb21e4",
          "votingThreshold": [
            "51",
            "100"
          ],
          "blockExpiry": 10,
          "confirmationHeight": 100000,
          "msgIdFormat": "base58_tx_digest_and_event_index",
          "addressFormat": "sui",
          "codeId": 26,
          "address": "axelar1sykyha8kzf35kc5hplqk76kdufntjn6w45ntwlevwxp74dqr3rvsq7fazh"
        },
        "xrpl-evm": {
          "governanceAddress": "axelar10d07y265gmmuvt4z0w9aw880jnsr700j7v9daj",
          "serviceName": "amplifier",
          "sourceGatewayAddress": "0xe432150cce91c13a887f7D836923d5597adD8E31",
          "votingThreshold": [
            "51",
            "100"
          ],
          "blockExpiry": 10,
          "confirmationHeight": 1,
          "msgIdFormat": "hex_tx_hash_and_event_index",
          "addressFormat": "eip55",
          "codeId": 26,
          "address": "axelar1q8kn9t39ddpce42atk0d6wpdudr6djqxmz689m3nxy92ck0nnftqxfsuyk"
        },
        "stellar-2025-q2-2": {
          "governanceAddress": "axelar10d07y265gmmuvt4z0w9aw880jnsr700j7v9daj",
          "serviceName": "amplifier",
          "sourceGatewayAddress": "CDH6CCFM4RMOUKSTTM2J376A64XOYS3HHVC3ZUVSLQIQVYFURDSET4VN",
          "votingThreshold": [
            "51",
            "100"
          ],
          "blockExpiry": 10,
          "confirmationHeight": 1,
          "msgIdFormat": "hex_tx_hash_and_event_index",
          "addressFormat": "stellar",
          "codeId": 26,
          "address": "axelar155sagr90fr0mkyvnf8v3zusjtnufpf0rfzfkrmckr33d62xhc05sn2sdzd"
        },
        "plume": {
          "governanceAddress": "axelar10d07y265gmmuvt4z0w9aw880jnsr700j7v9daj",
          "serviceName": "amplifier",
          "sourceGatewayAddress": "0xe432150cce91c13a887f7D836923d5597adD8E31",
          "votingThreshold": [
            "51",
            "100"
          ],
          "blockExpiry": 10,
          "confirmationHeight": 1000000,
          "msgIdFormat": "hex_tx_hash_and_event_index",
          "addressFormat": "eip55",
          "codeId": 26,
          "address": "axelar1nrdqke6tcxjuymg5gyd9x3yg35n3wrgarnj3sqskp98z2xnvlx9q82f63t"
        },
        "berachain": {
          "governanceAddress": "axelar10d07y265gmmuvt4z0w9aw880jnsr700j7v9daj",
          "serviceName": "amplifier",
          "sourceGatewayAddress": "0xe432150cce91c13a887f7D836923d5597adD8E31",
          "votingThreshold": [
            "51",
            "100"
          ],
          "blockExpiry": 10,
          "confirmationHeight": 1,
          "msgIdFormat": "hex_tx_hash_and_event_index",
          "addressFormat": "eip55",
          "codeId": 26,
          "address": "axelar1xx6xdw6mwmfl6u2jygq0zfx2q6uyc8emtt29j9wg78l2l4p739nqmwsgal"
        },
        "monad": {
          "governanceAddress": "axelar10d07y265gmmuvt4z0w9aw880jnsr700j7v9daj",
          "serviceName": "amplifier",
          "sourceGatewayAddress": "0xe432150cce91c13a887f7D836923d5597adD8E31",
          "votingThreshold": [
            "51",
            "100"
          ],
          "blockExpiry": 10,
          "confirmationHeight": 1000000,
          "msgIdFormat": "hex_tx_hash_and_event_index",
          "addressFormat": "eip55",
          "codeId": 26,
          "address": "axelar1u080xgqqu9zhl4e9hf2ktdny4pq6kc2pmh6u6mlv8nw5zjvcetvqqjzeu0"
        },
        "storeCodeProposalId": "183",
        "storeCodeProposalCodeHash": "d9412440820a51bc48bf41a77ae39cfb33101ddc6562323845627ea2042bf708",
        "lastUploadedCodeId": 26
      },
      "InterchainTokenService": {
        "storeCodeProposalId": "275",
        "storeCodeProposalCodeHash": "36c758c8e36951369ff2b5f9590485edab6c302e7c1b385415ecc6e08185d738",
        "adminAddress": "axelar12f2qn005d4vl03ssjq07quz6cja72w5ukuchv7",
        "governanceAddress": "axelar10d07y265gmmuvt4z0w9aw880jnsr700j7v9daj",
        "lastUploadedCodeId": 43,
        "codeId": 43,
        "address": "axelar1aqcj54lzz0rk22gvqgcn8fr5tx4rzwdv5wv5j9dmnacgefvd7wzsy2j2mr",
        "sui": {
          "maxUintBits": 64,
          "maxDecimalsWhenTruncating": 6
        },
        "stellar-2025-q2-2": {
          "maxUintBits": 127,
          "maxDecimalsWhenTruncating": 255
        },
        "xrpl": {
          "maxUintBits": 256,
          "maxDecimalsWhenTruncating": 255
        }
      },
      "AxelarnetGateway": {
        "storeCodeProposalId": "174",
        "nexus": "axelar17h8uk4ct0mdv9mgkuxszt4gp2htpfr08mge20r",
        "storeCodeProposalCodeHash": "c7286d0f59276b794641bdfbb4f96fafcee3553b67f3397d662a4683968f525b",
        "codeId": 17,
        "address": "axelar1kq687tszm67hr5ws5pqhtchc8uatxur8r4rm4xgclyghetthtlzs9pnqfl",
        "axelar": {
          "codeId": 17,
          "address": "axelar1kq687tszm67hr5ws5pqhtchc8uatxur8r4rm4xgclyghetthtlzs9pnqfl"
        },
        "lastUploadedCodeId": 17
      },
      "XrplMultisigProver": {
        "xrpl": {
          "governanceAddress": "axelar10d07y265gmmuvt4z0w9aw880jnsr700j7v9daj",
          "adminAddress": "axelar17qafmnc4hrfa96cq37wg5l68sxh354pj6eky35",
          "signingThreshold": [
            "51",
            "100"
          ],
          "serviceName": "amplifier",
          "verifierSetDiffThreshold": 1,
          "xrplTransactionFee": 5000,
          "ticketCountThreshold": 5,
          "codeId": 58,
          "address": "axelar1k82qfzu3l6rvc7twlp9lpwsnav507czl6xyrk0xv287t4439ymvsl6n470"
        },
        "storeCodeProposalId": "328",
        "storeCodeProposalCodeHash": "94d8bbf002b97cc586b584f7cfc12caa812bc5ee47581df209dbd8298b6b9ec5",
        "lastUploadedCodeId": 58
      },
      "XrplVotingVerifier": {
        "xrpl": {
          "governanceAddress": "axelar10d07y265gmmuvt4z0w9aw880jnsr700j7v9daj",
          "serviceName": "amplifier",
          "votingThreshold": [
            "51",
            "100"
          ],
          "blockExpiry": 10,
          "confirmationHeight": 1,
          "codeId": 56,
          "address": "axelar1pnynr6wnmchutkv6490mdqqxkz54fnrtmq8krqhvglhsqhmu7wzsnc86sy"
        },
        "storeCodeProposalCodeHash": "7055d307103d5bcbed4c9465f40084acdb0f154a8dda0d8c0ee68f865892874a",
        "lastUploadedCodeId": 56,
        "storeCodeProposalId": "311"
      },
      "XrplGateway": {
        "xrpl": {
          "governanceAddress": "axelar10d07y265gmmuvt4z0w9aw880jnsr700j7v9daj",
          "adminAddress": "axelar17qafmnc4hrfa96cq37wg5l68sxh354pj6eky35",
          "codeId": 55,
          "address": "axelar18qltw4382s5qz0rgzfxz67mr83smk580hewlkfd33l5tmcdp8unqw35glh"
        },
        "storeCodeProposalId": "310",
        "storeCodeProposalCodeHash": "9c626d4ab34d3e8cd7426b72ad476b8adce05bed3274ca1b35523e66bbcf7688",
        "lastUploadedCodeId": 55
      }
    },
    "axelarId": "axelar",
    "chainId": "axelar-testnet-lisbon-3",
    "rpc": "https://tm.axelar-testnet.lava.build",
    "lcd": "https://rest.axelar-testnet.lava.build",
    "grpc": "grpc.axelar-testnet.lava.build:443",
    "tokenSymbol": "AXL",
    "axelarscanApi": "https://testnet.api.axelarscan.io",
    "gasPrice": "0.007uaxl",
    "gasLimit": "auto",
    "govProposalDepositAmount": "2000000000",
    "govProposalInstantiateAddresses": [
      "axelar1uk66drc8t9hwnddnejjp92t22plup0xd036uc2",
      "axelar10d07y265gmmuvt4z0w9aw880jnsr700j7v9daj",
      "axelar12f2qn005d4vl03ssjq07quz6cja72w5ukuchv7"
    ]
  }
}<|MERGE_RESOLUTION|>--- conflicted
+++ resolved
@@ -3251,15 +3251,13 @@
           "codeId": 24,
           "address": "axelar1yedkcrlaf479vcu3xk47emzryc89kwm2m06zmecrd7ruqu4wguuqk0z0vg"
         },
-<<<<<<< HEAD
         "monad": {
           "codeId": 24,
           "address": "axelar1pwjjvn9cqtk8f5furw26szn7pl2x547cyc8qrsjk542c9gpyfs0spuetwl"
-=======
+        },
         "stellar-2025-q2-2": {
           "codeId": 24,
           "address": "axelar12gfxa48dzy247akt3jsgj7gg7rz9hh6ntpsk8xga6f77fzjza7nqk6y2yt"
->>>>>>> 5e555f5b
         }
       },
       "VotingVerifier": {
