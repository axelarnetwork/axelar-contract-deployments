{
  "chains": {
    "ethereum": {
      "name": "Ethereum",
      "id": "ethereum-2",
      "axelarId": "ethereum-2",
      "chainId": 5,
      "rpc": "https://ethereum-goerli.publicnode.com",
      "tokenSymbol": "ETH",
      "contracts": {
        "AxelarGateway": {
          "address": "0xe432150cce91c13a887f7D836923d5597adD8E31",
          "deployer": "0x6f24A47Fc8AE5441Eb47EFfC3665e70e69Ac3F05",
          "implementation": "0x99B5FA03a5ea4315725c43346e55a6A6fbd94098",
          "implementationCodehash": "0x0b12a50b462d9a3ecc09389589ce6f82b0972df4506df19db55070c737233bf4",
          "authModule": "0xcbf7900138EBc9CdB3E933B9E6F7071587BD6cb8",
          "tokenDeployer": "0xb28478319B64f8D47e19A120209A211D902F8b8f",
          "deploymentMethod": "create3",
          "salt": "AxelarGateway v6.2"
        },
        "AxelarGasService": {
          "salt": "AxelarGasService",
          "address": "0xbE406F0189A0B4cf3A05C286473D23791Dd44Cc6",
          "implementation": "0x5168950236fdc05708468a4e7F6eDd5E092AFC7e",
          "deployer": "0xB8Cd93C83A974649D76B1c19f311f639e62272BC",
          "collector": "0x7F83F5cA2AE4206AbFf8a3C3668e88ce5F11C0B5",
          "owner": "0x6f24A47Fc8AE5441Eb47EFfC3665e70e69Ac3F05"
        },
        "AxelarDepositService": {
          "salt": "AxelarDepositService",
          "address": "0xc1DCb196BA862B337Aa23eDA1Cb9503C0801b955",
          "implementation": "0xb6241272C569767072e0587098415DF6BA0aaEe9",
          "deployer": "0xd55cd98cdE61c3CcE1286F9aF50cDbF16f5dba5b",
          "wrappedSymbol": "WETH",
          "refundIssuer": "0x4f671f34d2d23fec3eE3087E3A0221f8D314D9dF"
        },
        "ConstAddressDeployer": {
          "address": "0x98B2920D53612483F91F12Ed7754E51b4A77919e",
          "deployer": "0xE86375704CDb8491a5Ed82D90DceCE02Ee0ac25F",
          "deploymentMethod": "create",
          "codehash": "0x8fda47a596dfba923270da84e0c32a2d0312f1c03389f83e16f2b5a35ed37fbe",
          "predeployCodehash": "0x8fda47a596dfba923270da84e0c32a2d0312f1c03389f83e16f2b5a35ed37fbe"
        },
        "Create3Deployer": {
          "salt": "Create3Deployer",
          "address": "0x6513Aedb4D1593BA12e50644401D976aebDc90d8",
          "deployer": "0x6f24A47Fc8AE5441Eb47EFfC3665e70e69Ac3F05",
          "deploymentMethod": "create2",
          "codehash": "0xf0ad66defbe082df243d4d274e626f557f97579c5c9e19f33d8093d6160808b7",
          "predeployCodehash": "0x73fc31262c4bad113c79439fd231281201c7c7d45b50328bd86bccf37684bf92"
        },
        "InterchainProposalSender": {
          "address": "0x1f8A4d195B647647c7dD45650CBd553FD33cCAA6",
          "deployer": "0x6f24A47Fc8AE5441Eb47EFfC3665e70e69Ac3F05",
          "deploymentMethod": "create3",
          "salt": "InterchainProposalSender v1.2"
        },
        "Operators": {
          "owner": "0xB8Cd93C83A974649D76B1c19f311f639e62272BC",
          "address": "0x7F83F5cA2AE4206AbFf8a3C3668e88ce5F11C0B5",
          "deployer": "0xB8Cd93C83A974649D76B1c19f311f639e62272BC",
          "deploymentMethod": "create2",
          "salt": "Operators"
        },
        "InterchainGovernance": {
          "governanceChain": "Axelarnet",
          "governanceAddress": "axelar10d07y265gmmuvt4z0w9aw880jnsr700j7v9daj",
          "minimumTimeDelay": 300,
          "address": "0xfDF36A30070ea0241d69052ea85ff44Ad0476a66",
          "deployer": "0x6f24A47Fc8AE5441Eb47EFfC3665e70e69Ac3F05",
          "deploymentMethod": "create3",
          "codehash": "0x4bc0efa16652748f5c3fbb77aedff01e0c1df4156a4f4c82d6d8748ee28cb9af",
          "predeployCodehash": "0xe2de43b29f2387b6f3575a1b50d566908fc00e03a8d88ad6be74b674a70874d2",
          "salt": "InterchainGovernance v5.5"
        },
        "Multisig": {
          "threshold": 2,
          "signers": [
            "0x15837c1318AB83d99b19392Fd4811813f520d843",
            "0x64247a441CeF0b7A46614AC34d046c0fdfe35954",
            "0xEE64c8eb48437DbD2D5B8598dc4A3E8a6c8CEaD9"
          ],
          "address": "0xCC940AE49C78F20E3F13F3cF37e996b98Ac3EC68",
          "deployer": "0x6f24A47Fc8AE5441Eb47EFfC3665e70e69Ac3F05",
          "deploymentMethod": "create3",
          "codehash": "0x912095d5076ee40a9dd49c0f9d61d61334c47a78c7512852791652baef26c296",
          "predeployCodehash": "0x912095d5076ee40a9dd49c0f9d61d61334c47a78c7512852791652baef26c296",
          "salt": "Multisig v5.5"
        },
        "InterchainTokenService": {
          "salt": "ITS v1.2.1",
          "deployer": "0x6f24A47Fc8AE5441Eb47EFfC3665e70e69Ac3F05",
          "tokenManagerDeployer": "0x121b0e54Cd7ad2BBCb4c4C9275697978EBaF3653",
          "interchainToken": "0x7F9F70Da4af54671a6abAc58e705b5634cac8819",
          "interchainTokenDeployer": "0x58667c5f134420Bf6904C7dD01fDDcB4Fea3a760",
          "tokenManager": "0xC1B09c9c16117417A1B414A52Dd92CF1f634e786",
          "tokenHandler": "0x9Ef1f24EF4Ed0520DC1Da282a0fe76271A183b36",
          "implementation": "0x30DEFb998D7FdDC75ffb8D002fC15BbB75115758",
          "address": "0xB5FB4BE02232B1bBA4dC8f81dc24C26980dE9e3C",
          "proxySalt": "ITS v1.0.0"
        },
        "InterchainTokenFactory": {
          "salt": "ITS Factory v1.0.0",
          "deployer": "0x6f24A47Fc8AE5441Eb47EFfC3665e70e69Ac3F05",
          "implementation": "0x440B118f34d6224B20b4641835AC9161BD4f0994",
          "address": "0x83a93500d23Fbc3e82B410aD07A6a9F7A0670D66"
        }
      },
      "explorer": {
        "name": "Etherscan",
        "url": "https://goerli.etherscan.io",
        "api": "https://api-goerli.etherscan.io/api"
      }
    },
    "avalanche": {
      "name": "Avalanche",
      "id": "Avalanche",
      "axelarId": "Avalanche",
      "chainId": 43113,
      "rpc": "https://api.avax-test.network/ext/bc/C/rpc",
      "tokenSymbol": "AVAX",
      "contracts": {
        "AxelarGateway": {
          "address": "0xC249632c2D40b9001FE907806902f63038B737Ab",
          "deployer": "0x6f24A47Fc8AE5441Eb47EFfC3665e70e69Ac3F05",
          "implementation": "0x99B5FA03a5ea4315725c43346e55a6A6fbd94098",
          "implementationCodehash": "0xb17ab564df4137d57dc47255a1890c32f98e02529d234d89cb6a8e2e71b2c6a0",
          "authModule": "0xE39d7d526DFd7B6D10972708C77ED19c3f2f5625",
          "tokenDeployer": "0xb28478319B64f8D47e19A120209A211D902F8b8f",
          "deploymentMethod": "create3",
          "salt": "AxelarGateway v6.2"
        },
        "AxelarGasService": {
          "salt": "AxelarGasService",
          "address": "0xbE406F0189A0B4cf3A05C286473D23791Dd44Cc6",
          "implementation": "0x5168950236fdc05708468a4e7F6eDd5E092AFC7e",
          "deployer": "0xB8Cd93C83A974649D76B1c19f311f639e62272BC",
          "collector": "0x7F83F5cA2AE4206AbFf8a3C3668e88ce5F11C0B5",
          "owner": "0x6f24A47Fc8AE5441Eb47EFfC3665e70e69Ac3F05"
        },
        "AxelarDepositService": {
          "salt": "AxelarDepositService",
          "address": "0xc1DCb196BA862B337Aa23eDA1Cb9503C0801b955",
          "implementation": "0xb6241272C569767072e0587098415DF6BA0aaEe9",
          "deployer": "0xd55cd98cdE61c3CcE1286F9aF50cDbF16f5dba5b",
          "wrappedSymbol": "WAVAX",
          "refundIssuer": "0x4f671f34d2d23fec3eE3087E3A0221f8D314D9dF"
        },
        "ConstAddressDeployer": {
          "address": "0x98B2920D53612483F91F12Ed7754E51b4A77919e"
        },
        "Create3Deployer": {
          "salt": "Create3Deployer",
          "address": "0x6513Aedb4D1593BA12e50644401D976aebDc90d8",
          "deployer": "0x6f24A47Fc8AE5441Eb47EFfC3665e70e69Ac3F05",
          "deploymentMethod": "create2",
          "codehash": "0xf0ad66defbe082df243d4d274e626f557f97579c5c9e19f33d8093d6160808b7",
          "predeployCodehash": "0x73fc31262c4bad113c79439fd231281201c7c7d45b50328bd86bccf37684bf92"
        },
        "InterchainTokenService": {
          "salt": "ITS v1.2.1",
          "deployer": "0x6f24A47Fc8AE5441Eb47EFfC3665e70e69Ac3F05",
          "tokenManagerDeployer": "0x121b0e54Cd7ad2BBCb4c4C9275697978EBaF3653",
          "interchainToken": "0x7F9F70Da4af54671a6abAc58e705b5634cac8819",
          "interchainTokenDeployer": "0x58667c5f134420Bf6904C7dD01fDDcB4Fea3a760",
          "tokenManager": "0xC1B09c9c16117417A1B414A52Dd92CF1f634e786",
          "tokenHandler": "0x9Ef1f24EF4Ed0520DC1Da282a0fe76271A183b36",
          "implementation": "0x30DEFb998D7FdDC75ffb8D002fC15BbB75115758",
          "address": "0xB5FB4BE02232B1bBA4dC8f81dc24C26980dE9e3C",
          "proxySalt": "ITS v1.2.1"
        },
        "InterchainTokenFactory": {
          "salt": "ITS Factory v1.2.1",
          "deployer": "0x6f24A47Fc8AE5441Eb47EFfC3665e70e69Ac3F05",
          "implementation": "0x440B118f34d6224B20b4641835AC9161BD4f0994",
          "address": "0x83a93500d23Fbc3e82B410aD07A6a9F7A0670D66"
        },
        "InterchainProposalSender": {
          "address": "0x1f8A4d195B647647c7dD45650CBd553FD33cCAA6",
          "deployer": "0x6f24A47Fc8AE5441Eb47EFfC3665e70e69Ac3F05",
          "deploymentMethod": "create3",
          "salt": "InterchainProposalSender v1.2"
        },
        "Operators": {
          "owner": "0xB8Cd93C83A974649D76B1c19f311f639e62272BC",
          "address": "0x7F83F5cA2AE4206AbFf8a3C3668e88ce5F11C0B5",
          "deployer": "0xB8Cd93C83A974649D76B1c19f311f639e62272BC",
          "deploymentMethod": "create2",
          "salt": "Operators"
        },
        "InterchainGovernance": {
          "governanceChain": "Axelarnet",
          "governanceAddress": "axelar10d07y265gmmuvt4z0w9aw880jnsr700j7v9daj",
          "minimumTimeDelay": 300,
          "address": "0xfDF36A30070ea0241d69052ea85ff44Ad0476a66",
          "deployer": "0x6f24A47Fc8AE5441Eb47EFfC3665e70e69Ac3F05",
          "deploymentMethod": "create3",
          "codehash": "0xbd50e2a21f021fc46f36e559e06cd62aabd0e53bada80dd3b8356c53109ec9f8",
          "predeployCodehash": "0xe2de43b29f2387b6f3575a1b50d566908fc00e03a8d88ad6be74b674a70874d2",
          "salt": "InterchainGovernance v5.5"
        },
        "Multisig": {
          "threshold": 2,
          "signers": [
            "0x15837c1318AB83d99b19392Fd4811813f520d843",
            "0x64247a441CeF0b7A46614AC34d046c0fdfe35954",
            "0xEE64c8eb48437DbD2D5B8598dc4A3E8a6c8CEaD9"
          ],
          "address": "0xCC940AE49C78F20E3F13F3cF37e996b98Ac3EC68",
          "deployer": "0x6f24A47Fc8AE5441Eb47EFfC3665e70e69Ac3F05",
          "deploymentMethod": "create3",
          "codehash": "0x912095d5076ee40a9dd49c0f9d61d61334c47a78c7512852791652baef26c296",
          "predeployCodehash": "0x912095d5076ee40a9dd49c0f9d61d61334c47a78c7512852791652baef26c296",
          "salt": "Multisig v5.5"
        }
      },
      "explorer": {
        "name": "Snowtrace",
        "url": "https://testnet.snowtrace.io",
        "api": "https://api.routescan.io/v2/network/testnet/evm/43113/etherscan"
      }
    },
    "fantom": {
      "name": "Fantom",
      "id": "Fantom",
      "axelarId": "Fantom",
      "chainId": 4002,
      "rpc": "https://xapi.testnet.fantom.network/lachesis",
      "tokenSymbol": "FTM",
      "contracts": {
        "AxelarGateway": {
          "address": "0x97837985Ec0494E7b9C71f5D3f9250188477ae14",
          "gasOptions": {
            "gasLimit": 8000000
          },
          "deployer": "0x6f24A47Fc8AE5441Eb47EFfC3665e70e69Ac3F05",
          "implementation": "0x99B5FA03a5ea4315725c43346e55a6A6fbd94098",
          "implementationCodehash": "0xb17ab564df4137d57dc47255a1890c32f98e02529d234d89cb6a8e2e71b2c6a0",
          "authModule": "0xE39d7d526DFd7B6D10972708C77ED19c3f2f5625",
          "tokenDeployer": "0xb28478319B64f8D47e19A120209A211D902F8b8f",
          "deploymentMethod": "create3",
          "salt": "AxelarGateway v6.2"
        },
        "AxelarGasService": {
          "salt": "AxelarGasService",
          "address": "0xbE406F0189A0B4cf3A05C286473D23791Dd44Cc6",
          "implementation": "0x5168950236fdc05708468a4e7F6eDd5E092AFC7e",
          "deployer": "0xB8Cd93C83A974649D76B1c19f311f639e62272BC",
          "collector": "0x7F83F5cA2AE4206AbFf8a3C3668e88ce5F11C0B5",
          "owner": "0x6f24A47Fc8AE5441Eb47EFfC3665e70e69Ac3F05"
        },
        "AxelarDepositService": {
          "salt": "AxelarDepositService",
          "address": "0xc1DCb196BA862B337Aa23eDA1Cb9503C0801b955",
          "implementation": "0xb6241272C569767072e0587098415DF6BA0aaEe9",
          "deployer": "0xd55cd98cdE61c3CcE1286F9aF50cDbF16f5dba5b",
          "wrappedSymbol": "WFTM",
          "refundIssuer": "0x4f671f34d2d23fec3eE3087E3A0221f8D314D9dF",
          "gasOptions": {
            "gasLimit": 4000000
          }
        },
        "ConstAddressDeployer": {
          "address": "0x98B2920D53612483F91F12Ed7754E51b4A77919e"
        },
        "Create3Deployer": {
          "salt": "Create3Deployer",
          "deployer": "0x6f24A47Fc8AE5441Eb47EFfC3665e70e69Ac3F05",
          "address": "0x6513Aedb4D1593BA12e50644401D976aebDc90d8",
          "deploymentMethod": "create2",
          "codehash": "0xf0ad66defbe082df243d4d274e626f557f97579c5c9e19f33d8093d6160808b7",
          "predeployCodehash": "0x73fc31262c4bad113c79439fd231281201c7c7d45b50328bd86bccf37684bf92"
        },
        "InterchainTokenService": {
          "salt": "ITS v1.2.1",
          "deployer": "0x6f24A47Fc8AE5441Eb47EFfC3665e70e69Ac3F05",
          "tokenManagerDeployer": "0x121b0e54Cd7ad2BBCb4c4C9275697978EBaF3653",
          "interchainToken": "0x7F9F70Da4af54671a6abAc58e705b5634cac8819",
          "interchainTokenDeployer": "0x58667c5f134420Bf6904C7dD01fDDcB4Fea3a760",
          "tokenManager": "0xC1B09c9c16117417A1B414A52Dd92CF1f634e786",
          "tokenHandler": "0x9Ef1f24EF4Ed0520DC1Da282a0fe76271A183b36",
          "implementation": "0x30DEFb998D7FdDC75ffb8D002fC15BbB75115758",
          "address": "0xB5FB4BE02232B1bBA4dC8f81dc24C26980dE9e3C",
          "proxySalt": "ITS v1.2.1"
        },
        "InterchainTokenFactory": {
          "salt": "ITS Factory v1.2.1",
          "deployer": "0x6f24A47Fc8AE5441Eb47EFfC3665e70e69Ac3F05",
          "implementation": "0x440B118f34d6224B20b4641835AC9161BD4f0994",
          "address": "0x83a93500d23Fbc3e82B410aD07A6a9F7A0670D66"
        },
        "InterchainProposalSender": {
          "address": "0x1f8A4d195B647647c7dD45650CBd553FD33cCAA6",
          "deployer": "0x6f24A47Fc8AE5441Eb47EFfC3665e70e69Ac3F05",
          "deploymentMethod": "create3",
          "salt": "InterchainProposalSender v1.2"
        },
        "Operators": {
          "owner": "0xB8Cd93C83A974649D76B1c19f311f639e62272BC",
          "address": "0x7F83F5cA2AE4206AbFf8a3C3668e88ce5F11C0B5",
          "deployer": "0xB8Cd93C83A974649D76B1c19f311f639e62272BC",
          "deploymentMethod": "create2",
          "salt": "Operators"
        },
        "InterchainGovernance": {
          "governanceChain": "Axelarnet",
          "governanceAddress": "axelar10d07y265gmmuvt4z0w9aw880jnsr700j7v9daj",
          "minimumTimeDelay": 300,
          "address": "0xfDF36A30070ea0241d69052ea85ff44Ad0476a66",
          "deployer": "0x6f24A47Fc8AE5441Eb47EFfC3665e70e69Ac3F05",
          "deploymentMethod": "create3",
          "codehash": "0x6c939d8a52173c75f98e1dc7a4b9ce517c3501ecd87c0070be31c47e08341190",
          "predeployCodehash": "0xe2de43b29f2387b6f3575a1b50d566908fc00e03a8d88ad6be74b674a70874d2",
          "salt": "InterchainGovernance v5.5"
        },
        "Multisig": {
          "threshold": 2,
          "signers": [
            "0x15837c1318AB83d99b19392Fd4811813f520d843",
            "0x64247a441CeF0b7A46614AC34d046c0fdfe35954",
            "0xEE64c8eb48437DbD2D5B8598dc4A3E8a6c8CEaD9"
          ],
          "address": "0xCC940AE49C78F20E3F13F3cF37e996b98Ac3EC68",
          "deployer": "0x6f24A47Fc8AE5441Eb47EFfC3665e70e69Ac3F05",
          "deploymentMethod": "create3",
          "codehash": "0x912095d5076ee40a9dd49c0f9d61d61334c47a78c7512852791652baef26c296",
          "predeployCodehash": "0x912095d5076ee40a9dd49c0f9d61d61334c47a78c7512852791652baef26c296",
          "salt": "Multisig v5.5"
        }
      },
      "explorer": {
        "name": "Ftmscan",
        "url": "https://testnet.ftmscan.com",
        "api": "https://api-testnet.ftmscan.com/api"
      },
      "gasOptions": {
        "gasLimit": 8000000
      }
    },
    "polygon": {
      "name": "Polygon",
      "id": "Polygon",
      "axelarId": "Polygon",
      "chainId": 80001,
      "rpc": "https://polygon-mumbai.g.alchemy.com/v2/Ksd4J1QVWaOJAJJNbr_nzTcJBJU-6uP3",
      "tokenSymbol": "MATIC",
      "contracts": {
        "AxelarGateway": {
          "address": "0xBF62ef1486468a6bd26Dd669C06db43dEd5B849B",
          "deployer": "0x6f24A47Fc8AE5441Eb47EFfC3665e70e69Ac3F05",
          "implementation": "0x99B5FA03a5ea4315725c43346e55a6A6fbd94098",
          "implementationCodehash": "0xb17ab564df4137d57dc47255a1890c32f98e02529d234d89cb6a8e2e71b2c6a0",
          "authModule": "0xE39d7d526DFd7B6D10972708C77ED19c3f2f5625",
          "tokenDeployer": "0xb28478319B64f8D47e19A120209A211D902F8b8f",
          "deploymentMethod": "create3",
          "salt": "AxelarGateway v6.2"
        },
        "AxelarGasService": {
          "salt": "AxelarGasService",
          "address": "0xbE406F0189A0B4cf3A05C286473D23791Dd44Cc6",
          "implementation": "0x5168950236fdc05708468a4e7F6eDd5E092AFC7e",
          "deployer": "0xB8Cd93C83A974649D76B1c19f311f639e62272BC",
          "collector": "0x7F83F5cA2AE4206AbFf8a3C3668e88ce5F11C0B5",
          "owner": "0x6f24A47Fc8AE5441Eb47EFfC3665e70e69Ac3F05"
        },
        "AxelarDepositService": {
          "salt": "AxelarDepositService",
          "address": "0xc1DCb196BA862B337Aa23eDA1Cb9503C0801b955",
          "implementation": "0xb6241272C569767072e0587098415DF6BA0aaEe9",
          "deployer": "0xd55cd98cdE61c3CcE1286F9aF50cDbF16f5dba5b",
          "wrappedSymbol": "WMATIC",
          "refundIssuer": "0x4f671f34d2d23fec3eE3087E3A0221f8D314D9dF"
        },
        "ConstAddressDeployer": {
          "address": "0x98B2920D53612483F91F12Ed7754E51b4A77919e"
        },
        "Create3Deployer": {
          "salt": "Create3Deployer",
          "address": "0x6513Aedb4D1593BA12e50644401D976aebDc90d8",
          "deployer": "0x6f24A47Fc8AE5441Eb47EFfC3665e70e69Ac3F05",
          "deploymentMethod": "create2",
          "codehash": "0xf0ad66defbe082df243d4d274e626f557f97579c5c9e19f33d8093d6160808b7",
          "predeployCodehash": "0x73fc31262c4bad113c79439fd231281201c7c7d45b50328bd86bccf37684bf92"
        },
        "InterchainProposalSender": {
          "address": "0x1f8A4d195B647647c7dD45650CBd553FD33cCAA6",
          "deployer": "0x6f24A47Fc8AE5441Eb47EFfC3665e70e69Ac3F05",
          "deploymentMethod": "create3",
          "salt": "InterchainProposalSender v1.2"
        },
        "Operators": {
          "owner": "0xB8Cd93C83A974649D76B1c19f311f639e62272BC",
          "address": "0x7F83F5cA2AE4206AbFf8a3C3668e88ce5F11C0B5",
          "deployer": "0xB8Cd93C83A974649D76B1c19f311f639e62272BC",
          "deploymentMethod": "create2",
          "salt": "Operators"
        },
        "InterchainGovernance": {
          "governanceChain": "Axelarnet",
          "governanceAddress": "axelar10d07y265gmmuvt4z0w9aw880jnsr700j7v9daj",
          "minimumTimeDelay": 300,
          "address": "0xfDF36A30070ea0241d69052ea85ff44Ad0476a66",
          "deployer": "0x6f24A47Fc8AE5441Eb47EFfC3665e70e69Ac3F05",
          "deploymentMethod": "create3",
          "codehash": "0xf6e97396f1eaf0f74c057715baab06e5f7b1ef1f53d923dcea512475533033b1",
          "predeployCodehash": "0xe2de43b29f2387b6f3575a1b50d566908fc00e03a8d88ad6be74b674a70874d2",
          "salt": "InterchainGovernance v5.5"
        },
        "Multisig": {
          "threshold": 2,
          "signers": [
            "0x15837c1318AB83d99b19392Fd4811813f520d843",
            "0x64247a441CeF0b7A46614AC34d046c0fdfe35954",
            "0xEE64c8eb48437DbD2D5B8598dc4A3E8a6c8CEaD9"
          ],
          "address": "0xCC940AE49C78F20E3F13F3cF37e996b98Ac3EC68",
          "deployer": "0x6f24A47Fc8AE5441Eb47EFfC3665e70e69Ac3F05",
          "deploymentMethod": "create3",
          "codehash": "0x912095d5076ee40a9dd49c0f9d61d61334c47a78c7512852791652baef26c296",
          "predeployCodehash": "0x912095d5076ee40a9dd49c0f9d61d61334c47a78c7512852791652baef26c296",
          "salt": "Multisig v5.5"
        },
        "InterchainTokenService": {
          "salt": "ITS v1.2.1",
          "deployer": "0x6f24A47Fc8AE5441Eb47EFfC3665e70e69Ac3F05",
          "tokenManagerDeployer": "0x121b0e54Cd7ad2BBCb4c4C9275697978EBaF3653",
          "interchainToken": "0x7F9F70Da4af54671a6abAc58e705b5634cac8819",
          "interchainTokenDeployer": "0x58667c5f134420Bf6904C7dD01fDDcB4Fea3a760",
          "tokenManager": "0xC1B09c9c16117417A1B414A52Dd92CF1f634e786",
          "tokenHandler": "0x9Ef1f24EF4Ed0520DC1Da282a0fe76271A183b36",
          "implementation": "0x30DEFb998D7FdDC75ffb8D002fC15BbB75115758",
          "address": "0xB5FB4BE02232B1bBA4dC8f81dc24C26980dE9e3C",
          "proxySalt": "ITS v1.2.1"
        },
        "InterchainTokenFactory": {
          "salt": "ITS Factory v1.2.1",
          "deployer": "0x6f24A47Fc8AE5441Eb47EFfC3665e70e69Ac3F05",
          "implementation": "0x440B118f34d6224B20b4641835AC9161BD4f0994",
          "address": "0x83a93500d23Fbc3e82B410aD07A6a9F7A0670D66"
        }
      },
      "explorer": {
        "name": "Polygonscan",
        "url": "https://mumbai.polygonscan.com",
        "api": "https://api-testnet.polygonscan.com/api"
      },
      "gasOptions": {
        "gasLimit": 8000000
      }
    },
    "moonbeam": {
      "name": "Moonbeam",
      "id": "Moonbeam",
      "axelarId": "Moonbeam",
      "chainId": 1287,
      "rpc": "https://moonbeam-alpha.api.onfinality.io/public",
      "tokenSymbol": "DEV",
      "contracts": {
        "AxelarGateway": {
          "address": "0x5769D84DD62a6fD969856c75c7D321b84d455929",
          "deployer": "0x6f24A47Fc8AE5441Eb47EFfC3665e70e69Ac3F05",
          "implementation": "0x99B5FA03a5ea4315725c43346e55a6A6fbd94098",
          "implementationCodehash": "0xb17ab564df4137d57dc47255a1890c32f98e02529d234d89cb6a8e2e71b2c6a0",
          "authModule": "0xE39d7d526DFd7B6D10972708C77ED19c3f2f5625",
          "tokenDeployer": "0xb28478319B64f8D47e19A120209A211D902F8b8f",
          "governance": "0x4F0f42bF41ba60895134EC99dE79A041E5269003",
          "mintLimiter": "0xF0E17583C906f3e672e591791a88c1116F53081c",
          "deploymentMethod": "create3",
          "salt": "AxelarGateway v6.2"
        },
        "AxelarGasService": {
          "salt": "AxelarGasService",
          "address": "0xbE406F0189A0B4cf3A05C286473D23791Dd44Cc6",
          "implementation": "0x5168950236fdc05708468a4e7F6eDd5E092AFC7e",
          "deployer": "0xB8Cd93C83A974649D76B1c19f311f639e62272BC",
          "collector": "0x7F83F5cA2AE4206AbFf8a3C3668e88ce5F11C0B5",
          "owner": "0x6f24A47Fc8AE5441Eb47EFfC3665e70e69Ac3F05"
        },
        "AxelarDepositService": {
          "salt": "AxelarDepositService",
          "address": "0xc1DCb196BA862B337Aa23eDA1Cb9503C0801b955",
          "implementation": "0xAd460aec2733De94A8E07d20Ef8858805ab8A91A",
          "deployer": "0xd55cd98cdE61c3CcE1286F9aF50cDbF16f5dba5b",
          "wrappedSymbol": "WDEV",
          "refundIssuer": "0x4f671f34d2d23fec3eE3087E3A0221f8D314D9dF"
        },
        "ConstAddressDeployer": {
          "address": "0x98B2920D53612483F91F12Ed7754E51b4A77919e"
        },
        "Create3Deployer": {
          "salt": "Create3Deployer",
          "address": "0x6513Aedb4D1593BA12e50644401D976aebDc90d8",
          "deployer": "0x6f24A47Fc8AE5441Eb47EFfC3665e70e69Ac3F05",
          "deploymentMethod": "create2",
          "codehash": "0xf0ad66defbe082df243d4d274e626f557f97579c5c9e19f33d8093d6160808b7",
          "predeployCodehash": "0x73fc31262c4bad113c79439fd231281201c7c7d45b50328bd86bccf37684bf92"
        },
        "InterchainProposalSender": {
          "address": "0x1f8A4d195B647647c7dD45650CBd553FD33cCAA6",
          "deployer": "0x6f24A47Fc8AE5441Eb47EFfC3665e70e69Ac3F05",
          "deploymentMethod": "create3",
          "salt": "InterchainProposalSender v1.2"
        },
        "Operators": {
          "owner": "0xB8Cd93C83A974649D76B1c19f311f639e62272BC",
          "address": "0x7F83F5cA2AE4206AbFf8a3C3668e88ce5F11C0B5",
          "deployer": "0xB8Cd93C83A974649D76B1c19f311f639e62272BC",
          "deploymentMethod": "create2",
          "salt": "Operators"
        },
        "InterchainGovernance": {
          "governanceChain": "Axelarnet",
          "governanceAddress": "axelar10d07y265gmmuvt4z0w9aw880jnsr700j7v9daj",
          "minimumTimeDelay": 300,
          "address": "0xfDF36A30070ea0241d69052ea85ff44Ad0476a66",
          "deployer": "0x6f24A47Fc8AE5441Eb47EFfC3665e70e69Ac3F05",
          "deploymentMethod": "create3",
          "codehash": "0xcab695ee4d0af84e5268a9307b8f8d2b00b25c9348e934304cad2c64f3c1fb6a",
          "predeployCodehash": "0xe2de43b29f2387b6f3575a1b50d566908fc00e03a8d88ad6be74b674a70874d2",
          "salt": "InterchainGovernance v5.5"
        },
        "Multisig": {
          "threshold": 2,
          "signers": [
            "0x15837c1318AB83d99b19392Fd4811813f520d843",
            "0x64247a441CeF0b7A46614AC34d046c0fdfe35954",
            "0xEE64c8eb48437DbD2D5B8598dc4A3E8a6c8CEaD9"
          ],
          "address": "0xCC940AE49C78F20E3F13F3cF37e996b98Ac3EC68",
          "deployer": "0x6f24A47Fc8AE5441Eb47EFfC3665e70e69Ac3F05",
          "deploymentMethod": "create3",
          "codehash": "0x912095d5076ee40a9dd49c0f9d61d61334c47a78c7512852791652baef26c296",
          "predeployCodehash": "0x912095d5076ee40a9dd49c0f9d61d61334c47a78c7512852791652baef26c296",
          "salt": "Multisig v5.5"
        },
        "InterchainTokenService": {
          "salt": "ITS v1.2.1",
          "deployer": "0x6f24A47Fc8AE5441Eb47EFfC3665e70e69Ac3F05",
          "tokenManagerDeployer": "0x121b0e54Cd7ad2BBCb4c4C9275697978EBaF3653",
          "interchainToken": "0x7F9F70Da4af54671a6abAc58e705b5634cac8819",
          "interchainTokenDeployer": "0x58667c5f134420Bf6904C7dD01fDDcB4Fea3a760",
          "tokenManager": "0xC1B09c9c16117417A1B414A52Dd92CF1f634e786",
          "tokenHandler": "0x9Ef1f24EF4Ed0520DC1Da282a0fe76271A183b36",
          "implementation": "0x30DEFb998D7FdDC75ffb8D002fC15BbB75115758",
          "address": "0xB5FB4BE02232B1bBA4dC8f81dc24C26980dE9e3C",
          "proxySalt": "ITS v1.2.1"
        },
        "InterchainTokenFactory": {
          "salt": "ITS Factory v1.2.1",
          "deployer": "0x6f24A47Fc8AE5441Eb47EFfC3665e70e69Ac3F05",
          "implementation": "0x440B118f34d6224B20b4641835AC9161BD4f0994",
          "address": "0x83a93500d23Fbc3e82B410aD07A6a9F7A0670D66"
        }
      },
      "explorer": {
        "name": "Moonscan",
        "url": "https://moonbase.moonscan.io",
        "api": "https://api-moonbase.moonscan.io/api"
      },
      "gasOptions": {
        "gasLimit": 12000000
      }
    },
    "binance": {
      "name": "Binance",
      "id": "binance",
      "axelarId": "binance",
      "chainId": 97,
      "rpc": "https://bsc-testnet.publicnode.com",
      "tokenSymbol": "BNB",
      "contracts": {
        "AxelarGateway": {
          "address": "0x4D147dCb984e6affEEC47e44293DA442580A3Ec0",
          "deployer": "0x6f24A47Fc8AE5441Eb47EFfC3665e70e69Ac3F05",
          "implementation": "0x99B5FA03a5ea4315725c43346e55a6A6fbd94098",
          "implementationCodehash": "0xb17ab564df4137d57dc47255a1890c32f98e02529d234d89cb6a8e2e71b2c6a0",
          "authModule": "0xE39d7d526DFd7B6D10972708C77ED19c3f2f5625",
          "tokenDeployer": "0xb28478319B64f8D47e19A120209A211D902F8b8f",
          "deploymentMethod": "create3",
          "salt": "AxelarGateway v6.2"
        },
        "AxelarGasService": {
          "salt": "AxelarGasService",
          "address": "0xbE406F0189A0B4cf3A05C286473D23791Dd44Cc6",
          "implementation": "0x5168950236fdc05708468a4e7F6eDd5E092AFC7e",
          "deployer": "0xB8Cd93C83A974649D76B1c19f311f639e62272BC",
          "collector": "0x7F83F5cA2AE4206AbFf8a3C3668e88ce5F11C0B5",
          "owner": "0x6f24A47Fc8AE5441Eb47EFfC3665e70e69Ac3F05"
        },
        "AxelarDepositService": {
          "salt": "AxelarDepositService",
          "address": "0xc1DCb196BA862B337Aa23eDA1Cb9503C0801b955",
          "implementation": "0xb6241272C569767072e0587098415DF6BA0aaEe9",
          "deployer": "0xd55cd98cdE61c3CcE1286F9aF50cDbF16f5dba5b",
          "wrappedSymbol": "WBNB",
          "refundIssuer": "0x4f671f34d2d23fec3eE3087E3A0221f8D314D9dF"
        },
        "ConstAddressDeployer": {
          "address": "0x98B2920D53612483F91F12Ed7754E51b4A77919e"
        },
        "Create3Deployer": {
          "salt": "Create3Deployer",
          "address": "0x6513Aedb4D1593BA12e50644401D976aebDc90d8",
          "deployer": "0x6f24A47Fc8AE5441Eb47EFfC3665e70e69Ac3F05",
          "deploymentMethod": "create2",
          "codehash": "0xf0ad66defbe082df243d4d274e626f557f97579c5c9e19f33d8093d6160808b7",
          "predeployCodehash": "0x73fc31262c4bad113c79439fd231281201c7c7d45b50328bd86bccf37684bf92"
        },
        "InterchainProposalSender": {
          "address": "0x1f8A4d195B647647c7dD45650CBd553FD33cCAA6",
          "deployer": "0x6f24A47Fc8AE5441Eb47EFfC3665e70e69Ac3F05",
          "deploymentMethod": "create3",
          "salt": "InterchainProposalSender v1.2"
        },
        "Operators": {
          "owner": "0xB8Cd93C83A974649D76B1c19f311f639e62272BC",
          "address": "0x7F83F5cA2AE4206AbFf8a3C3668e88ce5F11C0B5",
          "deployer": "0xB8Cd93C83A974649D76B1c19f311f639e62272BC",
          "deploymentMethod": "create2",
          "salt": "Operators"
        },
        "InterchainGovernance": {
          "governanceChain": "Axelarnet",
          "governanceAddress": "axelar10d07y265gmmuvt4z0w9aw880jnsr700j7v9daj",
          "minimumTimeDelay": 300,
          "address": "0xfDF36A30070ea0241d69052ea85ff44Ad0476a66",
          "deployer": "0x6f24A47Fc8AE5441Eb47EFfC3665e70e69Ac3F05",
          "deploymentMethod": "create3",
          "codehash": "0x8dadd4fda64c3eb87dff013945415d1ff25e13e14068e1e34c1b000bddc78e2b",
          "predeployCodehash": "0xe2de43b29f2387b6f3575a1b50d566908fc00e03a8d88ad6be74b674a70874d2",
          "salt": "InterchainGovernance v5.5"
        },
        "Multisig": {
          "threshold": 2,
          "signers": [
            "0x15837c1318AB83d99b19392Fd4811813f520d843",
            "0x64247a441CeF0b7A46614AC34d046c0fdfe35954",
            "0xEE64c8eb48437DbD2D5B8598dc4A3E8a6c8CEaD9"
          ],
          "address": "0xCC940AE49C78F20E3F13F3cF37e996b98Ac3EC68",
          "deployer": "0x6f24A47Fc8AE5441Eb47EFfC3665e70e69Ac3F05",
          "deploymentMethod": "create3",
          "codehash": "0x912095d5076ee40a9dd49c0f9d61d61334c47a78c7512852791652baef26c296",
          "predeployCodehash": "0x912095d5076ee40a9dd49c0f9d61d61334c47a78c7512852791652baef26c296",
          "salt": "Multisig v5.5"
        },
        "InterchainTokenService": {
          "salt": "ITS v1.2.1",
          "deployer": "0x6f24A47Fc8AE5441Eb47EFfC3665e70e69Ac3F05",
          "tokenManagerDeployer": "0x121b0e54Cd7ad2BBCb4c4C9275697978EBaF3653",
          "interchainToken": "0x7F9F70Da4af54671a6abAc58e705b5634cac8819",
          "interchainTokenDeployer": "0x58667c5f134420Bf6904C7dD01fDDcB4Fea3a760",
          "tokenManager": "0xC1B09c9c16117417A1B414A52Dd92CF1f634e786",
          "tokenHandler": "0x9Ef1f24EF4Ed0520DC1Da282a0fe76271A183b36",
          "implementation": "0x30DEFb998D7FdDC75ffb8D002fC15BbB75115758",
          "address": "0xB5FB4BE02232B1bBA4dC8f81dc24C26980dE9e3C",
          "proxySalt": "ITS v1.2.1"
        },
        "InterchainTokenFactory": {
          "salt": "ITS Factory v1.2.1",
          "deployer": "0x6f24A47Fc8AE5441Eb47EFfC3665e70e69Ac3F05",
          "implementation": "0x440B118f34d6224B20b4641835AC9161BD4f0994",
          "address": "0x83a93500d23Fbc3e82B410aD07A6a9F7A0670D66"
        }
      },
      "explorer": {
        "name": "Bscscan",
        "url": "https://testnet.bscscan.com",
        "api": "https://api-testnet.bscscan.com/api"
      }
    },
    "celo": {
      "name": "Celo",
      "id": "celo",
      "axelarId": "celo",
      "chainId": 44787,
      "rpc": "https://alfajores-forno.celo-testnet.org",
      "tokenSymbol": "CELO",
      "contracts": {
        "AxelarGateway": {
          "address": "0xe432150cce91c13a887f7D836923d5597adD8E31",
          "deployer": "0x6f24A47Fc8AE5441Eb47EFfC3665e70e69Ac3F05",
          "implementation": "0x99B5FA03a5ea4315725c43346e55a6A6fbd94098",
          "implementationCodehash": "0xff6993eb8e605043ed3cf9096b860139fe491aea8c3400faa3c16a03af97ae4f",
          "authModule": "0xD9Af006C3b33a87eE8168B9e25721DFb00FC3d2d",
          "tokenDeployer": "0xb28478319B64f8D47e19A120209A211D902F8b8f",
          "deploymentMethod": "create3",
          "salt": "AxelarGateway v6.2"
        },
        "AxelarGasService": {
          "salt": "AxelarGasService",
          "address": "0xbE406F0189A0B4cf3A05C286473D23791Dd44Cc6",
          "implementation": "0x5168950236fdc05708468a4e7F6eDd5E092AFC7e",
          "deployer": "0xB8Cd93C83A974649D76B1c19f311f639e62272BC",
          "collector": "0x7F83F5cA2AE4206AbFf8a3C3668e88ce5F11C0B5",
          "owner": "0x6f24A47Fc8AE5441Eb47EFfC3665e70e69Ac3F05"
        },
        "AxelarDepositService": {
          "salt": "AxelarDepositService",
          "wrappedSymbol": "",
          "refundIssuer": "0x4f671f34d2d23fec3eE3087E3A0221f8D314D9dF",
          "address": "0xc1DCb196BA862B337Aa23eDA1Cb9503C0801b955",
          "implementation": "0xb6241272C569767072e0587098415DF6BA0aaEe9",
          "deployer": "0xd55cd98cdE61c3CcE1286F9aF50cDbF16f5dba5b"
        },
        "ConstAddressDeployer": {
          "address": "0x98B2920D53612483F91F12Ed7754E51b4A77919e"
        },
        "Create3Deployer": {
          "salt": "Create3Deployer",
          "address": "0x6513Aedb4D1593BA12e50644401D976aebDc90d8",
          "deployer": "0x6f24A47Fc8AE5441Eb47EFfC3665e70e69Ac3F05",
          "deploymentMethod": "create2",
          "codehash": "0xf0ad66defbe082df243d4d274e626f557f97579c5c9e19f33d8093d6160808b7",
          "predeployCodehash": "0x73fc31262c4bad113c79439fd231281201c7c7d45b50328bd86bccf37684bf92"
        },
        "InterchainTokenService": {
          "salt": "ITS v1.2.1",
          "deployer": "0x6f24A47Fc8AE5441Eb47EFfC3665e70e69Ac3F05",
          "tokenManagerDeployer": "0x121b0e54Cd7ad2BBCb4c4C9275697978EBaF3653",
          "interchainToken": "0x7F9F70Da4af54671a6abAc58e705b5634cac8819",
          "interchainTokenDeployer": "0x58667c5f134420Bf6904C7dD01fDDcB4Fea3a760",
          "tokenManager": "0xC1B09c9c16117417A1B414A52Dd92CF1f634e786",
          "tokenHandler": "0x9Ef1f24EF4Ed0520DC1Da282a0fe76271A183b36",
          "implementation": "0x30DEFb998D7FdDC75ffb8D002fC15BbB75115758",
          "address": "0xB5FB4BE02232B1bBA4dC8f81dc24C26980dE9e3C",
          "proxySalt": "ITS v1.2.1"
        },
        "InterchainTokenFactory": {
          "salt": "ITS Factory v1.2.1",
          "deployer": "0x6f24A47Fc8AE5441Eb47EFfC3665e70e69Ac3F05",
          "implementation": "0x440B118f34d6224B20b4641835AC9161BD4f0994",
          "address": "0x83a93500d23Fbc3e82B410aD07A6a9F7A0670D66"
        },
        "InterchainProposalSender": {
          "address": "0x1f8A4d195B647647c7dD45650CBd553FD33cCAA6",
          "deployer": "0x6f24A47Fc8AE5441Eb47EFfC3665e70e69Ac3F05",
          "deploymentMethod": "create3",
          "salt": "InterchainProposalSender v1.2"
        },
        "Operators": {
          "owner": "0xB8Cd93C83A974649D76B1c19f311f639e62272BC",
          "address": "0x7F83F5cA2AE4206AbFf8a3C3668e88ce5F11C0B5",
          "deployer": "0xB8Cd93C83A974649D76B1c19f311f639e62272BC",
          "deploymentMethod": "create2",
          "salt": "Operators"
        },
        "InterchainGovernance": {
          "governanceChain": "Axelarnet",
          "governanceAddress": "axelar10d07y265gmmuvt4z0w9aw880jnsr700j7v9daj",
          "minimumTimeDelay": 300,
          "address": "0xfDF36A30070ea0241d69052ea85ff44Ad0476a66",
          "deployer": "0x6f24A47Fc8AE5441Eb47EFfC3665e70e69Ac3F05",
          "deploymentMethod": "create3",
          "codehash": "0x4bc0efa16652748f5c3fbb77aedff01e0c1df4156a4f4c82d6d8748ee28cb9af",
          "predeployCodehash": "0xe2de43b29f2387b6f3575a1b50d566908fc00e03a8d88ad6be74b674a70874d2",
          "salt": "InterchainGovernance v5.5"
        },
        "Multisig": {
          "threshold": 2,
          "signers": [
            "0x15837c1318AB83d99b19392Fd4811813f520d843",
            "0x64247a441CeF0b7A46614AC34d046c0fdfe35954",
            "0xEE64c8eb48437DbD2D5B8598dc4A3E8a6c8CEaD9"
          ],
          "address": "0xCC940AE49C78F20E3F13F3cF37e996b98Ac3EC68",
          "deployer": "0x6f24A47Fc8AE5441Eb47EFfC3665e70e69Ac3F05",
          "deploymentMethod": "create3",
          "codehash": "0x912095d5076ee40a9dd49c0f9d61d61334c47a78c7512852791652baef26c296",
          "predeployCodehash": "0x912095d5076ee40a9dd49c0f9d61d61334c47a78c7512852791652baef26c296",
          "salt": "Multisig v5.5"
        }
      },
      "explorer": {
        "name": "Celoscan",
        "url": "https://alfajores.celoscan.io",
        "api": "https://api-alfajores.celoscan.io/api"
      },
      "gasOptions": {
        "gasLimit": 8000000
      }
    },
    "kava": {
      "name": "Kava",
      "id": "kava",
      "axelarId": "kava",
      "chainId": 2221,
      "rpc": "https://evm.testnet.kava.io",
      "tokenSymbol": "KAVA",
      "contracts": {
        "AxelarGateway": {
          "address": "0xC8D18F85cB0Cee5C95eC29c69DeaF6cea972349c",
          "deployer": "0x6f24A47Fc8AE5441Eb47EFfC3665e70e69Ac3F05",
          "implementation": "0x99B5FA03a5ea4315725c43346e55a6A6fbd94098",
          "implementationCodehash": "0xa610f7e830fcfbe1a2b6b0f79152e6e5d6a3644590b9222a62d1b21b69721115",
          "authModule": "0x7A599c9bB4D88F648701B653739688edEfd830E8",
          "tokenDeployer": "0xb28478319B64f8D47e19A120209A211D902F8b8f",
          "deploymentMethod": "create3",
          "salt": "AxelarGateway v6.2"
        },
        "AxelarGasService": {
          "salt": "AxelarGasService",
          "collector": "0x7F83F5cA2AE4206AbFf8a3C3668e88ce5F11C0B5",
          "address": "0xbE406F0189A0B4cf3A05C286473D23791Dd44Cc6",
          "implementation": "0x5168950236fdc05708468a4e7F6eDd5E092AFC7e",
          "deployer": "0xB8Cd93C83A974649D76B1c19f311f639e62272BC",
          "owner": "0x6f24A47Fc8AE5441Eb47EFfC3665e70e69Ac3F05"
        },
        "AxelarDepositService": {
          "salt": "AxelarDepositService",
          "wrappedSymbol": "",
          "refundIssuer": "0x4f671f34d2d23fec3eE3087E3A0221f8D314D9dF",
          "address": "0xc1DCb196BA862B337Aa23eDA1Cb9503C0801b955",
          "implementation": "0xb6241272C569767072e0587098415DF6BA0aaEe9",
          "deployer": "0xd55cd98cdE61c3CcE1286F9aF50cDbF16f5dba5b"
        },
        "ConstAddressDeployer": {
          "address": "0x98B2920D53612483F91F12Ed7754E51b4A77919e"
        },
        "Create3Deployer": {
          "salt": "Create3Deployer",
          "address": "0x6513Aedb4D1593BA12e50644401D976aebDc90d8",
          "deployer": "0x6f24A47Fc8AE5441Eb47EFfC3665e70e69Ac3F05",
          "deploymentMethod": "create2",
          "codehash": "0xf0ad66defbe082df243d4d274e626f557f97579c5c9e19f33d8093d6160808b7",
          "predeployCodehash": "0x73fc31262c4bad113c79439fd231281201c7c7d45b50328bd86bccf37684bf92"
        },
        "InterchainProposalSender": {
          "address": "0x1f8A4d195B647647c7dD45650CBd553FD33cCAA6",
          "deployer": "0x6f24A47Fc8AE5441Eb47EFfC3665e70e69Ac3F05",
          "deploymentMethod": "create3",
          "salt": "InterchainProposalSender v1.2"
        },
        "Operators": {
          "owner": "0xB8Cd93C83A974649D76B1c19f311f639e62272BC",
          "address": "0x7F83F5cA2AE4206AbFf8a3C3668e88ce5F11C0B5",
          "deployer": "0xB8Cd93C83A974649D76B1c19f311f639e62272BC",
          "deploymentMethod": "create2",
          "salt": "Operators"
        },
        "InterchainGovernance": {
          "governanceChain": "Axelarnet",
          "governanceAddress": "axelar10d07y265gmmuvt4z0w9aw880jnsr700j7v9daj",
          "minimumTimeDelay": 300,
          "address": "0xfDF36A30070ea0241d69052ea85ff44Ad0476a66",
          "deployer": "0x6f24A47Fc8AE5441Eb47EFfC3665e70e69Ac3F05",
          "deploymentMethod": "create3",
          "codehash": "0xf9e87dd846b7424c8451f31cdaeb553f2ace3c503af51bd647690d146dc009d1",
          "predeployCodehash": "0xe2de43b29f2387b6f3575a1b50d566908fc00e03a8d88ad6be74b674a70874d2",
          "salt": "InterchainGovernance v5.5"
        },
        "Multisig": {
          "threshold": 2,
          "signers": [
            "0x15837c1318AB83d99b19392Fd4811813f520d843",
            "0x64247a441CeF0b7A46614AC34d046c0fdfe35954",
            "0xEE64c8eb48437DbD2D5B8598dc4A3E8a6c8CEaD9"
          ],
          "address": "0xCC940AE49C78F20E3F13F3cF37e996b98Ac3EC68",
          "deployer": "0x6f24A47Fc8AE5441Eb47EFfC3665e70e69Ac3F05",
          "deploymentMethod": "create3",
          "codehash": "0x912095d5076ee40a9dd49c0f9d61d61334c47a78c7512852791652baef26c296",
          "predeployCodehash": "0x912095d5076ee40a9dd49c0f9d61d61334c47a78c7512852791652baef26c296",
          "salt": "Multisig v5.5"
        },
        "InterchainTokenService": {
          "salt": "ITS v1.2.1",
          "deployer": "0x6f24A47Fc8AE5441Eb47EFfC3665e70e69Ac3F05",
          "tokenManagerDeployer": "0x121b0e54Cd7ad2BBCb4c4C9275697978EBaF3653",
          "interchainToken": "0x7F9F70Da4af54671a6abAc58e705b5634cac8819",
          "interchainTokenDeployer": "0x58667c5f134420Bf6904C7dD01fDDcB4Fea3a760",
          "tokenManager": "0xC1B09c9c16117417A1B414A52Dd92CF1f634e786",
          "tokenHandler": "0x9Ef1f24EF4Ed0520DC1Da282a0fe76271A183b36",
          "implementation": "0x30DEFb998D7FdDC75ffb8D002fC15BbB75115758",
          "address": "0xB5FB4BE02232B1bBA4dC8f81dc24C26980dE9e3C",
          "proxySalt": "ITS v1.2.1"
        },
        "InterchainTokenFactory": {
          "salt": "ITS Factory v1.2.1",
          "deployer": "0x6f24A47Fc8AE5441Eb47EFfC3665e70e69Ac3F05",
          "implementation": "0x440B118f34d6224B20b4641835AC9161BD4f0994",
          "address": "0x83a93500d23Fbc3e82B410aD07A6a9F7A0670D66"
        }
      },
      "explorer": {
        "name": "Kavascan",
        "url": "https://explorer.evm-alpha.kava.io"
      }
    },
    "filecoin": {
      "name": "Filecoin",
      "id": "filecoin-2",
      "axelarId": "filecoin-2",
      "chainId": 314159,
      "rpc": "https://api.calibration.node.glif.io/rpc/v1",
      "tokenSymbol": "FIL",
      "contracts": {
        "ConstAddressDeployer": {
          "address": "0x98B2920D53612483F91F12Ed7754E51b4A77919e"
        },
        "AxelarGateway": {
          "address": "0x999117D44220F33e0441fbAb2A5aDB8FF485c54D",
          "implementation": "0x99B5FA03a5ea4315725c43346e55a6A6fbd94098",
          "authModule": "0xaDa0F9d5698459a57c2c8b9c380398E71C69D6fA",
          "tokenDeployer": "0xb28478319B64f8D47e19A120209A211D902F8b8f",
          "deployer": "0x6f24A47Fc8AE5441Eb47EFfC3665e70e69Ac3F05",
          "implementationCodehash": "0xc3516b0df24004564d42ebd7c4e4d3814655ea19ec2535627ebcdced0970cccd",
          "deploymentMethod": "create3",
          "salt": "AxelarGateway v6.2"
        },
        "AxelarGasService": {
          "collector": "0x7F83F5cA2AE4206AbFf8a3C3668e88ce5F11C0B5",
          "address": "0xbe406f0189a0b4cf3a05c286473d23791dd44cc6",
          "implementation": "0x5168950236fdc05708468a4e7F6eDd5E092AFC7e",
          "deployer": "0x5b593E7b1725dc6FcbbFe80b2415B19153F94A85",
          "owner": "0x6f24A47Fc8AE5441Eb47EFfC3665e70e69Ac3F05"
        },
        "AxelarDepositService": {
          "wrappedSymbol": "",
          "refundIssuer": "0x4f671f34d2d23fec3eE3087E3A0221f8D314D9dF",
          "salt": "AxelarDepositService",
          "address": "0xc1DCb196BA862B337Aa23eDA1Cb9503C0801b955",
          "implementation": "0xd883C8bA523253c93d97b6C7a5087a7B5ff23d79",
          "deployer": "0xd55cd98cdE61c3CcE1286F9aF50cDbF16f5dba5b"
        },
        "Create3Deployer": {
          "salt": "Create3Deployer",
          "address": "0x6513Aedb4D1593BA12e50644401D976aebDc90d8",
          "deployer": "0x6f24A47Fc8AE5441Eb47EFfC3665e70e69Ac3F05",
          "deploymentMethod": "create2",
          "codehash": "0xf0ad66defbe082df243d4d274e626f557f97579c5c9e19f33d8093d6160808b7",
          "predeployCodehash": "0x73fc31262c4bad113c79439fd231281201c7c7d45b50328bd86bccf37684bf92"
        },
        "InterchainProposalSender": {
          "address": "0x1f8A4d195B647647c7dD45650CBd553FD33cCAA6",
          "deployer": "0x6f24A47Fc8AE5441Eb47EFfC3665e70e69Ac3F05",
          "deploymentMethod": "create3",
          "salt": "InterchainProposalSender v1.2"
        },
        "Operators": {
          "owner": "0xB8Cd93C83A974649D76B1c19f311f639e62272BC",
          "address": "0x7F83F5cA2AE4206AbFf8a3C3668e88ce5F11C0B5",
          "deployer": "0xB8Cd93C83A974649D76B1c19f311f639e62272BC",
          "deploymentMethod": "create2",
          "salt": "Operators"
        },
        "InterchainGovernance": {
          "governanceChain": "Axelarnet",
          "governanceAddress": "axelar10d07y265gmmuvt4z0w9aw880jnsr700j7v9daj",
          "minimumTimeDelay": 300,
          "address": "0xfDF36A30070ea0241d69052ea85ff44Ad0476a66",
          "deployer": "0x6f24A47Fc8AE5441Eb47EFfC3665e70e69Ac3F05",
          "deploymentMethod": "create3",
          "codehash": "0x0a188afb57c6c5caec589da3096f75f674e48a8a8abb5d747a251630dbf5b2ab",
          "predeployCodehash": "0xe2de43b29f2387b6f3575a1b50d566908fc00e03a8d88ad6be74b674a70874d2",
          "salt": "InterchainGovernance v5.5"
        },
        "Multisig": {
          "threshold": 2,
          "signers": [
            "0x15837c1318AB83d99b19392Fd4811813f520d843",
            "0x64247a441CeF0b7A46614AC34d046c0fdfe35954",
            "0xEE64c8eb48437DbD2D5B8598dc4A3E8a6c8CEaD9"
          ],
          "address": "0xCC940AE49C78F20E3F13F3cF37e996b98Ac3EC68",
          "deployer": "0x6f24A47Fc8AE5441Eb47EFfC3665e70e69Ac3F05",
          "deploymentMethod": "create3",
          "codehash": "0x912095d5076ee40a9dd49c0f9d61d61334c47a78c7512852791652baef26c296",
          "predeployCodehash": "0x912095d5076ee40a9dd49c0f9d61d61334c47a78c7512852791652baef26c296",
          "salt": "Multisig v5.5"
        },
        "InterchainTokenService": {
          "salt": "ITS v1.2.1",
          "deployer": "0x6f24A47Fc8AE5441Eb47EFfC3665e70e69Ac3F05",
          "tokenManagerDeployer": "0x121b0e54Cd7ad2BBCb4c4C9275697978EBaF3653",
          "interchainToken": "0x7F9F70Da4af54671a6abAc58e705b5634cac8819",
          "interchainTokenDeployer": "0x58667c5f134420Bf6904C7dD01fDDcB4Fea3a760",
          "tokenManager": "0xC1B09c9c16117417A1B414A52Dd92CF1f634e786",
          "tokenHandler": "0x9Ef1f24EF4Ed0520DC1Da282a0fe76271A183b36",
          "implementation": "0x30DEFb998D7FdDC75ffb8D002fC15BbB75115758",
          "address": "0xB5FB4BE02232B1bBA4dC8f81dc24C26980dE9e3C",
          "proxySalt": "ITS v1.2.1"
        },
        "InterchainTokenFactory": {
          "salt": "ITS Factory v1.2.1",
          "deployer": "0x6f24A47Fc8AE5441Eb47EFfC3665e70e69Ac3F05",
          "implementation": "0x440B118f34d6224B20b4641835AC9161BD4f0994",
          "address": "0x83a93500d23Fbc3e82B410aD07A6a9F7A0670D66"
        }
      },
      "explorer": {
        "name": "Filfox",
        "url": "https://calibration.filfox.info"
      },
      "gasOptions": {
        "gasLimit": 300000000
      },
      "confirmations": 3,
      "eip1559": true
    },
    "linea": {
      "name": "Linea",
      "id": "linea",
      "axelarId": "linea",
      "chainId": 59140,
      "rpc": "https://linea-goerli.infura.io/v3/a4812158fbab4a2aaa849e6f4a6dc605",
      "tokenSymbol": "ETH",
      "contracts": {
        "AxelarGateway": {
          "address": "0xe432150cce91c13a887f7D836923d5597adD8E31",
          "implementation": "0x99B5FA03a5ea4315725c43346e55a6A6fbd94098",
          "authModule": "0x50D84DE83c089184E8EbA074ab38887B0CA30A0d",
          "tokenDeployer": "0xb28478319B64f8D47e19A120209A211D902F8b8f",
          "deployer": "0x6f24A47Fc8AE5441Eb47EFfC3665e70e69Ac3F05",
          "implementationCodehash": "0x327eb5816918332c7b6787ef777587c8f9b39af4ec7b8710cdd037d976b65d5f",
          "deploymentMethod": "create3",
          "salt": "AxelarGateway v6.2"
        },
        "AxelarGasService": {
          "salt": "AxelarGasService",
          "collector": "0x7F83F5cA2AE4206AbFf8a3C3668e88ce5F11C0B5",
          "deployer": "0x5b593E7b1725dc6FcbbFe80b2415B19153F94A85",
          "address": "0xbE406F0189A0B4cf3A05C286473D23791Dd44Cc6",
          "implementation": "0x5168950236fdc05708468a4e7F6eDd5E092AFC7e",
          "owner": "0x6f24A47Fc8AE5441Eb47EFfC3665e70e69Ac3F05"
        },
        "AxelarDepositService": {
          "salt": "AxelarDepositService",
          "wrappedSymbol": "",
          "refundIssuer": "0x4f671f34d2d23fec3eE3087E3A0221f8D314D9dF",
          "deployer": "0xd55cd98cdE61c3CcE1286F9aF50cDbF16f5dba5b",
          "address": "0xc1DCb196BA862B337Aa23eDA1Cb9503C0801b955",
          "implementation": "0xd883C8bA523253c93d97b6C7a5087a7B5ff23d79"
        },
        "ConstAddressDeployer": {
          "address": "0x98B2920D53612483F91F12Ed7754E51b4A77919e"
        },
        "Create3Deployer": {
          "salt": "Create3Deployer",
          "address": "0x6513Aedb4D1593BA12e50644401D976aebDc90d8",
          "deployer": "0x6f24A47Fc8AE5441Eb47EFfC3665e70e69Ac3F05",
          "deploymentMethod": "create2",
          "codehash": "0xf0ad66defbe082df243d4d274e626f557f97579c5c9e19f33d8093d6160808b7",
          "predeployCodehash": "0x73fc31262c4bad113c79439fd231281201c7c7d45b50328bd86bccf37684bf92"
        },
        "InterchainProposalSender": {
          "address": "0x1f8A4d195B647647c7dD45650CBd553FD33cCAA6",
          "deployer": "0x6f24A47Fc8AE5441Eb47EFfC3665e70e69Ac3F05",
          "deploymentMethod": "create3",
          "salt": "InterchainProposalSender v1.2"
        },
        "Operators": {
          "owner": "0xB8Cd93C83A974649D76B1c19f311f639e62272BC",
          "address": "0x7F83F5cA2AE4206AbFf8a3C3668e88ce5F11C0B5",
          "deployer": "0xB8Cd93C83A974649D76B1c19f311f639e62272BC",
          "deploymentMethod": "create2",
          "salt": "Operators"
        },
        "InterchainGovernance": {
          "governanceChain": "Axelarnet",
          "governanceAddress": "axelar10d07y265gmmuvt4z0w9aw880jnsr700j7v9daj",
          "minimumTimeDelay": 300,
          "address": "0xfDF36A30070ea0241d69052ea85ff44Ad0476a66",
          "deployer": "0x6f24A47Fc8AE5441Eb47EFfC3665e70e69Ac3F05",
          "deploymentMethod": "create3",
          "codehash": "0x4bc0efa16652748f5c3fbb77aedff01e0c1df4156a4f4c82d6d8748ee28cb9af",
          "predeployCodehash": "0xe2de43b29f2387b6f3575a1b50d566908fc00e03a8d88ad6be74b674a70874d2",
          "salt": "InterchainGovernance v5.5"
        },
        "Multisig": {
          "threshold": 2,
          "signers": [
            "0x15837c1318AB83d99b19392Fd4811813f520d843",
            "0x64247a441CeF0b7A46614AC34d046c0fdfe35954",
            "0xEE64c8eb48437DbD2D5B8598dc4A3E8a6c8CEaD9"
          ],
          "address": "0xCC940AE49C78F20E3F13F3cF37e996b98Ac3EC68",
          "deployer": "0x6f24A47Fc8AE5441Eb47EFfC3665e70e69Ac3F05",
          "deploymentMethod": "create3",
          "codehash": "0x912095d5076ee40a9dd49c0f9d61d61334c47a78c7512852791652baef26c296",
          "predeployCodehash": "0x912095d5076ee40a9dd49c0f9d61d61334c47a78c7512852791652baef26c296",
          "salt": "Multisig v5.5"
        },
        "InterchainTokenService": {
          "salt": "ITS v1.2.1",
          "deployer": "0x6f24A47Fc8AE5441Eb47EFfC3665e70e69Ac3F05",
          "tokenManagerDeployer": "0x121b0e54Cd7ad2BBCb4c4C9275697978EBaF3653",
          "interchainToken": "0x7F9F70Da4af54671a6abAc58e705b5634cac8819",
          "interchainTokenDeployer": "0x58667c5f134420Bf6904C7dD01fDDcB4Fea3a760",
          "tokenManager": "0xC1B09c9c16117417A1B414A52Dd92CF1f634e786",
          "tokenHandler": "0x9Ef1f24EF4Ed0520DC1Da282a0fe76271A183b36",
          "implementation": "0x30DEFb998D7FdDC75ffb8D002fC15BbB75115758",
          "address": "0xB5FB4BE02232B1bBA4dC8f81dc24C26980dE9e3C",
          "proxySalt": "ITS v1.2.1"
        },
        "InterchainTokenFactory": {
          "salt": "ITS Factory v1.2.1",
          "deployer": "0x6f24A47Fc8AE5441Eb47EFfC3665e70e69Ac3F05",
          "implementation": "0x440B118f34d6224B20b4641835AC9161BD4f0994",
          "address": "0x83a93500d23Fbc3e82B410aD07A6a9F7A0670D66"
        }
      },
      "explorer": {
        "name": "Lineascan",
        "url": "https://goerli.lineascan.build",
        "api": "https://api-goerli.lineascan.build/api"
      },
      "gasOptions": {
        "gasPrice": 3000000000
      },
      "confirmations": 4
    },
    "scroll": {
      "name": "Scroll",
      "id": "scroll",
      "axelarId": "scroll",
      "chainId": 534351,
      "rpc": "https://scroll-testnet-public.unifra.io",
      "tokenSymbol": "ETH",
      "contracts": {
        "AxelarGateway": {
          "deployer": "0x6f24A47Fc8AE5441Eb47EFfC3665e70e69Ac3F05",
          "address": "0xe432150cce91c13a887f7D836923d5597adD8E31",
          "implementation": "0x99B5FA03a5ea4315725c43346e55a6A6fbd94098",
          "implementationCodehash": "0xa3a15aa7877eb4fc171c463cabda097d4bf37cfac04c177c1a26ac127c23b6c4",
          "authModule": "0x1a920B29eBD437074225cAeE44f78FC700B27a5d",
          "tokenDeployer": "0xb28478319B64f8D47e19A120209A211D902F8b8f",
          "governance": "0xfDF36A30070ea0241d69052ea85ff44Ad0476a66",
          "mintLimiter": "0xCC940AE49C78F20E3F13F3cF37e996b98Ac3EC68",
          "deploymentMethod": "create3",
          "salt": "AxelarGateway v6.2"
        },
        "AxelarGasService": {
          "collector": "0x7F83F5cA2AE4206AbFf8a3C3668e88ce5F11C0B5",
          "address": "0xbE406F0189A0B4cf3A05C286473D23791Dd44Cc6",
          "implementation": "0x5168950236fdc05708468a4e7F6eDd5E092AFC7e",
          "deployer": "0x5b593E7b1725dc6FcbbFe80b2415B19153F94A85"
        },
        "AxelarDepositService": {
          "wrappedSymbol": "",
          "refundIssuer": "0x4f671f34d2d23fec3eE3087E3A0221f8D314D9dF",
          "salt": "AxelarDepositService",
          "address": "0xc1DCb196BA862B337Aa23eDA1Cb9503C0801b955",
          "implementation": "0xd883C8bA523253c93d97b6C7a5087a7B5ff23d79",
          "deployer": "0xd55cd98cdE61c3CcE1286F9aF50cDbF16f5dba5b"
        },
        "ConstAddressDeployer": {
          "address": "0x98B2920D53612483F91F12Ed7754E51b4A77919e"
        },
        "Operators": {
          "owner": "0xB8Cd93C83A974649D76B1c19f311f639e62272BC",
          "address": "0x7F83F5cA2AE4206AbFf8a3C3668e88ce5F11C0B5",
          "deployer": "0xB8Cd93C83A974649D76B1c19f311f639e62272BC",
          "deploymentMethod": "create2",
          "codehash": "0xc561dc32ef670c929db9d7fbf6b5f6c074a62a30602481ba3b88912ca6d79feb",
          "predeployCodehash": "0xc561dc32ef670c929db9d7fbf6b5f6c074a62a30602481ba3b88912ca6d79feb",
          "salt": "Operators"
        },
        "Create3Deployer": {
          "address": "0x6513Aedb4D1593BA12e50644401D976aebDc90d8",
          "deployer": "0x6f24A47Fc8AE5441Eb47EFfC3665e70e69Ac3F05",
          "deploymentMethod": "create2",
          "codehash": "0xf0ad66defbe082df243d4d274e626f557f97579c5c9e19f33d8093d6160808b7",
          "predeployCodehash": "0x73fc31262c4bad113c79439fd231281201c7c7d45b50328bd86bccf37684bf92",
          "salt": "Create3Deployer"
        },
        "InterchainGovernance": {
          "governanceChain": "Axelarnet",
          "governanceAddress": "axelar10d07y265gmmuvt4z0w9aw880jnsr700j7v9daj",
          "minimumTimeDelay": 300,
          "address": "0xfDF36A30070ea0241d69052ea85ff44Ad0476a66",
          "deployer": "0x6f24A47Fc8AE5441Eb47EFfC3665e70e69Ac3F05",
          "deploymentMethod": "create3",
          "codehash": "0x4bc0efa16652748f5c3fbb77aedff01e0c1df4156a4f4c82d6d8748ee28cb9af",
          "predeployCodehash": "0xe2de43b29f2387b6f3575a1b50d566908fc00e03a8d88ad6be74b674a70874d2",
          "salt": "InterchainGovernance v5.5"
        },
        "Multisig": {
          "threshold": 2,
          "signers": [
            "0x15837c1318AB83d99b19392Fd4811813f520d843",
            "0x64247a441CeF0b7A46614AC34d046c0fdfe35954",
            "0xEE64c8eb48437DbD2D5B8598dc4A3E8a6c8CEaD9"
          ],
          "address": "0xCC940AE49C78F20E3F13F3cF37e996b98Ac3EC68",
          "deployer": "0x6f24A47Fc8AE5441Eb47EFfC3665e70e69Ac3F05",
          "deploymentMethod": "create3",
          "codehash": "0x912095d5076ee40a9dd49c0f9d61d61334c47a78c7512852791652baef26c296",
          "predeployCodehash": "0x912095d5076ee40a9dd49c0f9d61d61334c47a78c7512852791652baef26c296",
          "salt": "Multisig v5.5"
        },
        "InterchainTokenService": {
          "salt": "ITS v1.2.1",
          "deployer": "0x6f24A47Fc8AE5441Eb47EFfC3665e70e69Ac3F05",
          "tokenManagerDeployer": "0x121b0e54Cd7ad2BBCb4c4C9275697978EBaF3653",
          "interchainToken": "0x7F9F70Da4af54671a6abAc58e705b5634cac8819",
          "interchainTokenDeployer": "0x58667c5f134420Bf6904C7dD01fDDcB4Fea3a760",
          "tokenManager": "0xC1B09c9c16117417A1B414A52Dd92CF1f634e786",
          "tokenHandler": "0x9Ef1f24EF4Ed0520DC1Da282a0fe76271A183b36",
          "implementation": "0x30DEFb998D7FdDC75ffb8D002fC15BbB75115758",
          "address": "0xB5FB4BE02232B1bBA4dC8f81dc24C26980dE9e3C",
          "proxySalt": "ITS v1.0.0"
        },
        "InterchainTokenFactory": {
          "salt": "ITS Factory v1.0.0",
          "deployer": "0x6f24A47Fc8AE5441Eb47EFfC3665e70e69Ac3F05",
          "implementation": "0x440B118f34d6224B20b4641835AC9161BD4f0994",
          "address": "0x83a93500d23Fbc3e82B410aD07A6a9F7A0670D66"
        }
      },
      "explorer": {
        "name": "Scrollscan",
        "url": "https://sepolia.scrollscan.dev",
        "api": "https://api-sepolia.scrollscan.dev/api"
      },
      "confirmations": 2,
      "gasOptions": {
        "gasLimit": 7000000,
        "gasPriceAdjustment": 0.25
      }
    },
    "immutable": {
      "name": "Immutable",
      "id": "immutable",
      "axelarId": "immutable",
      "chainId": 13473,
      "rpc": "https://rpc.testnet.immutable.com",
      "tokenSymbol": "IMX",
      "contracts": {
        "ConstAddressDeployer": {
          "address": "0x98B2920D53612483F91F12Ed7754E51b4A77919e",
          "deployer": "0xE86375704CDb8491a5Ed82D90DceCE02Ee0ac25F",
          "deploymentMethod": "create",
          "codehash": "0x8fda47a596dfba923270da84e0c32a2d0312f1c03389f83e16f2b5a35ed37fbe",
          "predeployCodehash": "0x8fda47a596dfba923270da84e0c32a2d0312f1c03389f83e16f2b5a35ed37fbe"
        },
        "Create3Deployer": {
          "address": "0x6513Aedb4D1593BA12e50644401D976aebDc90d8",
          "deployer": "0x6f24A47Fc8AE5441Eb47EFfC3665e70e69Ac3F05",
          "deploymentMethod": "create2",
          "codehash": "0xf0ad66defbe082df243d4d274e626f557f97579c5c9e19f33d8093d6160808b7",
          "predeployCodehash": "0x73fc31262c4bad113c79439fd231281201c7c7d45b50328bd86bccf37684bf92",
          "salt": "Create3Deployer"
        },
        "AxelarGateway": {
          "deployer": "0xB8Cd93C83A974649D76B1c19f311f639e62272BC",
          "startingKeyIDs": [
            "evm-immutable-genesis"
          ],
          "address": "0xe432150cce91c13a887f7D836923d5597adD8E31",
          "implementation": "0xc1712652326E87D193Ac11910934085FF45C2F48",
          "implementationCodehash": "0xd0e057031b5acbd22b8e98686f6cda19dcbcac6495bd7297cff31dcb22ddcbae",
          "authModule": "0x1a920B29eBD437074225cAeE44f78FC700B27a5d",
          "tokenDeployer": "0xD2aDceFd0496449E3FDE873A2332B18A0F0FCADf",
          "deploymentMethod": "create3",
          "salt": "AxelarGateway v6.2"
        },
        "InterchainGovernance": {
          "address": "0xfDF36A30070ea0241d69052ea85ff44Ad0476a66",
          "governanceChain": "Axelarnet",
          "governanceAddress": "axelar10d07y265gmmuvt4z0w9aw880jnsr700j7v9daj",
          "minimumTimeDelay": 300,
          "deployer": "0x6f24A47Fc8AE5441Eb47EFfC3665e70e69Ac3F05",
          "deploymentMethod": "create3",
          "codehash": "0x4bc0efa16652748f5c3fbb77aedff01e0c1df4156a4f4c82d6d8748ee28cb9af",
          "predeployCodehash": "0xe2de43b29f2387b6f3575a1b50d566908fc00e03a8d88ad6be74b674a70874d2",
          "salt": "InterchainGovernance v5.5"
        },
        "Multisig": {
          "threshold": 2,
          "signers": [
            "0x15837c1318AB83d99b19392Fd4811813f520d843",
            "0x64247a441CeF0b7A46614AC34d046c0fdfe35954",
            "0xEE64c8eb48437DbD2D5B8598dc4A3E8a6c8CEaD9"
          ],
          "address": "0xCC940AE49C78F20E3F13F3cF37e996b98Ac3EC68",
          "deployer": "0x6f24A47Fc8AE5441Eb47EFfC3665e70e69Ac3F05",
          "deploymentMethod": "create3",
          "codehash": "0x912095d5076ee40a9dd49c0f9d61d61334c47a78c7512852791652baef26c296",
          "predeployCodehash": "0x912095d5076ee40a9dd49c0f9d61d61334c47a78c7512852791652baef26c296",
          "salt": "Multisig v5.5"
        },
        "Operators": {
          "owner": "0xB8Cd93C83A974649D76B1c19f311f639e62272BC",
          "address": "0x7F83F5cA2AE4206AbFf8a3C3668e88ce5F11C0B5",
          "deployer": "0xB8Cd93C83A974649D76B1c19f311f639e62272BC",
          "deploymentMethod": "create2",
          "codehash": "0xc561dc32ef670c929db9d7fbf6b5f6c074a62a30602481ba3b88912ca6d79feb",
          "predeployCodehash": "0xc561dc32ef670c929db9d7fbf6b5f6c074a62a30602481ba3b88912ca6d79feb",
          "salt": "Operators"
        },
        "AxelarGasService": {
          "collector": "0x7F83F5cA2AE4206AbFf8a3C3668e88ce5F11C0B5",
          "address": "0xbE406F0189A0B4cf3A05C286473D23791Dd44Cc6",
          "implementation": "0x5168950236fdc05708468a4e7F6eDd5E092AFC7e",
          "deployer": "0x5b593E7b1725dc6FcbbFe80b2415B19153F94A85"
        },
        "InterchainTokenService": {
          "skip": true
        }
      },
      "gasOptions": {
        "gasLimit": 8000000,
        "maxPriorityFeePerGas": 150000000000,
        "maxFeePerGas": 160000000000
      },
      "explorer": {
        "name": "Immutable Explorer",
        "url": "https://explorer.testnet.immutable.com",
        "api": "https://explorer.testnet.immutable.com/api"
      }
    },
    "ethereum-sepolia": {
      "name": "Ethereum-Sepolia",
      "id": "ethereum-sepolia",
      "axelarId": "ethereum-sepolia",
      "chainId": 11155111,
      "rpc": "https://1rpc.io/sepolia",
      "tokenSymbol": "ETH",
      "confirmations": 2,
      "contracts": {
        "ConstAddressDeployer": {
          "address": "0x98B2920D53612483F91F12Ed7754E51b4A77919e",
          "deployer": "0xE86375704CDb8491a5Ed82D90DceCE02Ee0ac25F",
          "deploymentMethod": "create",
          "codehash": "0x8fda47a596dfba923270da84e0c32a2d0312f1c03389f83e16f2b5a35ed37fbe",
          "predeployCodehash": "0x8fda47a596dfba923270da84e0c32a2d0312f1c03389f83e16f2b5a35ed37fbe"
        },
        "Create3Deployer": {
          "address": "0x6513Aedb4D1593BA12e50644401D976aebDc90d8",
          "deployer": "0x6f24A47Fc8AE5441Eb47EFfC3665e70e69Ac3F05",
          "deploymentMethod": "create2",
          "codehash": "0xf0ad66defbe082df243d4d274e626f557f97579c5c9e19f33d8093d6160808b7",
          "predeployCodehash": "0x73fc31262c4bad113c79439fd231281201c7c7d45b50328bd86bccf37684bf92",
          "salt": "Create3Deployer"
        },
        "AxelarGateway": {
          "deployer": "0xB8Cd93C83A974649D76B1c19f311f639e62272BC",
          "startingKeyIDs": [
            "evm-ethereum-sepolia-genesis"
          ],
          "address": "0xe432150cce91c13a887f7D836923d5597adD8E31",
          "implementation": "0xc1712652326E87D193Ac11910934085FF45C2F48",
          "implementationCodehash": "0xd0e057031b5acbd22b8e98686f6cda19dcbcac6495bd7297cff31dcb22ddcbae",
          "authModule": "0x1a920B29eBD437074225cAeE44f78FC700B27a5d",
          "tokenDeployer": "0xD2aDceFd0496449E3FDE873A2332B18A0F0FCADf",
          "deploymentMethod": "create3",
          "salt": "AxelarGateway v6.2"
        },
        "InterchainGovernance": {
          "address": "0xfDF36A30070ea0241d69052ea85ff44Ad0476a66",
          "governanceChain": "Axelarnet",
          "governanceAddress": "axelar10d07y265gmmuvt4z0w9aw880jnsr700j7v9daj",
          "minimumTimeDelay": 300,
          "deployer": "0x6f24A47Fc8AE5441Eb47EFfC3665e70e69Ac3F05",
          "deploymentMethod": "create3",
          "codehash": "0x4bc0efa16652748f5c3fbb77aedff01e0c1df4156a4f4c82d6d8748ee28cb9af",
          "predeployCodehash": "0xe2de43b29f2387b6f3575a1b50d566908fc00e03a8d88ad6be74b674a70874d2",
          "salt": "InterchainGovernance v5.5"
        },
        "Multisig": {
          "threshold": 2,
          "signers": [
            "0x15837c1318AB83d99b19392Fd4811813f520d843",
            "0x64247a441CeF0b7A46614AC34d046c0fdfe35954",
            "0xEE64c8eb48437DbD2D5B8598dc4A3E8a6c8CEaD9"
          ],
          "address": "0xCC940AE49C78F20E3F13F3cF37e996b98Ac3EC68",
          "deployer": "0x6f24A47Fc8AE5441Eb47EFfC3665e70e69Ac3F05",
          "deploymentMethod": "create3",
          "codehash": "0x912095d5076ee40a9dd49c0f9d61d61334c47a78c7512852791652baef26c296",
          "predeployCodehash": "0x912095d5076ee40a9dd49c0f9d61d61334c47a78c7512852791652baef26c296",
          "salt": "Multisig v5.5"
        },
        "Operators": {
          "owner": "0xB8Cd93C83A974649D76B1c19f311f639e62272BC",
          "address": "0x7F83F5cA2AE4206AbFf8a3C3668e88ce5F11C0B5",
          "deployer": "0xB8Cd93C83A974649D76B1c19f311f639e62272BC",
          "deploymentMethod": "create2",
          "codehash": "0xc561dc32ef670c929db9d7fbf6b5f6c074a62a30602481ba3b88912ca6d79feb",
          "predeployCodehash": "0xc561dc32ef670c929db9d7fbf6b5f6c074a62a30602481ba3b88912ca6d79feb",
          "salt": "Operators"
        },
        "AxelarGasService": {
          "collector": "0x7F83F5cA2AE4206AbFf8a3C3668e88ce5F11C0B5",
          "address": "0xbE406F0189A0B4cf3A05C286473D23791Dd44Cc6",
          "implementation": "0x5168950236fdc05708468a4e7F6eDd5E092AFC7e",
          "deployer": "0x5b593E7b1725dc6FcbbFe80b2415B19153F94A85"
        },
        "InterchainTokenService": {
          "salt": "ITS v1.2.1",
          "deployer": "0x6f24A47Fc8AE5441Eb47EFfC3665e70e69Ac3F05",
          "tokenManagerDeployer": "0x121b0e54Cd7ad2BBCb4c4C9275697978EBaF3653",
          "interchainToken": "0x7F9F70Da4af54671a6abAc58e705b5634cac8819",
          "interchainTokenDeployer": "0x58667c5f134420Bf6904C7dD01fDDcB4Fea3a760",
          "tokenManager": "0xC1B09c9c16117417A1B414A52Dd92CF1f634e786",
          "tokenHandler": "0x9Ef1f24EF4Ed0520DC1Da282a0fe76271A183b36",
          "implementation": "0x30DEFb998D7FdDC75ffb8D002fC15BbB75115758",
          "address": "0xB5FB4BE02232B1bBA4dC8f81dc24C26980dE9e3C",
          "proxySalt": "ITS v1.0.0"
        },
        "InterchainTokenFactory": {
          "salt": "ITS Factory v1.0.0",
          "deployer": "0x6f24A47Fc8AE5441Eb47EFfC3665e70e69Ac3F05",
          "implementation": "0x440B118f34d6224B20b4641835AC9161BD4f0994",
          "address": "0x83a93500d23Fbc3e82B410aD07A6a9F7A0670D66"
        }
      },
      "explorer": {
        "explorer": "Sepoliascan",
        "url": "https://sepolia.etherscan.io",
        "api": "https://api-sepolia.etherscan.io/api"
      },
      "gasOptions": {
        "gasLimit": 8000000
      }
    },
    "arbitrum-sepolia": {
      "name": "Arbitrum-Sepolia",
      "id": "arbitrum-sepolia",
      "axelarId": "arbitrum-sepolia",
      "chainId": 421614,
      "rpc": "https://sepolia-rollup.arbitrum.io/rpc",
      "tokenSymbol": "ETH",
      "confirmations": 2,
      "contracts": {
        "ConstAddressDeployer": {
          "address": "0x98B2920D53612483F91F12Ed7754E51b4A77919e",
          "deployer": "0xE86375704CDb8491a5Ed82D90DceCE02Ee0ac25F",
          "deploymentMethod": "create",
          "codehash": "0x8fda47a596dfba923270da84e0c32a2d0312f1c03389f83e16f2b5a35ed37fbe",
          "predeployCodehash": "0x8fda47a596dfba923270da84e0c32a2d0312f1c03389f83e16f2b5a35ed37fbe"
        },
        "Create3Deployer": {
          "address": "0x6513Aedb4D1593BA12e50644401D976aebDc90d8",
          "deployer": "0x6f24A47Fc8AE5441Eb47EFfC3665e70e69Ac3F05",
          "deploymentMethod": "create2",
          "codehash": "0xf0ad66defbe082df243d4d274e626f557f97579c5c9e19f33d8093d6160808b7",
          "predeployCodehash": "0x73fc31262c4bad113c79439fd231281201c7c7d45b50328bd86bccf37684bf92",
          "salt": "Create3Deployer"
        },
        "AxelarGateway": {
          "deployer": "0xB8Cd93C83A974649D76B1c19f311f639e62272BC",
          "startingKeyIDs": [
            "evm-arbitrum-sepolia-genesis"
          ],
          "address": "0xe1cE95479C84e9809269227C7F8524aE051Ae77a",
          "implementation": "0xc1712652326E87D193Ac11910934085FF45C2F48",
          "implementationCodehash": "0xb9902bc55605b8b80c8347c46fda6b3831ab006e33907a17f8aa67ab451deca6",
          "authModule": "0x24C2b56128fF8E7bFaD578ABefB0fc7Dfa9ba358",
          "tokenDeployer": "0xD2aDceFd0496449E3FDE873A2332B18A0F0FCADf",
          "deploymentMethod": "create3",
          "salt": "AxelarGateway v6.2"
        },
        "InterchainGovernance": {
          "address": "0x6f24A47Fc8AE5441Eb47EFfC3665e70e69Ac3F05"
        },
        "Multisig": {
          "address": "0x6f24A47Fc8AE5441Eb47EFfC3665e70e69Ac3F05"
        },
        "Operators": {
          "owner": "0xB8Cd93C83A974649D76B1c19f311f639e62272BC",
          "address": "0x7F83F5cA2AE4206AbFf8a3C3668e88ce5F11C0B5",
          "deployer": "0xB8Cd93C83A974649D76B1c19f311f639e62272BC",
          "deploymentMethod": "create2",
          "codehash": "0xc561dc32ef670c929db9d7fbf6b5f6c074a62a30602481ba3b88912ca6d79feb",
          "predeployCodehash": "0xc561dc32ef670c929db9d7fbf6b5f6c074a62a30602481ba3b88912ca6d79feb",
          "salt": "Operators"
        },
        "AxelarGasService": {
          "collector": "0x7F83F5cA2AE4206AbFf8a3C3668e88ce5F11C0B5",
          "address": "0xbE406F0189A0B4cf3A05C286473D23791Dd44Cc6",
          "implementation": "0xCD6b34FaF1FD1056C728A27426AB6807f84BAa1b",
          "deployer": "0x5b593E7b1725dc6FcbbFe80b2415B19153F94A85"
        }
      },
      "explorer": {
        "name": "Arbiscan",
        "url": "https://sepolia.arbiscan.io",
        "api": "https://api-sepolia.arbiscan.io/api"
      }
    },
    "centrifuge": {
      "name": "Centrifuge",
      "id": "centrifuge-2",
      "axelarId": "centrifuge-2",
      "chainId": 2090,
      "rpc": "https://node-7118620155331796992.gx.onfinality.io/jsonrpc?apikey=00538f2d-6297-44e3-8812-4b9d579524b2",
      "tokenSymbol": "CFG",
      "confirmations": 1,
      "contracts": {
        "ConstAddressDeployer": {
          "address": "0x98B2920D53612483F91F12Ed7754E51b4A77919e",
          "deployer": "0xE86375704CDb8491a5Ed82D90DceCE02Ee0ac25F",
          "deploymentMethod": "create",
          "codehash": "0x8fda47a596dfba923270da84e0c32a2d0312f1c03389f83e16f2b5a35ed37fbe",
          "predeployCodehash": "0x8fda47a596dfba923270da84e0c32a2d0312f1c03389f83e16f2b5a35ed37fbe"
        },
        "Create3Deployer": {
          "address": "0x6513Aedb4D1593BA12e50644401D976aebDc90d8",
          "deployer": "0x6f24A47Fc8AE5441Eb47EFfC3665e70e69Ac3F05",
          "deploymentMethod": "create2",
          "codehash": "0xf0ad66defbe082df243d4d274e626f557f97579c5c9e19f33d8093d6160808b7",
          "predeployCodehash": "0x73fc31262c4bad113c79439fd231281201c7c7d45b50328bd86bccf37684bf92",
          "salt": "Create3Deployer"
        },
        "AxelarGateway": {
          "deployer": "0xB8Cd93C83A974649D76B1c19f311f639e62272BC",
          "startingKeyIDs": [
            "evm-centrifuge-2-genesis"
          ],
          "address": "0xe432150cce91c13a887f7D836923d5597adD8E31",
          "implementation": "0xc1712652326E87D193Ac11910934085FF45C2F48",
          "implementationCodehash": "0xd0e057031b5acbd22b8e98686f6cda19dcbcac6495bd7297cff31dcb22ddcbae",
          "authModule": "0x1a920B29eBD437074225cAeE44f78FC700B27a5d",
          "tokenDeployer": "0xD2aDceFd0496449E3FDE873A2332B18A0F0FCADf",
          "deploymentMethod": "create3",
          "salt": "AxelarGateway v6.2"
        },
        "InterchainGovernance": {
          "address": "0xfDF36A30070ea0241d69052ea85ff44Ad0476a66",
          "governanceChain": "Axelarnet",
          "governanceAddress": "axelar10d07y265gmmuvt4z0w9aw880jnsr700j7v9daj",
          "minimumTimeDelay": 300,
          "deployer": "0x6f24A47Fc8AE5441Eb47EFfC3665e70e69Ac3F05",
          "deploymentMethod": "create3",
          "codehash": "0x4bc0efa16652748f5c3fbb77aedff01e0c1df4156a4f4c82d6d8748ee28cb9af",
          "predeployCodehash": "0xe2de43b29f2387b6f3575a1b50d566908fc00e03a8d88ad6be74b674a70874d2",
          "salt": "InterchainGovernance v5.5"
        },
        "Multisig": {
          "threshold": 2,
          "signers": [
            "0x15837c1318AB83d99b19392Fd4811813f520d843",
            "0x64247a441CeF0b7A46614AC34d046c0fdfe35954",
            "0xEE64c8eb48437DbD2D5B8598dc4A3E8a6c8CEaD9"
          ],
          "address": "0xCC940AE49C78F20E3F13F3cF37e996b98Ac3EC68",
          "deployer": "0x6f24A47Fc8AE5441Eb47EFfC3665e70e69Ac3F05",
          "deploymentMethod": "create3",
          "codehash": "0x912095d5076ee40a9dd49c0f9d61d61334c47a78c7512852791652baef26c296",
          "predeployCodehash": "0x912095d5076ee40a9dd49c0f9d61d61334c47a78c7512852791652baef26c296",
          "salt": "Multisig v5.5"
        },
        "Operators": {
          "owner": "0xB8Cd93C83A974649D76B1c19f311f639e62272BC",
          "address": "0x7F83F5cA2AE4206AbFf8a3C3668e88ce5F11C0B5",
          "deployer": "0xB8Cd93C83A974649D76B1c19f311f639e62272BC",
          "deploymentMethod": "create2",
          "codehash": "0xc561dc32ef670c929db9d7fbf6b5f6c074a62a30602481ba3b88912ca6d79feb",
          "predeployCodehash": "0xc561dc32ef670c929db9d7fbf6b5f6c074a62a30602481ba3b88912ca6d79feb",
          "salt": "Operators"
        },
        "AxelarGasService": {
          "collector": "0x7F83F5cA2AE4206AbFf8a3C3668e88ce5F11C0B5",
          "address": "0xbE406F0189A0B4cf3A05C286473D23791Dd44Cc6",
          "implementation": "0xCD6b34FaF1FD1056C728A27426AB6807f84BAa1b",
          "deployer": "0x5b593E7b1725dc6FcbbFe80b2415B19153F94A85"
        },
        "InterchainTokenService": {
          "skip": true
        }
      },
      "gasOptions": {
        "gasLimit": 8000000
      },
      "explorer": {
        "name": "",
        "url": ""
      }
    },
    "fraxtal": {
      "name": "Fraxtal",
      "id": "fraxtal",
      "axelarId": "fraxtal",
      "chainId": 2522,
      "rpc": "https://rpc.testnet.frax.com",
      "tokenSymbol": "frxETH",
      "gasOptions": {
        "gasLimit": 8000000
      },
      "contracts": {
        "InterchainGovernance": {
          "minimumTimeDelay": 300,
          "address": "0xfDF36A30070ea0241d69052ea85ff44Ad0476a66",
          "governanceChain": "Axelarnet",
          "governanceAddress": "axelar10d07y265gmmuvt4z0w9aw880jnsr700j7v9daj",
          "deployer": "0x6f24A47Fc8AE5441Eb47EFfC3665e70e69Ac3F05",
          "deploymentMethod": "create3",
          "codehash": "0x4bc0efa16652748f5c3fbb77aedff01e0c1df4156a4f4c82d6d8748ee28cb9af",
          "predeployCodehash": "0xe2de43b29f2387b6f3575a1b50d566908fc00e03a8d88ad6be74b674a70874d2",
          "salt": "InterchainGovernance v5.5"
        },
        "Multisig": {
          "threshold": 2,
          "signers": [
            "0x15837c1318AB83d99b19392Fd4811813f520d843",
            "0x64247a441CeF0b7A46614AC34d046c0fdfe35954",
            "0xEE64c8eb48437DbD2D5B8598dc4A3E8a6c8CEaD9"
          ],
          "address": "0xCC940AE49C78F20E3F13F3cF37e996b98Ac3EC68",
          "deployer": "0x6f24A47Fc8AE5441Eb47EFfC3665e70e69Ac3F05",
          "deploymentMethod": "create3",
          "codehash": "0x912095d5076ee40a9dd49c0f9d61d61334c47a78c7512852791652baef26c296",
          "predeployCodehash": "0x912095d5076ee40a9dd49c0f9d61d61334c47a78c7512852791652baef26c296",
          "salt": "Multisig v5.5"
        },
        "ConstAddressDeployer": {
          "address": "0x98B2920D53612483F91F12Ed7754E51b4A77919e",
          "deployer": "0xE86375704CDb8491a5Ed82D90DceCE02Ee0ac25F",
          "deploymentMethod": "create",
          "codehash": "0x8fda47a596dfba923270da84e0c32a2d0312f1c03389f83e16f2b5a35ed37fbe",
          "predeployCodehash": "0x8fda47a596dfba923270da84e0c32a2d0312f1c03389f83e16f2b5a35ed37fbe"
        },
        "Create3Deployer": {
          "address": "0x6513Aedb4D1593BA12e50644401D976aebDc90d8",
          "deployer": "0x6f24A47Fc8AE5441Eb47EFfC3665e70e69Ac3F05",
          "deploymentMethod": "create2",
          "codehash": "0xf0ad66defbe082df243d4d274e626f557f97579c5c9e19f33d8093d6160808b7",
          "predeployCodehash": "0x73fc31262c4bad113c79439fd231281201c7c7d45b50328bd86bccf37684bf92",
          "salt": "Create3Deployer"
        },
        "AxelarGateway": {
          "deployer": "0xB8Cd93C83A974649D76B1c19f311f639e62272BC",
          "startingKeyIDs": [
            "evm-fraxtal-genesis"
          ],
          "address": "0xe432150cce91c13a887f7D836923d5597adD8E31",
          "implementation": "0xc1712652326E87D193Ac11910934085FF45C2F48",
          "implementationCodehash": "0xd0e057031b5acbd22b8e98686f6cda19dcbcac6495bd7297cff31dcb22ddcbae",
          "authModule": "0x1a920B29eBD437074225cAeE44f78FC700B27a5d",
          "tokenDeployer": "0xD2aDceFd0496449E3FDE873A2332B18A0F0FCADf",
          "deploymentMethod": "create3",
          "salt": "AxelarGateway v6.2"
        },
        "AxelarGasService": {
          "collector": "0x7F83F5cA2AE4206AbFf8a3C3668e88ce5F11C0B5",
          "address": "0xbE406F0189A0B4cf3A05C286473D23791Dd44Cc6",
          "implementation": "0xCD6b34FaF1FD1056C728A27426AB6807f84BAa1b",
          "deployer": "0x5b593E7b1725dc6FcbbFe80b2415B19153F94A85"
        },
        "Operators": {
          "owner": "0xB8Cd93C83A974649D76B1c19f311f639e62272BC",
          "address": "0x7F83F5cA2AE4206AbFf8a3C3668e88ce5F11C0B5",
          "deployer": "0xB8Cd93C83A974649D76B1c19f311f639e62272BC",
          "deploymentMethod": "create2",
          "codehash": "0xc561dc32ef670c929db9d7fbf6b5f6c074a62a30602481ba3b88912ca6d79feb",
          "predeployCodehash": "0xc561dc32ef670c929db9d7fbf6b5f6c074a62a30602481ba3b88912ca6d79feb",
          "salt": "Operators"
        }
      },
      "explorer": {
        "name": "Fraxscan",
        "url": "https://holesky.fraxscan.com",
        "api": "https://api-holesky.fraxscan.com/api"
      }
    },
    "optimism-sepolia": {
      "name": "Optimism-Sepolia",
      "id": "optimism-sepolia",
      "axelarId": "optimism-sepolia",
      "chainId": 11155420,
      "rpc": "https://sepolia.optimism.io",
      "tokenSymbol": "ETH",
      "gasOptions": {
        "gasLimit": 8000000
      },
      "confirmations": 3,
      "explorer": {
        "name": "Opscan",
        "url": "https://sepolia-optimistic.etherscan.io",
        "api": "https://api-sepolia-optimistic.etherscan.io/api"
      },
      "contracts": {
        "ConstAddressDeployer": {
          "address": "0x98B2920D53612483F91F12Ed7754E51b4A77919e",
          "deployer": "0xE86375704CDb8491a5Ed82D90DceCE02Ee0ac25F",
          "deploymentMethod": "create",
          "codehash": "0x8fda47a596dfba923270da84e0c32a2d0312f1c03389f83e16f2b5a35ed37fbe",
          "predeployCodehash": "0x8fda47a596dfba923270da84e0c32a2d0312f1c03389f83e16f2b5a35ed37fbe"
        },
        "Create3Deployer": {
          "address": "0x6513Aedb4D1593BA12e50644401D976aebDc90d8",
          "deployer": "0x6f24A47Fc8AE5441Eb47EFfC3665e70e69Ac3F05",
          "deploymentMethod": "create2",
          "codehash": "0xf0ad66defbe082df243d4d274e626f557f97579c5c9e19f33d8093d6160808b7",
          "predeployCodehash": "0x73fc31262c4bad113c79439fd231281201c7c7d45b50328bd86bccf37684bf92",
          "salt": "Create3Deployer"
        },
        "AxelarGateway": {
          "deployer": "0xB8Cd93C83A974649D76B1c19f311f639e62272BC",
          "startingKeyIDs": [
            "evm-optimism-sepolia-genesis"
          ],
          "address": "0xe432150cce91c13a887f7D836923d5597adD8E31",
          "implementation": "0xc1712652326E87D193Ac11910934085FF45C2F48",
          "implementationCodehash": "0xd0e057031b5acbd22b8e98686f6cda19dcbcac6495bd7297cff31dcb22ddcbae",
          "authModule": "0x1a920B29eBD437074225cAeE44f78FC700B27a5d",
          "tokenDeployer": "0xD2aDceFd0496449E3FDE873A2332B18A0F0FCADf",
          "deploymentMethod": "create3",
          "salt": "AxelarGateway v6.2"
        },
        "InterchainGovernance": {
          "address": "0x6f24A47Fc8AE5441Eb47EFfC3665e70e69Ac3F05"
        },
        "Multisig": {
          "address": "0x6f24A47Fc8AE5441Eb47EFfC3665e70e69Ac3F05"
        },
        "Operators": {
          "owner": "0xB8Cd93C83A974649D76B1c19f311f639e62272BC",
          "address": "0x7F83F5cA2AE4206AbFf8a3C3668e88ce5F11C0B5",
          "deployer": "0xB8Cd93C83A974649D76B1c19f311f639e62272BC",
          "deploymentMethod": "create2",
          "codehash": "0xc561dc32ef670c929db9d7fbf6b5f6c074a62a30602481ba3b88912ca6d79feb",
          "predeployCodehash": "0xc561dc32ef670c929db9d7fbf6b5f6c074a62a30602481ba3b88912ca6d79feb",
          "salt": "Operators"
        },
        "AxelarGasService": {
          "collector": "0x7F83F5cA2AE4206AbFf8a3C3668e88ce5F11C0B5",
          "address": "0xbE406F0189A0B4cf3A05C286473D23791Dd44Cc6",
          "implementation": "0xCD6b34FaF1FD1056C728A27426AB6807f84BAa1b",
          "deployer": "0x5b593E7b1725dc6FcbbFe80b2415B19153F94A85"
        }
      }
    },
    "base-sepolia": {
      "name": "Base-Sepolia",
      "id": "base-sepolia",
      "axelarId": "base-sepolia",
      "chainId": 84532,
      "rpc": "https://sepolia.base.org",
      "tokenSymbol": "ETH",
      "gasOptions": {
        "gasLimit": 8000000
      },
      "confirmations": 2,
      "explorer": {
        "name": "Basescan",
        "url": "https://sepolia-explorer.base.org",
        "api": "https://api-sepolia.basescan.org/api"
      },
      "contracts": {
        "ConstAddressDeployer": {
          "address": "0x98B2920D53612483F91F12Ed7754E51b4A77919e",
          "deployer": "0xE86375704CDb8491a5Ed82D90DceCE02Ee0ac25F",
          "deploymentMethod": "create",
          "codehash": "0x8fda47a596dfba923270da84e0c32a2d0312f1c03389f83e16f2b5a35ed37fbe",
          "predeployCodehash": "0x8fda47a596dfba923270da84e0c32a2d0312f1c03389f83e16f2b5a35ed37fbe"
        },
        "Create3Deployer": {
          "address": "0x6513Aedb4D1593BA12e50644401D976aebDc90d8",
          "deployer": "0x6f24A47Fc8AE5441Eb47EFfC3665e70e69Ac3F05",
          "deploymentMethod": "create2",
          "codehash": "0xf0ad66defbe082df243d4d274e626f557f97579c5c9e19f33d8093d6160808b7",
          "predeployCodehash": "0x73fc31262c4bad113c79439fd231281201c7c7d45b50328bd86bccf37684bf92",
          "salt": "Create3Deployer"
        },
        "AxelarGateway": {
          "deployer": "0xB8Cd93C83A974649D76B1c19f311f639e62272BC",
          "startingKeyIDs": [
            "evm-base-sepolia-genesis"
          ],
          "address": "0xe432150cce91c13a887f7D836923d5597adD8E31",
          "implementation": "0xc1712652326E87D193Ac11910934085FF45C2F48",
          "implementationCodehash": "0xd0e057031b5acbd22b8e98686f6cda19dcbcac6495bd7297cff31dcb22ddcbae",
          "authModule": "0x1a920B29eBD437074225cAeE44f78FC700B27a5d",
          "tokenDeployer": "0xD2aDceFd0496449E3FDE873A2332B18A0F0FCADf",
          "deploymentMethod": "create3",
          "salt": "AxelarGateway v6.2"
        },
        "InterchainGovernance": {
          "address": "0x6f24A47Fc8AE5441Eb47EFfC3665e70e69Ac3F05"
        },
        "Multisig": {
          "address": "0x6f24A47Fc8AE5441Eb47EFfC3665e70e69Ac3F05"
        },
        "Operators": {
          "owner": "0xB8Cd93C83A974649D76B1c19f311f639e62272BC",
          "address": "0x7F83F5cA2AE4206AbFf8a3C3668e88ce5F11C0B5",
          "deployer": "0xB8Cd93C83A974649D76B1c19f311f639e62272BC",
          "deploymentMethod": "create2",
          "codehash": "0xc561dc32ef670c929db9d7fbf6b5f6c074a62a30602481ba3b88912ca6d79feb",
          "predeployCodehash": "0xc561dc32ef670c929db9d7fbf6b5f6c074a62a30602481ba3b88912ca6d79feb",
          "salt": "Operators"
        },
        "AxelarGasService": {
          "collector": "0x7F83F5cA2AE4206AbFf8a3C3668e88ce5F11C0B5",
          "address": "0xbE406F0189A0B4cf3A05C286473D23791Dd44Cc6",
          "implementation": "0xCD6b34FaF1FD1056C728A27426AB6807f84BAa1b",
          "deployer": "0x5b593E7b1725dc6FcbbFe80b2415B19153F94A85"
        }
      }
    },
    "blast-sepolia": {
      "name": "Blast-Sepolia",
      "id": "blast-sepolia",
      "axelarId": "blast-sepolia",
      "chainId": 168587773,
      "rpc": "https://sepolia.blast.io/",
      "tokenSymbol": "ETH",
      "gasOptions": {
        "gasLimit": 8000000
      },
      "confirmations": 2,
      "explorer": {
        "name": "Blastscan",
        "url": "https://testnet.blastscan.io",
        "api": "https://api.routescan.io/v2/network/testnet/evm/168587773/etherscan"
      },
      "contracts": {
        "ConstAddressDeployer": {
          "address": "0x98B2920D53612483F91F12Ed7754E51b4A77919e",
          "deployer": "0xE86375704CDb8491a5Ed82D90DceCE02Ee0ac25F",
          "deploymentMethod": "create",
          "codehash": "0x8fda47a596dfba923270da84e0c32a2d0312f1c03389f83e16f2b5a35ed37fbe",
          "predeployCodehash": "0x8fda47a596dfba923270da84e0c32a2d0312f1c03389f83e16f2b5a35ed37fbe"
        },
        "Create3Deployer": {
          "address": "0x6513Aedb4D1593BA12e50644401D976aebDc90d8",
          "deployer": "0x6f24A47Fc8AE5441Eb47EFfC3665e70e69Ac3F05",
          "deploymentMethod": "create2",
          "codehash": "0xf0ad66defbe082df243d4d274e626f557f97579c5c9e19f33d8093d6160808b7",
          "predeployCodehash": "0x73fc31262c4bad113c79439fd231281201c7c7d45b50328bd86bccf37684bf92",
          "salt": "Create3Deployer"
        },
        "AxelarGateway": {
          "deployer": "0xB8Cd93C83A974649D76B1c19f311f639e62272BC",
          "startingKeyIDs": [
            "evm-blast-sepolia-genesis"
          ],
          "address": "0xe432150cce91c13a887f7D836923d5597adD8E31",
          "implementation": "0xc1712652326E87D193Ac11910934085FF45C2F48",
          "implementationCodehash": "0xd0e057031b5acbd22b8e98686f6cda19dcbcac6495bd7297cff31dcb22ddcbae",
          "authModule": "0x1a920B29eBD437074225cAeE44f78FC700B27a5d",
          "tokenDeployer": "0xD2aDceFd0496449E3FDE873A2332B18A0F0FCADf",
          "deploymentMethod": "create3",
          "salt": "AxelarGateway v6.2"
        },
        "InterchainGovernance": {
          "address": "0x6f24A47Fc8AE5441Eb47EFfC3665e70e69Ac3F05"
        },
        "Multisig": {
          "address": "0x6f24A47Fc8AE5441Eb47EFfC3665e70e69Ac3F05"
        },
        "Operators": {
          "owner": "0xB8Cd93C83A974649D76B1c19f311f639e62272BC",
          "address": "0x7F83F5cA2AE4206AbFf8a3C3668e88ce5F11C0B5",
          "deployer": "0xB8Cd93C83A974649D76B1c19f311f639e62272BC",
          "deploymentMethod": "create2",
          "codehash": "0xc561dc32ef670c929db9d7fbf6b5f6c074a62a30602481ba3b88912ca6d79feb",
          "predeployCodehash": "0xc561dc32ef670c929db9d7fbf6b5f6c074a62a30602481ba3b88912ca6d79feb",
          "salt": "Operators"
        },
        "AxelarGasService": {
          "collector": "0x7F83F5cA2AE4206AbFf8a3C3668e88ce5F11C0B5",
          "address": "0xbE406F0189A0B4cf3A05C286473D23791Dd44Cc6",
          "implementation": "0xCD6b34FaF1FD1056C728A27426AB6807f84BAa1b",
          "deployer": "0x5b593E7b1725dc6FcbbFe80b2415B19153F94A85"
        }
      }
    },
    "mantle-sepolia": {
      "name": "Mantle-Sepolia",
      "id": "mantle-sepolia",
      "axelarId": "mantle-sepolia",
      "chainId": 5003,
      "rpc": "https://rpc.sepolia.mantle.xyz",
      "tokenSymbol": "MNT",
      "confirmations": 2,
      "gasOptions": {
        "gasLimit": 10000000000
      },
      "explorer": {
        "name": "Mantle Explorer",
        "url": "https://explorer.sepolia.mantle.xyz",
        "api": "https://explorer.sepolia.mantle.xyz/api"
      },
      "contracts": {
        "InterchainGovernance": {
          "minimumTimeDelay": 300,
          "address": "0x6f24A47Fc8AE5441Eb47EFfC3665e70e69Ac3F05"
        },
        "Multisig": {
          "threshold": 2,
          "signers": [
            "0x15837c1318AB83d99b19392Fd4811813f520d843",
            "0x64247a441CeF0b7A46614AC34d046c0fdfe35954",
            "0xEE64c8eb48437DbD2D5B8598dc4A3E8a6c8CEaD9"
          ],
          "address": "0x6f24A47Fc8AE5441Eb47EFfC3665e70e69Ac3F05"
        },
        "ConstAddressDeployer": {
          "address": "0x98B2920D53612483F91F12Ed7754E51b4A77919e",
          "deployer": "0xE86375704CDb8491a5Ed82D90DceCE02Ee0ac25F",
          "deploymentMethod": "create",
          "codehash": "0x8fda47a596dfba923270da84e0c32a2d0312f1c03389f83e16f2b5a35ed37fbe",
          "predeployCodehash": "0x8fda47a596dfba923270da84e0c32a2d0312f1c03389f83e16f2b5a35ed37fbe"
        },
        "Create3Deployer": {
          "address": "0x6513Aedb4D1593BA12e50644401D976aebDc90d8",
          "deployer": "0x6f24A47Fc8AE5441Eb47EFfC3665e70e69Ac3F05",
          "deploymentMethod": "create2",
          "codehash": "0xf0ad66defbe082df243d4d274e626f557f97579c5c9e19f33d8093d6160808b7",
          "predeployCodehash": "0x73fc31262c4bad113c79439fd231281201c7c7d45b50328bd86bccf37684bf92",
          "salt": "Create3Deployer"
        },
        "AxelarGateway": {
          "deployer": "0xB8Cd93C83A974649D76B1c19f311f639e62272BC",
          "startingKeyIDs": [
            "evm-mantle-sepolia-genesis"
          ],
          "address": "0xC8D18F85cB0Cee5C95eC29c69DeaF6cea972349c",
          "implementation": "0xc1712652326E87D193Ac11910934085FF45C2F48",
          "implementationCodehash": "0x262d347314eb56d4331930c08d038205062766c5783f6e34809b1da803d01bf9",
          "authModule": "0xC4FBd54fF3876377dE2B2F9471e581B44eaD1Ea9",
          "tokenDeployer": "0xD2aDceFd0496449E3FDE873A2332B18A0F0FCADf",
          "deploymentMethod": "create3",
          "salt": "AxelarGateway v6.2"
        },
        "Operators": {
          "owner": "0xB8Cd93C83A974649D76B1c19f311f639e62272BC",
          "address": "0x7F83F5cA2AE4206AbFf8a3C3668e88ce5F11C0B5",
          "deployer": "0xB8Cd93C83A974649D76B1c19f311f639e62272BC",
          "deploymentMethod": "create2",
          "codehash": "0xc561dc32ef670c929db9d7fbf6b5f6c074a62a30602481ba3b88912ca6d79feb",
          "predeployCodehash": "0xc561dc32ef670c929db9d7fbf6b5f6c074a62a30602481ba3b88912ca6d79feb",
          "salt": "Operators"
        },
        "AxelarGasService": {
          "collector": "0x7F83F5cA2AE4206AbFf8a3C3668e88ce5F11C0B5",
          "address": "0xbE406F0189A0B4cf3A05C286473D23791Dd44Cc6",
          "implementation": "0xCD6b34FaF1FD1056C728A27426AB6807f84BAa1b",
          "deployer": "0x5b593E7b1725dc6FcbbFe80b2415B19153F94A85"
        }
<<<<<<< HEAD
      },
      "gasOptions": {
        "gasLimit": 8000000
      },
      "explorer": {
        "name": "",
        "url": ""
      }
    },
    "optimism-sepolia": {
      "name": "Optimism-Sepolia",
      "id": "optimism-sepolia",
      "axelarId": "optimism-sepolia",
      "chainId": 11155420,
      "rpc": "https://sepolia.optimism.io",
      "tokenSymbol": "ETH",
      "gasOptions": {
        "gasLimit": 8000000
      },
      "confirmations": 3,
      "explorer": {
        "name": "Opscan",
        "url": "https://sepolia-optimistic.etherscan.io",
        "api": "https://api-sepolia-optimistic.etherscan.io/api"
      }
    },
    "base-sepolia": {
      "name": "Base-Sepolia",
      "id": "base-sepolia",
      "axelarId": "base-sepolia",
      "chainId": 84532,
      "rpc": "https://sepolia.base.org",
      "tokenSymbol": "ETH",
      "gasOptions": {
        "gasLimit": 3000000
      },
      "confirmations": 2,
      "explorer": {
        "name": "Basescan",
        "url": "https://sepolia-explorer.base.org",
        "api": "https://api-sepolia.basescan.org/api"
      }
    },
    "blast-sepolia": {
      "name": "Blast-Sepolia",
      "id": "blast-sepolia",
      "axelarId": "blast-sepolia",
      "chainId": 168587773,
      "rpc": "https://sepolia.blast.io/",
      "tokenSymbol": "ETH",
      "gasOptions": {
        "gasLimit": 8000000
      },
      "confirmations": 2,
      "explorer": {
        "name": "Blastscan",
        "url": "https://testnet.blastscan.io",
        "api": "https://api.routescan.io/v2/network/testnet/evm/168587773/"
=======
>>>>>>> 91d4e4fb
      }
    }
  },
  "axelar": {
    "id": "Axelarnet",
    "axelarId": "Axelarnet",
    "rpc": "https://rpc-axelar-testnet.imperator.co:443",
    "lcd": "https://lcd-axelar-testnet.imperator.co:443",
    "grpc": "grpc-axelar-testnet.imperator.co:2062",
    "tokenSymbol": "AXL"
  }
}<|MERGE_RESOLUTION|>--- conflicted
+++ resolved
@@ -1805,7 +1805,7 @@
       "explorer": {
         "name": "Blastscan",
         "url": "https://testnet.blastscan.io",
-        "api": "https://api.routescan.io/v2/network/testnet/evm/168587773/etherscan"
+        "api": "https://api.routescan.io/v2/network/testnet/evm/168587773/"
       },
       "contracts": {
         "ConstAddressDeployer": {
@@ -1932,67 +1932,6 @@
           "implementation": "0xCD6b34FaF1FD1056C728A27426AB6807f84BAa1b",
           "deployer": "0x5b593E7b1725dc6FcbbFe80b2415B19153F94A85"
         }
-<<<<<<< HEAD
-      },
-      "gasOptions": {
-        "gasLimit": 8000000
-      },
-      "explorer": {
-        "name": "",
-        "url": ""
-      }
-    },
-    "optimism-sepolia": {
-      "name": "Optimism-Sepolia",
-      "id": "optimism-sepolia",
-      "axelarId": "optimism-sepolia",
-      "chainId": 11155420,
-      "rpc": "https://sepolia.optimism.io",
-      "tokenSymbol": "ETH",
-      "gasOptions": {
-        "gasLimit": 8000000
-      },
-      "confirmations": 3,
-      "explorer": {
-        "name": "Opscan",
-        "url": "https://sepolia-optimistic.etherscan.io",
-        "api": "https://api-sepolia-optimistic.etherscan.io/api"
-      }
-    },
-    "base-sepolia": {
-      "name": "Base-Sepolia",
-      "id": "base-sepolia",
-      "axelarId": "base-sepolia",
-      "chainId": 84532,
-      "rpc": "https://sepolia.base.org",
-      "tokenSymbol": "ETH",
-      "gasOptions": {
-        "gasLimit": 3000000
-      },
-      "confirmations": 2,
-      "explorer": {
-        "name": "Basescan",
-        "url": "https://sepolia-explorer.base.org",
-        "api": "https://api-sepolia.basescan.org/api"
-      }
-    },
-    "blast-sepolia": {
-      "name": "Blast-Sepolia",
-      "id": "blast-sepolia",
-      "axelarId": "blast-sepolia",
-      "chainId": 168587773,
-      "rpc": "https://sepolia.blast.io/",
-      "tokenSymbol": "ETH",
-      "gasOptions": {
-        "gasLimit": 8000000
-      },
-      "confirmations": 2,
-      "explorer": {
-        "name": "Blastscan",
-        "url": "https://testnet.blastscan.io",
-        "api": "https://api.routescan.io/v2/network/testnet/evm/168587773/"
-=======
->>>>>>> 91d4e4fb
       }
     }
   },
