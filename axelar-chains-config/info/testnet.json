{
  "chains": {
    "ethereum-sepolia": {
      "name": "Ethereum-Sepolia",
      "axelarId": "ethereum-sepolia",
      "chainId": 11155111,
      "rpc": "https://1rpc.io/sepolia",
      "tokenSymbol": "ETH",
      "confirmations": 2,
      "chainType": "evm",
      "contracts": {
        "ConstAddressDeployer": {
          "address": "0x98B2920D53612483F91F12Ed7754E51b4A77919e",
          "deployer": "0xE86375704CDb8491a5Ed82D90DceCE02Ee0ac25F",
          "deploymentMethod": "create",
          "codehash": "0x8fda47a596dfba923270da84e0c32a2d0312f1c03389f83e16f2b5a35ed37fbe",
          "predeployCodehash": "0x8fda47a596dfba923270da84e0c32a2d0312f1c03389f83e16f2b5a35ed37fbe"
        },
        "Create3Deployer": {
          "address": "0x6513Aedb4D1593BA12e50644401D976aebDc90d8",
          "deployer": "0x6f24A47Fc8AE5441Eb47EFfC3665e70e69Ac3F05",
          "deploymentMethod": "create2",
          "codehash": "0xf0ad66defbe082df243d4d274e626f557f97579c5c9e19f33d8093d6160808b7",
          "predeployCodehash": "0x73fc31262c4bad113c79439fd231281201c7c7d45b50328bd86bccf37684bf92",
          "salt": "Create3Deployer"
        },
        "AxelarGateway": {
          "deployer": "0xB8Cd93C83A974649D76B1c19f311f639e62272BC",
          "startingKeyIDs": [
            "evm-ethereum-sepolia-genesis"
          ],
          "address": "0xe432150cce91c13a887f7D836923d5597adD8E31",
          "implementation": "0xc1712652326E87D193Ac11910934085FF45C2F48",
          "implementationCodehash": "0xd0e057031b5acbd22b8e98686f6cda19dcbcac6495bd7297cff31dcb22ddcbae",
          "authModule": "0x1a920B29eBD437074225cAeE44f78FC700B27a5d",
          "tokenDeployer": "0xD2aDceFd0496449E3FDE873A2332B18A0F0FCADf",
          "deploymentMethod": "create3",
          "salt": "AxelarGateway v6.2",
          "connectionType": "consensus"
        },
        "InterchainGovernance": {
          "address": "0xfDF36A30070ea0241d69052ea85ff44Ad0476a66",
          "governanceChain": "Axelarnet",
          "governanceAddress": "axelar10d07y265gmmuvt4z0w9aw880jnsr700j7v9daj",
          "minimumTimeDelay": 300,
          "deployer": "0x6f24A47Fc8AE5441Eb47EFfC3665e70e69Ac3F05",
          "deploymentMethod": "create3",
          "codehash": "0x4bc0efa16652748f5c3fbb77aedff01e0c1df4156a4f4c82d6d8748ee28cb9af",
          "predeployCodehash": "0xe2de43b29f2387b6f3575a1b50d566908fc00e03a8d88ad6be74b674a70874d2",
          "salt": "InterchainGovernance v5.5"
        },
        "Multisig": {
          "threshold": 2,
          "signers": [
            "0x15837c1318AB83d99b19392Fd4811813f520d843",
            "0x64247a441CeF0b7A46614AC34d046c0fdfe35954",
            "0xEE64c8eb48437DbD2D5B8598dc4A3E8a6c8CEaD9"
          ],
          "address": "0xCC940AE49C78F20E3F13F3cF37e996b98Ac3EC68",
          "deployer": "0x6f24A47Fc8AE5441Eb47EFfC3665e70e69Ac3F05",
          "deploymentMethod": "create3",
          "codehash": "0x912095d5076ee40a9dd49c0f9d61d61334c47a78c7512852791652baef26c296",
          "predeployCodehash": "0x912095d5076ee40a9dd49c0f9d61d61334c47a78c7512852791652baef26c296",
          "salt": "Multisig v5.5"
        },
        "Operators": {
          "owner": "0x6f24A47Fc8AE5441Eb47EFfC3665e70e69Ac3F05",
          "address": "0x7F83F5cA2AE4206AbFf8a3C3668e88ce5F11C0B5",
          "deployer": "0xB8Cd93C83A974649D76B1c19f311f639e62272BC",
          "deploymentMethod": "create2",
          "codehash": "0xc561dc32ef670c929db9d7fbf6b5f6c074a62a30602481ba3b88912ca6d79feb",
          "predeployCodehash": "0xc561dc32ef670c929db9d7fbf6b5f6c074a62a30602481ba3b88912ca6d79feb",
          "salt": "Operators"
        },
        "AxelarGasService": {
          "collector": "0x7F83F5cA2AE4206AbFf8a3C3668e88ce5F11C0B5",
          "address": "0xbE406F0189A0B4cf3A05C286473D23791Dd44Cc6",
          "implementation": "0xA72afaa3130fE7F25CfcA4A49ed48e377a35aB6C",
          "deployer": "0x5b593E7b1725dc6FcbbFe80b2415B19153F94A85"
        },
        "InterchainTokenService": {
          "salt": "ITS v2.0.1",
          "deployer": "0x6f24A47Fc8AE5441Eb47EFfC3665e70e69Ac3F05",
          "tokenManagerDeployer": "0x3d36C02D7EE86F25565f319E71641CEFeD0eac81",
          "interchainToken": "0x7F9F70Da4af54671a6abAc58e705b5634cac8819",
          "interchainTokenDeployer": "0xC605424cEF54f4Fe7FF7c6EC01a6D622d473E711",
          "tokenManager": "0xc8e58E2BA863bFb86869227f8264d99de7738933",
          "tokenHandler": "0x151198A9770107F01219Dfc5fc18e168DD529055",
          "implementation": "0x0F55A4E925F41BB9B88A7D06ec11F14FD7ce6A6B",
          "address": "0xB5FB4BE02232B1bBA4dC8f81dc24C26980dE9e3C",
          "proxySalt": "ITS v1.0.0",
          "gatewayCaller": "0x59C4812A32CEfde1044d5554539BbFff5c684f23"
        },
        "InterchainTokenFactory": {
          "salt": "ITS Factory v1.0.0",
          "deployer": "0x6f24A47Fc8AE5441Eb47EFfC3665e70e69Ac3F05",
          "implementation": "0x588c70B10E9edA627A2496B09edc69b79E2d72af",
          "address": "0x83a93500d23Fbc3e82B410aD07A6a9F7A0670D66"
        },
        "AxelarTransceiver": {
          "salt": "Transceiver 1.1.0",
          "deployer": "0xc28a80699B5914a29465971E6ac5a40370C4f29b",
          "implementation": "0xcc6e5c994de73e8a115263b1b512e29b2026df55",
          "address": "0xaa8267908e8d2BEfeB601f88A7Cf3ec148039423",
          "TransceiverStructs": "0x1ed363be5e925e0f0741207f3f9a48c366d26aba",
          "wstETH token": "0xB82381A3fBD3FaFA77B3a7bE693342618240067b",
          "NttManager": "0x8B715EAf61A7DdF61C67d5D46687c796D1f47146",
          "wormholeChainId": 10002
        }
      },
      "explorer": {
        "explorer": "Sepoliascan",
        "url": "https://sepolia.etherscan.io",
        "api": "https://api-sepolia.etherscan.io/api"
      },
      "gasOptions": {
        "gasLimit": 8000000
      },
      "onchainGasEstimate": {
        "chainName": "ethereum",
        "blobBaseFee": 50187563959
      },
      "finality": "finalized",
      "approxFinalityWaitTime": 40
    },
    "avalanche": {
      "name": "Avalanche",
      "axelarId": "Avalanche",
      "chainId": 43113,
      "rpc": "https://api.avax-test.network/ext/bc/C/rpc",
      "tokenSymbol": "AVAX",
      "chainType": "evm",
      "contracts": {
        "AxelarGateway": {
          "address": "0xC249632c2D40b9001FE907806902f63038B737Ab",
          "deployer": "0x6f24A47Fc8AE5441Eb47EFfC3665e70e69Ac3F05",
          "implementation": "0x99B5FA03a5ea4315725c43346e55a6A6fbd94098",
          "implementationCodehash": "0xb17ab564df4137d57dc47255a1890c32f98e02529d234d89cb6a8e2e71b2c6a0",
          "authModule": "0xE39d7d526DFd7B6D10972708C77ED19c3f2f5625",
          "tokenDeployer": "0xb28478319B64f8D47e19A120209A211D902F8b8f",
          "deploymentMethod": "create3",
          "salt": "AxelarGateway v6.2",
          "connectionType": "consensus"
        },
        "AxelarGasService": {
          "salt": "AxelarGasService",
          "address": "0xbE406F0189A0B4cf3A05C286473D23791Dd44Cc6",
          "implementation": "0xA72afaa3130fE7F25CfcA4A49ed48e377a35aB6C",
          "deployer": "0xB8Cd93C83A974649D76B1c19f311f639e62272BC",
          "collector": "0x7F83F5cA2AE4206AbFf8a3C3668e88ce5F11C0B5",
          "owner": "0x6f24A47Fc8AE5441Eb47EFfC3665e70e69Ac3F05"
        },
        "AxelarDepositService": {
          "salt": "AxelarDepositService",
          "address": "0xc1DCb196BA862B337Aa23eDA1Cb9503C0801b955",
          "implementation": "0xb6241272C569767072e0587098415DF6BA0aaEe9",
          "deployer": "0xd55cd98cdE61c3CcE1286F9aF50cDbF16f5dba5b",
          "wrappedSymbol": "WAVAX",
          "refundIssuer": "0x4f671f34d2d23fec3eE3087E3A0221f8D314D9dF"
        },
        "ConstAddressDeployer": {
          "address": "0x98B2920D53612483F91F12Ed7754E51b4A77919e"
        },
        "Create3Deployer": {
          "salt": "Create3Deployer",
          "address": "0x6513Aedb4D1593BA12e50644401D976aebDc90d8",
          "deployer": "0x6f24A47Fc8AE5441Eb47EFfC3665e70e69Ac3F05",
          "deploymentMethod": "create2",
          "codehash": "0xf0ad66defbe082df243d4d274e626f557f97579c5c9e19f33d8093d6160808b7",
          "predeployCodehash": "0x73fc31262c4bad113c79439fd231281201c7c7d45b50328bd86bccf37684bf92"
        },
        "InterchainTokenService": {
          "salt": "ITS v2.0.1",
          "deployer": "0x6f24A47Fc8AE5441Eb47EFfC3665e70e69Ac3F05",
          "tokenManagerDeployer": "0x3d36C02D7EE86F25565f319E71641CEFeD0eac81",
          "interchainToken": "0x7F9F70Da4af54671a6abAc58e705b5634cac8819",
          "interchainTokenDeployer": "0xC605424cEF54f4Fe7FF7c6EC01a6D622d473E711",
          "tokenManager": "0xc8e58E2BA863bFb86869227f8264d99de7738933",
          "tokenHandler": "0x151198A9770107F01219Dfc5fc18e168DD529055",
          "implementation": "0x0F55A4E925F41BB9B88A7D06ec11F14FD7ce6A6B",
          "address": "0xB5FB4BE02232B1bBA4dC8f81dc24C26980dE9e3C",
          "proxySalt": "ITS v1.0.0",
          "gatewayCaller": "0xF29948D4E6C153436346276BE39122Be65774519"
        },
        "InterchainTokenFactory": {
          "salt": "ITS Factory v1.0.0",
          "deployer": "0x6f24A47Fc8AE5441Eb47EFfC3665e70e69Ac3F05",
          "implementation": "0x588c70B10E9edA627A2496B09edc69b79E2d72af",
          "address": "0x83a93500d23Fbc3e82B410aD07A6a9F7A0670D66"
        },
        "InterchainProposalSender": {
          "address": "0x1f8A4d195B647647c7dD45650CBd553FD33cCAA6",
          "deployer": "0x6f24A47Fc8AE5441Eb47EFfC3665e70e69Ac3F05",
          "deploymentMethod": "create3",
          "salt": "InterchainProposalSender v1.2"
        },
        "Operators": {
          "owner": "0x6f24A47Fc8AE5441Eb47EFfC3665e70e69Ac3F05",
          "address": "0x7F83F5cA2AE4206AbFf8a3C3668e88ce5F11C0B5",
          "deployer": "0xB8Cd93C83A974649D76B1c19f311f639e62272BC",
          "deploymentMethod": "create2",
          "salt": "Operators"
        },
        "InterchainGovernance": {
          "governanceChain": "Axelarnet",
          "governanceAddress": "axelar10d07y265gmmuvt4z0w9aw880jnsr700j7v9daj",
          "minimumTimeDelay": 300,
          "address": "0xfDF36A30070ea0241d69052ea85ff44Ad0476a66",
          "deployer": "0x6f24A47Fc8AE5441Eb47EFfC3665e70e69Ac3F05",
          "deploymentMethod": "create3",
          "codehash": "0xbd50e2a21f021fc46f36e559e06cd62aabd0e53bada80dd3b8356c53109ec9f8",
          "predeployCodehash": "0xe2de43b29f2387b6f3575a1b50d566908fc00e03a8d88ad6be74b674a70874d2",
          "salt": "InterchainGovernance v5.5"
        },
        "Multisig": {
          "threshold": 2,
          "signers": [
            "0x15837c1318AB83d99b19392Fd4811813f520d843",
            "0x64247a441CeF0b7A46614AC34d046c0fdfe35954",
            "0xEE64c8eb48437DbD2D5B8598dc4A3E8a6c8CEaD9"
          ],
          "address": "0xCC940AE49C78F20E3F13F3cF37e996b98Ac3EC68",
          "deployer": "0x6f24A47Fc8AE5441Eb47EFfC3665e70e69Ac3F05",
          "deploymentMethod": "create3",
          "codehash": "0x912095d5076ee40a9dd49c0f9d61d61334c47a78c7512852791652baef26c296",
          "predeployCodehash": "0x912095d5076ee40a9dd49c0f9d61d61334c47a78c7512852791652baef26c296",
          "salt": "Multisig v5.5"
        }
      },
      "explorer": {
        "name": "Snowtrace",
        "url": "https://testnet.snowtrace.io",
        "api": "https://api.routescan.io/v2/network/testnet/evm/43113/etherscan"
      },
      "finality": "finalized",
      "approxFinalityWaitTime": 40
    },
    "fantom": {
      "name": "Fantom",
      "axelarId": "Fantom",
      "chainId": 4002,
      "rpc": "https://rpc.testnet.fantom.network",
      "tokenSymbol": "FTM",
      "chainType": "evm",
      "contracts": {
        "AxelarGateway": {
          "address": "0x97837985Ec0494E7b9C71f5D3f9250188477ae14",
          "gasOptions": {
            "gasLimit": 8000000
          },
          "deployer": "0x6f24A47Fc8AE5441Eb47EFfC3665e70e69Ac3F05",
          "implementation": "0x99B5FA03a5ea4315725c43346e55a6A6fbd94098",
          "implementationCodehash": "0xb17ab564df4137d57dc47255a1890c32f98e02529d234d89cb6a8e2e71b2c6a0",
          "authModule": "0xE39d7d526DFd7B6D10972708C77ED19c3f2f5625",
          "tokenDeployer": "0xb28478319B64f8D47e19A120209A211D902F8b8f",
          "deploymentMethod": "create3",
          "salt": "AxelarGateway v6.2",
          "connectionType": "consensus"
        },
        "AxelarGasService": {
          "salt": "AxelarGasService",
          "address": "0xbE406F0189A0B4cf3A05C286473D23791Dd44Cc6",
          "implementation": "0xA72afaa3130fE7F25CfcA4A49ed48e377a35aB6C",
          "deployer": "0xB8Cd93C83A974649D76B1c19f311f639e62272BC",
          "collector": "0x7F83F5cA2AE4206AbFf8a3C3668e88ce5F11C0B5",
          "owner": "0x6f24A47Fc8AE5441Eb47EFfC3665e70e69Ac3F05"
        },
        "AxelarDepositService": {
          "salt": "AxelarDepositService",
          "address": "0xc1DCb196BA862B337Aa23eDA1Cb9503C0801b955",
          "implementation": "0xb6241272C569767072e0587098415DF6BA0aaEe9",
          "deployer": "0xd55cd98cdE61c3CcE1286F9aF50cDbF16f5dba5b",
          "wrappedSymbol": "WFTM",
          "refundIssuer": "0x4f671f34d2d23fec3eE3087E3A0221f8D314D9dF",
          "gasOptions": {
            "gasLimit": 4000000
          }
        },
        "ConstAddressDeployer": {
          "address": "0x98B2920D53612483F91F12Ed7754E51b4A77919e"
        },
        "Create3Deployer": {
          "salt": "Create3Deployer",
          "deployer": "0x6f24A47Fc8AE5441Eb47EFfC3665e70e69Ac3F05",
          "address": "0x6513Aedb4D1593BA12e50644401D976aebDc90d8",
          "deploymentMethod": "create2",
          "codehash": "0xf0ad66defbe082df243d4d274e626f557f97579c5c9e19f33d8093d6160808b7",
          "predeployCodehash": "0x73fc31262c4bad113c79439fd231281201c7c7d45b50328bd86bccf37684bf92"
        },
        "InterchainTokenService": {
          "salt": "ITS v2.0.1",
          "deployer": "0x6f24A47Fc8AE5441Eb47EFfC3665e70e69Ac3F05",
          "tokenManagerDeployer": "0x3d36C02D7EE86F25565f319E71641CEFeD0eac81",
          "interchainToken": "0x7F9F70Da4af54671a6abAc58e705b5634cac8819",
          "interchainTokenDeployer": "0xC605424cEF54f4Fe7FF7c6EC01a6D622d473E711",
          "tokenManager": "0xc8e58E2BA863bFb86869227f8264d99de7738933",
          "tokenHandler": "0x151198A9770107F01219Dfc5fc18e168DD529055",
          "implementation": "0x0F55A4E925F41BB9B88A7D06ec11F14FD7ce6A6B",
          "address": "0xB5FB4BE02232B1bBA4dC8f81dc24C26980dE9e3C",
          "proxySalt": "ITS v1.0.0",
          "gatewayCaller": "0xa235820FF9FBfD2bAbD213560a36aE4B2ff3eA02"
        },
        "InterchainTokenFactory": {
          "salt": "ITS Factory v1.0.0",
          "deployer": "0x6f24A47Fc8AE5441Eb47EFfC3665e70e69Ac3F05",
          "implementation": "0x588c70B10E9edA627A2496B09edc69b79E2d72af",
          "address": "0x83a93500d23Fbc3e82B410aD07A6a9F7A0670D66"
        },
        "InterchainProposalSender": {
          "address": "0x1f8A4d195B647647c7dD45650CBd553FD33cCAA6",
          "deployer": "0x6f24A47Fc8AE5441Eb47EFfC3665e70e69Ac3F05",
          "deploymentMethod": "create3",
          "salt": "InterchainProposalSender v1.2"
        },
        "Operators": {
          "owner": "0x6f24A47Fc8AE5441Eb47EFfC3665e70e69Ac3F05",
          "address": "0x7F83F5cA2AE4206AbFf8a3C3668e88ce5F11C0B5",
          "deployer": "0xB8Cd93C83A974649D76B1c19f311f639e62272BC",
          "deploymentMethod": "create2",
          "salt": "Operators"
        },
        "InterchainGovernance": {
          "governanceChain": "Axelarnet",
          "governanceAddress": "axelar10d07y265gmmuvt4z0w9aw880jnsr700j7v9daj",
          "minimumTimeDelay": 300,
          "address": "0xfDF36A30070ea0241d69052ea85ff44Ad0476a66",
          "deployer": "0x6f24A47Fc8AE5441Eb47EFfC3665e70e69Ac3F05",
          "deploymentMethod": "create3",
          "codehash": "0x6c939d8a52173c75f98e1dc7a4b9ce517c3501ecd87c0070be31c47e08341190",
          "predeployCodehash": "0xe2de43b29f2387b6f3575a1b50d566908fc00e03a8d88ad6be74b674a70874d2",
          "salt": "InterchainGovernance v5.5"
        },
        "Multisig": {
          "threshold": 2,
          "signers": [
            "0x15837c1318AB83d99b19392Fd4811813f520d843",
            "0x64247a441CeF0b7A46614AC34d046c0fdfe35954",
            "0xEE64c8eb48437DbD2D5B8598dc4A3E8a6c8CEaD9"
          ],
          "address": "0xCC940AE49C78F20E3F13F3cF37e996b98Ac3EC68",
          "deployer": "0x6f24A47Fc8AE5441Eb47EFfC3665e70e69Ac3F05",
          "deploymentMethod": "create3",
          "codehash": "0x912095d5076ee40a9dd49c0f9d61d61334c47a78c7512852791652baef26c296",
          "predeployCodehash": "0x912095d5076ee40a9dd49c0f9d61d61334c47a78c7512852791652baef26c296",
          "salt": "Multisig v5.5"
        }
      },
      "explorer": {
        "name": "Ftmscan",
        "url": "https://testnet.ftmscan.com",
        "api": "https://api-testnet.ftmscan.com/api"
      },
      "gasOptions": {
        "gasLimit": 8000000
      },
      "finality": "1",
      "approxFinalityWaitTime": 1
    },
    "moonbeam": {
      "name": "Moonbeam",
      "axelarId": "Moonbeam",
      "chainId": 1287,
      "rpc": "https://moonbeam-alpha.api.onfinality.io/public",
      "tokenSymbol": "DEV",
      "chainType": "evm",
      "contracts": {
        "AxelarGateway": {
          "address": "0x5769D84DD62a6fD969856c75c7D321b84d455929",
          "deployer": "0x6f24A47Fc8AE5441Eb47EFfC3665e70e69Ac3F05",
          "implementation": "0x99B5FA03a5ea4315725c43346e55a6A6fbd94098",
          "implementationCodehash": "0xb17ab564df4137d57dc47255a1890c32f98e02529d234d89cb6a8e2e71b2c6a0",
          "authModule": "0xE39d7d526DFd7B6D10972708C77ED19c3f2f5625",
          "tokenDeployer": "0xb28478319B64f8D47e19A120209A211D902F8b8f",
          "governance": "0x4F0f42bF41ba60895134EC99dE79A041E5269003",
          "mintLimiter": "0xF0E17583C906f3e672e591791a88c1116F53081c",
          "deploymentMethod": "create3",
          "salt": "AxelarGateway v6.2",
          "connectionType": "consensus"
        },
        "AxelarGasService": {
          "salt": "AxelarGasService",
          "address": "0xbE406F0189A0B4cf3A05C286473D23791Dd44Cc6",
          "implementation": "0xA72afaa3130fE7F25CfcA4A49ed48e377a35aB6C",
          "deployer": "0xB8Cd93C83A974649D76B1c19f311f639e62272BC",
          "collector": "0x7F83F5cA2AE4206AbFf8a3C3668e88ce5F11C0B5",
          "owner": "0x6f24A47Fc8AE5441Eb47EFfC3665e70e69Ac3F05"
        },
        "AxelarDepositService": {
          "salt": "AxelarDepositService",
          "address": "0xc1DCb196BA862B337Aa23eDA1Cb9503C0801b955",
          "implementation": "0xAd460aec2733De94A8E07d20Ef8858805ab8A91A",
          "deployer": "0xd55cd98cdE61c3CcE1286F9aF50cDbF16f5dba5b",
          "wrappedSymbol": "WDEV",
          "refundIssuer": "0x4f671f34d2d23fec3eE3087E3A0221f8D314D9dF"
        },
        "ConstAddressDeployer": {
          "address": "0x98B2920D53612483F91F12Ed7754E51b4A77919e"
        },
        "Create3Deployer": {
          "salt": "Create3Deployer",
          "address": "0x6513Aedb4D1593BA12e50644401D976aebDc90d8",
          "deployer": "0x6f24A47Fc8AE5441Eb47EFfC3665e70e69Ac3F05",
          "deploymentMethod": "create2",
          "codehash": "0xf0ad66defbe082df243d4d274e626f557f97579c5c9e19f33d8093d6160808b7",
          "predeployCodehash": "0x73fc31262c4bad113c79439fd231281201c7c7d45b50328bd86bccf37684bf92"
        },
        "InterchainProposalSender": {
          "address": "0x1f8A4d195B647647c7dD45650CBd553FD33cCAA6",
          "deployer": "0x6f24A47Fc8AE5441Eb47EFfC3665e70e69Ac3F05",
          "deploymentMethod": "create3",
          "salt": "InterchainProposalSender v1.2"
        },
        "Operators": {
          "owner": "0x6f24A47Fc8AE5441Eb47EFfC3665e70e69Ac3F05",
          "address": "0x7F83F5cA2AE4206AbFf8a3C3668e88ce5F11C0B5",
          "deployer": "0xB8Cd93C83A974649D76B1c19f311f639e62272BC",
          "deploymentMethod": "create2",
          "salt": "Operators"
        },
        "InterchainGovernance": {
          "governanceChain": "Axelarnet",
          "governanceAddress": "axelar10d07y265gmmuvt4z0w9aw880jnsr700j7v9daj",
          "minimumTimeDelay": 300,
          "address": "0xfDF36A30070ea0241d69052ea85ff44Ad0476a66",
          "deployer": "0x6f24A47Fc8AE5441Eb47EFfC3665e70e69Ac3F05",
          "deploymentMethod": "create3",
          "codehash": "0xcab695ee4d0af84e5268a9307b8f8d2b00b25c9348e934304cad2c64f3c1fb6a",
          "predeployCodehash": "0xe2de43b29f2387b6f3575a1b50d566908fc00e03a8d88ad6be74b674a70874d2",
          "salt": "InterchainGovernance v5.5"
        },
        "Multisig": {
          "threshold": 2,
          "signers": [
            "0x15837c1318AB83d99b19392Fd4811813f520d843",
            "0x64247a441CeF0b7A46614AC34d046c0fdfe35954",
            "0xEE64c8eb48437DbD2D5B8598dc4A3E8a6c8CEaD9"
          ],
          "address": "0xCC940AE49C78F20E3F13F3cF37e996b98Ac3EC68",
          "deployer": "0x6f24A47Fc8AE5441Eb47EFfC3665e70e69Ac3F05",
          "deploymentMethod": "create3",
          "codehash": "0x912095d5076ee40a9dd49c0f9d61d61334c47a78c7512852791652baef26c296",
          "predeployCodehash": "0x912095d5076ee40a9dd49c0f9d61d61334c47a78c7512852791652baef26c296",
          "salt": "Multisig v5.5"
        },
        "InterchainTokenService": {
          "salt": "ITS v2.0.1",
          "deployer": "0x6f24A47Fc8AE5441Eb47EFfC3665e70e69Ac3F05",
          "tokenManagerDeployer": "0x3d36C02D7EE86F25565f319E71641CEFeD0eac81",
          "interchainToken": "0x7F9F70Da4af54671a6abAc58e705b5634cac8819",
          "interchainTokenDeployer": "0xC605424cEF54f4Fe7FF7c6EC01a6D622d473E711",
          "tokenManager": "0xc8e58E2BA863bFb86869227f8264d99de7738933",
          "tokenHandler": "0x151198A9770107F01219Dfc5fc18e168DD529055",
          "implementation": "0x0F55A4E925F41BB9B88A7D06ec11F14FD7ce6A6B",
          "address": "0xB5FB4BE02232B1bBA4dC8f81dc24C26980dE9e3C",
          "proxySalt": "ITS v1.0.0",
          "gatewayCaller": "0x0E8E2DfC64B0dB6F658c1115e7e58E9162997150"
        },
        "InterchainTokenFactory": {
          "salt": "ITS Factory v1.0.0",
          "deployer": "0x6f24A47Fc8AE5441Eb47EFfC3665e70e69Ac3F05",
          "implementation": "0x588c70B10E9edA627A2496B09edc69b79E2d72af",
          "address": "0x83a93500d23Fbc3e82B410aD07A6a9F7A0670D66"
        }
      },
      "explorer": {
        "name": "Moonscan",
        "url": "https://moonbase.moonscan.io",
        "api": "https://api-moonbase.moonscan.io/api"
      },
      "gasOptions": {
        "gasLimit": 12000000
      },
      "finality": "finalized",
      "approxFinalityWaitTime": 1
    },
    "binance": {
      "name": "Binance",
      "axelarId": "binance",
      "chainId": 97,
      "rpc": "https://bsc-testnet-rpc.publicnode.com",
      "tokenSymbol": "BNB",
      "chainType": "evm",
      "gasOptions": {
        "gasPriceAdjustment": 1.4
      },
      "contracts": {
        "AxelarGateway": {
          "address": "0x4D147dCb984e6affEEC47e44293DA442580A3Ec0",
          "deployer": "0x6f24A47Fc8AE5441Eb47EFfC3665e70e69Ac3F05",
          "implementation": "0x99B5FA03a5ea4315725c43346e55a6A6fbd94098",
          "implementationCodehash": "0xb17ab564df4137d57dc47255a1890c32f98e02529d234d89cb6a8e2e71b2c6a0",
          "authModule": "0xE39d7d526DFd7B6D10972708C77ED19c3f2f5625",
          "tokenDeployer": "0xb28478319B64f8D47e19A120209A211D902F8b8f",
          "deploymentMethod": "create3",
          "salt": "AxelarGateway v6.2",
          "connectionType": "consensus"
        },
        "AxelarGasService": {
          "salt": "AxelarGasService",
          "address": "0xbE406F0189A0B4cf3A05C286473D23791Dd44Cc6",
          "implementation": "0xA72afaa3130fE7F25CfcA4A49ed48e377a35aB6C",
          "deployer": "0xB8Cd93C83A974649D76B1c19f311f639e62272BC",
          "collector": "0x7F83F5cA2AE4206AbFf8a3C3668e88ce5F11C0B5",
          "owner": "0x6f24A47Fc8AE5441Eb47EFfC3665e70e69Ac3F05"
        },
        "AxelarDepositService": {
          "salt": "AxelarDepositService",
          "address": "0xc1DCb196BA862B337Aa23eDA1Cb9503C0801b955",
          "implementation": "0xb6241272C569767072e0587098415DF6BA0aaEe9",
          "deployer": "0xd55cd98cdE61c3CcE1286F9aF50cDbF16f5dba5b",
          "wrappedSymbol": "WBNB",
          "refundIssuer": "0x4f671f34d2d23fec3eE3087E3A0221f8D314D9dF"
        },
        "ConstAddressDeployer": {
          "address": "0x98B2920D53612483F91F12Ed7754E51b4A77919e"
        },
        "Create3Deployer": {
          "salt": "Create3Deployer",
          "address": "0x6513Aedb4D1593BA12e50644401D976aebDc90d8",
          "deployer": "0x6f24A47Fc8AE5441Eb47EFfC3665e70e69Ac3F05",
          "deploymentMethod": "create2",
          "codehash": "0xf0ad66defbe082df243d4d274e626f557f97579c5c9e19f33d8093d6160808b7",
          "predeployCodehash": "0x73fc31262c4bad113c79439fd231281201c7c7d45b50328bd86bccf37684bf92"
        },
        "InterchainProposalSender": {
          "address": "0x1f8A4d195B647647c7dD45650CBd553FD33cCAA6",
          "deployer": "0x6f24A47Fc8AE5441Eb47EFfC3665e70e69Ac3F05",
          "deploymentMethod": "create3",
          "salt": "InterchainProposalSender v1.2"
        },
        "Operators": {
          "owner": "0x6f24A47Fc8AE5441Eb47EFfC3665e70e69Ac3F05",
          "address": "0x7F83F5cA2AE4206AbFf8a3C3668e88ce5F11C0B5",
          "deployer": "0xB8Cd93C83A974649D76B1c19f311f639e62272BC",
          "deploymentMethod": "create2",
          "salt": "Operators"
        },
        "InterchainGovernance": {
          "governanceChain": "Axelarnet",
          "governanceAddress": "axelar10d07y265gmmuvt4z0w9aw880jnsr700j7v9daj",
          "minimumTimeDelay": 300,
          "address": "0xfDF36A30070ea0241d69052ea85ff44Ad0476a66",
          "deployer": "0x6f24A47Fc8AE5441Eb47EFfC3665e70e69Ac3F05",
          "deploymentMethod": "create3",
          "codehash": "0x8dadd4fda64c3eb87dff013945415d1ff25e13e14068e1e34c1b000bddc78e2b",
          "predeployCodehash": "0xe2de43b29f2387b6f3575a1b50d566908fc00e03a8d88ad6be74b674a70874d2",
          "salt": "InterchainGovernance v5.5"
        },
        "Multisig": {
          "threshold": 2,
          "signers": [
            "0x15837c1318AB83d99b19392Fd4811813f520d843",
            "0x64247a441CeF0b7A46614AC34d046c0fdfe35954",
            "0xEE64c8eb48437DbD2D5B8598dc4A3E8a6c8CEaD9"
          ],
          "address": "0xCC940AE49C78F20E3F13F3cF37e996b98Ac3EC68",
          "deployer": "0x6f24A47Fc8AE5441Eb47EFfC3665e70e69Ac3F05",
          "deploymentMethod": "create3",
          "codehash": "0x912095d5076ee40a9dd49c0f9d61d61334c47a78c7512852791652baef26c296",
          "predeployCodehash": "0x912095d5076ee40a9dd49c0f9d61d61334c47a78c7512852791652baef26c296",
          "salt": "Multisig v5.5"
        },
        "InterchainTokenService": {
          "salt": "ITS v2.0.1",
          "deployer": "0x6f24A47Fc8AE5441Eb47EFfC3665e70e69Ac3F05",
          "tokenManagerDeployer": "0x3d36C02D7EE86F25565f319E71641CEFeD0eac81",
          "interchainToken": "0x7F9F70Da4af54671a6abAc58e705b5634cac8819",
          "interchainTokenDeployer": "0xC605424cEF54f4Fe7FF7c6EC01a6D622d473E711",
          "tokenManager": "0xc8e58E2BA863bFb86869227f8264d99de7738933",
          "tokenHandler": "0x151198A9770107F01219Dfc5fc18e168DD529055",
          "implementation": "0x0F55A4E925F41BB9B88A7D06ec11F14FD7ce6A6B",
          "address": "0xB5FB4BE02232B1bBA4dC8f81dc24C26980dE9e3C",
          "proxySalt": "ITS v1.0.0",
          "gatewayCaller": "0xbE0f4DA097571d7BBd686c29a5fFf315ec782479"
        },
        "InterchainTokenFactory": {
          "salt": "ITS Factory v1.0.0",
          "deployer": "0x6f24A47Fc8AE5441Eb47EFfC3665e70e69Ac3F05",
          "implementation": "0x588c70B10E9edA627A2496B09edc69b79E2d72af",
          "address": "0x83a93500d23Fbc3e82B410aD07A6a9F7A0670D66"
        },
        "AxelarTransceiver": {
          "salt": "Transceiver 1.1.0",
          "deployer": "0xc28a80699B5914a29465971E6ac5a40370C4f29b",
          "implementation": "0x4fe90d921e279f149ee7c7e1a79ee75803e846b1",
          "address": "0xaa8267908e8d2BEfeB601f88A7Cf3ec148039423",
          "TransceiverStructs": "0xeecf56798cfc9e927a83f98b0112484623cf175a",
          "wstETH token": "0x0B15635FCF5316EdFD2a9A0b0dC3700aeA4D09E6",
          "NttManager": "0x66Cb5a992570EF01b522Bc59A056a64A84Bd0aAa",
          "wormholeChainId": 4
        }
      },
      "explorer": {
        "name": "Bscscan",
        "url": "https://testnet.bscscan.com",
        "api": "https://api-testnet.bscscan.com/api"
      },
      "finality": "finalized",
      "approxFinalityWaitTime": 2
    },
    "celo": {
      "name": "Celo",
      "axelarId": "celo",
      "chainId": 44787,
      "rpc": "https://alfajores-forno.celo-testnet.org",
      "tokenSymbol": "CELO",
      "chainType": "evm",
      "contracts": {
        "AxelarGateway": {
          "address": "0xe432150cce91c13a887f7D836923d5597adD8E31",
          "deployer": "0x6f24A47Fc8AE5441Eb47EFfC3665e70e69Ac3F05",
          "implementation": "0x99B5FA03a5ea4315725c43346e55a6A6fbd94098",
          "implementationCodehash": "0xff6993eb8e605043ed3cf9096b860139fe491aea8c3400faa3c16a03af97ae4f",
          "authModule": "0xD9Af006C3b33a87eE8168B9e25721DFb00FC3d2d",
          "tokenDeployer": "0xb28478319B64f8D47e19A120209A211D902F8b8f",
          "deploymentMethod": "create3",
          "salt": "AxelarGateway v6.2",
          "connectionType": "consensus"
        },
        "AxelarGasService": {
          "salt": "AxelarGasService",
          "address": "0xbE406F0189A0B4cf3A05C286473D23791Dd44Cc6",
          "implementation": "0xA72afaa3130fE7F25CfcA4A49ed48e377a35aB6C",
          "deployer": "0xB8Cd93C83A974649D76B1c19f311f639e62272BC",
          "collector": "0x7F83F5cA2AE4206AbFf8a3C3668e88ce5F11C0B5",
          "owner": "0x6f24A47Fc8AE5441Eb47EFfC3665e70e69Ac3F05"
        },
        "AxelarDepositService": {
          "salt": "AxelarDepositService",
          "wrappedSymbol": "",
          "refundIssuer": "0x4f671f34d2d23fec3eE3087E3A0221f8D314D9dF",
          "address": "0xc1DCb196BA862B337Aa23eDA1Cb9503C0801b955",
          "implementation": "0xb6241272C569767072e0587098415DF6BA0aaEe9",
          "deployer": "0xd55cd98cdE61c3CcE1286F9aF50cDbF16f5dba5b"
        },
        "ConstAddressDeployer": {
          "address": "0x98B2920D53612483F91F12Ed7754E51b4A77919e"
        },
        "Create3Deployer": {
          "salt": "Create3Deployer",
          "address": "0x6513Aedb4D1593BA12e50644401D976aebDc90d8",
          "deployer": "0x6f24A47Fc8AE5441Eb47EFfC3665e70e69Ac3F05",
          "deploymentMethod": "create2",
          "codehash": "0xf0ad66defbe082df243d4d274e626f557f97579c5c9e19f33d8093d6160808b7",
          "predeployCodehash": "0x73fc31262c4bad113c79439fd231281201c7c7d45b50328bd86bccf37684bf92"
        },
        "InterchainTokenService": {
          "salt": "ITS v2.0.1",
          "deployer": "0x6f24A47Fc8AE5441Eb47EFfC3665e70e69Ac3F05",
          "tokenManagerDeployer": "0x3d36C02D7EE86F25565f319E71641CEFeD0eac81",
          "interchainToken": "0x7F9F70Da4af54671a6abAc58e705b5634cac8819",
          "interchainTokenDeployer": "0xC605424cEF54f4Fe7FF7c6EC01a6D622d473E711",
          "tokenManager": "0xc8e58E2BA863bFb86869227f8264d99de7738933",
          "tokenHandler": "0x151198A9770107F01219Dfc5fc18e168DD529055",
          "implementation": "0x0F55A4E925F41BB9B88A7D06ec11F14FD7ce6A6B",
          "address": "0xB5FB4BE02232B1bBA4dC8f81dc24C26980dE9e3C",
          "proxySalt": "ITS v1.0.0",
          "gatewayCaller": "0x59C4812A32CEfde1044d5554539BbFff5c684f23"
        },
        "InterchainTokenFactory": {
          "salt": "ITS Factory v1.0.0",
          "deployer": "0x6f24A47Fc8AE5441Eb47EFfC3665e70e69Ac3F05",
          "implementation": "0x588c70B10E9edA627A2496B09edc69b79E2d72af",
          "address": "0x83a93500d23Fbc3e82B410aD07A6a9F7A0670D66"
        },
        "InterchainProposalSender": {
          "address": "0x1f8A4d195B647647c7dD45650CBd553FD33cCAA6",
          "deployer": "0x6f24A47Fc8AE5441Eb47EFfC3665e70e69Ac3F05",
          "deploymentMethod": "create3",
          "salt": "InterchainProposalSender v1.2"
        },
        "Operators": {
          "owner": "0x6f24A47Fc8AE5441Eb47EFfC3665e70e69Ac3F05",
          "address": "0x7F83F5cA2AE4206AbFf8a3C3668e88ce5F11C0B5",
          "deployer": "0xB8Cd93C83A974649D76B1c19f311f639e62272BC",
          "deploymentMethod": "create2",
          "salt": "Operators"
        },
        "InterchainGovernance": {
          "governanceChain": "Axelarnet",
          "governanceAddress": "axelar10d07y265gmmuvt4z0w9aw880jnsr700j7v9daj",
          "minimumTimeDelay": 300,
          "address": "0xfDF36A30070ea0241d69052ea85ff44Ad0476a66",
          "deployer": "0x6f24A47Fc8AE5441Eb47EFfC3665e70e69Ac3F05",
          "deploymentMethod": "create3",
          "codehash": "0x4bc0efa16652748f5c3fbb77aedff01e0c1df4156a4f4c82d6d8748ee28cb9af",
          "predeployCodehash": "0xe2de43b29f2387b6f3575a1b50d566908fc00e03a8d88ad6be74b674a70874d2",
          "salt": "InterchainGovernance v5.5"
        },
        "Multisig": {
          "threshold": 2,
          "signers": [
            "0x15837c1318AB83d99b19392Fd4811813f520d843",
            "0x64247a441CeF0b7A46614AC34d046c0fdfe35954",
            "0xEE64c8eb48437DbD2D5B8598dc4A3E8a6c8CEaD9"
          ],
          "address": "0xCC940AE49C78F20E3F13F3cF37e996b98Ac3EC68",
          "deployer": "0x6f24A47Fc8AE5441Eb47EFfC3665e70e69Ac3F05",
          "deploymentMethod": "create3",
          "codehash": "0x912095d5076ee40a9dd49c0f9d61d61334c47a78c7512852791652baef26c296",
          "predeployCodehash": "0x912095d5076ee40a9dd49c0f9d61d61334c47a78c7512852791652baef26c296",
          "salt": "Multisig v5.5"
        }
      },
      "explorer": {
        "name": "Celoscan",
        "url": "https://alfajores.celoscan.io",
        "api": "https://api-alfajores.celoscan.io/api"
      },
      "gasOptions": {
        "gasLimit": 8000000
      },
      "finality": "1",
      "approxFinalityWaitTime": 1
    },
    "kava": {
      "name": "Kava",
      "axelarId": "kava",
      "chainId": 2221,
      "rpc": "https://evm.testnet.kava.io",
      "tokenSymbol": "KAVA",
      "chainType": "evm",
      "contracts": {
        "AxelarGateway": {
          "address": "0xC8D18F85cB0Cee5C95eC29c69DeaF6cea972349c",
          "deployer": "0x6f24A47Fc8AE5441Eb47EFfC3665e70e69Ac3F05",
          "implementation": "0x99B5FA03a5ea4315725c43346e55a6A6fbd94098",
          "implementationCodehash": "0xa610f7e830fcfbe1a2b6b0f79152e6e5d6a3644590b9222a62d1b21b69721115",
          "authModule": "0x7A599c9bB4D88F648701B653739688edEfd830E8",
          "tokenDeployer": "0xb28478319B64f8D47e19A120209A211D902F8b8f",
          "deploymentMethod": "create3",
          "salt": "AxelarGateway v6.2",
          "connectionType": "consensus"
        },
        "AxelarGasService": {
          "salt": "AxelarGasService",
          "collector": "0x7F83F5cA2AE4206AbFf8a3C3668e88ce5F11C0B5",
          "address": "0xbE406F0189A0B4cf3A05C286473D23791Dd44Cc6",
          "implementation": "0xA72afaa3130fE7F25CfcA4A49ed48e377a35aB6C",
          "deployer": "0xB8Cd93C83A974649D76B1c19f311f639e62272BC",
          "owner": "0x6f24A47Fc8AE5441Eb47EFfC3665e70e69Ac3F05"
        },
        "AxelarDepositService": {
          "salt": "AxelarDepositService",
          "wrappedSymbol": "",
          "refundIssuer": "0x4f671f34d2d23fec3eE3087E3A0221f8D314D9dF",
          "address": "0xc1DCb196BA862B337Aa23eDA1Cb9503C0801b955",
          "implementation": "0xb6241272C569767072e0587098415DF6BA0aaEe9",
          "deployer": "0xd55cd98cdE61c3CcE1286F9aF50cDbF16f5dba5b"
        },
        "ConstAddressDeployer": {
          "address": "0x98B2920D53612483F91F12Ed7754E51b4A77919e"
        },
        "Create3Deployer": {
          "salt": "Create3Deployer",
          "address": "0x6513Aedb4D1593BA12e50644401D976aebDc90d8",
          "deployer": "0x6f24A47Fc8AE5441Eb47EFfC3665e70e69Ac3F05",
          "deploymentMethod": "create2",
          "codehash": "0xf0ad66defbe082df243d4d274e626f557f97579c5c9e19f33d8093d6160808b7",
          "predeployCodehash": "0x73fc31262c4bad113c79439fd231281201c7c7d45b50328bd86bccf37684bf92"
        },
        "InterchainProposalSender": {
          "address": "0x1f8A4d195B647647c7dD45650CBd553FD33cCAA6",
          "deployer": "0x6f24A47Fc8AE5441Eb47EFfC3665e70e69Ac3F05",
          "deploymentMethod": "create3",
          "salt": "InterchainProposalSender v1.2"
        },
        "Operators": {
          "owner": "0x6f24A47Fc8AE5441Eb47EFfC3665e70e69Ac3F05",
          "address": "0x7F83F5cA2AE4206AbFf8a3C3668e88ce5F11C0B5",
          "deployer": "0xB8Cd93C83A974649D76B1c19f311f639e62272BC",
          "deploymentMethod": "create2",
          "salt": "Operators"
        },
        "InterchainGovernance": {
          "governanceChain": "Axelarnet",
          "governanceAddress": "axelar10d07y265gmmuvt4z0w9aw880jnsr700j7v9daj",
          "minimumTimeDelay": 300,
          "address": "0xfDF36A30070ea0241d69052ea85ff44Ad0476a66",
          "deployer": "0x6f24A47Fc8AE5441Eb47EFfC3665e70e69Ac3F05",
          "deploymentMethod": "create3",
          "codehash": "0xf9e87dd846b7424c8451f31cdaeb553f2ace3c503af51bd647690d146dc009d1",
          "predeployCodehash": "0xe2de43b29f2387b6f3575a1b50d566908fc00e03a8d88ad6be74b674a70874d2",
          "salt": "InterchainGovernance v5.5"
        },
        "Multisig": {
          "threshold": 2,
          "signers": [
            "0x15837c1318AB83d99b19392Fd4811813f520d843",
            "0x64247a441CeF0b7A46614AC34d046c0fdfe35954",
            "0xEE64c8eb48437DbD2D5B8598dc4A3E8a6c8CEaD9"
          ],
          "address": "0xCC940AE49C78F20E3F13F3cF37e996b98Ac3EC68",
          "deployer": "0x6f24A47Fc8AE5441Eb47EFfC3665e70e69Ac3F05",
          "deploymentMethod": "create3",
          "codehash": "0x912095d5076ee40a9dd49c0f9d61d61334c47a78c7512852791652baef26c296",
          "predeployCodehash": "0x912095d5076ee40a9dd49c0f9d61d61334c47a78c7512852791652baef26c296",
          "salt": "Multisig v5.5"
        },
        "InterchainTokenService": {
          "salt": "ITS v2.0.1",
          "deployer": "0x6f24A47Fc8AE5441Eb47EFfC3665e70e69Ac3F05",
          "tokenManagerDeployer": "0x3d36C02D7EE86F25565f319E71641CEFeD0eac81",
          "interchainToken": "0x7F9F70Da4af54671a6abAc58e705b5634cac8819",
          "interchainTokenDeployer": "0xC605424cEF54f4Fe7FF7c6EC01a6D622d473E711",
          "tokenManager": "0xc8e58E2BA863bFb86869227f8264d99de7738933",
          "tokenHandler": "0x151198A9770107F01219Dfc5fc18e168DD529055",
          "implementation": "0x0F55A4E925F41BB9B88A7D06ec11F14FD7ce6A6B",
          "address": "0xB5FB4BE02232B1bBA4dC8f81dc24C26980dE9e3C",
          "proxySalt": "ITS v1.0.0",
          "gatewayCaller": "0xA7759A03b88947EE529957a77a07Ba6B67BC0d8b"
        },
        "InterchainTokenFactory": {
          "salt": "ITS Factory v1.0.0",
          "deployer": "0x6f24A47Fc8AE5441Eb47EFfC3665e70e69Ac3F05",
          "implementation": "0x588c70B10E9edA627A2496B09edc69b79E2d72af",
          "address": "0x83a93500d23Fbc3e82B410aD07A6a9F7A0670D66"
        }
      },
      "explorer": {
        "name": "Kavascan",
        "url": "https://explorer.evm-alpha.kava.io"
      },
      "finality": "finalized",
      "approxFinalityWaitTime": 1
    },
    "filecoin": {
      "name": "Filecoin",
      "axelarId": "filecoin-2",
      "chainId": 314159,
      "rpc": "https://api.calibration.node.glif.io/rpc/v1",
      "tokenSymbol": "FIL",
      "chainType": "evm",
      "contracts": {
        "ConstAddressDeployer": {
          "address": "0x98B2920D53612483F91F12Ed7754E51b4A77919e"
        },
        "AxelarGateway": {
          "address": "0x999117D44220F33e0441fbAb2A5aDB8FF485c54D",
          "implementation": "0x99B5FA03a5ea4315725c43346e55a6A6fbd94098",
          "authModule": "0xaDa0F9d5698459a57c2c8b9c380398E71C69D6fA",
          "tokenDeployer": "0xb28478319B64f8D47e19A120209A211D902F8b8f",
          "deployer": "0x6f24A47Fc8AE5441Eb47EFfC3665e70e69Ac3F05",
          "implementationCodehash": "0xc3516b0df24004564d42ebd7c4e4d3814655ea19ec2535627ebcdced0970cccd",
          "deploymentMethod": "create3",
          "salt": "AxelarGateway v6.2",
          "connectionType": "consensus"
        },
        "AxelarGasService": {
          "collector": "0x7F83F5cA2AE4206AbFf8a3C3668e88ce5F11C0B5",
          "address": "0xbe406f0189a0b4cf3a05c286473d23791dd44cc6",
          "implementation": "0xA72afaa3130fE7F25CfcA4A49ed48e377a35aB6C",
          "deployer": "0x5b593E7b1725dc6FcbbFe80b2415B19153F94A85",
          "owner": "0x6f24A47Fc8AE5441Eb47EFfC3665e70e69Ac3F05"
        },
        "AxelarDepositService": {
          "wrappedSymbol": "",
          "refundIssuer": "0x4f671f34d2d23fec3eE3087E3A0221f8D314D9dF",
          "salt": "AxelarDepositService",
          "address": "0xc1DCb196BA862B337Aa23eDA1Cb9503C0801b955",
          "implementation": "0xd883C8bA523253c93d97b6C7a5087a7B5ff23d79",
          "deployer": "0xd55cd98cdE61c3CcE1286F9aF50cDbF16f5dba5b"
        },
        "Create3Deployer": {
          "salt": "Create3Deployer",
          "address": "0x6513Aedb4D1593BA12e50644401D976aebDc90d8",
          "deployer": "0x6f24A47Fc8AE5441Eb47EFfC3665e70e69Ac3F05",
          "deploymentMethod": "create2",
          "codehash": "0xf0ad66defbe082df243d4d274e626f557f97579c5c9e19f33d8093d6160808b7",
          "predeployCodehash": "0x73fc31262c4bad113c79439fd231281201c7c7d45b50328bd86bccf37684bf92"
        },
        "InterchainProposalSender": {
          "address": "0x1f8A4d195B647647c7dD45650CBd553FD33cCAA6",
          "deployer": "0x6f24A47Fc8AE5441Eb47EFfC3665e70e69Ac3F05",
          "deploymentMethod": "create3",
          "salt": "InterchainProposalSender v1.2"
        },
        "Operators": {
          "owner": "0x6f24A47Fc8AE5441Eb47EFfC3665e70e69Ac3F05",
          "address": "0x7F83F5cA2AE4206AbFf8a3C3668e88ce5F11C0B5",
          "deployer": "0xB8Cd93C83A974649D76B1c19f311f639e62272BC",
          "deploymentMethod": "create2",
          "salt": "Operators"
        },
        "InterchainGovernance": {
          "governanceChain": "Axelarnet",
          "governanceAddress": "axelar10d07y265gmmuvt4z0w9aw880jnsr700j7v9daj",
          "minimumTimeDelay": 300,
          "address": "0xfDF36A30070ea0241d69052ea85ff44Ad0476a66",
          "deployer": "0x6f24A47Fc8AE5441Eb47EFfC3665e70e69Ac3F05",
          "deploymentMethod": "create3",
          "codehash": "0x0a188afb57c6c5caec589da3096f75f674e48a8a8abb5d747a251630dbf5b2ab",
          "predeployCodehash": "0xe2de43b29f2387b6f3575a1b50d566908fc00e03a8d88ad6be74b674a70874d2",
          "salt": "InterchainGovernance v5.5"
        },
        "Multisig": {
          "threshold": 2,
          "signers": [
            "0x15837c1318AB83d99b19392Fd4811813f520d843",
            "0x64247a441CeF0b7A46614AC34d046c0fdfe35954",
            "0xEE64c8eb48437DbD2D5B8598dc4A3E8a6c8CEaD9"
          ],
          "address": "0xCC940AE49C78F20E3F13F3cF37e996b98Ac3EC68",
          "deployer": "0x6f24A47Fc8AE5441Eb47EFfC3665e70e69Ac3F05",
          "deploymentMethod": "create3",
          "codehash": "0x912095d5076ee40a9dd49c0f9d61d61334c47a78c7512852791652baef26c296",
          "predeployCodehash": "0x912095d5076ee40a9dd49c0f9d61d61334c47a78c7512852791652baef26c296",
          "salt": "Multisig v5.5"
        },
        "InterchainTokenService": {
          "salt": "ITS v2.0.1",
          "deployer": "0x6f24A47Fc8AE5441Eb47EFfC3665e70e69Ac3F05",
          "tokenManagerDeployer": "0x3d36C02D7EE86F25565f319E71641CEFeD0eac81",
          "interchainToken": "0x7F9F70Da4af54671a6abAc58e705b5634cac8819",
          "interchainTokenDeployer": "0xC605424cEF54f4Fe7FF7c6EC01a6D622d473E711",
          "tokenManager": "0xc8e58E2BA863bFb86869227f8264d99de7738933",
          "tokenHandler": "0x151198A9770107F01219Dfc5fc18e168DD529055",
          "implementation": "0x0F55A4E925F41BB9B88A7D06ec11F14FD7ce6A6B",
          "address": "0xB5FB4BE02232B1bBA4dC8f81dc24C26980dE9e3C",
          "proxySalt": "ITS v1.0.0",
          "gatewayCaller": "0xBB35A152C14c49aaF9A37eaBf0D0885874F9bf44"
        },
        "InterchainTokenFactory": {
          "salt": "ITS Factory v1.0.0",
          "deployer": "0x6f24A47Fc8AE5441Eb47EFfC3665e70e69Ac3F05",
          "implementation": "0x588c70B10E9edA627A2496B09edc69b79E2d72af",
          "address": "0x83a93500d23Fbc3e82B410aD07A6a9F7A0670D66"
        }
      },
      "explorer": {
        "name": "Filfox",
        "url": "https://calibration.filfox.info"
      },
      "gasOptions": {
        "gasLimit": 300000000
      },
      "confirmations": 3,
      "eip1559": true,
      "finality": "120",
      "approxFinalityWaitTime": 60,
      "txTimeout": 180000
    },
    "scroll": {
      "name": "Scroll",
      "axelarId": "scroll",
      "chainId": 534351,
      "rpc": "https://sepolia-rpc.scroll.io",
      "tokenSymbol": "ETH",
      "chainType": "evm",
      "contracts": {
        "AxelarGateway": {
          "deployer": "0x6f24A47Fc8AE5441Eb47EFfC3665e70e69Ac3F05",
          "address": "0xe432150cce91c13a887f7D836923d5597adD8E31",
          "implementation": "0x99B5FA03a5ea4315725c43346e55a6A6fbd94098",
          "implementationCodehash": "0xa3a15aa7877eb4fc171c463cabda097d4bf37cfac04c177c1a26ac127c23b6c4",
          "authModule": "0x1a920B29eBD437074225cAeE44f78FC700B27a5d",
          "tokenDeployer": "0xb28478319B64f8D47e19A120209A211D902F8b8f",
          "governance": "0xfDF36A30070ea0241d69052ea85ff44Ad0476a66",
          "mintLimiter": "0xCC940AE49C78F20E3F13F3cF37e996b98Ac3EC68",
          "deploymentMethod": "create3",
          "salt": "AxelarGateway v6.2",
          "connectionType": "consensus"
        },
        "AxelarGasService": {
          "collector": "0x7F83F5cA2AE4206AbFf8a3C3668e88ce5F11C0B5",
          "address": "0xbE406F0189A0B4cf3A05C286473D23791Dd44Cc6",
          "implementation": "0xA72afaa3130fE7F25CfcA4A49ed48e377a35aB6C",
          "deployer": "0x5b593E7b1725dc6FcbbFe80b2415B19153F94A85"
        },
        "AxelarDepositService": {
          "wrappedSymbol": "",
          "refundIssuer": "0x4f671f34d2d23fec3eE3087E3A0221f8D314D9dF",
          "salt": "AxelarDepositService",
          "address": "0xc1DCb196BA862B337Aa23eDA1Cb9503C0801b955",
          "implementation": "0xd883C8bA523253c93d97b6C7a5087a7B5ff23d79",
          "deployer": "0xd55cd98cdE61c3CcE1286F9aF50cDbF16f5dba5b"
        },
        "ConstAddressDeployer": {
          "address": "0x98B2920D53612483F91F12Ed7754E51b4A77919e"
        },
        "Operators": {
          "owner": "0x6f24A47Fc8AE5441Eb47EFfC3665e70e69Ac3F05",
          "address": "0x7F83F5cA2AE4206AbFf8a3C3668e88ce5F11C0B5",
          "deployer": "0xB8Cd93C83A974649D76B1c19f311f639e62272BC",
          "deploymentMethod": "create2",
          "codehash": "0xc561dc32ef670c929db9d7fbf6b5f6c074a62a30602481ba3b88912ca6d79feb",
          "predeployCodehash": "0xc561dc32ef670c929db9d7fbf6b5f6c074a62a30602481ba3b88912ca6d79feb",
          "salt": "Operators"
        },
        "Create3Deployer": {
          "address": "0x6513Aedb4D1593BA12e50644401D976aebDc90d8",
          "deployer": "0x6f24A47Fc8AE5441Eb47EFfC3665e70e69Ac3F05",
          "deploymentMethod": "create2",
          "codehash": "0xf0ad66defbe082df243d4d274e626f557f97579c5c9e19f33d8093d6160808b7",
          "predeployCodehash": "0x73fc31262c4bad113c79439fd231281201c7c7d45b50328bd86bccf37684bf92",
          "salt": "Create3Deployer"
        },
        "InterchainGovernance": {
          "governanceChain": "Axelarnet",
          "governanceAddress": "axelar10d07y265gmmuvt4z0w9aw880jnsr700j7v9daj",
          "minimumTimeDelay": 300,
          "address": "0xfDF36A30070ea0241d69052ea85ff44Ad0476a66",
          "deployer": "0x6f24A47Fc8AE5441Eb47EFfC3665e70e69Ac3F05",
          "deploymentMethod": "create3",
          "codehash": "0x4bc0efa16652748f5c3fbb77aedff01e0c1df4156a4f4c82d6d8748ee28cb9af",
          "predeployCodehash": "0xe2de43b29f2387b6f3575a1b50d566908fc00e03a8d88ad6be74b674a70874d2",
          "salt": "InterchainGovernance v5.5"
        },
        "Multisig": {
          "threshold": 2,
          "signers": [
            "0x15837c1318AB83d99b19392Fd4811813f520d843",
            "0x64247a441CeF0b7A46614AC34d046c0fdfe35954",
            "0xEE64c8eb48437DbD2D5B8598dc4A3E8a6c8CEaD9"
          ],
          "address": "0xCC940AE49C78F20E3F13F3cF37e996b98Ac3EC68",
          "deployer": "0x6f24A47Fc8AE5441Eb47EFfC3665e70e69Ac3F05",
          "deploymentMethod": "create3",
          "codehash": "0x912095d5076ee40a9dd49c0f9d61d61334c47a78c7512852791652baef26c296",
          "predeployCodehash": "0x912095d5076ee40a9dd49c0f9d61d61334c47a78c7512852791652baef26c296",
          "salt": "Multisig v5.5"
        },
        "InterchainTokenService": {
          "salt": "ITS v1.2.4",
          "deployer": "0x6f24A47Fc8AE5441Eb47EFfC3665e70e69Ac3F05",
          "tokenManagerDeployer": "0x121b0e54Cd7ad2BBCb4c4C9275697978EBaF3653",
          "interchainToken": "0x7F9F70Da4af54671a6abAc58e705b5634cac8819",
          "interchainTokenDeployer": "0x58667c5f134420Bf6904C7dD01fDDcB4Fea3a760",
          "tokenManager": "0x81a0545091864617E7037171FdfcBbdCFE3aeb23",
          "tokenHandler": "0x07715674F74c560200c7C95430673180812fCE73",
          "implementation": "0x6d59D9360BDAe406614b7E61c53F43a03198A4ef",
          "address": "0xB5FB4BE02232B1bBA4dC8f81dc24C26980dE9e3C",
          "proxySalt": "ITS v1.0.0"
        },
        "InterchainTokenFactory": {
          "salt": "ITS Factory v1.0.0",
          "deployer": "0x6f24A47Fc8AE5441Eb47EFfC3665e70e69Ac3F05",
          "implementation": "0xA852412D2d91fE05d790934B6E64C3C351fAB54f",
          "address": "0x83a93500d23Fbc3e82B410aD07A6a9F7A0670D66"
        }
      },
      "explorer": {
        "name": "Scrollscan",
        "url": "https://sepolia.scrollscan.dev",
        "api": "https://api-sepolia.scrollscan.dev/api"
      },
      "confirmations": 2,
      "gasOptions": {
        "gasLimit": 7000000,
        "gasPriceAdjustment": 1.5
      },
      "onchainGasEstimate": {
        "l1ChainName": "ethereum",
        "gasEstimationType": 4,
        "l1FeeScalar": 1150000000
      },
      "finality": "finalized",
      "approxFinalityWaitTime": 60
    },
    "immutable": {
      "name": "Immutable",
      "axelarId": "immutable",
      "chainId": 13473,
      "rpc": "https://rpc.testnet.immutable.com",
      "tokenSymbol": "IMX",
      "chainType": "evm",
      "contracts": {
        "ConstAddressDeployer": {
          "address": "0x98B2920D53612483F91F12Ed7754E51b4A77919e",
          "deployer": "0xE86375704CDb8491a5Ed82D90DceCE02Ee0ac25F",
          "deploymentMethod": "create",
          "codehash": "0x8fda47a596dfba923270da84e0c32a2d0312f1c03389f83e16f2b5a35ed37fbe",
          "predeployCodehash": "0x8fda47a596dfba923270da84e0c32a2d0312f1c03389f83e16f2b5a35ed37fbe"
        },
        "Create3Deployer": {
          "address": "0x6513Aedb4D1593BA12e50644401D976aebDc90d8",
          "deployer": "0x6f24A47Fc8AE5441Eb47EFfC3665e70e69Ac3F05",
          "deploymentMethod": "create2",
          "codehash": "0xf0ad66defbe082df243d4d274e626f557f97579c5c9e19f33d8093d6160808b7",
          "predeployCodehash": "0x73fc31262c4bad113c79439fd231281201c7c7d45b50328bd86bccf37684bf92",
          "salt": "Create3Deployer"
        },
        "AxelarGateway": {
          "deployer": "0xB8Cd93C83A974649D76B1c19f311f639e62272BC",
          "startingKeyIDs": [
            "evm-immutable-genesis"
          ],
          "address": "0xe432150cce91c13a887f7D836923d5597adD8E31",
          "implementation": "0xc1712652326E87D193Ac11910934085FF45C2F48",
          "implementationCodehash": "0xd0e057031b5acbd22b8e98686f6cda19dcbcac6495bd7297cff31dcb22ddcbae",
          "authModule": "0x1a920B29eBD437074225cAeE44f78FC700B27a5d",
          "tokenDeployer": "0xD2aDceFd0496449E3FDE873A2332B18A0F0FCADf",
          "deploymentMethod": "create3",
          "salt": "AxelarGateway v6.2",
          "connectionType": "consensus"
        },
        "InterchainGovernance": {
          "address": "0xfDF36A30070ea0241d69052ea85ff44Ad0476a66",
          "governanceChain": "Axelarnet",
          "governanceAddress": "axelar10d07y265gmmuvt4z0w9aw880jnsr700j7v9daj",
          "minimumTimeDelay": 300,
          "deployer": "0x6f24A47Fc8AE5441Eb47EFfC3665e70e69Ac3F05",
          "deploymentMethod": "create3",
          "codehash": "0x4bc0efa16652748f5c3fbb77aedff01e0c1df4156a4f4c82d6d8748ee28cb9af",
          "predeployCodehash": "0xe2de43b29f2387b6f3575a1b50d566908fc00e03a8d88ad6be74b674a70874d2",
          "salt": "InterchainGovernance v5.5"
        },
        "Multisig": {
          "threshold": 2,
          "signers": [
            "0x15837c1318AB83d99b19392Fd4811813f520d843",
            "0x64247a441CeF0b7A46614AC34d046c0fdfe35954",
            "0xEE64c8eb48437DbD2D5B8598dc4A3E8a6c8CEaD9"
          ],
          "address": "0xCC940AE49C78F20E3F13F3cF37e996b98Ac3EC68",
          "deployer": "0x6f24A47Fc8AE5441Eb47EFfC3665e70e69Ac3F05",
          "deploymentMethod": "create3",
          "codehash": "0x912095d5076ee40a9dd49c0f9d61d61334c47a78c7512852791652baef26c296",
          "predeployCodehash": "0x912095d5076ee40a9dd49c0f9d61d61334c47a78c7512852791652baef26c296",
          "salt": "Multisig v5.5"
        },
        "Operators": {
          "owner": "0x6f24A47Fc8AE5441Eb47EFfC3665e70e69Ac3F05",
          "address": "0x7F83F5cA2AE4206AbFf8a3C3668e88ce5F11C0B5",
          "deployer": "0xB8Cd93C83A974649D76B1c19f311f639e62272BC",
          "deploymentMethod": "create2",
          "codehash": "0xc561dc32ef670c929db9d7fbf6b5f6c074a62a30602481ba3b88912ca6d79feb",
          "predeployCodehash": "0xc561dc32ef670c929db9d7fbf6b5f6c074a62a30602481ba3b88912ca6d79feb",
          "salt": "Operators"
        },
        "AxelarGasService": {
          "collector": "0x7F83F5cA2AE4206AbFf8a3C3668e88ce5F11C0B5",
          "address": "0xbE406F0189A0B4cf3A05C286473D23791Dd44Cc6",
          "implementation": "0xA72afaa3130fE7F25CfcA4A49ed48e377a35aB6C",
          "deployer": "0x5b593E7b1725dc6FcbbFe80b2415B19153F94A85"
        },
        "InterchainTokenService": {
          "salt": "ITS v2.0.1",
          "deployer": "0x6f24A47Fc8AE5441Eb47EFfC3665e70e69Ac3F05",
          "proxySalt": "ITS v1.0.0",
          "tokenManagerDeployer": "0x3d36C02D7EE86F25565f319E71641CEFeD0eac81",
          "interchainToken": "0x2f8102DeA2caaee1Ec5Fe67754F828353C4c180F",
          "interchainTokenDeployer": "0xe61708726841123d1995DAc8f13277307E4D783A",
          "tokenManager": "0xc8e58E2BA863bFb86869227f8264d99de7738933",
          "tokenHandler": "0x151198A9770107F01219Dfc5fc18e168DD529055",
          "implementation": "0x0F55A4E925F41BB9B88A7D06ec11F14FD7ce6A6B",
          "predeployCodehash": "0x08a4a556c4db879b4f24104d13a8baf86915d58b12c81b382dfea2a82d2856cf",
          "address": "0xB5FB4BE02232B1bBA4dC8f81dc24C26980dE9e3C",
          "gatewayCaller": "0x59C4812A32CEfde1044d5554539BbFff5c684f23"
        },
        "InterchainTokenFactory": {
          "deployer": "0x6f24A47Fc8AE5441Eb47EFfC3665e70e69Ac3F05",
          "salt": "ITS Factory v1.0.0",
          "implementation": "0x588c70B10E9edA627A2496B09edc69b79E2d72af",
          "address": "0x83a93500d23Fbc3e82B410aD07A6a9F7A0670D66"
        }
      },
      "gasOptions": {
        "gasLimit": 8000000,
        "maxPriorityFeePerGas": 150000000000,
        "maxFeePerGas": 160000000000
      },
      "explorer": {
        "name": "Immutable Explorer",
        "url": "https://explorer.testnet.immutable.com",
        "api": "https://explorer.testnet.immutable.com/api"
      },
      "finality": "1",
      "approxFinalityWaitTime": 1
    },
    "arbitrum-sepolia": {
      "name": "Arbitrum-Sepolia",
      "axelarId": "arbitrum-sepolia",
      "chainId": 421614,
      "rpc": "https://sepolia-rollup.arbitrum.io/rpc",
      "tokenSymbol": "ETH",
      "confirmations": 2,
      "chainType": "evm",
      "contracts": {
        "ConstAddressDeployer": {
          "address": "0x98B2920D53612483F91F12Ed7754E51b4A77919e",
          "deployer": "0xE86375704CDb8491a5Ed82D90DceCE02Ee0ac25F",
          "deploymentMethod": "create",
          "codehash": "0x8fda47a596dfba923270da84e0c32a2d0312f1c03389f83e16f2b5a35ed37fbe",
          "predeployCodehash": "0x8fda47a596dfba923270da84e0c32a2d0312f1c03389f83e16f2b5a35ed37fbe"
        },
        "Create3Deployer": {
          "address": "0x6513Aedb4D1593BA12e50644401D976aebDc90d8",
          "deployer": "0x6f24A47Fc8AE5441Eb47EFfC3665e70e69Ac3F05",
          "deploymentMethod": "create2",
          "codehash": "0xf0ad66defbe082df243d4d274e626f557f97579c5c9e19f33d8093d6160808b7",
          "predeployCodehash": "0x73fc31262c4bad113c79439fd231281201c7c7d45b50328bd86bccf37684bf92",
          "salt": "Create3Deployer"
        },
        "AxelarGateway": {
          "deployer": "0xB8Cd93C83A974649D76B1c19f311f639e62272BC",
          "startingKeyIDs": [
            "evm-arbitrum-sepolia-genesis"
          ],
          "address": "0xe1cE95479C84e9809269227C7F8524aE051Ae77a",
          "implementation": "0xc1712652326E87D193Ac11910934085FF45C2F48",
          "implementationCodehash": "0xb9902bc55605b8b80c8347c46fda6b3831ab006e33907a17f8aa67ab451deca6",
          "authModule": "0x24C2b56128fF8E7bFaD578ABefB0fc7Dfa9ba358",
          "tokenDeployer": "0xD2aDceFd0496449E3FDE873A2332B18A0F0FCADf",
          "deploymentMethod": "create3",
          "salt": "AxelarGateway v6.2",
          "connectionType": "consensus"
        },
        "InterchainGovernance": {
          "minimumTimeDelay": 300,
          "address": "0xfDF36A30070ea0241d69052ea85ff44Ad0476a66",
          "governanceChain": "Axelarnet",
          "governanceAddress": "axelar10d07y265gmmuvt4z0w9aw880jnsr700j7v9daj",
          "deployer": "0x6f24A47Fc8AE5441Eb47EFfC3665e70e69Ac3F05",
          "deploymentMethod": "create3",
          "codehash": "0x501dea3a0c7bf8ee998c8815a7b5c186d0160054f7b1e322611cdaf7c9de046a",
          "predeployCodehash": "0xe2de43b29f2387b6f3575a1b50d566908fc00e03a8d88ad6be74b674a70874d2",
          "salt": "InterchainGovernance v5.5"
        },
        "Multisig": {
          "threshold": 2,
          "signers": [
            "0x15837c1318AB83d99b19392Fd4811813f520d843",
            "0x64247a441CeF0b7A46614AC34d046c0fdfe35954",
            "0xEE64c8eb48437DbD2D5B8598dc4A3E8a6c8CEaD9"
          ],
          "address": "0xCC940AE49C78F20E3F13F3cF37e996b98Ac3EC68",
          "deployer": "0x6f24A47Fc8AE5441Eb47EFfC3665e70e69Ac3F05",
          "deploymentMethod": "create3",
          "codehash": "0x912095d5076ee40a9dd49c0f9d61d61334c47a78c7512852791652baef26c296",
          "predeployCodehash": "0x912095d5076ee40a9dd49c0f9d61d61334c47a78c7512852791652baef26c296",
          "salt": "Multisig v5.5"
        },
        "Operators": {
          "owner": "0x6f24A47Fc8AE5441Eb47EFfC3665e70e69Ac3F05",
          "address": "0x7F83F5cA2AE4206AbFf8a3C3668e88ce5F11C0B5",
          "deployer": "0xB8Cd93C83A974649D76B1c19f311f639e62272BC",
          "deploymentMethod": "create2",
          "codehash": "0xc561dc32ef670c929db9d7fbf6b5f6c074a62a30602481ba3b88912ca6d79feb",
          "predeployCodehash": "0xc561dc32ef670c929db9d7fbf6b5f6c074a62a30602481ba3b88912ca6d79feb",
          "salt": "Operators"
        },
        "AxelarGasService": {
          "collector": "0x7F83F5cA2AE4206AbFf8a3C3668e88ce5F11C0B5",
          "address": "0xbE406F0189A0B4cf3A05C286473D23791Dd44Cc6",
          "implementation": "0xA72afaa3130fE7F25CfcA4A49ed48e377a35aB6C",
          "deployer": "0x5b593E7b1725dc6FcbbFe80b2415B19153F94A85"
        },
        "InterchainTokenService": {
          "salt": "ITS v2.0.1",
          "deployer": "0x6f24A47Fc8AE5441Eb47EFfC3665e70e69Ac3F05",
          "proxySalt": "ITS v1.0.0",
          "tokenManagerDeployer": "0x3d36C02D7EE86F25565f319E71641CEFeD0eac81",
          "interchainToken": "0x7F9F70Da4af54671a6abAc58e705b5634cac8819",
          "interchainTokenDeployer": "0xC605424cEF54f4Fe7FF7c6EC01a6D622d473E711",
          "tokenManager": "0xc8e58E2BA863bFb86869227f8264d99de7738933",
          "tokenHandler": "0x151198A9770107F01219Dfc5fc18e168DD529055",
          "implementation": "0x0F55A4E925F41BB9B88A7D06ec11F14FD7ce6A6B",
          "predeployCodehash": "0x08a4a556c4db879b4f24104d13a8baf86915d58b12c81b382dfea2a82d2856cf",
          "address": "0xB5FB4BE02232B1bBA4dC8f81dc24C26980dE9e3C",
          "gatewayCaller": "0xE926Eb4Fe18EfeF4Dc6c8Fa8feee58962A27e820"
        },
        "InterchainTokenFactory": {
          "deployer": "0x6f24A47Fc8AE5441Eb47EFfC3665e70e69Ac3F05",
          "salt": "ITS Factory v1.0.0",
          "implementation": "0x588c70B10E9edA627A2496B09edc69b79E2d72af",
          "address": "0x83a93500d23Fbc3e82B410aD07A6a9F7A0670D66"
        }
      },
      "explorer": {
        "name": "Arbiscan",
        "url": "https://sepolia.arbiscan.io",
        "api": "https://api-sepolia.arbiscan.io/api"
      },
      "finality": "finalized",
      "approxFinalityWaitTime": 25,
      "onchainGasEstimate": {
        "l1ChainName": "ethereum",
        "gasEstimationType": 3
      }
    },
    "centrifuge": {
      "name": "Centrifuge",
      "axelarId": "centrifuge-2",
      "chainId": 2090,
      "rpc": "https://node-7118620155331796992.gx.onfinality.io/jsonrpc?apikey=00538f2d-6297-44e3-8812-4b9d579524b2",
      "tokenSymbol": "CFG",
      "confirmations": 1,
      "chainType": "evm",
      "contracts": {
        "ConstAddressDeployer": {
          "address": "0x98B2920D53612483F91F12Ed7754E51b4A77919e",
          "deployer": "0xE86375704CDb8491a5Ed82D90DceCE02Ee0ac25F",
          "deploymentMethod": "create",
          "codehash": "0x8fda47a596dfba923270da84e0c32a2d0312f1c03389f83e16f2b5a35ed37fbe",
          "predeployCodehash": "0x8fda47a596dfba923270da84e0c32a2d0312f1c03389f83e16f2b5a35ed37fbe"
        },
        "Create3Deployer": {
          "address": "0x6513Aedb4D1593BA12e50644401D976aebDc90d8",
          "deployer": "0x6f24A47Fc8AE5441Eb47EFfC3665e70e69Ac3F05",
          "deploymentMethod": "create2",
          "codehash": "0xf0ad66defbe082df243d4d274e626f557f97579c5c9e19f33d8093d6160808b7",
          "predeployCodehash": "0x73fc31262c4bad113c79439fd231281201c7c7d45b50328bd86bccf37684bf92",
          "salt": "Create3Deployer"
        },
        "AxelarGateway": {
          "deployer": "0xB8Cd93C83A974649D76B1c19f311f639e62272BC",
          "startingKeyIDs": [
            "evm-centrifuge-2-genesis"
          ],
          "address": "0xe432150cce91c13a887f7D836923d5597adD8E31",
          "implementation": "0xc1712652326E87D193Ac11910934085FF45C2F48",
          "implementationCodehash": "0xd0e057031b5acbd22b8e98686f6cda19dcbcac6495bd7297cff31dcb22ddcbae",
          "authModule": "0x1a920B29eBD437074225cAeE44f78FC700B27a5d",
          "tokenDeployer": "0xD2aDceFd0496449E3FDE873A2332B18A0F0FCADf",
          "deploymentMethod": "create3",
          "salt": "AxelarGateway v6.2",
          "connectionType": "consensus"
        },
        "InterchainGovernance": {
          "address": "0xfDF36A30070ea0241d69052ea85ff44Ad0476a66",
          "governanceChain": "Axelarnet",
          "governanceAddress": "axelar10d07y265gmmuvt4z0w9aw880jnsr700j7v9daj",
          "minimumTimeDelay": 300,
          "deployer": "0x6f24A47Fc8AE5441Eb47EFfC3665e70e69Ac3F05",
          "deploymentMethod": "create3",
          "codehash": "0x4bc0efa16652748f5c3fbb77aedff01e0c1df4156a4f4c82d6d8748ee28cb9af",
          "predeployCodehash": "0xe2de43b29f2387b6f3575a1b50d566908fc00e03a8d88ad6be74b674a70874d2",
          "salt": "InterchainGovernance v5.5"
        },
        "Multisig": {
          "threshold": 2,
          "signers": [
            "0x15837c1318AB83d99b19392Fd4811813f520d843",
            "0x64247a441CeF0b7A46614AC34d046c0fdfe35954",
            "0xEE64c8eb48437DbD2D5B8598dc4A3E8a6c8CEaD9"
          ],
          "address": "0xCC940AE49C78F20E3F13F3cF37e996b98Ac3EC68",
          "deployer": "0x6f24A47Fc8AE5441Eb47EFfC3665e70e69Ac3F05",
          "deploymentMethod": "create3",
          "codehash": "0x912095d5076ee40a9dd49c0f9d61d61334c47a78c7512852791652baef26c296",
          "predeployCodehash": "0x912095d5076ee40a9dd49c0f9d61d61334c47a78c7512852791652baef26c296",
          "salt": "Multisig v5.5"
        },
        "Operators": {
          "owner": "0x6f24A47Fc8AE5441Eb47EFfC3665e70e69Ac3F05",
          "address": "0x7F83F5cA2AE4206AbFf8a3C3668e88ce5F11C0B5",
          "deployer": "0xB8Cd93C83A974649D76B1c19f311f639e62272BC",
          "deploymentMethod": "create2",
          "codehash": "0xc561dc32ef670c929db9d7fbf6b5f6c074a62a30602481ba3b88912ca6d79feb",
          "predeployCodehash": "0xc561dc32ef670c929db9d7fbf6b5f6c074a62a30602481ba3b88912ca6d79feb",
          "salt": "Operators"
        },
        "AxelarGasService": {
          "collector": "0x7F83F5cA2AE4206AbFf8a3C3668e88ce5F11C0B5",
          "address": "0xbE406F0189A0B4cf3A05C286473D23791Dd44Cc6",
          "implementation": "0xA72afaa3130fE7F25CfcA4A49ed48e377a35aB6C",
          "deployer": "0x5b593E7b1725dc6FcbbFe80b2415B19153F94A85"
        },
        "InterchainTokenService": {
          "skip": true
        }
      },
      "gasOptions": {
        "gasLimit": 8000000
      },
      "explorer": {
        "name": "",
        "url": ""
      },
      "finality": "finalized",
      "approxFinalityWaitTime": 1
    },
    "fraxtal": {
      "name": "Fraxtal",
      "axelarId": "fraxtal",
      "chainId": 2522,
      "rpc": "https://rpc.testnet.frax.com",
      "tokenSymbol": "frxETH",
      "chainType": "evm",
      "gasOptions": {
        "gasLimit": 8000000
      },
      "onchainGasEstimate": {
        "l1ChainName": "ethereum",
        "gasEstimationType": 2,
        "l1FeeScalar": 50000
      },
      "contracts": {
        "InterchainGovernance": {
          "minimumTimeDelay": 300,
          "address": "0xfDF36A30070ea0241d69052ea85ff44Ad0476a66",
          "governanceChain": "Axelarnet",
          "governanceAddress": "axelar10d07y265gmmuvt4z0w9aw880jnsr700j7v9daj",
          "deployer": "0x6f24A47Fc8AE5441Eb47EFfC3665e70e69Ac3F05",
          "deploymentMethod": "create3",
          "codehash": "0x4bc0efa16652748f5c3fbb77aedff01e0c1df4156a4f4c82d6d8748ee28cb9af",
          "predeployCodehash": "0xe2de43b29f2387b6f3575a1b50d566908fc00e03a8d88ad6be74b674a70874d2",
          "salt": "InterchainGovernance v5.5"
        },
        "Multisig": {
          "threshold": 2,
          "signers": [
            "0x15837c1318AB83d99b19392Fd4811813f520d843",
            "0x64247a441CeF0b7A46614AC34d046c0fdfe35954",
            "0xEE64c8eb48437DbD2D5B8598dc4A3E8a6c8CEaD9"
          ],
          "address": "0xCC940AE49C78F20E3F13F3cF37e996b98Ac3EC68",
          "deployer": "0x6f24A47Fc8AE5441Eb47EFfC3665e70e69Ac3F05",
          "deploymentMethod": "create3",
          "codehash": "0x912095d5076ee40a9dd49c0f9d61d61334c47a78c7512852791652baef26c296",
          "predeployCodehash": "0x912095d5076ee40a9dd49c0f9d61d61334c47a78c7512852791652baef26c296",
          "salt": "Multisig v5.5"
        },
        "ConstAddressDeployer": {
          "address": "0x98B2920D53612483F91F12Ed7754E51b4A77919e",
          "deployer": "0xE86375704CDb8491a5Ed82D90DceCE02Ee0ac25F",
          "deploymentMethod": "create",
          "codehash": "0x8fda47a596dfba923270da84e0c32a2d0312f1c03389f83e16f2b5a35ed37fbe",
          "predeployCodehash": "0x8fda47a596dfba923270da84e0c32a2d0312f1c03389f83e16f2b5a35ed37fbe"
        },
        "Create3Deployer": {
          "address": "0x6513Aedb4D1593BA12e50644401D976aebDc90d8",
          "deployer": "0x6f24A47Fc8AE5441Eb47EFfC3665e70e69Ac3F05",
          "deploymentMethod": "create2",
          "codehash": "0xf0ad66defbe082df243d4d274e626f557f97579c5c9e19f33d8093d6160808b7",
          "predeployCodehash": "0x73fc31262c4bad113c79439fd231281201c7c7d45b50328bd86bccf37684bf92",
          "salt": "Create3Deployer"
        },
        "AxelarGateway": {
          "deployer": "0xB8Cd93C83A974649D76B1c19f311f639e62272BC",
          "startingKeyIDs": [
            "evm-fraxtal-genesis"
          ],
          "address": "0xe432150cce91c13a887f7D836923d5597adD8E31",
          "implementation": "0xc1712652326E87D193Ac11910934085FF45C2F48",
          "implementationCodehash": "0xd0e057031b5acbd22b8e98686f6cda19dcbcac6495bd7297cff31dcb22ddcbae",
          "authModule": "0x1a920B29eBD437074225cAeE44f78FC700B27a5d",
          "tokenDeployer": "0xD2aDceFd0496449E3FDE873A2332B18A0F0FCADf",
          "deploymentMethod": "create3",
          "salt": "AxelarGateway v6.2",
          "connectionType": "consensus"
        },
        "AxelarGasService": {
          "collector": "0x7F83F5cA2AE4206AbFf8a3C3668e88ce5F11C0B5",
          "address": "0xbE406F0189A0B4cf3A05C286473D23791Dd44Cc6",
          "implementation": "0xA72afaa3130fE7F25CfcA4A49ed48e377a35aB6C",
          "deployer": "0x5b593E7b1725dc6FcbbFe80b2415B19153F94A85"
        },
        "Operators": {
          "owner": "0x6f24A47Fc8AE5441Eb47EFfC3665e70e69Ac3F05",
          "address": "0x7F83F5cA2AE4206AbFf8a3C3668e88ce5F11C0B5",
          "deployer": "0xB8Cd93C83A974649D76B1c19f311f639e62272BC",
          "deploymentMethod": "create2",
          "codehash": "0xc561dc32ef670c929db9d7fbf6b5f6c074a62a30602481ba3b88912ca6d79feb",
          "predeployCodehash": "0xc561dc32ef670c929db9d7fbf6b5f6c074a62a30602481ba3b88912ca6d79feb",
          "salt": "Operators"
        },
        "InterchainTokenService": {
          "salt": "ITS v2.0.1",
          "deployer": "0x6f24A47Fc8AE5441Eb47EFfC3665e70e69Ac3F05",
          "proxySalt": "ITS v1.0.0",
          "tokenManagerDeployer": "0x3d36C02D7EE86F25565f319E71641CEFeD0eac81",
          "interchainToken": "0x7F9F70Da4af54671a6abAc58e705b5634cac8819",
          "interchainTokenDeployer": "0xC605424cEF54f4Fe7FF7c6EC01a6D622d473E711",
          "tokenManager": "0xc8e58E2BA863bFb86869227f8264d99de7738933",
          "tokenHandler": "0x151198A9770107F01219Dfc5fc18e168DD529055",
          "implementation": "0x0F55A4E925F41BB9B88A7D06ec11F14FD7ce6A6B",
          "predeployCodehash": "0x08a4a556c4db879b4f24104d13a8baf86915d58b12c81b382dfea2a82d2856cf",
          "address": "0xB5FB4BE02232B1bBA4dC8f81dc24C26980dE9e3C",
          "gatewayCaller": "0x59C4812A32CEfde1044d5554539BbFff5c684f23"
        },
        "InterchainTokenFactory": {
          "deployer": "0x6f24A47Fc8AE5441Eb47EFfC3665e70e69Ac3F05",
          "salt": "ITS Factory v1.0.0",
          "implementation": "0x588c70B10E9edA627A2496B09edc69b79E2d72af",
          "address": "0x83a93500d23Fbc3e82B410aD07A6a9F7A0670D66"
        }
      },
      "explorer": {
        "name": "Fraxscan",
        "url": "https://holesky.fraxscan.com",
        "api": "https://api-holesky.fraxscan.com/api"
      },
      "finality": "finalized",
      "approxFinalityWaitTime": 80
    },
    "optimism-sepolia": {
      "name": "Optimism-Sepolia",
      "axelarId": "optimism-sepolia",
      "chainId": 11155420,
      "rpc": "https://sepolia.optimism.io",
      "tokenSymbol": "ETH",
      "chainType": "evm",
      "gasOptions": {
        "gasLimit": 8000000
      },
      "onchainGasEstimate": {
        "l1ChainName": "ethereum",
        "gasEstimationType": 1,
        "l1FeeScalar": 7600
      },
      "confirmations": 3,
      "explorer": {
        "name": "Opscan",
        "url": "https://sepolia-optimistic.etherscan.io",
        "api": "https://api-sepolia-optimistic.etherscan.io/api"
      },
      "contracts": {
        "ConstAddressDeployer": {
          "address": "0x98B2920D53612483F91F12Ed7754E51b4A77919e",
          "deployer": "0xE86375704CDb8491a5Ed82D90DceCE02Ee0ac25F",
          "deploymentMethod": "create",
          "codehash": "0x8fda47a596dfba923270da84e0c32a2d0312f1c03389f83e16f2b5a35ed37fbe",
          "predeployCodehash": "0x8fda47a596dfba923270da84e0c32a2d0312f1c03389f83e16f2b5a35ed37fbe"
        },
        "Create3Deployer": {
          "address": "0x6513Aedb4D1593BA12e50644401D976aebDc90d8",
          "deployer": "0x6f24A47Fc8AE5441Eb47EFfC3665e70e69Ac3F05",
          "deploymentMethod": "create2",
          "codehash": "0xf0ad66defbe082df243d4d274e626f557f97579c5c9e19f33d8093d6160808b7",
          "predeployCodehash": "0x73fc31262c4bad113c79439fd231281201c7c7d45b50328bd86bccf37684bf92",
          "salt": "Create3Deployer"
        },
        "AxelarGateway": {
          "deployer": "0xB8Cd93C83A974649D76B1c19f311f639e62272BC",
          "startingKeyIDs": [
            "evm-optimism-sepolia-genesis"
          ],
          "address": "0xe432150cce91c13a887f7D836923d5597adD8E31",
          "implementation": "0xc1712652326E87D193Ac11910934085FF45C2F48",
          "implementationCodehash": "0xd0e057031b5acbd22b8e98686f6cda19dcbcac6495bd7297cff31dcb22ddcbae",
          "authModule": "0x1a920B29eBD437074225cAeE44f78FC700B27a5d",
          "tokenDeployer": "0xD2aDceFd0496449E3FDE873A2332B18A0F0FCADf",
          "deploymentMethod": "create3",
          "salt": "AxelarGateway v6.2",
          "connectionType": "consensus"
        },
        "InterchainGovernance": {
          "minimumTimeDelay": 300,
          "address": "0xfDF36A30070ea0241d69052ea85ff44Ad0476a66",
          "governanceChain": "Axelarnet",
          "governanceAddress": "axelar10d07y265gmmuvt4z0w9aw880jnsr700j7v9daj",
          "deployer": "0x6f24A47Fc8AE5441Eb47EFfC3665e70e69Ac3F05",
          "deploymentMethod": "create3",
          "codehash": "0x4bc0efa16652748f5c3fbb77aedff01e0c1df4156a4f4c82d6d8748ee28cb9af",
          "predeployCodehash": "0xe2de43b29f2387b6f3575a1b50d566908fc00e03a8d88ad6be74b674a70874d2",
          "salt": "InterchainGovernance v5.5"
        },
        "Multisig": {
          "threshold": 2,
          "signers": [
            "0x15837c1318AB83d99b19392Fd4811813f520d843",
            "0x64247a441CeF0b7A46614AC34d046c0fdfe35954",
            "0xEE64c8eb48437DbD2D5B8598dc4A3E8a6c8CEaD9"
          ],
          "address": "0xCC940AE49C78F20E3F13F3cF37e996b98Ac3EC68",
          "deployer": "0x6f24A47Fc8AE5441Eb47EFfC3665e70e69Ac3F05",
          "deploymentMethod": "create3",
          "codehash": "0x912095d5076ee40a9dd49c0f9d61d61334c47a78c7512852791652baef26c296",
          "predeployCodehash": "0x912095d5076ee40a9dd49c0f9d61d61334c47a78c7512852791652baef26c296",
          "salt": "Multisig v5.5"
        },
        "Operators": {
          "owner": "0x6f24A47Fc8AE5441Eb47EFfC3665e70e69Ac3F05",
          "address": "0x7F83F5cA2AE4206AbFf8a3C3668e88ce5F11C0B5",
          "deployer": "0xB8Cd93C83A974649D76B1c19f311f639e62272BC",
          "deploymentMethod": "create2",
          "codehash": "0xc561dc32ef670c929db9d7fbf6b5f6c074a62a30602481ba3b88912ca6d79feb",
          "predeployCodehash": "0xc561dc32ef670c929db9d7fbf6b5f6c074a62a30602481ba3b88912ca6d79feb",
          "salt": "Operators"
        },
        "AxelarGasService": {
          "collector": "0x7F83F5cA2AE4206AbFf8a3C3668e88ce5F11C0B5",
          "address": "0xbE406F0189A0B4cf3A05C286473D23791Dd44Cc6",
          "implementation": "0xA72afaa3130fE7F25CfcA4A49ed48e377a35aB6C",
          "deployer": "0x5b593E7b1725dc6FcbbFe80b2415B19153F94A85"
        },
        "InterchainTokenService": {
          "salt": "ITS v2.0.1",
          "deployer": "0x6f24A47Fc8AE5441Eb47EFfC3665e70e69Ac3F05",
          "proxySalt": "ITS v1.0.0",
          "tokenManagerDeployer": "0x3d36C02D7EE86F25565f319E71641CEFeD0eac81",
          "interchainToken": "0x7F9F70Da4af54671a6abAc58e705b5634cac8819",
          "interchainTokenDeployer": "0xC605424cEF54f4Fe7FF7c6EC01a6D622d473E711",
          "tokenManager": "0xc8e58E2BA863bFb86869227f8264d99de7738933",
          "tokenHandler": "0x151198A9770107F01219Dfc5fc18e168DD529055",
          "implementation": "0x0F55A4E925F41BB9B88A7D06ec11F14FD7ce6A6B",
          "predeployCodehash": "0x08a4a556c4db879b4f24104d13a8baf86915d58b12c81b382dfea2a82d2856cf",
          "address": "0xB5FB4BE02232B1bBA4dC8f81dc24C26980dE9e3C",
          "gatewayCaller": "0x59C4812A32CEfde1044d5554539BbFff5c684f23"
        },
        "InterchainTokenFactory": {
          "deployer": "0x6f24A47Fc8AE5441Eb47EFfC3665e70e69Ac3F05",
          "salt": "ITS Factory v1.0.0",
          "implementation": "0x588c70B10E9edA627A2496B09edc69b79E2d72af",
          "address": "0x83a93500d23Fbc3e82B410aD07A6a9F7A0670D66"
        }
      },
      "finality": "finalized",
      "approxFinalityWaitTime": 25
    },
    "base-sepolia": {
      "name": "Base-Sepolia",
      "axelarId": "base-sepolia",
      "chainId": 84532,
      "rpc": "https://sepolia.base.org",
      "tokenSymbol": "ETH",
      "chainType": "evm",
      "gasOptions": {
        "gasLimit": 8000000
      },
      "onchainGasEstimate": {
        "l1ChainName": "ethereum",
        "gasEstimationType": 1,
        "l1FeeScalar": 1101
      },
      "confirmations": 2,
      "explorer": {
        "name": "Basescan",
        "url": "https://sepolia-explorer.base.org",
        "api": "https://api-sepolia.basescan.org/api"
      },
      "contracts": {
        "ConstAddressDeployer": {
          "address": "0x98B2920D53612483F91F12Ed7754E51b4A77919e",
          "deployer": "0xE86375704CDb8491a5Ed82D90DceCE02Ee0ac25F",
          "deploymentMethod": "create",
          "codehash": "0x8fda47a596dfba923270da84e0c32a2d0312f1c03389f83e16f2b5a35ed37fbe",
          "predeployCodehash": "0x8fda47a596dfba923270da84e0c32a2d0312f1c03389f83e16f2b5a35ed37fbe"
        },
        "Create3Deployer": {
          "address": "0x6513Aedb4D1593BA12e50644401D976aebDc90d8",
          "deployer": "0x6f24A47Fc8AE5441Eb47EFfC3665e70e69Ac3F05",
          "deploymentMethod": "create2",
          "codehash": "0xf0ad66defbe082df243d4d274e626f557f97579c5c9e19f33d8093d6160808b7",
          "predeployCodehash": "0x73fc31262c4bad113c79439fd231281201c7c7d45b50328bd86bccf37684bf92",
          "salt": "Create3Deployer"
        },
        "AxelarGateway": {
          "deployer": "0xB8Cd93C83A974649D76B1c19f311f639e62272BC",
          "startingKeyIDs": [
            "evm-base-sepolia-genesis"
          ],
          "address": "0xe432150cce91c13a887f7D836923d5597adD8E31",
          "implementation": "0xc1712652326E87D193Ac11910934085FF45C2F48",
          "implementationCodehash": "0xd0e057031b5acbd22b8e98686f6cda19dcbcac6495bd7297cff31dcb22ddcbae",
          "authModule": "0x1a920B29eBD437074225cAeE44f78FC700B27a5d",
          "tokenDeployer": "0xD2aDceFd0496449E3FDE873A2332B18A0F0FCADf",
          "deploymentMethod": "create3",
          "salt": "AxelarGateway v6.2",
          "connectionType": "consensus"
        },
        "InterchainGovernance": {
          "minimumTimeDelay": 300,
          "address": "0xfDF36A30070ea0241d69052ea85ff44Ad0476a66",
          "governanceChain": "Axelarnet",
          "governanceAddress": "axelar10d07y265gmmuvt4z0w9aw880jnsr700j7v9daj",
          "deployer": "0x6f24A47Fc8AE5441Eb47EFfC3665e70e69Ac3F05",
          "deploymentMethod": "create3",
          "codehash": "0x4bc0efa16652748f5c3fbb77aedff01e0c1df4156a4f4c82d6d8748ee28cb9af",
          "predeployCodehash": "0xe2de43b29f2387b6f3575a1b50d566908fc00e03a8d88ad6be74b674a70874d2",
          "salt": "InterchainGovernance v5.5"
        },
        "Multisig": {
          "threshold": 2,
          "signers": [
            "0x15837c1318AB83d99b19392Fd4811813f520d843",
            "0x64247a441CeF0b7A46614AC34d046c0fdfe35954",
            "0xEE64c8eb48437DbD2D5B8598dc4A3E8a6c8CEaD9"
          ],
          "address": "0xCC940AE49C78F20E3F13F3cF37e996b98Ac3EC68",
          "deployer": "0x6f24A47Fc8AE5441Eb47EFfC3665e70e69Ac3F05",
          "deploymentMethod": "create3",
          "codehash": "0x912095d5076ee40a9dd49c0f9d61d61334c47a78c7512852791652baef26c296",
          "predeployCodehash": "0x912095d5076ee40a9dd49c0f9d61d61334c47a78c7512852791652baef26c296",
          "salt": "Multisig v5.5"
        },
        "Operators": {
          "owner": "0x6f24A47Fc8AE5441Eb47EFfC3665e70e69Ac3F05",
          "address": "0x7F83F5cA2AE4206AbFf8a3C3668e88ce5F11C0B5",
          "deployer": "0xB8Cd93C83A974649D76B1c19f311f639e62272BC",
          "deploymentMethod": "create2",
          "codehash": "0xc561dc32ef670c929db9d7fbf6b5f6c074a62a30602481ba3b88912ca6d79feb",
          "predeployCodehash": "0xc561dc32ef670c929db9d7fbf6b5f6c074a62a30602481ba3b88912ca6d79feb",
          "salt": "Operators"
        },
        "AxelarGasService": {
          "collector": "0x7F83F5cA2AE4206AbFf8a3C3668e88ce5F11C0B5",
          "address": "0xbE406F0189A0B4cf3A05C286473D23791Dd44Cc6",
          "implementation": "0xA72afaa3130fE7F25CfcA4A49ed48e377a35aB6C",
          "deployer": "0x5b593E7b1725dc6FcbbFe80b2415B19153F94A85"
        },
        "InterchainTokenService": {
          "salt": "ITS v2.0.1",
          "deployer": "0x6f24A47Fc8AE5441Eb47EFfC3665e70e69Ac3F05",
          "proxySalt": "ITS v1.0.0",
          "tokenManagerDeployer": "0x3d36C02D7EE86F25565f319E71641CEFeD0eac81",
          "interchainToken": "0x7F9F70Da4af54671a6abAc58e705b5634cac8819",
          "interchainTokenDeployer": "0xC605424cEF54f4Fe7FF7c6EC01a6D622d473E711",
          "tokenManager": "0xc8e58E2BA863bFb86869227f8264d99de7738933",
          "tokenHandler": "0x151198A9770107F01219Dfc5fc18e168DD529055",
          "implementation": "0x0F55A4E925F41BB9B88A7D06ec11F14FD7ce6A6B",
          "predeployCodehash": "0x08a4a556c4db879b4f24104d13a8baf86915d58b12c81b382dfea2a82d2856cf",
          "address": "0xB5FB4BE02232B1bBA4dC8f81dc24C26980dE9e3C",
          "gatewayCaller": "0x59C4812A32CEfde1044d5554539BbFff5c684f23"
        },
        "InterchainTokenFactory": {
          "deployer": "0x6f24A47Fc8AE5441Eb47EFfC3665e70e69Ac3F05",
          "salt": "ITS Factory v1.0.0",
          "implementation": "0x588c70B10E9edA627A2496B09edc69b79E2d72af",
          "address": "0x83a93500d23Fbc3e82B410aD07A6a9F7A0670D66"
        }
      },
      "finality": "finalized",
      "approxFinalityWaitTime": 30
    },
    "blast-sepolia": {
      "name": "Blast-Sepolia",
      "axelarId": "blast-sepolia",
      "chainId": 168587773,
      "rpc": "https://sepolia.blast.io/",
      "tokenSymbol": "ETH",
      "chainType": "evm",
      "gasOptions": {
        "gasLimit": 8000000
      },
      "onchainGasEstimate": {
        "l1ChainName": "ethereum",
        "gasEstimationType": 2,
        "l1FeeScalar": 7600
      },
      "confirmations": 2,
      "explorer": {
        "name": "Blastscan",
        "url": "https://testnet.blastscan.io",
        "api": "https://api.routescan.io/v2/network/testnet/evm/168587773/etherscan"
      },
      "contracts": {
        "ConstAddressDeployer": {
          "address": "0x98B2920D53612483F91F12Ed7754E51b4A77919e",
          "deployer": "0xE86375704CDb8491a5Ed82D90DceCE02Ee0ac25F",
          "deploymentMethod": "create",
          "codehash": "0x8fda47a596dfba923270da84e0c32a2d0312f1c03389f83e16f2b5a35ed37fbe",
          "predeployCodehash": "0x8fda47a596dfba923270da84e0c32a2d0312f1c03389f83e16f2b5a35ed37fbe"
        },
        "Create3Deployer": {
          "address": "0x6513Aedb4D1593BA12e50644401D976aebDc90d8",
          "deployer": "0x6f24A47Fc8AE5441Eb47EFfC3665e70e69Ac3F05",
          "deploymentMethod": "create2",
          "codehash": "0xf0ad66defbe082df243d4d274e626f557f97579c5c9e19f33d8093d6160808b7",
          "predeployCodehash": "0x73fc31262c4bad113c79439fd231281201c7c7d45b50328bd86bccf37684bf92",
          "salt": "Create3Deployer"
        },
        "AxelarGateway": {
          "deployer": "0xB8Cd93C83A974649D76B1c19f311f639e62272BC",
          "startingKeyIDs": [
            "evm-blast-sepolia-genesis"
          ],
          "address": "0xe432150cce91c13a887f7D836923d5597adD8E31",
          "implementation": "0xc1712652326E87D193Ac11910934085FF45C2F48",
          "implementationCodehash": "0xd0e057031b5acbd22b8e98686f6cda19dcbcac6495bd7297cff31dcb22ddcbae",
          "authModule": "0x1a920B29eBD437074225cAeE44f78FC700B27a5d",
          "tokenDeployer": "0xD2aDceFd0496449E3FDE873A2332B18A0F0FCADf",
          "deploymentMethod": "create3",
          "salt": "AxelarGateway v6.2",
          "connectionType": "consensus"
        },
        "InterchainGovernance": {
          "minimumTimeDelay": 300,
          "address": "0xfDF36A30070ea0241d69052ea85ff44Ad0476a66",
          "governanceChain": "Axelarnet",
          "governanceAddress": "axelar10d07y265gmmuvt4z0w9aw880jnsr700j7v9daj",
          "deployer": "0x6f24A47Fc8AE5441Eb47EFfC3665e70e69Ac3F05",
          "deploymentMethod": "create3",
          "codehash": "0x4bc0efa16652748f5c3fbb77aedff01e0c1df4156a4f4c82d6d8748ee28cb9af",
          "predeployCodehash": "0xe2de43b29f2387b6f3575a1b50d566908fc00e03a8d88ad6be74b674a70874d2",
          "salt": "InterchainGovernance v5.5"
        },
        "Multisig": {
          "threshold": 2,
          "signers": [
            "0x15837c1318AB83d99b19392Fd4811813f520d843",
            "0x64247a441CeF0b7A46614AC34d046c0fdfe35954",
            "0xEE64c8eb48437DbD2D5B8598dc4A3E8a6c8CEaD9"
          ],
          "address": "0xCC940AE49C78F20E3F13F3cF37e996b98Ac3EC68",
          "deployer": "0x6f24A47Fc8AE5441Eb47EFfC3665e70e69Ac3F05",
          "deploymentMethod": "create3",
          "codehash": "0x912095d5076ee40a9dd49c0f9d61d61334c47a78c7512852791652baef26c296",
          "predeployCodehash": "0x912095d5076ee40a9dd49c0f9d61d61334c47a78c7512852791652baef26c296",
          "salt": "Multisig v5.5"
        },
        "Operators": {
          "owner": "0x6f24A47Fc8AE5441Eb47EFfC3665e70e69Ac3F05",
          "address": "0x7F83F5cA2AE4206AbFf8a3C3668e88ce5F11C0B5",
          "deployer": "0xB8Cd93C83A974649D76B1c19f311f639e62272BC",
          "deploymentMethod": "create2",
          "codehash": "0xc561dc32ef670c929db9d7fbf6b5f6c074a62a30602481ba3b88912ca6d79feb",
          "predeployCodehash": "0xc561dc32ef670c929db9d7fbf6b5f6c074a62a30602481ba3b88912ca6d79feb",
          "salt": "Operators"
        },
        "AxelarGasService": {
          "collector": "0x7F83F5cA2AE4206AbFf8a3C3668e88ce5F11C0B5",
          "address": "0xbE406F0189A0B4cf3A05C286473D23791Dd44Cc6",
          "implementation": "0xA72afaa3130fE7F25CfcA4A49ed48e377a35aB6C",
          "deployer": "0x5b593E7b1725dc6FcbbFe80b2415B19153F94A85"
        },
        "InterchainTokenService": {
          "salt": "ITS v2.0.1",
          "deployer": "0x6f24A47Fc8AE5441Eb47EFfC3665e70e69Ac3F05",
          "proxySalt": "ITS v1.0.0",
          "tokenManagerDeployer": "0x3d36C02D7EE86F25565f319E71641CEFeD0eac81",
          "interchainToken": "0x7F9F70Da4af54671a6abAc58e705b5634cac8819",
          "interchainTokenDeployer": "0xC605424cEF54f4Fe7FF7c6EC01a6D622d473E711",
          "tokenManager": "0xc8e58E2BA863bFb86869227f8264d99de7738933",
          "tokenHandler": "0x151198A9770107F01219Dfc5fc18e168DD529055",
          "implementation": "0x0F55A4E925F41BB9B88A7D06ec11F14FD7ce6A6B",
          "predeployCodehash": "0x08a4a556c4db879b4f24104d13a8baf86915d58b12c81b382dfea2a82d2856cf",
          "address": "0xB5FB4BE02232B1bBA4dC8f81dc24C26980dE9e3C",
          "gatewayCaller": "0x59C4812A32CEfde1044d5554539BbFff5c684f23"
        },
        "InterchainTokenFactory": {
          "deployer": "0x6f24A47Fc8AE5441Eb47EFfC3665e70e69Ac3F05",
          "salt": "ITS Factory v1.0.0",
          "implementation": "0x588c70B10E9edA627A2496B09edc69b79E2d72af",
          "address": "0x83a93500d23Fbc3e82B410aD07A6a9F7A0670D66"
        }
      },
      "finality": "finalized",
      "approxFinalityWaitTime": 25
    },
    "mantle-sepolia": {
      "name": "Mantle-Sepolia",
      "axelarId": "mantle-sepolia",
      "chainId": 5003,
      "rpc": "https://rpc.sepolia.mantle.xyz",
      "tokenSymbol": "MNT",
      "confirmations": 2,
      "chainType": "evm",
      "onchainGasEstimate": {
        "l1ChainName": "ethereum",
        "gasEstimationType": 2,
        "l1FeeScalar": 10000
      },
      "explorer": {
        "name": "Mantle Explorer",
        "url": "https://sepolia.mantlescan.xyz",
        "api": "https://api-sepolia.mantlescan.xyz/api"
      },
      "contracts": {
        "InterchainGovernance": {
          "minimumTimeDelay": 300,
          "address": "0xfDF36A30070ea0241d69052ea85ff44Ad0476a66",
          "governanceChain": "Axelarnet",
          "governanceAddress": "axelar10d07y265gmmuvt4z0w9aw880jnsr700j7v9daj",
          "deployer": "0x6f24A47Fc8AE5441Eb47EFfC3665e70e69Ac3F05",
          "deploymentMethod": "create3",
          "codehash": "0xf9e87dd846b7424c8451f31cdaeb553f2ace3c503af51bd647690d146dc009d1",
          "predeployCodehash": "0xe2de43b29f2387b6f3575a1b50d566908fc00e03a8d88ad6be74b674a70874d2",
          "salt": "InterchainGovernance v5.5"
        },
        "Multisig": {
          "threshold": 2,
          "signers": [
            "0x15837c1318AB83d99b19392Fd4811813f520d843",
            "0x64247a441CeF0b7A46614AC34d046c0fdfe35954",
            "0xEE64c8eb48437DbD2D5B8598dc4A3E8a6c8CEaD9"
          ],
          "address": "0xCC940AE49C78F20E3F13F3cF37e996b98Ac3EC68",
          "deployer": "0x6f24A47Fc8AE5441Eb47EFfC3665e70e69Ac3F05",
          "deploymentMethod": "create3",
          "codehash": "0x912095d5076ee40a9dd49c0f9d61d61334c47a78c7512852791652baef26c296",
          "predeployCodehash": "0x912095d5076ee40a9dd49c0f9d61d61334c47a78c7512852791652baef26c296",
          "salt": "Multisig v5.5"
        },
        "ConstAddressDeployer": {
          "address": "0x98B2920D53612483F91F12Ed7754E51b4A77919e",
          "deployer": "0xE86375704CDb8491a5Ed82D90DceCE02Ee0ac25F",
          "deploymentMethod": "create",
          "codehash": "0x8fda47a596dfba923270da84e0c32a2d0312f1c03389f83e16f2b5a35ed37fbe",
          "predeployCodehash": "0x8fda47a596dfba923270da84e0c32a2d0312f1c03389f83e16f2b5a35ed37fbe"
        },
        "Create3Deployer": {
          "address": "0x6513Aedb4D1593BA12e50644401D976aebDc90d8",
          "deployer": "0x6f24A47Fc8AE5441Eb47EFfC3665e70e69Ac3F05",
          "deploymentMethod": "create2",
          "codehash": "0xf0ad66defbe082df243d4d274e626f557f97579c5c9e19f33d8093d6160808b7",
          "predeployCodehash": "0x73fc31262c4bad113c79439fd231281201c7c7d45b50328bd86bccf37684bf92",
          "salt": "Create3Deployer"
        },
        "AxelarGateway": {
          "deployer": "0xB8Cd93C83A974649D76B1c19f311f639e62272BC",
          "startingKeyIDs": [
            "evm-mantle-sepolia-genesis"
          ],
          "address": "0xC8D18F85cB0Cee5C95eC29c69DeaF6cea972349c",
          "implementation": "0xc1712652326E87D193Ac11910934085FF45C2F48",
          "implementationCodehash": "0x262d347314eb56d4331930c08d038205062766c5783f6e34809b1da803d01bf9",
          "authModule": "0xC4FBd54fF3876377dE2B2F9471e581B44eaD1Ea9",
          "tokenDeployer": "0xD2aDceFd0496449E3FDE873A2332B18A0F0FCADf",
          "deploymentMethod": "create3",
          "salt": "AxelarGateway v6.2",
          "connectionType": "consensus"
        },
        "Operators": {
          "owner": "0x6f24A47Fc8AE5441Eb47EFfC3665e70e69Ac3F05",
          "address": "0x7F83F5cA2AE4206AbFf8a3C3668e88ce5F11C0B5",
          "deployer": "0xB8Cd93C83A974649D76B1c19f311f639e62272BC",
          "deploymentMethod": "create2",
          "codehash": "0xc561dc32ef670c929db9d7fbf6b5f6c074a62a30602481ba3b88912ca6d79feb",
          "predeployCodehash": "0xc561dc32ef670c929db9d7fbf6b5f6c074a62a30602481ba3b88912ca6d79feb",
          "salt": "Operators"
        },
        "AxelarGasService": {
          "collector": "0x7F83F5cA2AE4206AbFf8a3C3668e88ce5F11C0B5",
          "address": "0xbE406F0189A0B4cf3A05C286473D23791Dd44Cc6",
          "implementation": "0xA72afaa3130fE7F25CfcA4A49ed48e377a35aB6C",
          "deployer": "0x5b593E7b1725dc6FcbbFe80b2415B19153F94A85"
        },
        "InterchainTokenService": {
          "salt": "ITS v2.0.1",
          "deployer": "0x6f24A47Fc8AE5441Eb47EFfC3665e70e69Ac3F05",
          "proxySalt": "ITS v1.0.0",
          "tokenManagerDeployer": "0x3d36C02D7EE86F25565f319E71641CEFeD0eac81",
          "interchainToken": "0x7F9F70Da4af54671a6abAc58e705b5634cac8819",
          "interchainTokenDeployer": "0xC605424cEF54f4Fe7FF7c6EC01a6D622d473E711",
          "tokenManager": "0xc8e58E2BA863bFb86869227f8264d99de7738933",
          "tokenHandler": "0x151198A9770107F01219Dfc5fc18e168DD529055",
          "implementation": "0x0F55A4E925F41BB9B88A7D06ec11F14FD7ce6A6B",
          "predeployCodehash": "0x08a4a556c4db879b4f24104d13a8baf86915d58b12c81b382dfea2a82d2856cf",
          "address": "0xB5FB4BE02232B1bBA4dC8f81dc24C26980dE9e3C",
          "gatewayCaller": "0xA7759A03b88947EE529957a77a07Ba6B67BC0d8b"
        },
        "InterchainTokenFactory": {
          "deployer": "0x6f24A47Fc8AE5441Eb47EFfC3665e70e69Ac3F05",
          "salt": "ITS Factory v1.0.0",
          "implementation": "0x588c70B10E9edA627A2496B09edc69b79E2d72af",
          "address": "0x83a93500d23Fbc3e82B410aD07A6a9F7A0670D66"
        }
      },
      "finality": "finalized",
      "approxFinalityWaitTime": 60
    },
    "polygon-sepolia": {
      "name": "Polygon-Sepolia",
      "axelarId": "polygon-sepolia",
      "chainId": 80002,
      "rpc": "https://rpc-amoy.polygon.technology",
      "tokenSymbol": "MATIC",
      "confirmations": 2,
      "chainType": "evm",
      "contracts": {
        "AxelarGateway": {
          "deployer": "0xB8Cd93C83A974649D76B1c19f311f639e62272BC",
          "startingKeyIDs": [
            "evm-polygon-sepolia-genesis"
          ],
          "address": "0xe432150cce91c13a887f7D836923d5597adD8E31",
          "implementation": "0xc1712652326E87D193Ac11910934085FF45C2F48",
          "implementationCodehash": "0xd0e057031b5acbd22b8e98686f6cda19dcbcac6495bd7297cff31dcb22ddcbae",
          "authModule": "0x1a920B29eBD437074225cAeE44f78FC700B27a5d",
          "tokenDeployer": "0xD2aDceFd0496449E3FDE873A2332B18A0F0FCADf",
          "deploymentMethod": "create3",
          "salt": "AxelarGateway v6.2",
          "connectionType": "consensus"
        },
        "ConstAddressDeployer": {
          "address": "0x98B2920D53612483F91F12Ed7754E51b4A77919e",
          "deployer": "0xE86375704CDb8491a5Ed82D90DceCE02Ee0ac25F",
          "deploymentMethod": "create",
          "codehash": "0x8fda47a596dfba923270da84e0c32a2d0312f1c03389f83e16f2b5a35ed37fbe",
          "predeployCodehash": "0x8fda47a596dfba923270da84e0c32a2d0312f1c03389f83e16f2b5a35ed37fbe"
        },
        "Create3Deployer": {
          "address": "0x6513Aedb4D1593BA12e50644401D976aebDc90d8",
          "deployer": "0x6f24A47Fc8AE5441Eb47EFfC3665e70e69Ac3F05",
          "deploymentMethod": "create2",
          "codehash": "0xf0ad66defbe082df243d4d274e626f557f97579c5c9e19f33d8093d6160808b7",
          "predeployCodehash": "0x73fc31262c4bad113c79439fd231281201c7c7d45b50328bd86bccf37684bf92",
          "salt": "Create3Deployer"
        },
        "InterchainGovernance": {
          "address": "0xfDF36A30070ea0241d69052ea85ff44Ad0476a66",
          "minimumTimeDelay": 300,
          "governanceChain": "Axelarnet",
          "governanceAddress": "axelar10d07y265gmmuvt4z0w9aw880jnsr700j7v9daj",
          "deployer": "0x6f24A47Fc8AE5441Eb47EFfC3665e70e69Ac3F05",
          "deploymentMethod": "create3",
          "codehash": "0x4bc0efa16652748f5c3fbb77aedff01e0c1df4156a4f4c82d6d8748ee28cb9af",
          "predeployCodehash": "0xe2de43b29f2387b6f3575a1b50d566908fc00e03a8d88ad6be74b674a70874d2",
          "salt": "InterchainGovernance v5.5"
        },
        "Multisig": {
          "address": "0xCC940AE49C78F20E3F13F3cF37e996b98Ac3EC68",
          "threshold": 2,
          "signers": [
            "0x15837c1318AB83d99b19392Fd4811813f520d843",
            "0x64247a441CeF0b7A46614AC34d046c0fdfe35954",
            "0xEE64c8eb48437DbD2D5B8598dc4A3E8a6c8CEaD9"
          ],
          "deployer": "0x6f24A47Fc8AE5441Eb47EFfC3665e70e69Ac3F05",
          "deploymentMethod": "create3",
          "codehash": "0x912095d5076ee40a9dd49c0f9d61d61334c47a78c7512852791652baef26c296",
          "predeployCodehash": "0x912095d5076ee40a9dd49c0f9d61d61334c47a78c7512852791652baef26c296",
          "salt": "Multisig v5.5"
        },
        "Operators": {
          "owner": "0x6f24A47Fc8AE5441Eb47EFfC3665e70e69Ac3F05",
          "address": "0x7F83F5cA2AE4206AbFf8a3C3668e88ce5F11C0B5",
          "deployer": "0xB8Cd93C83A974649D76B1c19f311f639e62272BC",
          "deploymentMethod": "create2",
          "codehash": "0xc561dc32ef670c929db9d7fbf6b5f6c074a62a30602481ba3b88912ca6d79feb",
          "predeployCodehash": "0xc561dc32ef670c929db9d7fbf6b5f6c074a62a30602481ba3b88912ca6d79feb",
          "salt": "Operators"
        },
        "AxelarGasService": {
          "collector": "0x7F83F5cA2AE4206AbFf8a3C3668e88ce5F11C0B5",
          "address": "0xbE406F0189A0B4cf3A05C286473D23791Dd44Cc6",
          "implementation": "0xCD6b34FaF1FD1056C728A27426AB6807f84BAa1b",
          "deployer": "0x5b593E7b1725dc6FcbbFe80b2415B19153F94A85"
        },
        "InterchainTokenService": {
          "salt": "ITS v2.0.1",
          "deployer": "0x6f24A47Fc8AE5441Eb47EFfC3665e70e69Ac3F05",
          "proxySalt": "ITS v1.0.0",
          "tokenManagerDeployer": "0x3d36C02D7EE86F25565f319E71641CEFeD0eac81",
          "interchainToken": "0x2f8102DeA2caaee1Ec5Fe67754F828353C4c180F",
          "interchainTokenDeployer": "0xe61708726841123d1995DAc8f13277307E4D783A",
          "tokenManager": "0xc8e58E2BA863bFb86869227f8264d99de7738933",
          "tokenHandler": "0x151198A9770107F01219Dfc5fc18e168DD529055",
          "implementation": "0x0F55A4E925F41BB9B88A7D06ec11F14FD7ce6A6B",
          "predeployCodehash": "0x08a4a556c4db879b4f24104d13a8baf86915d58b12c81b382dfea2a82d2856cf",
          "address": "0xB5FB4BE02232B1bBA4dC8f81dc24C26980dE9e3C",
          "gatewayCaller": "0x59C4812A32CEfde1044d5554539BbFff5c684f23"
        },
        "InterchainTokenFactory": {
          "deployer": "0x6f24A47Fc8AE5441Eb47EFfC3665e70e69Ac3F05",
          "salt": "ITS Factory v1.0.0",
          "implementation": "0x588c70B10E9edA627A2496B09edc69b79E2d72af",
          "address": "0x83a93500d23Fbc3e82B410aD07A6a9F7A0670D66"
        }
      },
      "explorer": {
        "name": "Polygonscan",
        "url": "https://amoy.polygonscan.com",
        "api": "https://api-amoy.polygonscan.com/api"
      },
      "gasOptions": {
        "gasLimit": 6000000,
        "gasPriceAdjustment": 1.5
      },
      "finality": "finalized",
      "approxFinalityWaitTime": 1
    },
    "linea-sepolia": {
      "name": "Linea-Sepolia",
      "axelarId": "linea-sepolia",
      "chainId": 59141,
      "rpc": "https://rpc.sepolia.linea.build",
      "tokenSymbol": "ETH",
      "chainType": "evm",
      "contracts": {
        "AxelarGateway": {
          "deployer": "0xB8Cd93C83A974649D76B1c19f311f639e62272BC",
          "startingKeyIDs": [
            "evm-linea-sepolia-genesis"
          ],
          "address": "0xe432150cce91c13a887f7D836923d5597adD8E31",
          "implementation": "0xc1712652326E87D193Ac11910934085FF45C2F48",
          "implementationCodehash": "0xd0e057031b5acbd22b8e98686f6cda19dcbcac6495bd7297cff31dcb22ddcbae",
          "authModule": "0x1a920B29eBD437074225cAeE44f78FC700B27a5d",
          "tokenDeployer": "0xD2aDceFd0496449E3FDE873A2332B18A0F0FCADf",
          "deploymentMethod": "create3",
          "salt": "AxelarGateway v6.2",
          "connectionType": "consensus"
        },
        "ConstAddressDeployer": {
          "address": "0x98B2920D53612483F91F12Ed7754E51b4A77919e",
          "deployer": "0xE86375704CDb8491a5Ed82D90DceCE02Ee0ac25F",
          "deploymentMethod": "create",
          "codehash": "0x8fda47a596dfba923270da84e0c32a2d0312f1c03389f83e16f2b5a35ed37fbe",
          "predeployCodehash": "0x8fda47a596dfba923270da84e0c32a2d0312f1c03389f83e16f2b5a35ed37fbe"
        },
        "Create3Deployer": {
          "address": "0x6513Aedb4D1593BA12e50644401D976aebDc90d8",
          "deployer": "0x6f24A47Fc8AE5441Eb47EFfC3665e70e69Ac3F05",
          "deploymentMethod": "create2",
          "codehash": "0xf0ad66defbe082df243d4d274e626f557f97579c5c9e19f33d8093d6160808b7",
          "predeployCodehash": "0x73fc31262c4bad113c79439fd231281201c7c7d45b50328bd86bccf37684bf92",
          "salt": "Create3Deployer"
        },
        "InterchainGovernance": {
          "address": "0xfDF36A30070ea0241d69052ea85ff44Ad0476a66",
          "minimumTimeDelay": 300,
          "governanceChain": "Axelarnet",
          "governanceAddress": "axelar10d07y265gmmuvt4z0w9aw880jnsr700j7v9daj",
          "deployer": "0x6f24A47Fc8AE5441Eb47EFfC3665e70e69Ac3F05",
          "deploymentMethod": "create3",
          "codehash": "0x4bc0efa16652748f5c3fbb77aedff01e0c1df4156a4f4c82d6d8748ee28cb9af",
          "predeployCodehash": "0xe2de43b29f2387b6f3575a1b50d566908fc00e03a8d88ad6be74b674a70874d2",
          "salt": "InterchainGovernance v5.5"
        },
        "Multisig": {
          "threshold": 2,
          "signers": [
            "0x15837c1318AB83d99b19392Fd4811813f520d843",
            "0x64247a441CeF0b7A46614AC34d046c0fdfe35954",
            "0xEE64c8eb48437DbD2D5B8598dc4A3E8a6c8CEaD9"
          ],
          "address": "0xCC940AE49C78F20E3F13F3cF37e996b98Ac3EC68",
          "deployer": "0x6f24A47Fc8AE5441Eb47EFfC3665e70e69Ac3F05",
          "deploymentMethod": "create3",
          "codehash": "0x912095d5076ee40a9dd49c0f9d61d61334c47a78c7512852791652baef26c296",
          "predeployCodehash": "0x912095d5076ee40a9dd49c0f9d61d61334c47a78c7512852791652baef26c296",
          "salt": "Multisig v5.5"
        },
        "Operators": {
          "owner": "0x6f24A47Fc8AE5441Eb47EFfC3665e70e69Ac3F05",
          "address": "0x7F83F5cA2AE4206AbFf8a3C3668e88ce5F11C0B5",
          "deployer": "0xB8Cd93C83A974649D76B1c19f311f639e62272BC",
          "deploymentMethod": "create2",
          "codehash": "0xc561dc32ef670c929db9d7fbf6b5f6c074a62a30602481ba3b88912ca6d79feb",
          "predeployCodehash": "0xc561dc32ef670c929db9d7fbf6b5f6c074a62a30602481ba3b88912ca6d79feb",
          "salt": "Operators"
        },
        "AxelarGasService": {
          "collector": "0x7F83F5cA2AE4206AbFf8a3C3668e88ce5F11C0B5",
          "address": "0xbE406F0189A0B4cf3A05C286473D23791Dd44Cc6",
          "implementation": "0xCD6b34FaF1FD1056C728A27426AB6807f84BAa1b",
          "deployer": "0x5b593E7b1725dc6FcbbFe80b2415B19153F94A85"
        },
        "InterchainTokenService": {
          "salt": "ITS v2.0.1",
          "deployer": "0x6f24A47Fc8AE5441Eb47EFfC3665e70e69Ac3F05",
          "proxySalt": "ITS v1.0.0",
          "tokenManagerDeployer": "0x3d36C02D7EE86F25565f319E71641CEFeD0eac81",
          "interchainToken": "0x2f8102DeA2caaee1Ec5Fe67754F828353C4c180F",
          "interchainTokenDeployer": "0xe61708726841123d1995DAc8f13277307E4D783A",
          "tokenManager": "0xc8e58E2BA863bFb86869227f8264d99de7738933",
          "tokenHandler": "0x151198A9770107F01219Dfc5fc18e168DD529055",
          "implementation": "0x0F55A4E925F41BB9B88A7D06ec11F14FD7ce6A6B",
          "predeployCodehash": "0x08a4a556c4db879b4f24104d13a8baf86915d58b12c81b382dfea2a82d2856cf",
          "address": "0xB5FB4BE02232B1bBA4dC8f81dc24C26980dE9e3C",
          "gatewayCaller": "0x59C4812A32CEfde1044d5554539BbFff5c684f23"
        },
        "InterchainTokenFactory": {
          "deployer": "0x6f24A47Fc8AE5441Eb47EFfC3665e70e69Ac3F05",
          "salt": "ITS Factory v1.0.0",
          "implementation": "0x588c70B10E9edA627A2496B09edc69b79E2d72af",
          "address": "0x83a93500d23Fbc3e82B410aD07A6a9F7A0670D66"
        }
      },
      "explorer": {
        "name": "Lineascan",
        "url": "https://sepolia.lineascan.build/",
        "api": "https://api-sepolia.lineascan.build/api"
      },
      "gasOptions": {
        "gasLimit": 7000000,
        "gasPriceAdjustment": 1.4
      },
      "confirmations": 1,
      "finality": "400",
      "approxFinalityWaitTime": 30
    },
    "flow": {
      "name": "Flow",
      "axelarId": "flow",
      "chainId": 545,
      "rpc": "https://testnet.evm.nodes.onflow.org",
      "tokenSymbol": "FLOW",
      "chainType": "evm",
      "contracts": {
        "ConstAddressDeployer": {
          "address": "0x98B2920D53612483F91F12Ed7754E51b4A77919e",
          "deployer": "0xE86375704CDb8491a5Ed82D90DceCE02Ee0ac25F",
          "deploymentMethod": "create",
          "codehash": "0x8fda47a596dfba923270da84e0c32a2d0312f1c03389f83e16f2b5a35ed37fbe",
          "predeployCodehash": "0x8fda47a596dfba923270da84e0c32a2d0312f1c03389f83e16f2b5a35ed37fbe"
        },
        "Create3Deployer": {
          "address": "0x6513Aedb4D1593BA12e50644401D976aebDc90d8",
          "deployer": "0x6f24A47Fc8AE5441Eb47EFfC3665e70e69Ac3F05",
          "deploymentMethod": "create2",
          "codehash": "0xf0ad66defbe082df243d4d274e626f557f97579c5c9e19f33d8093d6160808b7",
          "predeployCodehash": "0x73fc31262c4bad113c79439fd231281201c7c7d45b50328bd86bccf37684bf92",
          "salt": "Create3Deployer"
        },
        "AxelarGateway": {
          "deployer": "0xB8Cd93C83A974649D76B1c19f311f639e62272BC",
          "operator": "0xB8Cd93C83A974649D76B1c19f311f639e62272BC",
          "proxyDeploymentArgs": [
            "0x05823c334150a48ACD5D325fBA16147c21bA3653",
            "0xB8Cd93C83A974649D76B1c19f311f639e62272BC",
            "0x000000000000000000000000b8cd93c83a974649d76b1c19f311f639e62272bc0000000000000000000000000000000000000000000000000000000000000040000000000000000000000000000000000000000000000000000000000000000100000000000000000000000000000000000000000000000000000000000000200000000000000000000000000000000000000000000000000000000000000060000000000000000000000000000000000000000000000000000000000000000b0000000000000000000000000000000000000000000000000000000000e7452300000000000000000000000000000000000000000000000000000000000000150000000000000000000000000e3c1ac746bd5d47fa44f77a6e3a700eadd9e1bc00000000000000000000000000000000000000000000000000000000000000010000000000000000000000001f2eb0420e6aac6e25154639a37587bbc4b256d6000000000000000000000000000000000000000000000000000000000000000100000000000000000000000020aecd082d8788639f2a4afb8563f62aee2183f2000000000000000000000000000000000000000000000000000000000000000100000000000000000000000024449d80a8c616cff227b37a1461ebd059529d140000000000000000000000000000000000000000000000000000000000000001000000000000000000000000380dda1ce71d1922b37db6079ca6e26b2b65da4b0000000000000000000000000000000000000000000000000000000000000001000000000000000000000000414b06d536092988aa828a3209a0331be53a126f00000000000000000000000000000000000000000000000000000000000000010000000000000000000000004acc331501a4cde2bea4a3703ccf328f2833182500000000000000000000000000000000000000000000000000000000000000010000000000000000000000005cdf30e201017cb3aaab487949af41e7225e2d1600000000000000000000000000000000000000000000000000000000000000010000000000000000000000006ff6e6fb7f3804fee29aa2ff75dd889c8e09eb7e000000000000000000000000000000000000000000000000000000000000000100000000000000000000000070a97c7328a22e012d6e7c7f0615a19f6761b617000000000000000000000000000000000000000000000000000000000000000100000000000000000000000083313ac5d1e023cbca79a18b9ec5ab7875746335000000000000000000000000000000000000000000000000000000000000000100000000000000000000000092ec015a988cf083c6ad0627f37df05937687e7900000000000000000000000000000000000000000000000000000000000000010000000000000000000000009ce4f02aab880308bc8db8cc6e4ec9a2a8cded5b0000000000000000000000000000000000000000000000000000000000000001000000000000000000000000b00e4c94faa6698ad2c3b64af7c94071d5eeb2d00000000000000000000000000000000000000000000000000000000000000001000000000000000000000000b9f5ea2331ef8224b56576db506afc88f8b070480000000000000000000000000000000000000000000000000000000000000001000000000000000000000000c4db1d3fcf418d4baf61f173eef18c6fb40132fb0000000000000000000000000000000000000000000000000000000000000001000000000000000000000000c89566ef25f70cbf3507d5b3c6605129ef9d508c0000000000000000000000000000000000000000000000000000000000000001000000000000000000000000cbfa786fbdbb8779063fd7580a22da8f306eb8240000000000000000000000000000000000000000000000000000000000000001000000000000000000000000cee3d5699cbfd940b7ee9ac71518120d5f8f67570000000000000000000000000000000000000000000000000000000000000001000000000000000000000000e19404210888776d57780666d0a435298da6d7cf0000000000000000000000000000000000000000000000000000000000000001000000000000000000000000e6a16d54e432883da61ce9130b1cd0240025ce620000000000000000000000000000000000000000000000000000000000000001"
          ],
          "initialVerifierSetId": "7fa4b008674c823b10e56c908575744cf82fb89c86f88001be374d09f28235ef",
          "address": "0xe432150cce91c13a887f7D836923d5597adD8E31",
          "implementation": "0xA739bebB949AbfFF9bc766a25FE7914d86C7FC31",
          "implementationCodehash": "0xa2c579067ef6f2a5de850ea1ae17e4ed281c6967bb3ea1706eade46851817352",
          "deploymentMethod": "create2",
          "previousSignersRetention": 15,
          "domainSeparator": "0x79191ee0824b0f995492dc4ac6e737040f4d9fd4501f6078e56671da70968259",
          "minimumRotationDelay": 3600,
          "owner": "0x6f24A47Fc8AE5441Eb47EFfC3665e70e69Ac3F05",
          "connectionType": "amplifier",
          "salt": "v6.0.4"
        },
        "Operators": {
          "owner": "0x6f24A47Fc8AE5441Eb47EFfC3665e70e69Ac3F05",
          "address": "0x7F83F5cA2AE4206AbFf8a3C3668e88ce5F11C0B5",
          "deployer": "0xB8Cd93C83A974649D76B1c19f311f639e62272BC",
          "deploymentMethod": "create2",
          "codehash": "0xc561dc32ef670c929db9d7fbf6b5f6c074a62a30602481ba3b88912ca6d79feb",
          "predeployCodehash": "0xc561dc32ef670c929db9d7fbf6b5f6c074a62a30602481ba3b88912ca6d79feb",
          "salt": "Operators"
        },
        "AxelarGasService": {
          "collector": "0x7F83F5cA2AE4206AbFf8a3C3668e88ce5F11C0B5",
          "address": "0xbE406F0189A0B4cf3A05C286473D23791Dd44Cc6",
          "implementation": "0xCD6b34FaF1FD1056C728A27426AB6807f84BAa1b",
          "deployer": "0x5b593E7b1725dc6FcbbFe80b2415B19153F94A85",
          "owner": "0x6f24A47Fc8AE5441Eb47EFfC3665e70e69Ac3F05"
        },
        "InterchainTokenService": {
          "salt": "ITS v2.0.1",
          "deployer": "0x6f24A47Fc8AE5441Eb47EFfC3665e70e69Ac3F05",
          "proxySalt": "ITS v1.0.0",
          "tokenManagerDeployer": "0x3d36C02D7EE86F25565f319E71641CEFeD0eac81",
          "interchainToken": "0xF4E61a459343fb9fEA5A479176Afd435404aD39e",
          "interchainTokenDeployer": "0x2abe986344f7196E6c4CDF74FA0657f493fFec5a",
          "tokenManager": "0xc8e58E2BA863bFb86869227f8264d99de7738933",
          "tokenHandler": "0x151198A9770107F01219Dfc5fc18e168DD529055",
          "gatewayCaller": "0x59C4812A32CEfde1044d5554539BbFff5c684f23",
          "implementation": "0x0F55A4E925F41BB9B88A7D06ec11F14FD7ce6A6B",
          "predeployCodehash": "0x08a4a556c4db879b4f24104d13a8baf86915d58b12c81b382dfea2a82d2856cf",
          "address": "0xB5FB4BE02232B1bBA4dC8f81dc24C26980dE9e3C"
        },
        "InterchainTokenFactory": {
          "deployer": "0x6f24A47Fc8AE5441Eb47EFfC3665e70e69Ac3F05",
          "salt": "ITS Factory v1.0.0",
          "implementation": "0x588c70B10E9edA627A2496B09edc69b79E2d72af",
          "address": "0x83a93500d23Fbc3e82B410aD07A6a9F7A0670D66"
        }
      },
      "explorer": {
        "name": "Flowscan",
        "url": "https://evm-testnet.flowscan.io/",
        "api": "https://evm-testnet.flowscan.io/api"
      },
      "gasOptions": {
        "gasLimit": 8000000
      },
      "confirmations": 1,
      "finality": "finalized",
      "approxFinalityWaitTime": 1
    },
    "hedera": {
      "name": "Hedera",
      "axelarId": "hedera",
      "skipRevertTests": true,
      "chainId": 296,
      "rpc": "https://testnet.hashio.io/api",
      "tokenSymbol": "HBAR",
      "confirmations": 1,
      "finality": "finalized",
      "approxFinalityWaitTime": 1,
      "chainType": "evm",
      "explorer": {
        "name": "HashScan",
        "url": "https://hashscan.io/testnet",
        "api": ""
      },
      "gasOptions": {
        "gasLimit": 8000000
      },
      "timeout": 50000,
      "contracts": {
        "InterchainTokenService": {
          "skip": true
        },
        "ConstAddressDeployer": {
          "address": "0x98B2920D53612483F91F12Ed7754E51b4A77919e",
          "deployer": "0xE86375704CDb8491a5Ed82D90DceCE02Ee0ac25F",
          "deploymentMethod": "create",
          "codehash": "0x8fda47a596dfba923270da84e0c32a2d0312f1c03389f83e16f2b5a35ed37fbe",
          "predeployCodehash": "0x8fda47a596dfba923270da84e0c32a2d0312f1c03389f83e16f2b5a35ed37fbe"
        },
        "Create3Deployer": {
          "address": "0x6513Aedb4D1593BA12e50644401D976aebDc90d8",
          "deployer": "0x6f24A47Fc8AE5441Eb47EFfC3665e70e69Ac3F05",
          "deploymentMethod": "create2",
          "codehash": "0xf0ad66defbe082df243d4d274e626f557f97579c5c9e19f33d8093d6160808b7",
          "predeployCodehash": "0x73fc31262c4bad113c79439fd231281201c7c7d45b50328bd86bccf37684bf92",
          "salt": "Create3Deployer"
        },
        "AxelarGateway": {
          "deployer": "0xB8Cd93C83A974649D76B1c19f311f639e62272BC",
          "operator": "0xB8Cd93C83A974649D76B1c19f311f639e62272BC",
          "proxyDeploymentArgs": [
            "0x05823c334150a48ACD5D325fBA16147c21bA3653",
            "0xB8Cd93C83A974649D76B1c19f311f639e62272BC",
            "0x000000000000000000000000b8cd93c83a974649d76b1c19f311f639e62272bc0000000000000000000000000000000000000000000000000000000000000040000000000000000000000000000000000000000000000000000000000000000100000000000000000000000000000000000000000000000000000000000000200000000000000000000000000000000000000000000000000000000000000060000000000000000000000000000000000000000000000000000000000000000b0000000000000000000000000000000000000000000000000000000000ea1c6200000000000000000000000000000000000000000000000000000000000000150000000000000000000000000e3c1ac746bd5d47fa44f77a6e3a700eadd9e1bc00000000000000000000000000000000000000000000000000000000000000010000000000000000000000001f2eb0420e6aac6e25154639a37587bbc4b256d6000000000000000000000000000000000000000000000000000000000000000100000000000000000000000020aecd082d8788639f2a4afb8563f62aee2183f2000000000000000000000000000000000000000000000000000000000000000100000000000000000000000024449d80a8c616cff227b37a1461ebd059529d140000000000000000000000000000000000000000000000000000000000000001000000000000000000000000380dda1ce71d1922b37db6079ca6e26b2b65da4b0000000000000000000000000000000000000000000000000000000000000001000000000000000000000000414b06d536092988aa828a3209a0331be53a126f00000000000000000000000000000000000000000000000000000000000000010000000000000000000000004acc331501a4cde2bea4a3703ccf328f2833182500000000000000000000000000000000000000000000000000000000000000010000000000000000000000005cdf30e201017cb3aaab487949af41e7225e2d1600000000000000000000000000000000000000000000000000000000000000010000000000000000000000006ff6e6fb7f3804fee29aa2ff75dd889c8e09eb7e000000000000000000000000000000000000000000000000000000000000000100000000000000000000000070a97c7328a22e012d6e7c7f0615a19f6761b617000000000000000000000000000000000000000000000000000000000000000100000000000000000000000083313ac5d1e023cbca79a18b9ec5ab7875746335000000000000000000000000000000000000000000000000000000000000000100000000000000000000000092ec015a988cf083c6ad0627f37df05937687e7900000000000000000000000000000000000000000000000000000000000000010000000000000000000000009ce4f02aab880308bc8db8cc6e4ec9a2a8cded5b0000000000000000000000000000000000000000000000000000000000000001000000000000000000000000b00e4c94faa6698ad2c3b64af7c94071d5eeb2d00000000000000000000000000000000000000000000000000000000000000001000000000000000000000000b9f5ea2331ef8224b56576db506afc88f8b070480000000000000000000000000000000000000000000000000000000000000001000000000000000000000000c4db1d3fcf418d4baf61f173eef18c6fb40132fb0000000000000000000000000000000000000000000000000000000000000001000000000000000000000000c89566ef25f70cbf3507d5b3c6605129ef9d508c0000000000000000000000000000000000000000000000000000000000000001000000000000000000000000cbfa786fbdbb8779063fd7580a22da8f306eb8240000000000000000000000000000000000000000000000000000000000000001000000000000000000000000cee3d5699cbfd940b7ee9ac71518120d5f8f67570000000000000000000000000000000000000000000000000000000000000001000000000000000000000000e19404210888776d57780666d0a435298da6d7cf0000000000000000000000000000000000000000000000000000000000000001000000000000000000000000e6a16d54e432883da61ce9130b1cd0240025ce620000000000000000000000000000000000000000000000000000000000000001"
          ],
          "initialVerifierSetId": "3057ad91fc8e1de634e33ad33080d479b0614d0152b73b353e4dd676b3a66498",
          "address": "0xe432150cce91c13a887f7D836923d5597adD8E31",
          "implementation": "0xC9F7eC2963ea23fA292a801a2a6cea922eA69AF3",
          "implementationCodehash": "0x7befef78f4e069df5bd4c60418fff9ad09349e943f0738b16a161651e96ed18c",
          "deploymentMethod": "create2",
          "previousSignersRetention": 15,
          "domainSeparator": "0xc66bfbc93dab13dda342d32a5b3f8025e07a8d0ee0b900cdc1d5e634e88ffb6a",
          "minimumRotationDelay": 3600,
          "connectionType": "amplifier",
          "owner": "0x6f24A47Fc8AE5441Eb47EFfC3665e70e69Ac3F05",
          "salt": "v6.0.4"
        },
        "Operators": {
          "owner": "0x6f24A47Fc8AE5441Eb47EFfC3665e70e69Ac3F05",
          "address": "0x7F83F5cA2AE4206AbFf8a3C3668e88ce5F11C0B5",
          "deployer": "0xB8Cd93C83A974649D76B1c19f311f639e62272BC",
          "deploymentMethod": "create2",
          "codehash": "0xc561dc32ef670c929db9d7fbf6b5f6c074a62a30602481ba3b88912ca6d79feb",
          "predeployCodehash": "0xc561dc32ef670c929db9d7fbf6b5f6c074a62a30602481ba3b88912ca6d79feb",
          "salt": "Operators"
        },
        "AxelarGasService": {
          "collector": "0x7F83F5cA2AE4206AbFf8a3C3668e88ce5F11C0B5",
          "address": "0xbE406F0189A0B4cf3A05C286473D23791Dd44Cc6",
          "implementation": "0xCD6b34FaF1FD1056C728A27426AB6807f84BAa1b",
          "deployer": "0x5b593E7b1725dc6FcbbFe80b2415B19153F94A85",
          "owner": "0x6f24A47Fc8AE5441Eb47EFfC3665e70e69Ac3F05"
        }
      }
<<<<<<< HEAD
    },
    "sui": {
      "name": "Sui",
      "axelarId": "sui",
      "networkType": "testnet",
      "rpc": "https://sui-testnet-rpc.publicnode.com:443",
      "tokenSymbol": "SUI",
      "chainType": "sui",
      "explorer": {
        "name": "Suiscan",
        "url": "https://suiscan.xyz/testnet"
      },
      "contracts": {
        "AxelarGateway": {
          "address": "0x6ddfcdd14a1019d13485a724db892fa0defe580f19c991eaabd690140abb21e4",
          "versions": [
            "0x6ddfcdd14a1019d13485a724db892fa0defe580f19c991eaabd690140abb21e4"
          ],
          "structs": {
            "WeightedSigner": "0x6ddfcdd14a1019d13485a724db892fa0defe580f19c991eaabd690140abb21e4::weighted_signer::WeightedSigner",
            "Bytes32": "0x6ddfcdd14a1019d13485a724db892fa0defe580f19c991eaabd690140abb21e4::bytes32::Bytes32",
            "WeightedSigners": "0x6ddfcdd14a1019d13485a724db892fa0defe580f19c991eaabd690140abb21e4::weighted_signers::WeightedSigners",
            "Signature": "0x6ddfcdd14a1019d13485a724db892fa0defe580f19c991eaabd690140abb21e4::proof::Signature",
            "Proof": "0x6ddfcdd14a1019d13485a724db892fa0defe580f19c991eaabd690140abb21e4::proof::Proof",
            "Message": "0x6ddfcdd14a1019d13485a724db892fa0defe580f19c991eaabd690140abb21e4::message::Message",
            "SignersRotated": "0x6ddfcdd14a1019d13485a724db892fa0defe580f19c991eaabd690140abb21e4::events::SignersRotated",
            "ChannelCreated": "0x6ddfcdd14a1019d13485a724db892fa0defe580f19c991eaabd690140abb21e4::events::ChannelCreated",
            "ChannelDestroyed": "0x6ddfcdd14a1019d13485a724db892fa0defe580f19c991eaabd690140abb21e4::events::ChannelDestroyed",
            "ContractCall": "0x6ddfcdd14a1019d13485a724db892fa0defe580f19c991eaabd690140abb21e4::events::ContractCall",
            "MessageApproved": "0x6ddfcdd14a1019d13485a724db892fa0defe580f19c991eaabd690140abb21e4::events::MessageApproved",
            "MessageExecuted": "0x6ddfcdd14a1019d13485a724db892fa0defe580f19c991eaabd690140abb21e4::events::MessageExecuted",
            "AxelarSigners": "0x6ddfcdd14a1019d13485a724db892fa0defe580f19c991eaabd690140abb21e4::auth::AxelarSigners",
            "MessageToSign": "0x6ddfcdd14a1019d13485a724db892fa0defe580f19c991eaabd690140abb21e4::auth::MessageToSign",
            "Channel": "0x6ddfcdd14a1019d13485a724db892fa0defe580f19c991eaabd690140abb21e4::channel::Channel",
            "ApprovedMessage": "0x6ddfcdd14a1019d13485a724db892fa0defe580f19c991eaabd690140abb21e4::channel::ApprovedMessage",
            "OwnerCap": "0x6ddfcdd14a1019d13485a724db892fa0defe580f19c991eaabd690140abb21e4::owner_cap::OwnerCap",
            "MessageTicket": "0x6ddfcdd14a1019d13485a724db892fa0defe580f19c991eaabd690140abb21e4::message_ticket::MessageTicket",
            "MessageStatus": "0x6ddfcdd14a1019d13485a724db892fa0defe580f19c991eaabd690140abb21e4::message_status::MessageStatus",
            "Gateway_v0": "0x6ddfcdd14a1019d13485a724db892fa0defe580f19c991eaabd690140abb21e4::gateway_v0::Gateway_v0",
            "CommandType": "0x6ddfcdd14a1019d13485a724db892fa0defe580f19c991eaabd690140abb21e4::gateway_v0::CommandType",
            "Gateway": "0x6ddfcdd14a1019d13485a724db892fa0defe580f19c991eaabd690140abb21e4::gateway::Gateway"
          },
          "objects": {
            "Gateway": "0x6fc18d39a9d7bf46c438bdb66ac9e90e902abffca15b846b32570538982fb3db",
            "UpgradeCap": "0xb550df1b7319a04d4833571c7082b20262c77a6cd2be78b66aa1a668b4ebb6a3",
            "Gatewayv0": "0x1bf6a576436c14ea4dd90b35856ab276296a1c774a584aa7678e8905ebf9a6b5",
            "OwnerCap": "0x8d417b896f1f05c74f8f52446fb1a61b603d43a93c69cfae052f9501ba0340a0"
          },
          "domainSeparator": "0xf221c54a1a478f48c840a24cf2b96f77c9bc369a40570744b8fedd91df001624",
          "operator": "0xadc53ffb50d2fc245ddb88223619b837f743fbd420745d97a3c3e14e0beb7940",
          "minimumRotationDelay": 0
        },
        "Utils": {
          "address": "0x9d817589ae367cc3f3bc9ca40394be79e5853bfca98014f27acfd4da9db78421",
          "versions": [
            "0x9d817589ae367cc3f3bc9ca40394be79e5853bfca98014f27acfd4da9db78421"
          ],
          "structs": {},
          "objects": {
            "UpgradeCap": "0x16c316ea6204ac12648e1dc02f246ea9f2f9d84df5a6accca4d3d0d2a9a6727f"
          }
        },
        "VersionControl": {
          "address": "0x6e8ebd241a5b89499e0cd104540f8025af111dcd42644bb732dbc170e395ce0c",
          "versions": [
            "0x6e8ebd241a5b89499e0cd104540f8025af111dcd42644bb732dbc170e395ce0c"
          ],
          "structs": {
            "VersionControl": "0x6e8ebd241a5b89499e0cd104540f8025af111dcd42644bb732dbc170e395ce0c::version_control::VersionControl"
          }
        },
        "RelayerDiscovery": {
          "address": "0x2f871726329f555bc3fa6eec129f259a8bce3cb3989b39dd75a627a1a0961bc2",
          "versions": [
            "0x2f871726329f555bc3fa6eec129f259a8bce3cb3989b39dd75a627a1a0961bc2"
          ],
          "structs": {
            "Function": "0x2f871726329f555bc3fa6eec129f259a8bce3cb3989b39dd75a627a1a0961bc2::transaction::Function",
            "MoveCall": "0x2f871726329f555bc3fa6eec129f259a8bce3cb3989b39dd75a627a1a0961bc2::transaction::MoveCall",
            "Transaction": "0x2f871726329f555bc3fa6eec129f259a8bce3cb3989b39dd75a627a1a0961bc2::transaction::Transaction",
            "TransactionRegistered": "0x2f871726329f555bc3fa6eec129f259a8bce3cb3989b39dd75a627a1a0961bc2::events::TransactionRegistered",
            "TransactionRemoved": "0x2f871726329f555bc3fa6eec129f259a8bce3cb3989b39dd75a627a1a0961bc2::events::TransactionRemoved",
            "RelayerDiscovery_v0": "0x2f871726329f555bc3fa6eec129f259a8bce3cb3989b39dd75a627a1a0961bc2::relayer_discovery_v0::RelayerDiscovery_v0",
            "OwnerCap": "0x2f871726329f555bc3fa6eec129f259a8bce3cb3989b39dd75a627a1a0961bc2::owner_cap::OwnerCap",
            "RelayerDiscovery": "0x2f871726329f555bc3fa6eec129f259a8bce3cb3989b39dd75a627a1a0961bc2::discovery::RelayerDiscovery"
          },
          "objects": {
            "RelayerDiscovery": "0xac080ff19b7d44c9362b83628253a4b55747779096034a72ca62ce89a188305e",
            "RelayerDiscoveryv0": "0xea25ef8da775be554c37f5b16dc15fdb0bd98cfb10225a8727cb4ac456334d95",
            "OwnerCap": "0xeaf88fa70a30c44396b3d0620d706de25f1b4940651309577b117ac5b75ea62b"
          }
        },
        "GasService": {
          "address": "0x3e7044fe789a4f466964e520e4793b467fcdca2d62bef43213d51d0756fc5a75",
          "versions": [
            "0x3e7044fe789a4f466964e520e4793b467fcdca2d62bef43213d51d0756fc5a75"
          ],
          "structs": {
            "GasPaid": "0x3e7044fe789a4f466964e520e4793b467fcdca2d62bef43213d51d0756fc5a75::events::GasPaid",
            "GasAdded": "0x3e7044fe789a4f466964e520e4793b467fcdca2d62bef43213d51d0756fc5a75::events::GasAdded",
            "Refunded": "0x3e7044fe789a4f466964e520e4793b467fcdca2d62bef43213d51d0756fc5a75::events::Refunded",
            "GasCollected": "0x3e7044fe789a4f466964e520e4793b467fcdca2d62bef43213d51d0756fc5a75::events::GasCollected",
            "GasService_v0": "0x3e7044fe789a4f466964e520e4793b467fcdca2d62bef43213d51d0756fc5a75::gas_service_v0::GasService_v0",
            "GasService": "0x3e7044fe789a4f466964e520e4793b467fcdca2d62bef43213d51d0756fc5a75::gas_service::GasService",
            "GasCollectorCap": "0x3e7044fe789a4f466964e520e4793b467fcdca2d62bef43213d51d0756fc5a75::gas_service::GasCollectorCap"
          },
          "objects": {
            "GasCollectorCap": "0x7f77c42534a90af5db0ee95a864c9d99c4091a209f527232ad44e2b614ec8c99",
            "GasService": "0x4232c20cc845f024ff4e99f7395d6b0e5a3b884cc655b327935239dc553f840e",
            "GasServicev0": "0x384984fd4de9c1d2521a4f055f173195e783ca88547e7b2f346dc829ab9658ce"
          }
        },
        "Abi": {
          "address": "0x9517ad8677de8373986ffad88c276bdb656ff4d6a4503b6f896181b6b0479c7b",
          "versions": [
            "0x9517ad8677de8373986ffad88c276bdb656ff4d6a4503b6f896181b6b0479c7b"
          ],
          "structs": {
            "AbiReader": "0x9517ad8677de8373986ffad88c276bdb656ff4d6a4503b6f896181b6b0479c7b::abi::AbiReader",
            "AbiWriter": "0x9517ad8677de8373986ffad88c276bdb656ff4d6a4503b6f896181b6b0479c7b::abi::AbiWriter"
          }
        },
        "Operators": {
          "address": "0xbf6b0b743c01709fc636f41d74dd1db15b140bb6bb7ff4897dcf381cbec58db7",
          "versions": [
            "0xbf6b0b743c01709fc636f41d74dd1db15b140bb6bb7ff4897dcf381cbec58db7"
          ],
          "structs": {
            "OwnerCap": "0xbf6b0b743c01709fc636f41d74dd1db15b140bb6bb7ff4897dcf381cbec58db7::operators::OwnerCap",
            "OperatorCap": "0xbf6b0b743c01709fc636f41d74dd1db15b140bb6bb7ff4897dcf381cbec58db7::operators::OperatorCap",
            "Operators": "0xbf6b0b743c01709fc636f41d74dd1db15b140bb6bb7ff4897dcf381cbec58db7::operators::Operators",
            "Borrow": "0xbf6b0b743c01709fc636f41d74dd1db15b140bb6bb7ff4897dcf381cbec58db7::operators::Borrow",
            "OperatorAdded": "0xbf6b0b743c01709fc636f41d74dd1db15b140bb6bb7ff4897dcf381cbec58db7::operators::OperatorAdded",
            "OperatorRemoved": "0xbf6b0b743c01709fc636f41d74dd1db15b140bb6bb7ff4897dcf381cbec58db7::operators::OperatorRemoved",
            "CapabilityStored": "0xbf6b0b743c01709fc636f41d74dd1db15b140bb6bb7ff4897dcf381cbec58db7::operators::CapabilityStored",
            "CapabilityRemoved": "0xbf6b0b743c01709fc636f41d74dd1db15b140bb6bb7ff4897dcf381cbec58db7::operators::CapabilityRemoved"
          },
          "objects": {
            "Operators": "0xa2e20bc8985680ac4b13f2d866d4a96fb749097b8c92e133fbdfd3b7755b2c18",
            "OwnerCap": "0xa3b2b74c6aff5f05ddf9175d3138285209219b84b359b917ea273b05d2b6bb56"
          }
        },
        "ITS": {
          "address": "0x9f7cdce03c6d8e088c9cb1f943cc6e14b156cf6d7baa890dbce8b819b979dc97",
          "versions": [
            "0x9f7cdce03c6d8e088c9cb1f943cc6e14b156cf6d7baa890dbce8b819b979dc97"
          ],
          "structs": {
            "FlowLimit": "0x9f7cdce03c6d8e088c9cb1f943cc6e14b156cf6d7baa890dbce8b819b979dc97::flow_limit::FlowLimit",
            "CoinManagement": "0x9f7cdce03c6d8e088c9cb1f943cc6e14b156cf6d7baa890dbce8b819b979dc97::coin_management::CoinManagement",
            "CoinInfo": "0x9f7cdce03c6d8e088c9cb1f943cc6e14b156cf6d7baa890dbce8b819b979dc97::coin_info::CoinInfo",
            "TokenId": "0x9f7cdce03c6d8e088c9cb1f943cc6e14b156cf6d7baa890dbce8b819b979dc97::token_id::TokenId",
            "UnregisteredTokenId": "0x9f7cdce03c6d8e088c9cb1f943cc6e14b156cf6d7baa890dbce8b819b979dc97::token_id::UnregisteredTokenId",
            "CoinRegistered": "0x9f7cdce03c6d8e088c9cb1f943cc6e14b156cf6d7baa890dbce8b819b979dc97::events::CoinRegistered",
            "InterchainTransfer": "0x9f7cdce03c6d8e088c9cb1f943cc6e14b156cf6d7baa890dbce8b819b979dc97::events::InterchainTransfer",
            "InterchainTokenDeploymentStarted": "0x9f7cdce03c6d8e088c9cb1f943cc6e14b156cf6d7baa890dbce8b819b979dc97::events::InterchainTokenDeploymentStarted",
            "InterchainTransferReceived": "0x9f7cdce03c6d8e088c9cb1f943cc6e14b156cf6d7baa890dbce8b819b979dc97::events::InterchainTransferReceived",
            "UnregisteredCoinReceived": "0x9f7cdce03c6d8e088c9cb1f943cc6e14b156cf6d7baa890dbce8b819b979dc97::events::UnregisteredCoinReceived",
            "TrustedAddressSet": "0x9f7cdce03c6d8e088c9cb1f943cc6e14b156cf6d7baa890dbce8b819b979dc97::events::TrustedAddressSet",
            "TrustedAddressRemoved": "0x9f7cdce03c6d8e088c9cb1f943cc6e14b156cf6d7baa890dbce8b819b979dc97::events::TrustedAddressRemoved",
            "FlowLimitSet": "0x9f7cdce03c6d8e088c9cb1f943cc6e14b156cf6d7baa890dbce8b819b979dc97::events::FlowLimitSet",
            "InterchainAddressTracker": "0x9f7cdce03c6d8e088c9cb1f943cc6e14b156cf6d7baa890dbce8b819b979dc97::address_tracker::InterchainAddressTracker",
            "CoinData": "0x9f7cdce03c6d8e088c9cb1f943cc6e14b156cf6d7baa890dbce8b819b979dc97::coin_data::CoinData",
            "UnregisteredCoinData": "0x9f7cdce03c6d8e088c9cb1f943cc6e14b156cf6d7baa890dbce8b819b979dc97::unregistered_coin_data::UnregisteredCoinData",
            "TrustedAddresses": "0x9f7cdce03c6d8e088c9cb1f943cc6e14b156cf6d7baa890dbce8b819b979dc97::trusted_addresses::TrustedAddresses",
            "InterchainTransferTicket": "0x9f7cdce03c6d8e088c9cb1f943cc6e14b156cf6d7baa890dbce8b819b979dc97::interchain_transfer_ticket::InterchainTransferTicket",
            "ITS_v0": "0x9f7cdce03c6d8e088c9cb1f943cc6e14b156cf6d7baa890dbce8b819b979dc97::its_v0::ITS_v0",
            "OwnerCap": "0x9f7cdce03c6d8e088c9cb1f943cc6e14b156cf6d7baa890dbce8b819b979dc97::owner_cap::OwnerCap",
            "ITS": "0x9f7cdce03c6d8e088c9cb1f943cc6e14b156cf6d7baa890dbce8b819b979dc97::its::ITS"
          },
          "objects": {
            "ITS": "0xe8496b71b5fb434d48f760d65f6067d34543271e66b5e645cf9708eae251ab89",
            "ITSv0": "0xc5a8895d71cc85357e05f5d3fdc12e8ded8909165af8d105294b94b2a160f59b",
            "ChannelId": "0x0b0c7c404fec394102190f87eefdc815a6f08c30a20e68fdfe4aabf74394174c",
            "OwnerCap": "0x9c696c617c3ca0f4e081a63e730b9e04459b4fe5dffc39f9a323afe42e0f36c3",
            "UpgradeCap": "0xe1d23a8d8f7ba97719b95e5c3545673282de5e458ac23b3014f75541f37c362f"
          }
        },
        "Example": {
          "address": "0xdbb111a3f19abf5ada9f5ce0b7ee9cb7697f3aafe5d7dbc5c7cb7995ab23160e",
          "versions": [
            "0xdbb111a3f19abf5ada9f5ce0b7ee9cb7697f3aafe5d7dbc5c7cb7995ab23160e"
          ],
          "structs": {
            "Singleton": "0xdbb111a3f19abf5ada9f5ce0b7ee9cb7697f3aafe5d7dbc5c7cb7995ab23160e::its::Singleton",
            "Executed": "0xdbb111a3f19abf5ada9f5ce0b7ee9cb7697f3aafe5d7dbc5c7cb7995ab23160e::gmp::Executed",
            "ExecutedWithToken": "0xdbb111a3f19abf5ada9f5ce0b7ee9cb7697f3aafe5d7dbc5c7cb7995ab23160e::its::ExecutedWithToken",
            "TOKEN": "0xdbb111a3f19abf5ada9f5ce0b7ee9cb7697f3aafe5d7dbc5c7cb7995ab23160e::token::TOKEN",
            "TOKEN_A": "0xdbb111a3f19abf5ada9f5ce0b7ee9cb7697f3aafe5d7dbc5c7cb7995ab23160e::token_a::TOKEN_A",
            "TOKEN_B": "0xdbb111a3f19abf5ada9f5ce0b7ee9cb7697f3aafe5d7dbc5c7cb7995ab23160e::token_b::TOKEN_B",
            "TOKEN_C": "0xdbb111a3f19abf5ada9f5ce0b7ee9cb7697f3aafe5d7dbc5c7cb7995ab23160e::token_c::TOKEN_C"
          },
          "objects": {
            "GmpSingleton": "0x27b892b858af52d46deff388f48073b98d5cf323bdd8786f709754d5a952a151",
            "GmpChannelId": "0xaa5f9eedb3f09add9101b6416edc284ce126a0522052cdcd0063585452420934",
            "ItsSingleton": "0xdc363a93a05acecf132194142d1fb9ec4ba2d44833be12777020018679862361",
            "ItsChannelId": "0xc52269cf2b65b9eb05fce22f1bf1c6a0b2e7091ac990e36689e3bd7fe2fd6b9b"
          }
        }
      }
=======
    }
  },
  "stellar": {
    "name": "Stellar",
    "axelarId": "stellar",
    "rpc": "https://soroban-testnet.stellar.org",
    "horizonRpc": "https://horizon-testnet.stellar.org",
    "networkType": "testnet",
    "chainType": "stellar",
    "contracts": {},
    "explorer": {
      "name": "Stellar Expert",
      "url": "https://stellar.expert/explorer/testnet"
    },
    "tokenSymbol": "XLM"
  },
  "sui": {
    "name": "Sui",
    "axelarId": "sui",
    "networkType": "testnet",
    "rpc": "https://fullnode.testnet.sui.io:443",
    "tokenSymbol": "SUI",
    "chainType": "sui",
    "finality": "1",
    "approxFinalityWaitTime": 1,
    "decimals": 9,
    "explorer": {
      "name": "Suiscan",
      "url": "https://suiscan.xyz"
>>>>>>> d6635b9d
    },
    "stellar": {
      "name": "Stellar",
      "axelarId": "stellar",
      "rpc": "https://soroban-testnet.stellar.org",
      "horizonRpc": "https://horizon-testnet.stellar.org",
      "networkType": "testnet",
      "chainType": "stellar",
      "contracts": {
        "AxelarGateway": {}
      },
      "explorer": {
        "name": "Stellar Expert",
        "url": "https://stellar.expert/explorer/testnet"
      },
      "tokenSymbol": "XLM"
    }
  },
  "axelar": {
    "contracts": {
      "ServiceRegistry": {
        "governanceAccount": "axelar10d07y265gmmuvt4z0w9aw880jnsr700j7v9daj",
        "storeCodeProposalId": "172",
        "storeCodeProposalCodeHash": "fcbd66ffc824fc52383132d7a57617e9bc40dd1521ecad77341726434f801406",
        "codeId": 15,
        "lastUploadedCodeId": 15,
        "address": "axelar1rpj2jjrv3vpugx9ake9kgk3s2kgwt0y60wtkmcgfml5m3et0mrls6nct9m",
        "executeProposalId": "112",
        "flow": {
          "executeProposalId": "149"
        }
      },
      "Router": {
        "adminAddress": "axelar12f2qn005d4vl03ssjq07quz6cja72w5ukuchv7",
        "governanceAddress": "axelar10d07y265gmmuvt4z0w9aw880jnsr700j7v9daj",
        "storeCodeProposalId": "179",
        "storeCodeProposalCodeHash": "7368e7507f29ae9236c9c41fc1fbe5456260fb91acf1e2ff07d677bdcbca7e9f",
        "codeId": 22,
        "lastUploadedCodeId": 22,
        "address": "axelar1d9atnamjjhtc46zmzyc202llqs0rhtxnphs6mkjurekath3mkgtq7hsk93",
        "executeProposalId": "114",
        "flow": {
          "executeProposalId": "145"
        }
      },
      "Rewards": {
        "governanceAddress": "axelar10d07y265gmmuvt4z0w9aw880jnsr700j7v9daj",
        "storeCodeProposalCodeHash": "095c1caca4f9b7381519bd8395f3f558202fd4d4ad03f223dd8a2e991c568bd6",
        "rewardsDenom": "uaxl",
        "storeCodeProposalId": "180",
        "params": {
          "epoch_duration": "14400",
          "rewards_per_epoch": "10000000",
          "participation_threshold": [
            "7",
            "10"
          ]
        },
        "codeId": 23,
        "lastUploadedCodeId": 23,
        "address": "axelar1harq5xe68lzl2kx4e5ch4k8840cgqnry567g0fgw7vt2atcuugrqfa7j5z"
      },
      "Coordinator": {
        "governanceAddress": "axelar10d07y265gmmuvt4z0w9aw880jnsr700j7v9daj",
        "storeCodeProposalId": "176",
        "storeCodeProposalCodeHash": "a57dccb229cfab931b904618af2ebc854699a25a963c231834837d88ee4a0217",
        "codeId": 19,
        "lastUploadedCodeId": 19,
        "address": "axelar1rwy79m8u76q2pm3lrxednlgtqjd8439l7hmctdxvjsv2shsu9meq8ntlvx",
        "flow": {
          "executeProposalId": "147"
        }
      },
      "Multisig": {
        "adminAddress": "axelar12f2qn005d4vl03ssjq07quz6cja72w5ukuchv7",
        "governanceAddress": "axelar10d07y265gmmuvt4z0w9aw880jnsr700j7v9daj",
        "blockExpiry": 10,
        "storeCodeProposalId": "173",
        "storeCodeProposalCodeHash": "765929ba3060cdfa5573ec621cb91b3a77f7d9fbc8d1b953f545876bb5abb05e",
        "codeId": 16,
        "lastUploadedCodeId": 16,
        "address": "axelar14a4ar5jh7ue4wg28jwsspf23r8k68j7g5d6d3fsttrhp42ajn4xq6zayy5",
        "executeProposalId": "115",
        "flow": {
          "executeProposalId": "146"
        }
      },
      "MultisigProver": {
        "flow": {
          "governanceAddress": "axelar10d07y265gmmuvt4z0w9aw880jnsr700j7v9daj",
          "adminAddress": "axelar17qafmnc4hrfa96cq37wg5l68sxh354pj6eky35",
          "signingThreshold": [
            "51",
            "100"
          ],
          "serviceName": "amplifier",
          "verifierSetDiffThreshold": 0,
          "encoder": "abi",
          "keyType": "ecdsa",
          "domainSeparator": "0x79191ee0824b0f995492dc4ac6e737040f4d9fd4501f6078e56671da70968259",
          "codeId": 18,
          "address": "axelar1rsuejfntt4rs2y8dn4dd3acszs00zyg9wpnsc6fmhevcp6plu5qspzn7e0"
        },
        "hedera": {
          "governanceAddress": "axelar10d07y265gmmuvt4z0w9aw880jnsr700j7v9daj",
          "adminAddress": "axelar17qafmnc4hrfa96cq37wg5l68sxh354pj6eky35",
          "signingThreshold": [
            "51",
            "100"
          ],
          "serviceName": "amplifier",
          "verifierSetDiffThreshold": 0,
          "encoder": "abi",
          "keyType": "ecdsa",
          "domainSeparator": "0xc66bfbc93dab13dda342d32a5b3f8025e07a8d0ee0b900cdc1d5e634e88ffb6a",
          "codeId": 18,
          "address": "axelar1kleasry5ed73a8u4q6tdeu80hquy4nplfnrntx3n6agm2tcx40fssjk7gj"
        },
        "sui": {
          "governanceAddress": "axelar10d07y265gmmuvt4z0w9aw880jnsr700j7v9daj",
          "adminAddress": "axelar17qafmnc4hrfa96cq37wg5l68sxh354pj6eky35",
          "signingThreshold": [
            "51",
            "100"
          ],
          "serviceName": "amplifier",
          "verifierSetDiffThreshold": 0,
          "encoder": "bcs",
          "keyType": "ecdsa",
          "codeId": 18,
          "domainSeparator": "0xf221c54a1a478f48c840a24cf2b96f77c9bc369a40570744b8fedd91df001624",
          "address": "axelar1v8jrupu2rqpskwgtr69max0ajul92q8z5mdxd505m2hu3xc5jzcqm8zyc6"
        },
        "storeCodeProposalId": "175",
        "storeCodeProposalCodeHash": "00428ef0483f103a6e1a5853c4b29466a83e5b180cc53a00d1ff9d022bc2f03a",
        "lastUploadedCodeId": 18
      },
      "Gateway": {
        "flow": {
          "codeId": 24,
          "address": "axelar1w8frw33jn0yx59845wdgk0yru6fxvgr6hlh4xfdtdf08y5jamcnsyu0z6u"
        },
        "hedera": {
          "codeId": 24,
          "address": "axelar1xgr3j2wuc9ut7yjz4nr677scmzd4z6lh3srnpmdh0nyqzcfka3rqe2nsmq"
        },
        "sui": {
          "codeId": 24,
          "address": "axelar1svl69e32m240xgjluezrvpudjn92usrn3dqzfm2tzn3zqkn76d6qfse593"
        },
        "storeCodeProposalId": "181",
        "storeCodeProposalCodeHash": "2ba600ee0d162184c9387eaf6fad655f1d75db548f93e379f0565cb2042d856f",
        "lastUploadedCodeId": 24
      },
      "VotingVerifier": {
        "flow": {
          "governanceAddress": "axelar10d07y265gmmuvt4z0w9aw880jnsr700j7v9daj",
          "serviceName": "amplifier",
          "sourceGatewayAddress": "0xe432150cce91c13a887f7D836923d5597adD8E31",
          "votingThreshold": [
            "51",
            "100"
          ],
          "blockExpiry": 10,
          "confirmationHeight": 1,
          "msgIdFormat": "hex_tx_hash_and_event_index",
          "addressFormat": "eip55",
          "codeId": 26,
          "address": "axelar1kkqdsqvwq9a7p9fj0w89wpx2m2t0vrxl782aslhq0kdw2xxd2aesv3un04"
        },
        "hedera": {
          "governanceAddress": "axelar10d07y265gmmuvt4z0w9aw880jnsr700j7v9daj",
          "serviceName": "amplifier",
          "sourceGatewayAddress": "0xe432150cce91c13a887f7D836923d5597adD8E31",
          "votingThreshold": [
            "51",
            "100"
          ],
          "blockExpiry": 10,
          "confirmationHeight": 100000,
          "msgIdFormat": "hex_tx_hash_and_event_index",
          "addressFormat": "eip55",
          "codeId": 26,
          "address": "axelar1ce9rcvw8htpwukc048z9kqmyk5zz52d5a7zqn9xlq2pg0mxul9mqxlx2cq"
        },
        "sui": {
          "governanceAddress": "axelar10d07y265gmmuvt4z0w9aw880jnsr700j7v9daj",
          "serviceName": "amplifier",
          "sourceGatewayAddress": "0x6ddfcdd14a1019d13485a724db892fa0defe580f19c991eaabd690140abb21e4",
          "votingThreshold": [
            "51",
            "100"
          ],
          "blockExpiry": 10,
          "confirmationHeight": 100000,
          "msgIdFormat": "base58_tx_digest_and_event_index",
          "addressFormat": "sui",
          "codeId": 26,
          "address": "axelar1sykyha8kzf35kc5hplqk76kdufntjn6w45ntwlevwxp74dqr3rvsq7fazh"
        },
        "storeCodeProposalId": "183",
        "storeCodeProposalCodeHash": "d9412440820a51bc48bf41a77ae39cfb33101ddc6562323845627ea2042bf708",
        "lastUploadedCodeId": 26
      },
      "InterchainTokenService": {
        "storeCodeProposalId": "182",
        "storeCodeProposalCodeHash": "b60d0d227c7a400a0fcc80ed52f0e6688e5da6db676a61ed8b6942823294031d",
        "adminAddress": "axelar12f2qn005d4vl03ssjq07quz6cja72w5ukuchv7",
        "governanceAddress": "axelar10d07y265gmmuvt4z0w9aw880jnsr700j7v9daj",
        "lastUploadedCodeId": 25,
        "codeId": 25,
        "address": "axelar1aqcj54lzz0rk22gvqgcn8fr5tx4rzwdv5wv5j9dmnacgefvd7wzsy2j2mr"
      },
      "AxelarnetGateway": {
        "storeCodeProposalId": "174",
        "nexus": "axelar17h8uk4ct0mdv9mgkuxszt4gp2htpfr08mge20r",
        "storeCodeProposalCodeHash": "c7286d0f59276b794641bdfbb4f96fafcee3553b67f3397d662a4683968f525b",
        "codeId": 17,
        "address": "axelar1kq687tszm67hr5ws5pqhtchc8uatxur8r4rm4xgclyghetthtlzs9pnqfl",
        "axelar": {
          "codeId": 17,
          "address": "axelar1kq687tszm67hr5ws5pqhtchc8uatxur8r4rm4xgclyghetthtlzs9pnqfl"
        },
        "lastUploadedCodeId": 17
      }
    },
    "axelarId": "axelar",
    "chainId": "axelar-testnet-lisbon-3",
    "rpc": "https://tm.axelar-testnet.lava.build",
    "lcd": "https://rest.axelar-testnet.lava.build",
    "grpc": "grpc.axelar-testnet.lava.build:443",
    "tokenSymbol": "AXL",
    "axelarscanApi": "https://testnet.api.axelarscan.io",
    "gasPrice": "0.007uaxl",
    "gasLimit": "auto"
  }
}<|MERGE_RESOLUTION|>--- conflicted
+++ resolved
@@ -2332,7 +2332,6 @@
           "owner": "0x6f24A47Fc8AE5441Eb47EFfC3665e70e69Ac3F05"
         }
       }
-<<<<<<< HEAD
     },
     "sui": {
       "name": "Sui",
@@ -2341,6 +2340,8 @@
       "rpc": "https://sui-testnet-rpc.publicnode.com:443",
       "tokenSymbol": "SUI",
       "chainType": "sui",
+      "finality": "1",
+      "approxFinalityWaitTime": 1,
       "explorer": {
         "name": "Suiscan",
         "url": "https://suiscan.xyz/testnet"
@@ -2533,37 +2534,6 @@
           }
         }
       }
-=======
-    }
-  },
-  "stellar": {
-    "name": "Stellar",
-    "axelarId": "stellar",
-    "rpc": "https://soroban-testnet.stellar.org",
-    "horizonRpc": "https://horizon-testnet.stellar.org",
-    "networkType": "testnet",
-    "chainType": "stellar",
-    "contracts": {},
-    "explorer": {
-      "name": "Stellar Expert",
-      "url": "https://stellar.expert/explorer/testnet"
-    },
-    "tokenSymbol": "XLM"
-  },
-  "sui": {
-    "name": "Sui",
-    "axelarId": "sui",
-    "networkType": "testnet",
-    "rpc": "https://fullnode.testnet.sui.io:443",
-    "tokenSymbol": "SUI",
-    "chainType": "sui",
-    "finality": "1",
-    "approxFinalityWaitTime": 1,
-    "decimals": 9,
-    "explorer": {
-      "name": "Suiscan",
-      "url": "https://suiscan.xyz"
->>>>>>> d6635b9d
     },
     "stellar": {
       "name": "Stellar",
