--- conflicted
+++ resolved
@@ -2892,17 +2892,10 @@
         "adminAddress": "axelar12f2qn005d4vl03ssjq07quz6cja72w5ukuchv7",
         "governanceAddress": "axelar10d07y265gmmuvt4z0w9aw880jnsr700j7v9daj",
         "blockExpiry": 10,
-<<<<<<< HEAD
-        "storeCodeProposalId": "288",
-        "storeCodeProposalCodeHash": "9b0d47bb3c780594e5ef1e649d8ec12842aa3592f5dce4223150967e14ac380e",
-        "codeId": 49,
-        "lastUploadedCodeId": 49,
-=======
         "storeCodeProposalId": "308",
         "storeCodeProposalCodeHash": "cd6109a37eab844941ea09266e54bf3fdb18bfb55e02a0ed91aa5a8d47aea2ec",
         "codeId": 54,
         "lastUploadedCodeId": 54,
->>>>>>> 54f40c1e
         "address": "axelar14a4ar5jh7ue4wg28jwsspf23r8k68j7g5d6d3fsttrhp42ajn4xq6zayy5",
         "executeProposalId": "115",
         "flow": {
