{
  "chains": {
    "celo": {
      "name": "Celo",
      "axelarId": "celo",
      "chainId": 42220,
      "rpc": "https://forno.celo.org",
      "tokenSymbol": "CELO",
      "decimals": 18,
      "chainType": "evm",
      "contracts": {
        "AxelarGateway": {
          "address": "0xe432150cce91c13a887f7D836923d5597adD8E31",
          "deployer": "0x6f24A47Fc8AE5441Eb47EFfC3665e70e69Ac3F05",
          "startingKeyIDs": [
            "evm-celo-9170074"
          ],
          "implementation": "0x99B5FA03a5ea4315725c43346e55a6A6fbd94098",
          "implementationCodehash": "0x815c3711b7191c2598de8b4b7d977ac2d1903d20883bd25c26cf2c4a8ca37827",
          "authModule": "0x96eEE595f0ACD7d232a9B1dE4FCc2a4b2F6b0f3a",
          "tokenDeployer": "0xb28478319B64f8D47e19A120209A211D902F8b8f",
          "deploymentMethod": "create3",
          "salt": "AxelarGateway v6.2",
          "governance": "0xBbEE71e2fE7741Cdd7787DC46D73Af6715D47Dc0",
          "mintLimiter": "0xCC940AE49C78F20E3F13F3cF37e996b98Ac3EC68",
          "connectionType": "consensus"
        },
        "AxelarGasService": {
          "salt": "AxelarGasService",
          "collector": "0x7DdB2d76b80B0AA19bDEa48EB1301182F4CeefbC",
          "address": "0x2d5d7d31F671F86C782533cc367F14109a082712",
          "implementation": "0xcb5C784DCf8FF342625DbC53B356ed0Cbb0EBB9b",
          "deployer": "0x6f24A47Fc8AE5441Eb47EFfC3665e70e69Ac3F05"
        },
        "AxelarDepositService": {
          "salt": "AxelarDepositService",
          "wrappedSymbol": "",
          "refundIssuer": "0x4f671f34d2d23fec3eE3087E3A0221f8D314D9dF",
          "address": "0xc1DCb196BA862B337Aa23eDA1Cb9503C0801b955",
          "implementation": "0xb6241272C569767072e0587098415DF6BA0aaEe9",
          "deployer": "0xd55cd98cdE61c3CcE1286F9aF50cDbF16f5dba5b"
        },
        "ConstAddressDeployer": {
          "address": "0x98B2920D53612483F91F12Ed7754E51b4A77919e"
        },
        "Create3Deployer": {
          "address": "0x6513Aedb4D1593BA12e50644401D976aebDc90d8",
          "deployer": "0x6f24A47Fc8AE5441Eb47EFfC3665e70e69Ac3F05",
          "deploymentMethod": "create2",
          "salt": "Create3Deployer",
          "codehash": "0xf0ad66defbe082df243d4d274e626f557f97579c5c9e19f33d8093d6160808b7",
          "predeployCodehash": "0x73fc31262c4bad113c79439fd231281201c7c7d45b50328bd86bccf37684bf92"
        },
        "InterchainProposalSender": {
          "address": "0x1f8A4d195B647647c7dD45650CBd553FD33cCAA6",
          "deployer": "0x6f24A47Fc8AE5441Eb47EFfC3665e70e69Ac3F05",
          "deploymentMethod": "create3",
          "salt": "InterchainProposalSender v1.2"
        },
        "InterchainGovernance": {
          "governanceChain": "Axelarnet",
          "governanceAddress": "axelar10d07y265gmmuvt4z0w9aw880jnsr700j7v9daj",
          "minimumTimeDelay": 604800,
          "address": "0xfDF36A30070ea0241d69052ea85ff44Ad0476a66",
          "deployer": "0x6f24A47Fc8AE5441Eb47EFfC3665e70e69Ac3F05",
          "deploymentMethod": "create3",
          "codehash": "0x70cb562f5d856fab1b0eee1e91dfcbb568be85f28e184c6a096b4c63b145a6c2",
          "predeployCodehash": "0xe2de43b29f2387b6f3575a1b50d566908fc00e03a8d88ad6be74b674a70874d2",
          "salt": "InterchainGovernance v5.5"
        },
        "Multisig": {
          "threshold": 3,
          "signers": [
            "0x3f5876a2b06E54949aB106651Ab6694d0289b2b4",
            "0x9256Fd872118ed3a97754B0fB42c15015d17E0CC",
            "0x1486157d505C7F7E546aD00E3E2Eee25BF665C9b",
            "0x2eC991B5c0B742AbD9d2ea31fe6c14a85e91C821",
            "0xf505462A29E36E26f25Ef0175Ca1eCBa09CC118f",
            "0x027c1882B975E2cd771AE068b0389FA38B9dda73"
          ],
          "address": "0xCC940AE49C78F20E3F13F3cF37e996b98Ac3EC68",
          "deployer": "0x6f24A47Fc8AE5441Eb47EFfC3665e70e69Ac3F05",
          "deploymentMethod": "create3",
          "codehash": "0x912095d5076ee40a9dd49c0f9d61d61334c47a78c7512852791652baef26c296",
          "predeployCodehash": "0x912095d5076ee40a9dd49c0f9d61d61334c47a78c7512852791652baef26c296",
          "salt": "Multisig v5.5"
        },
        "Operators": {
          "owner": "0x6f24A47Fc8AE5441Eb47EFfC3665e70e69Ac3F05",
          "address": "0x7DdB2d76b80B0AA19bDEa48EB1301182F4CeefbC",
          "deployer": "0x6f24A47Fc8AE5441Eb47EFfC3665e70e69Ac3F05",
          "deploymentMethod": "create2",
          "codehash": "0xc561dc32ef670c929db9d7fbf6b5f6c074a62a30602481ba3b88912ca6d79feb",
          "predeployCodehash": "0xc561dc32ef670c929db9d7fbf6b5f6c074a62a30602481ba3b88912ca6d79feb",
          "salt": "Operators"
        },
        "InterchainTokenService": {
          "salt": "ITS v2.1.0",
          "proxySalt": "ITS v1.0.0",
          "deployer": "0x6f24A47Fc8AE5441Eb47EFfC3665e70e69Ac3F05",
          "tokenManagerDeployer": "0xe50A35500805b555A8318Bdb98E542FB50DD6E08",
          "interchainToken": "0x7F9F70Da4af54671a6abAc58e705b5634cac8819",
          "interchainTokenDeployer": "0x4c555f2E0c69aC02747986ce5F6A14e2BCE44F13",
          "tokenManager": "0x9D3583cBeB5542287B635Bf09D693C8106284C27",
          "tokenHandler": "0xcC360c322f72a89E5247F3875a02c214F31DA035",
          "implementation": "0xd4B79294cd4B1f3C0781Da83B846C7558D9ee921",
          "predeployCodehash": "0x08a4a556c4db879b4f24104d13a8baf86915d58b12c81b382dfea2a82d2856cf",
          "address": "0xB5FB4BE02232B1bBA4dC8f81dc24C26980dE9e3C",
          "gatewayCaller": "0x994014b7f3E5Ac898aAD533b10534B69D65DD6dE"
        },
        "InterchainTokenFactory": {
          "salt": "ITS Factory v1.0.0",
          "deployer": "0x6f24A47Fc8AE5441Eb47EFfC3665e70e69Ac3F05",
          "implementation": "0x9c551097d890E16f407a1e675490a2359B3933FD",
          "address": "0x83a93500d23Fbc3e82B410aD07A6a9F7A0670D66"
        }
      },
      "explorer": {
        "name": "Celoscan",
        "url": "https://celoscan.io",
        "api": "https://api.celoscan.io/api"
      },
      "staticGasOptions": {
        "gasLimit": 3000000,
        "gasPrice": 100000000000
      },
      "finality": "1",
      "approxFinalityWaitTime": 1
    },
    "ethereum": {
      "name": "Ethereum",
      "axelarId": "Ethereum",
      "chainId": 1,
      "rpc": "https://mainnet.infura.io/v3/a4812158fbab4a2aaa849e6f4a6dc605",
      "tokenSymbol": "ETH",
      "decimals": 18,
      "chainType": "evm",
      "contracts": {
        "AxelarGateway": {
          "address": "0x4F4495243837681061C4743b74B3eEdf548D56A5",
          "deployer": "0x6f24A47Fc8AE5441Eb47EFfC3665e70e69Ac3F05",
          "startingKeyIDs": [
            "evm-ethereum-9169970"
          ],
          "implementation": "0x99B5FA03a5ea4315725c43346e55a6A6fbd94098",
          "implementationCodehash": "0x7d8ba71c940fc633465d77bc7c2b2d7c4d7fcc0d397d8f699d0345fcad136216",
          "authModule": "0xE3B83f79Fbf01B25659f8A814945aB82186A8AD0",
          "tokenDeployer": "0xb28478319B64f8D47e19A120209A211D902F8b8f",
          "deploymentMethod": "create3",
          "salt": "AxelarGateway v6.2",
          "connectionType": "consensus"
        },
        "AxelarGasService": {
          "salt": "AxelarGasService",
          "address": "0x2d5d7d31F671F86C782533cc367F14109a082712",
          "implementation": "0xcb5C784DCf8FF342625DbC53B356ed0Cbb0EBB9b",
          "deployer": "0x6f24A47Fc8AE5441Eb47EFfC3665e70e69Ac3F05",
          "collector": "0x7DdB2d76b80B0AA19bDEa48EB1301182F4CeefbC"
        },
        "AxelarDepositService": {
          "salt": "AxelarDepositService",
          "wrappedSymbol": "WETH",
          "refundIssuer": "0x4f671f34d2d23fec3eE3087E3A0221f8D314D9dF",
          "address": "0xc1DCb196BA862B337Aa23eDA1Cb9503C0801b955",
          "implementation": "0xd883C8bA523253c93d97b6C7a5087a7B5ff23d79",
          "deployer": "0xd55cd98cdE61c3CcE1286F9aF50cDbF16f5dba5b"
        },
        "ConstAddressDeployer": {
          "address": "0x98B2920D53612483F91F12Ed7754E51b4A77919e",
          "deployer": "0xE86375704CDb8491a5Ed82D90DceCE02Ee0ac25F",
          "deploymentMethod": "create",
          "codehash": "0x8fda47a596dfba923270da84e0c32a2d0312f1c03389f83e16f2b5a35ed37fbe",
          "predeployCodehash": "0x8fda47a596dfba923270da84e0c32a2d0312f1c03389f83e16f2b5a35ed37fbe"
        },
        "Create3Deployer": {
          "address": "0x6513Aedb4D1593BA12e50644401D976aebDc90d8",
          "deployer": "0x6f24A47Fc8AE5441Eb47EFfC3665e70e69Ac3F05",
          "deploymentMethod": "create2",
          "salt": "Create3Deployer",
          "codehash": "0xf0ad66defbe082df243d4d274e626f557f97579c5c9e19f33d8093d6160808b7",
          "predeployCodehash": "0x73fc31262c4bad113c79439fd231281201c7c7d45b50328bd86bccf37684bf92"
        },
        "InterchainProposalSender": {
          "address": "0x1f8A4d195B647647c7dD45650CBd553FD33cCAA6",
          "deployer": "0x6f24A47Fc8AE5441Eb47EFfC3665e70e69Ac3F05",
          "deploymentMethod": "create3",
          "salt": "InterchainProposalSender v1.2"
        },
        "InterchainGovernance": {
          "governanceChain": "Axelarnet",
          "governanceAddress": "axelar10d07y265gmmuvt4z0w9aw880jnsr700j7v9daj",
          "minimumTimeDelay": 604800,
          "address": "0xfDF36A30070ea0241d69052ea85ff44Ad0476a66",
          "deployer": "0x6f24A47Fc8AE5441Eb47EFfC3665e70e69Ac3F05",
          "deploymentMethod": "create3",
          "codehash": "0xc267d7aaedb1dc89499aaecf4ac77e3ab7c06b7ccca3312cabf6dcd76be177cd",
          "predeployCodehash": "0xe2de43b29f2387b6f3575a1b50d566908fc00e03a8d88ad6be74b674a70874d2",
          "salt": "InterchainGovernance v5.5"
        },
        "Multisig": {
          "threshold": 3,
          "signers": [
            "0x3f5876a2b06E54949aB106651Ab6694d0289b2b4",
            "0x9256Fd872118ed3a97754B0fB42c15015d17E0CC",
            "0x1486157d505C7F7E546aD00E3E2Eee25BF665C9b",
            "0x2eC991B5c0B742AbD9d2ea31fe6c14a85e91C821",
            "0xf505462A29E36E26f25Ef0175Ca1eCBa09CC118f",
            "0x027c1882B975E2cd771AE068b0389FA38B9dda73"
          ],
          "address": "0xCC940AE49C78F20E3F13F3cF37e996b98Ac3EC68",
          "deployer": "0x6f24A47Fc8AE5441Eb47EFfC3665e70e69Ac3F05",
          "deploymentMethod": "create3",
          "codehash": "0x912095d5076ee40a9dd49c0f9d61d61334c47a78c7512852791652baef26c296",
          "predeployCodehash": "0x912095d5076ee40a9dd49c0f9d61d61334c47a78c7512852791652baef26c296",
          "salt": "Multisig v5.5"
        },
        "Operators": {
          "owner": "0x6f24A47Fc8AE5441Eb47EFfC3665e70e69Ac3F05",
          "address": "0x7DdB2d76b80B0AA19bDEa48EB1301182F4CeefbC",
          "deployer": "0x6f24A47Fc8AE5441Eb47EFfC3665e70e69Ac3F05",
          "deploymentMethod": "create2",
          "codehash": "0xc561dc32ef670c929db9d7fbf6b5f6c074a62a30602481ba3b88912ca6d79feb",
          "predeployCodehash": "0xc561dc32ef670c929db9d7fbf6b5f6c074a62a30602481ba3b88912ca6d79feb",
          "salt": "Operators"
        },
        "InterchainTokenService": {
          "salt": "ITS v2.1.0",
          "deployer": "0x6f24A47Fc8AE5441Eb47EFfC3665e70e69Ac3F05",
          "proxySalt": "ITS v1.0.0",
          "tokenManagerDeployer": "0xe50A35500805b555A8318Bdb98E542FB50DD6E08",
          "interchainToken": "0x7F9F70Da4af54671a6abAc58e705b5634cac8819",
          "interchainTokenDeployer": "0x4c555f2E0c69aC02747986ce5F6A14e2BCE44F13",
          "tokenManager": "0x9D3583cBeB5542287B635Bf09D693C8106284C27",
          "tokenHandler": "0xcC360c322f72a89E5247F3875a02c214F31DA035",
          "implementation": "0xd4B79294cd4B1f3C0781Da83B846C7558D9ee921",
          "predeployCodehash": "0x08a4a556c4db879b4f24104d13a8baf86915d58b12c81b382dfea2a82d2856cf",
          "address": "0xB5FB4BE02232B1bBA4dC8f81dc24C26980dE9e3C",
          "gatewayCaller": "0x534b3796BDBB216704C2005981e9e45f2970557d"
        },
        "InterchainTokenFactory": {
          "salt": "ITS Factory v1.0.0",
          "deployer": "0x6f24A47Fc8AE5441Eb47EFfC3665e70e69Ac3F05",
          "implementation": "0x9c551097d890E16f407a1e675490a2359B3933FD",
          "address": "0x83a93500d23Fbc3e82B410aD07A6a9F7A0670D66"
        },
        "AxelarTransceiver": {
          "salt": "AXELAR_TRANSCEIVER v1.1.0",
          "deployer": "0xba76c6980428A0b10CFC5d8ccb61949677A61233",
          "implementation": "0x87fc4b27385bb4e69a40027931229d74ef4d1943",
          "address": "0x723AEAD29acee7E9281C32D11eA4ed0070c41B13",
          "TransceiverStructs": "0xa12bc993d8144404a8c8c812816048275a066ced",
          "wstETH token": "0x7f39C581F595B53c5cb19bD0b3f8dA6c935E2Ca0",
          "NttManager": "0xb948a93827d68a82F6513Ad178964Da487fe2BD9",
          "wormholeChainId": 2
        }
      },
      "explorer": {
        "name": "Etherscan",
        "url": "https://etherscan.io",
        "api": "https://api.etherscan.io/api"
      },
      "staticGasOptions": {
        "gasLimit": 3000000,
        "gasPrice": 150000000000
      },
      "finality": "finalized",
      "approxFinalityWaitTime": 40,
      "onchainGasEstimate": {
        "blobBaseFee": 1
      }
    },
    "avalanche": {
      "name": "Avalanche",
      "axelarId": "Avalanche",
      "chainId": 43114,
      "rpc": "https://api.avax.network/ext/bc/C/rpc",
      "tokenSymbol": "AVAX",
      "decimals": 18,
      "chainType": "evm",
      "contracts": {
        "AxelarGateway": {
          "address": "0x5029C0EFf6C34351a0CEc334542cDb22c7928f78",
          "deployer": "0x6f24A47Fc8AE5441Eb47EFfC3665e70e69Ac3F05",
          "implementation": "0x99B5FA03a5ea4315725c43346e55a6A6fbd94098",
          "implementationCodehash": "0x7d8ba71c940fc633465d77bc7c2b2d7c4d7fcc0d397d8f699d0345fcad136216",
          "authModule": "0xE3B83f79Fbf01B25659f8A814945aB82186A8AD0",
          "tokenDeployer": "0xb28478319B64f8D47e19A120209A211D902F8b8f",
          "deploymentMethod": "create3",
          "salt": "AxelarGateway v6.2",
          "startingKeyIDs": [
            "evm-avalanche-9169969"
          ],
          "connectionType": "consensus"
        },
        "AxelarGasService": {
          "salt": "AxelarGasService",
          "address": "0x2d5d7d31F671F86C782533cc367F14109a082712",
          "implementation": "0xcb5C784DCf8FF342625DbC53B356ed0Cbb0EBB9b",
          "deployer": "0x6f24A47Fc8AE5441Eb47EFfC3665e70e69Ac3F05",
          "collector": "0x7DdB2d76b80B0AA19bDEa48EB1301182F4CeefbC"
        },
        "AxelarDepositService": {
          "salt": "AxelarDepositService",
          "wrappedSymbol": "WAVAX",
          "refundIssuer": "0x4f671f34d2d23fec3eE3087E3A0221f8D314D9dF",
          "address": "0xc1DCb196BA862B337Aa23eDA1Cb9503C0801b955",
          "implementation": "0xd883C8bA523253c93d97b6C7a5087a7B5ff23d79",
          "deployer": "0xd55cd98cdE61c3CcE1286F9aF50cDbF16f5dba5b"
        },
        "ConstAddressDeployer": {
          "address": "0x98B2920D53612483F91F12Ed7754E51b4A77919e"
        },
        "Create3Deployer": {
          "address": "0x6513Aedb4D1593BA12e50644401D976aebDc90d8",
          "deployer": "0x6f24A47Fc8AE5441Eb47EFfC3665e70e69Ac3F05",
          "deploymentMethod": "create2",
          "salt": "Create3Deployer",
          "codehash": "0xf0ad66defbe082df243d4d274e626f557f97579c5c9e19f33d8093d6160808b7",
          "predeployCodehash": "0x73fc31262c4bad113c79439fd231281201c7c7d45b50328bd86bccf37684bf92"
        },
        "InterchainProposalSender": {
          "address": "0x1f8A4d195B647647c7dD45650CBd553FD33cCAA6",
          "deployer": "0x6f24A47Fc8AE5441Eb47EFfC3665e70e69Ac3F05",
          "deploymentMethod": "create3",
          "salt": "InterchainProposalSender v1.2"
        },
        "InterchainGovernance": {
          "governanceChain": "Axelarnet",
          "governanceAddress": "axelar10d07y265gmmuvt4z0w9aw880jnsr700j7v9daj",
          "minimumTimeDelay": 604800,
          "address": "0xfDF36A30070ea0241d69052ea85ff44Ad0476a66",
          "deployer": "0x6f24A47Fc8AE5441Eb47EFfC3665e70e69Ac3F05",
          "deploymentMethod": "create3",
          "codehash": "0x72bf6ca25654837abfbd9e534fd22c77db6256058964e7c19d9c6968620347a9",
          "predeployCodehash": "0xe2de43b29f2387b6f3575a1b50d566908fc00e03a8d88ad6be74b674a70874d2",
          "salt": "InterchainGovernance v5.5"
        },
        "Multisig": {
          "threshold": 3,
          "signers": [
            "0x3f5876a2b06E54949aB106651Ab6694d0289b2b4",
            "0x9256Fd872118ed3a97754B0fB42c15015d17E0CC",
            "0x1486157d505C7F7E546aD00E3E2Eee25BF665C9b",
            "0x2eC991B5c0B742AbD9d2ea31fe6c14a85e91C821",
            "0xf505462A29E36E26f25Ef0175Ca1eCBa09CC118f",
            "0x027c1882B975E2cd771AE068b0389FA38B9dda73"
          ],
          "address": "0xCC940AE49C78F20E3F13F3cF37e996b98Ac3EC68",
          "deployer": "0x6f24A47Fc8AE5441Eb47EFfC3665e70e69Ac3F05",
          "deploymentMethod": "create3",
          "codehash": "0x912095d5076ee40a9dd49c0f9d61d61334c47a78c7512852791652baef26c296",
          "predeployCodehash": "0x912095d5076ee40a9dd49c0f9d61d61334c47a78c7512852791652baef26c296",
          "salt": "Multisig v5.5"
        },
        "Operators": {
          "owner": "0x6f24A47Fc8AE5441Eb47EFfC3665e70e69Ac3F05",
          "address": "0x7DdB2d76b80B0AA19bDEa48EB1301182F4CeefbC",
          "deployer": "0x6f24A47Fc8AE5441Eb47EFfC3665e70e69Ac3F05",
          "deploymentMethod": "create2",
          "codehash": "0xc561dc32ef670c929db9d7fbf6b5f6c074a62a30602481ba3b88912ca6d79feb",
          "predeployCodehash": "0xc561dc32ef670c929db9d7fbf6b5f6c074a62a30602481ba3b88912ca6d79feb",
          "salt": "Operators"
        },
        "InterchainTokenService": {
          "salt": "ITS v2.1.0",
          "deployer": "0x6f24A47Fc8AE5441Eb47EFfC3665e70e69Ac3F05",
          "proxySalt": "ITS v1.0.0",
          "tokenManagerDeployer": "0xe50A35500805b555A8318Bdb98E542FB50DD6E08",
          "interchainToken": "0x7F9F70Da4af54671a6abAc58e705b5634cac8819",
          "interchainTokenDeployer": "0x4c555f2E0c69aC02747986ce5F6A14e2BCE44F13",
          "tokenManager": "0x9D3583cBeB5542287B635Bf09D693C8106284C27",
          "tokenHandler": "0xcC360c322f72a89E5247F3875a02c214F31DA035",
          "implementation": "0xd4B79294cd4B1f3C0781Da83B846C7558D9ee921",
          "predeployCodehash": "0x08a4a556c4db879b4f24104d13a8baf86915d58b12c81b382dfea2a82d2856cf",
          "address": "0xB5FB4BE02232B1bBA4dC8f81dc24C26980dE9e3C",
          "gatewayCaller": "0x26d67acDAcF398A20F0101e712277dd3b1827AAA"
        },
        "InterchainTokenFactory": {
          "salt": "ITS Factory v1.0.0",
          "deployer": "0x6f24A47Fc8AE5441Eb47EFfC3665e70e69Ac3F05",
          "implementation": "0x9c551097d890E16f407a1e675490a2359B3933FD",
          "address": "0x83a93500d23Fbc3e82B410aD07A6a9F7A0670D66"
        }
      },
      "explorer": {
        "name": "Snowtrace",
        "url": "https://snowtrace.io",
        "api": "https://api.routescan.io/v2/network/mainnet/evm/43114/etherscan"
      },
      "staticGasOptions": {
        "gasLimit": 3000000,
        "gasPrice": 150000000000
      },
      "finality": "finalized",
      "approxFinalityWaitTime": 1
    },
    "fantom": {
      "name": "Fantom",
      "axelarId": "Fantom",
      "chainId": 250,
      "rpc": "https://fantom-mainnet.public.blastapi.io",
      "tokenSymbol": "FTM",
      "decimals": 18,
      "chainType": "evm",
      "contracts": {
        "AxelarGateway": {
          "address": "0x304acf330bbE08d1e512eefaa92F6a57871fD895",
          "deployer": "0x6f24A47Fc8AE5441Eb47EFfC3665e70e69Ac3F05",
          "startingKeyIDs": [
            "evm-fantom-9169993"
          ],
          "implementation": "0x99B5FA03a5ea4315725c43346e55a6A6fbd94098",
          "implementationCodehash": "0x85db006683bdfff99e7e8518d8eb23a89b6174b6c2c4cea2f5e06d66b0e09a9c",
          "authModule": "0xFcf8b865177c45A86a4977e518B44a1eD90191bd",
          "tokenDeployer": "0xb28478319B64f8D47e19A120209A211D902F8b8f",
          "deploymentMethod": "create3",
          "salt": "AxelarGateway v6.2",
          "connectionType": "consensus"
        },
        "AxelarGasService": {
          "salt": "AxelarGasService",
          "address": "0x2d5d7d31F671F86C782533cc367F14109a082712",
          "implementation": "0xcb5C784DCf8FF342625DbC53B356ed0Cbb0EBB9b",
          "deployer": "0x6f24A47Fc8AE5441Eb47EFfC3665e70e69Ac3F05",
          "collector": "0x7DdB2d76b80B0AA19bDEa48EB1301182F4CeefbC"
        },
        "AxelarDepositService": {
          "salt": "AxelarDepositService",
          "wrappedSymbol": "WFTM",
          "refundIssuer": "0x4f671f34d2d23fec3eE3087E3A0221f8D314D9dF",
          "address": "0xc1DCb196BA862B337Aa23eDA1Cb9503C0801b955",
          "implementation": "0xd883C8bA523253c93d97b6C7a5087a7B5ff23d79",
          "deployer": "0xd55cd98cdE61c3CcE1286F9aF50cDbF16f5dba5b"
        },
        "ConstAddressDeployer": {
          "address": "0x98B2920D53612483F91F12Ed7754E51b4A77919e"
        },
        "Create3Deployer": {
          "address": "0x6513Aedb4D1593BA12e50644401D976aebDc90d8",
          "deployer": "0x6f24A47Fc8AE5441Eb47EFfC3665e70e69Ac3F05",
          "deploymentMethod": "create2",
          "salt": "Create3Deployer",
          "codehash": "0xf0ad66defbe082df243d4d274e626f557f97579c5c9e19f33d8093d6160808b7",
          "predeployCodehash": "0x73fc31262c4bad113c79439fd231281201c7c7d45b50328bd86bccf37684bf92"
        },
        "InterchainProposalSender": {
          "address": "0x1f8A4d195B647647c7dD45650CBd553FD33cCAA6",
          "deployer": "0x6f24A47Fc8AE5441Eb47EFfC3665e70e69Ac3F05",
          "deploymentMethod": "create3",
          "salt": "InterchainProposalSender v1.2"
        },
        "InterchainGovernance": {
          "governanceChain": "Axelarnet",
          "governanceAddress": "axelar10d07y265gmmuvt4z0w9aw880jnsr700j7v9daj",
          "minimumTimeDelay": 604800,
          "address": "0xfDF36A30070ea0241d69052ea85ff44Ad0476a66",
          "deployer": "0x6f24A47Fc8AE5441Eb47EFfC3665e70e69Ac3F05",
          "deploymentMethod": "create3",
          "codehash": "0xc656797ac2fcb7da505d62ae2d037bd8cac0440281b19ccc177eb0d8de8640d3",
          "predeployCodehash": "0xe2de43b29f2387b6f3575a1b50d566908fc00e03a8d88ad6be74b674a70874d2",
          "salt": "InterchainGovernance v5.5"
        },
        "Multisig": {
          "threshold": 3,
          "signers": [
            "0x3f5876a2b06E54949aB106651Ab6694d0289b2b4",
            "0x9256Fd872118ed3a97754B0fB42c15015d17E0CC",
            "0x1486157d505C7F7E546aD00E3E2Eee25BF665C9b",
            "0x2eC991B5c0B742AbD9d2ea31fe6c14a85e91C821",
            "0xf505462A29E36E26f25Ef0175Ca1eCBa09CC118f",
            "0x027c1882B975E2cd771AE068b0389FA38B9dda73"
          ],
          "address": "0xCC940AE49C78F20E3F13F3cF37e996b98Ac3EC68",
          "deployer": "0x6f24A47Fc8AE5441Eb47EFfC3665e70e69Ac3F05",
          "deploymentMethod": "create3",
          "codehash": "0x912095d5076ee40a9dd49c0f9d61d61334c47a78c7512852791652baef26c296",
          "predeployCodehash": "0x912095d5076ee40a9dd49c0f9d61d61334c47a78c7512852791652baef26c296",
          "salt": "Multisig v5.5"
        },
        "Operators": {
          "owner": "0x6f24A47Fc8AE5441Eb47EFfC3665e70e69Ac3F05",
          "address": "0x7DdB2d76b80B0AA19bDEa48EB1301182F4CeefbC",
          "deployer": "0x6f24A47Fc8AE5441Eb47EFfC3665e70e69Ac3F05",
          "deploymentMethod": "create2",
          "codehash": "0xc561dc32ef670c929db9d7fbf6b5f6c074a62a30602481ba3b88912ca6d79feb",
          "predeployCodehash": "0xc561dc32ef670c929db9d7fbf6b5f6c074a62a30602481ba3b88912ca6d79feb",
          "salt": "Operators"
        },
        "InterchainTokenService": {
          "salt": "ITS v2.1.0",
          "deployer": "0x6f24A47Fc8AE5441Eb47EFfC3665e70e69Ac3F05",
          "proxySalt": "ITS v1.0.0",
          "tokenManagerDeployer": "0xe50A35500805b555A8318Bdb98E542FB50DD6E08",
          "interchainToken": "0x7F9F70Da4af54671a6abAc58e705b5634cac8819",
          "interchainTokenDeployer": "0x4c555f2E0c69aC02747986ce5F6A14e2BCE44F13",
          "tokenManager": "0x9D3583cBeB5542287B635Bf09D693C8106284C27",
          "tokenHandler": "0xcC360c322f72a89E5247F3875a02c214F31DA035",
          "implementation": "0xd4B79294cd4B1f3C0781Da83B846C7558D9ee921",
          "predeployCodehash": "0x08a4a556c4db879b4f24104d13a8baf86915d58b12c81b382dfea2a82d2856cf",
          "address": "0xB5FB4BE02232B1bBA4dC8f81dc24C26980dE9e3C",
          "gatewayCaller": "0x1cE19792c5489C07AcbAe274AeD5f7F875Eb23F7"
        },
        "InterchainTokenFactory": {
          "salt": "ITS Factory v1.0.0",
          "deployer": "0x6f24A47Fc8AE5441Eb47EFfC3665e70e69Ac3F05",
          "implementation": "0x9c551097d890E16f407a1e675490a2359B3933FD",
          "address": "0x83a93500d23Fbc3e82B410aD07A6a9F7A0670D66"
        }
      },
      "explorer": {
        "name": "Ftmscan",
        "url": "https://ftmscan.com",
        "api": "https://api.ftmscan.com/api"
      },
      "gasOptions": {
        "gasLimit": 8000000,
        "gasPriceAdjustment": 1.8
      },
      "staticGasOptions": {
        "gasLimit": 3000000,
        "gasPrice": 1000000000000
      },
      "finality": "1",
      "approxFinalityWaitTime": 1
    },
    "polygon": {
      "name": "Polygon",
      "axelarId": "Polygon",
      "chainId": 137,
      "rpc": "https://polygon-rpc.com",
      "tokenSymbol": "MATIC",
      "decimals": 18,
      "chainType": "evm",
      "contracts": {
        "AxelarGateway": {
          "address": "0x6f015F16De9fC8791b234eF68D486d2bF203FBA8",
          "deployer": "0x6f24A47Fc8AE5441Eb47EFfC3665e70e69Ac3F05",
          "startingKeyIDs": [
            "evm-polygon-9170074"
          ],
          "implementation": "0x99B5FA03a5ea4315725c43346e55a6A6fbd94098",
          "implementationCodehash": "0x85db006683bdfff99e7e8518d8eb23a89b6174b6c2c4cea2f5e06d66b0e09a9c",
          "authModule": "0xFcf8b865177c45A86a4977e518B44a1eD90191bd",
          "tokenDeployer": "0xb28478319B64f8D47e19A120209A211D902F8b8f",
          "deploymentMethod": "create3",
          "salt": "AxelarGateway v6.2",
          "connectionType": "consensus"
        },
        "AxelarGasService": {
          "salt": "AxelarGasService",
          "address": "0x2d5d7d31F671F86C782533cc367F14109a082712",
          "implementation": "0xcb5C784DCf8FF342625DbC53B356ed0Cbb0EBB9b",
          "deployer": "0x6f24A47Fc8AE5441Eb47EFfC3665e70e69Ac3F05",
          "collector": "0x7DdB2d76b80B0AA19bDEa48EB1301182F4CeefbC"
        },
        "AxelarDepositService": {
          "salt": "AxelarDepositService",
          "wrappedSymbol": "WMATIC",
          "refundIssuer": "0x4f671f34d2d23fec3eE3087E3A0221f8D314D9dF",
          "address": "0xc1DCb196BA862B337Aa23eDA1Cb9503C0801b955",
          "implementation": "0xd883C8bA523253c93d97b6C7a5087a7B5ff23d79",
          "deployer": "0xd55cd98cdE61c3CcE1286F9aF50cDbF16f5dba5b"
        },
        "ConstAddressDeployer": {
          "address": "0x98B2920D53612483F91F12Ed7754E51b4A77919e"
        },
        "Create3Deployer": {
          "address": "0x6513Aedb4D1593BA12e50644401D976aebDc90d8",
          "deployer": "0x6f24A47Fc8AE5441Eb47EFfC3665e70e69Ac3F05",
          "deploymentMethod": "create2",
          "salt": "Create3Deployer",
          "codehash": "0xf0ad66defbe082df243d4d274e626f557f97579c5c9e19f33d8093d6160808b7",
          "predeployCodehash": "0x73fc31262c4bad113c79439fd231281201c7c7d45b50328bd86bccf37684bf92"
        },
        "InterchainProposalSender": {
          "address": "0x1f8A4d195B647647c7dD45650CBd553FD33cCAA6",
          "deployer": "0x6f24A47Fc8AE5441Eb47EFfC3665e70e69Ac3F05",
          "deploymentMethod": "create3",
          "salt": "InterchainProposalSender v1.2"
        },
        "InterchainGovernance": {
          "governanceChain": "Axelarnet",
          "governanceAddress": "axelar10d07y265gmmuvt4z0w9aw880jnsr700j7v9daj",
          "minimumTimeDelay": 604800,
          "address": "0xfDF36A30070ea0241d69052ea85ff44Ad0476a66",
          "deployer": "0x6f24A47Fc8AE5441Eb47EFfC3665e70e69Ac3F05",
          "deploymentMethod": "create3",
          "codehash": "0x29db59337c0baa2643f96b30678ad643a749bf8354794f6165d883a113c2074f",
          "predeployCodehash": "0xe2de43b29f2387b6f3575a1b50d566908fc00e03a8d88ad6be74b674a70874d2",
          "salt": "InterchainGovernance v5.5"
        },
        "Multisig": {
          "threshold": 3,
          "signers": [
            "0x3f5876a2b06E54949aB106651Ab6694d0289b2b4",
            "0x9256Fd872118ed3a97754B0fB42c15015d17E0CC",
            "0x1486157d505C7F7E546aD00E3E2Eee25BF665C9b",
            "0x2eC991B5c0B742AbD9d2ea31fe6c14a85e91C821",
            "0xf505462A29E36E26f25Ef0175Ca1eCBa09CC118f",
            "0x027c1882B975E2cd771AE068b0389FA38B9dda73"
          ],
          "address": "0xCC940AE49C78F20E3F13F3cF37e996b98Ac3EC68",
          "deployer": "0x6f24A47Fc8AE5441Eb47EFfC3665e70e69Ac3F05",
          "deploymentMethod": "create3",
          "codehash": "0x912095d5076ee40a9dd49c0f9d61d61334c47a78c7512852791652baef26c296",
          "predeployCodehash": "0x912095d5076ee40a9dd49c0f9d61d61334c47a78c7512852791652baef26c296",
          "salt": "Multisig v5.5"
        },
        "Operators": {
          "owner": "0x6f24A47Fc8AE5441Eb47EFfC3665e70e69Ac3F05",
          "address": "0x7DdB2d76b80B0AA19bDEa48EB1301182F4CeefbC",
          "deployer": "0x6f24A47Fc8AE5441Eb47EFfC3665e70e69Ac3F05",
          "deploymentMethod": "create2",
          "codehash": "0xc561dc32ef670c929db9d7fbf6b5f6c074a62a30602481ba3b88912ca6d79feb",
          "predeployCodehash": "0xc561dc32ef670c929db9d7fbf6b5f6c074a62a30602481ba3b88912ca6d79feb",
          "salt": "Operators"
        },
        "InterchainTokenService": {
          "salt": "ITS v2.1.0",
          "proxySalt": "ITS v1.0.0",
          "deployer": "0x6f24A47Fc8AE5441Eb47EFfC3665e70e69Ac3F05",
          "tokenManagerDeployer": "0xe50A35500805b555A8318Bdb98E542FB50DD6E08",
          "interchainToken": "0x7F9F70Da4af54671a6abAc58e705b5634cac8819",
          "interchainTokenDeployer": "0x4c555f2E0c69aC02747986ce5F6A14e2BCE44F13",
          "tokenManager": "0x9D3583cBeB5542287B635Bf09D693C8106284C27",
          "tokenHandler": "0xcC360c322f72a89E5247F3875a02c214F31DA035",
          "implementation": "0xd4B79294cd4B1f3C0781Da83B846C7558D9ee921",
          "predeployCodehash": "0x08a4a556c4db879b4f24104d13a8baf86915d58b12c81b382dfea2a82d2856cf",
          "address": "0xB5FB4BE02232B1bBA4dC8f81dc24C26980dE9e3C",
          "gatewayCaller": "0xC273EEE544a3Dc857D69b87c81980244f73044Ca"
        },
        "InterchainTokenFactory": {
          "salt": "ITS Factory v1.0.0",
          "deployer": "0x6f24A47Fc8AE5441Eb47EFfC3665e70e69Ac3F05",
          "implementation": "0x9c551097d890E16f407a1e675490a2359B3933FD",
          "address": "0x83a93500d23Fbc3e82B410aD07A6a9F7A0670D66"
        }
      },
      "explorer": {
        "name": "Polygonscan",
        "url": "https://polygonscan.com",
        "api": "https://api.polygonscan.com/api"
      },
      "gasOptions": {
        "gasPriceAdjustment": 1.6
      },
      "staticGasOptions": {
        "gasLimit": 3000000,
        "gasPrice": 350000000000
      },
      "finality": "finalized",
      "approxFinalityWaitTime": 5
    },
    "moonbeam": {
      "name": "Moonbeam",
      "axelarId": "Moonbeam",
      "chainId": 1284,
      "rpc": "https://rpc.api.moonbeam.network",
      "tokenSymbol": "GLMR",
      "decimals": 18,
      "chainType": "evm",
      "contracts": {
        "AxelarGateway": {
          "address": "0x4F4495243837681061C4743b74B3eEdf548D56A5",
          "deployer": "0x6f24A47Fc8AE5441Eb47EFfC3665e70e69Ac3F05",
          "startingKeyIDs": [
            "evm-moonbeam-9169938"
          ],
          "implementation": "0x99B5FA03a5ea4315725c43346e55a6A6fbd94098",
          "implementationCodehash": "0x7d8ba71c940fc633465d77bc7c2b2d7c4d7fcc0d397d8f699d0345fcad136216",
          "authModule": "0xE3B83f79Fbf01B25659f8A814945aB82186A8AD0",
          "tokenDeployer": "0xb28478319B64f8D47e19A120209A211D902F8b8f",
          "deploymentMethod": "create3",
          "salt": "AxelarGateway v6.2",
          "connectionType": "consensus"
        },
        "AxelarGasService": {
          "salt": "AxelarGasService",
          "address": "0x2d5d7d31F671F86C782533cc367F14109a082712",
          "implementation": "0xcb5C784DCf8FF342625DbC53B356ed0Cbb0EBB9b",
          "deployer": "0x6f24A47Fc8AE5441Eb47EFfC3665e70e69Ac3F05",
          "collector": "0x7DdB2d76b80B0AA19bDEa48EB1301182F4CeefbC"
        },
        "AxelarDepositService": {
          "salt": "AxelarDepositService",
          "wrappedSymbol": "WGLMR",
          "refundIssuer": "0x4f671f34d2d23fec3eE3087E3A0221f8D314D9dF",
          "address": "0xc1DCb196BA862B337Aa23eDA1Cb9503C0801b955",
          "implementation": "0xd883C8bA523253c93d97b6C7a5087a7B5ff23d79",
          "deployer": "0xd55cd98cdE61c3CcE1286F9aF50cDbF16f5dba5b"
        },
        "ConstAddressDeployer": {
          "address": "0x98B2920D53612483F91F12Ed7754E51b4A77919e"
        },
        "Create3Deployer": {
          "address": "0x6513Aedb4D1593BA12e50644401D976aebDc90d8",
          "deployer": "0x6f24A47Fc8AE5441Eb47EFfC3665e70e69Ac3F05",
          "deploymentMethod": "create2",
          "salt": "Create3Deployer",
          "codehash": "0xf0ad66defbe082df243d4d274e626f557f97579c5c9e19f33d8093d6160808b7",
          "predeployCodehash": "0x73fc31262c4bad113c79439fd231281201c7c7d45b50328bd86bccf37684bf92"
        },
        "InterchainProposalSender": {
          "address": "0x1f8A4d195B647647c7dD45650CBd553FD33cCAA6",
          "deployer": "0x6f24A47Fc8AE5441Eb47EFfC3665e70e69Ac3F05",
          "deploymentMethod": "create3",
          "salt": "InterchainProposalSender v1.2"
        },
        "InterchainGovernance": {
          "governanceChain": "Axelarnet",
          "governanceAddress": "axelar10d07y265gmmuvt4z0w9aw880jnsr700j7v9daj",
          "minimumTimeDelay": 604800,
          "address": "0xfDF36A30070ea0241d69052ea85ff44Ad0476a66",
          "deployer": "0x6f24A47Fc8AE5441Eb47EFfC3665e70e69Ac3F05",
          "deploymentMethod": "create3",
          "codehash": "0xc267d7aaedb1dc89499aaecf4ac77e3ab7c06b7ccca3312cabf6dcd76be177cd",
          "predeployCodehash": "0xe2de43b29f2387b6f3575a1b50d566908fc00e03a8d88ad6be74b674a70874d2",
          "salt": "InterchainGovernance v5.5"
        },
        "Multisig": {
          "threshold": 3,
          "signers": [
            "0x3f5876a2b06E54949aB106651Ab6694d0289b2b4",
            "0x9256Fd872118ed3a97754B0fB42c15015d17E0CC",
            "0x1486157d505C7F7E546aD00E3E2Eee25BF665C9b",
            "0x2eC991B5c0B742AbD9d2ea31fe6c14a85e91C821",
            "0xf505462A29E36E26f25Ef0175Ca1eCBa09CC118f",
            "0x027c1882B975E2cd771AE068b0389FA38B9dda73"
          ],
          "address": "0xCC940AE49C78F20E3F13F3cF37e996b98Ac3EC68",
          "deployer": "0x6f24A47Fc8AE5441Eb47EFfC3665e70e69Ac3F05",
          "deploymentMethod": "create3",
          "codehash": "0x912095d5076ee40a9dd49c0f9d61d61334c47a78c7512852791652baef26c296",
          "predeployCodehash": "0x912095d5076ee40a9dd49c0f9d61d61334c47a78c7512852791652baef26c296",
          "salt": "Multisig v5.5"
        },
        "Operators": {
          "owner": "0x6f24A47Fc8AE5441Eb47EFfC3665e70e69Ac3F05",
          "address": "0x7DdB2d76b80B0AA19bDEa48EB1301182F4CeefbC",
          "deployer": "0x6f24A47Fc8AE5441Eb47EFfC3665e70e69Ac3F05",
          "deploymentMethod": "create2",
          "codehash": "0xc561dc32ef670c929db9d7fbf6b5f6c074a62a30602481ba3b88912ca6d79feb",
          "predeployCodehash": "0xc561dc32ef670c929db9d7fbf6b5f6c074a62a30602481ba3b88912ca6d79feb",
          "salt": "Operators"
        },
        "InterchainTokenService": {
          "salt": "ITS v2.1.0",
          "deployer": "0x6f24A47Fc8AE5441Eb47EFfC3665e70e69Ac3F05",
          "proxySalt": "ITS v1.0.0",
          "tokenManagerDeployer": "0xe50A35500805b555A8318Bdb98E542FB50DD6E08",
          "interchainToken": "0x7F9F70Da4af54671a6abAc58e705b5634cac8819",
          "interchainTokenDeployer": "0x4c555f2E0c69aC02747986ce5F6A14e2BCE44F13",
          "tokenManager": "0x9D3583cBeB5542287B635Bf09D693C8106284C27",
          "tokenHandler": "0xcC360c322f72a89E5247F3875a02c214F31DA035",
          "implementation": "0xd4B79294cd4B1f3C0781Da83B846C7558D9ee921",
          "predeployCodehash": "0x08a4a556c4db879b4f24104d13a8baf86915d58b12c81b382dfea2a82d2856cf",
          "address": "0xB5FB4BE02232B1bBA4dC8f81dc24C26980dE9e3C",
          "gatewayCaller": "0x534b3796BDBB216704C2005981e9e45f2970557d"
        },
        "InterchainTokenFactory": {
          "salt": "ITS Factory v1.0.0",
          "deployer": "0x6f24A47Fc8AE5441Eb47EFfC3665e70e69Ac3F05",
          "implementation": "0x9c551097d890E16f407a1e675490a2359B3933FD",
          "address": "0x83a93500d23Fbc3e82B410aD07A6a9F7A0670D66"
        }
      },
      "explorer": {
        "name": "Moonscan",
        "url": "https://moonbeam.moonscan.io",
        "api": "https://api-moonbeam.moonscan.io/api"
      },
      "staticGasOptions": {
        "gasLimit": 3000000,
        "gasPrice": 625000000000
      },
      "finality": "finalized",
      "approxFinalityWaitTime": 1
    },
    "binance": {
      "name": "Binance",
      "axelarId": "binance",
      "chainId": 56,
      "rpc": "https://bsc-mainnet.public.blastapi.io",
      "tokenSymbol": "BNB",
      "decimals": 18,
      "wrappedSymbol": "WBNB",
      "chainType": "evm",
      "contracts": {
        "AxelarGateway": {
          "address": "0x304acf330bbE08d1e512eefaa92F6a57871fD895",
          "deployer": "0x6f24A47Fc8AE5441Eb47EFfC3665e70e69Ac3F05",
          "startingKeyIDs": [
            "evm-binance-9170027"
          ],
          "implementation": "0x99B5FA03a5ea4315725c43346e55a6A6fbd94098",
          "implementationCodehash": "0x021b7a78521cc2d80e7010e7b6c0dcb4e1200df45a89f00ee2b88ba60bacccbb",
          "authModule": "0x242E937CE1B5894bf92c343e56eC63fAe522d627",
          "tokenDeployer": "0xb28478319B64f8D47e19A120209A211D902F8b8f",
          "deploymentMethod": "create3",
          "salt": "AxelarGateway v6.2",
          "connectionType": "consensus"
        },
        "AxelarGasService": {
          "salt": "AxelarGasService",
          "address": "0x2d5d7d31F671F86C782533cc367F14109a082712",
          "implementation": "0xcb5C784DCf8FF342625DbC53B356ed0Cbb0EBB9b",
          "deployer": "0x6f24A47Fc8AE5441Eb47EFfC3665e70e69Ac3F05",
          "collector": "0x7DdB2d76b80B0AA19bDEa48EB1301182F4CeefbC"
        },
        "AxelarDepositService": {
          "salt": "AxelarDepositService",
          "wrappedSymbol": "WBNB",
          "refundIssuer": "0x4f671f34d2d23fec3eE3087E3A0221f8D314D9dF",
          "address": "0xc1DCb196BA862B337Aa23eDA1Cb9503C0801b955",
          "implementation": "0xd883C8bA523253c93d97b6C7a5087a7B5ff23d79",
          "deployer": "0xd55cd98cdE61c3CcE1286F9aF50cDbF16f5dba5b"
        },
        "ConstAddressDeployer": {
          "address": "0x98B2920D53612483F91F12Ed7754E51b4A77919e"
        },
        "Create3Deployer": {
          "address": "0x6513Aedb4D1593BA12e50644401D976aebDc90d8",
          "deployer": "0x6f24A47Fc8AE5441Eb47EFfC3665e70e69Ac3F05",
          "deploymentMethod": "create2",
          "salt": "Create3Deployer",
          "codehash": "0xf0ad66defbe082df243d4d274e626f557f97579c5c9e19f33d8093d6160808b7",
          "predeployCodehash": "0x73fc31262c4bad113c79439fd231281201c7c7d45b50328bd86bccf37684bf92"
        },
        "InterchainProposalSender": {
          "address": "0x1f8A4d195B647647c7dD45650CBd553FD33cCAA6",
          "deployer": "0x6f24A47Fc8AE5441Eb47EFfC3665e70e69Ac3F05",
          "deploymentMethod": "create3",
          "salt": "InterchainProposalSender v1.2"
        },
        "InterchainGovernance": {
          "governanceChain": "Axelarnet",
          "governanceAddress": "axelar10d07y265gmmuvt4z0w9aw880jnsr700j7v9daj",
          "minimumTimeDelay": 604800,
          "address": "0xfDF36A30070ea0241d69052ea85ff44Ad0476a66",
          "deployer": "0x6f24A47Fc8AE5441Eb47EFfC3665e70e69Ac3F05",
          "deploymentMethod": "create3",
          "codehash": "0xc656797ac2fcb7da505d62ae2d037bd8cac0440281b19ccc177eb0d8de8640d3",
          "predeployCodehash": "0xe2de43b29f2387b6f3575a1b50d566908fc00e03a8d88ad6be74b674a70874d2",
          "salt": "InterchainGovernance v5.5"
        },
        "Multisig": {
          "threshold": 3,
          "signers": [
            "0x3f5876a2b06E54949aB106651Ab6694d0289b2b4",
            "0x9256Fd872118ed3a97754B0fB42c15015d17E0CC",
            "0x1486157d505C7F7E546aD00E3E2Eee25BF665C9b",
            "0x2eC991B5c0B742AbD9d2ea31fe6c14a85e91C821",
            "0xf505462A29E36E26f25Ef0175Ca1eCBa09CC118f",
            "0x027c1882B975E2cd771AE068b0389FA38B9dda73"
          ],
          "address": "0xCC940AE49C78F20E3F13F3cF37e996b98Ac3EC68",
          "deployer": "0x6f24A47Fc8AE5441Eb47EFfC3665e70e69Ac3F05",
          "deploymentMethod": "create3",
          "codehash": "0x912095d5076ee40a9dd49c0f9d61d61334c47a78c7512852791652baef26c296",
          "predeployCodehash": "0x912095d5076ee40a9dd49c0f9d61d61334c47a78c7512852791652baef26c296",
          "salt": "Multisig v5.5"
        },
        "Operators": {
          "owner": "0x6f24A47Fc8AE5441Eb47EFfC3665e70e69Ac3F05",
          "address": "0x7DdB2d76b80B0AA19bDEa48EB1301182F4CeefbC",
          "deployer": "0x6f24A47Fc8AE5441Eb47EFfC3665e70e69Ac3F05",
          "deploymentMethod": "create2",
          "codehash": "0xc561dc32ef670c929db9d7fbf6b5f6c074a62a30602481ba3b88912ca6d79feb",
          "predeployCodehash": "0xc561dc32ef670c929db9d7fbf6b5f6c074a62a30602481ba3b88912ca6d79feb",
          "salt": "Operators"
        },
        "InterchainTokenService": {
          "salt": "ITS v2.1.0",
          "deployer": "0x6f24A47Fc8AE5441Eb47EFfC3665e70e69Ac3F05",
          "proxySalt": "ITS v1.0.0",
          "tokenManagerDeployer": "0xe50A35500805b555A8318Bdb98E542FB50DD6E08",
          "interchainToken": "0x7F9F70Da4af54671a6abAc58e705b5634cac8819",
          "interchainTokenDeployer": "0x4c555f2E0c69aC02747986ce5F6A14e2BCE44F13",
          "tokenManager": "0x9D3583cBeB5542287B635Bf09D693C8106284C27",
          "tokenHandler": "0xcC360c322f72a89E5247F3875a02c214F31DA035",
          "implementation": "0xd4B79294cd4B1f3C0781Da83B846C7558D9ee921",
          "predeployCodehash": "0x08a4a556c4db879b4f24104d13a8baf86915d58b12c81b382dfea2a82d2856cf",
          "address": "0xB5FB4BE02232B1bBA4dC8f81dc24C26980dE9e3C",
          "gatewayCaller": "0x1cE19792c5489C07AcbAe274AeD5f7F875Eb23F7"
        },
        "InterchainTokenFactory": {
          "salt": "ITS Factory v1.0.0",
          "deployer": "0x6f24A47Fc8AE5441Eb47EFfC3665e70e69Ac3F05",
          "implementation": "0x9c551097d890E16f407a1e675490a2359B3933FD",
          "address": "0x83a93500d23Fbc3e82B410aD07A6a9F7A0670D66"
        },
        "AxelarTransceiver": {
          "salt": "AXELAR_TRANSCEIVER v1.1.0",
          "deployer": "0xba76c6980428A0b10CFC5d8ccb61949677A61233",
          "implementation": "0xa1ebb6a4b856df8bf6c3aca88a9115a9ab3b2e02",
          "address": "0x723AEAD29acee7E9281C32D11eA4ed0070c41B13",
          "TransceiverStructs": "0x27a3daf3b243104e9b0afae6b56026a416b852c9",
          "wstETH token": "0x26c5e01524d2E6280A48F2c50fF6De7e52E9611C",
          "NttManager": "0x6981F5621691CBfE3DdD524dE71076b79F0A0278",
          "wormholeChainId": 4
        }
      },
      "explorer": {
        "name": "Bscscan",
        "url": "https://bscscan.com",
        "api": "https://api.bscscan.com/api"
      },
      "gasOptions": {
        "gasLimit": 8000000,
        "gasPriceAdjustment": 1.4
      },
      "staticGasOptions": {
        "gasLimit": 3000000,
        "gasPrice": 30000000000
      },
      "finality": "finalized",
      "approxFinalityWaitTime": 2
    },
    "arbitrum": {
      "name": "Arbitrum",
      "axelarId": "arbitrum",
      "chainId": 42161,
      "rpc": "https://arb1.arbitrum.io/rpc",
      "tokenSymbol": "ETH",
      "decimals": 18,
      "chainType": "evm",
      "contracts": {
        "AxelarGateway": {
          "address": "0xe432150cce91c13a887f7D836923d5597adD8E31",
          "deployer": "0x6f24A47Fc8AE5441Eb47EFfC3665e70e69Ac3F05",
          "startingKeyIDs": [
            "evm-arbitrum-9170015"
          ],
          "implementation": "0x99B5FA03a5ea4315725c43346e55a6A6fbd94098",
          "implementationCodehash": "0x815c3711b7191c2598de8b4b7d977ac2d1903d20883bd25c26cf2c4a8ca37827",
          "authModule": "0x96eEE595f0ACD7d232a9B1dE4FCc2a4b2F6b0f3a",
          "tokenDeployer": "0xb28478319B64f8D47e19A120209A211D902F8b8f",
          "deploymentMethod": "create3",
          "salt": "AxelarGateway v6.2",
          "connectionType": "consensus"
        },
        "AxelarGasService": {
          "salt": "AxelarGasService",
          "collector": "0x7DdB2d76b80B0AA19bDEa48EB1301182F4CeefbC",
          "address": "0x2d5d7d31F671F86C782533cc367F14109a082712",
          "implementation": "0xcb5C784DCf8FF342625DbC53B356ed0Cbb0EBB9b",
          "deployer": "0x6f24A47Fc8AE5441Eb47EFfC3665e70e69Ac3F05"
        },
        "AxelarDepositService": {
          "salt": "AxelarDepositService",
          "wrappedSymbol": "",
          "refundIssuer": "0x4f671f34d2d23fec3eE3087E3A0221f8D314D9dF",
          "address": "0xc1DCb196BA862B337Aa23eDA1Cb9503C0801b955",
          "implementation": "0xBeE52844E35985c1B6729A6B88980209358F9979",
          "deployer": "0xd55cd98cdE61c3CcE1286F9aF50cDbF16f5dba5b"
        },
        "ConstAddressDeployer": {
          "address": "0x98B2920D53612483F91F12Ed7754E51b4A77919e"
        },
        "Create3Deployer": {
          "address": "0x6513Aedb4D1593BA12e50644401D976aebDc90d8",
          "deployer": "0x6f24A47Fc8AE5441Eb47EFfC3665e70e69Ac3F05",
          "deploymentMethod": "create2",
          "salt": "Create3Deployer",
          "codehash": "0xf0ad66defbe082df243d4d274e626f557f97579c5c9e19f33d8093d6160808b7",
          "predeployCodehash": "0x73fc31262c4bad113c79439fd231281201c7c7d45b50328bd86bccf37684bf92"
        },
        "InterchainProposalSender": {
          "address": "0x1f8A4d195B647647c7dD45650CBd553FD33cCAA6",
          "deployer": "0x6f24A47Fc8AE5441Eb47EFfC3665e70e69Ac3F05",
          "deploymentMethod": "create3",
          "salt": "InterchainProposalSender v1.2"
        },
        "InterchainGovernance": {
          "governanceChain": "Axelarnet",
          "governanceAddress": "axelar10d07y265gmmuvt4z0w9aw880jnsr700j7v9daj",
          "minimumTimeDelay": 604800,
          "address": "0xfDF36A30070ea0241d69052ea85ff44Ad0476a66",
          "deployer": "0x6f24A47Fc8AE5441Eb47EFfC3665e70e69Ac3F05",
          "deploymentMethod": "create3",
          "codehash": "0x70cb562f5d856fab1b0eee1e91dfcbb568be85f28e184c6a096b4c63b145a6c2",
          "predeployCodehash": "0xe2de43b29f2387b6f3575a1b50d566908fc00e03a8d88ad6be74b674a70874d2",
          "salt": "InterchainGovernance v5.5"
        },
        "Multisig": {
          "threshold": 3,
          "signers": [
            "0x3f5876a2b06E54949aB106651Ab6694d0289b2b4",
            "0x9256Fd872118ed3a97754B0fB42c15015d17E0CC",
            "0x1486157d505C7F7E546aD00E3E2Eee25BF665C9b",
            "0x2eC991B5c0B742AbD9d2ea31fe6c14a85e91C821",
            "0xf505462A29E36E26f25Ef0175Ca1eCBa09CC118f",
            "0x027c1882B975E2cd771AE068b0389FA38B9dda73"
          ],
          "address": "0xCC940AE49C78F20E3F13F3cF37e996b98Ac3EC68",
          "deployer": "0x6f24A47Fc8AE5441Eb47EFfC3665e70e69Ac3F05",
          "deploymentMethod": "create3",
          "codehash": "0x912095d5076ee40a9dd49c0f9d61d61334c47a78c7512852791652baef26c296",
          "predeployCodehash": "0x912095d5076ee40a9dd49c0f9d61d61334c47a78c7512852791652baef26c296",
          "salt": "Multisig v5.5"
        },
        "Operators": {
          "owner": "0x6f24A47Fc8AE5441Eb47EFfC3665e70e69Ac3F05",
          "address": "0x7DdB2d76b80B0AA19bDEa48EB1301182F4CeefbC",
          "deployer": "0x6f24A47Fc8AE5441Eb47EFfC3665e70e69Ac3F05",
          "deploymentMethod": "create2",
          "codehash": "0xc561dc32ef670c929db9d7fbf6b5f6c074a62a30602481ba3b88912ca6d79feb",
          "predeployCodehash": "0xc561dc32ef670c929db9d7fbf6b5f6c074a62a30602481ba3b88912ca6d79feb",
          "salt": "Operators"
        },
        "InterchainTokenService": {
          "salt": "ITS v2.1.0",
          "deployer": "0x6f24A47Fc8AE5441Eb47EFfC3665e70e69Ac3F05",
          "proxySalt": "ITS v1.0.0",
          "tokenManagerDeployer": "0xe50A35500805b555A8318Bdb98E542FB50DD6E08",
          "interchainToken": "0x7F9F70Da4af54671a6abAc58e705b5634cac8819",
          "interchainTokenDeployer": "0x4c555f2E0c69aC02747986ce5F6A14e2BCE44F13",
          "tokenManager": "0x9D3583cBeB5542287B635Bf09D693C8106284C27",
          "tokenHandler": "0xcC360c322f72a89E5247F3875a02c214F31DA035",
          "implementation": "0xd4B79294cd4B1f3C0781Da83B846C7558D9ee921",
          "predeployCodehash": "0x08a4a556c4db879b4f24104d13a8baf86915d58b12c81b382dfea2a82d2856cf",
          "address": "0xB5FB4BE02232B1bBA4dC8f81dc24C26980dE9e3C",
          "gatewayCaller": "0x994014b7f3E5Ac898aAD533b10534B69D65DD6dE"
        },
        "InterchainTokenFactory": {
          "salt": "ITS Factory v1.0.0",
          "deployer": "0x6f24A47Fc8AE5441Eb47EFfC3665e70e69Ac3F05",
          "implementation": "0x9c551097d890E16f407a1e675490a2359B3933FD",
          "address": "0x83a93500d23Fbc3e82B410aD07A6a9F7A0670D66"
        }
      },
      "explorer": {
        "name": "Arbiscan",
        "url": "https://arbiscan.io",
        "api": "https://api.arbiscan.io/api"
      },
      "gasOptions": {},
      "onchainGasEstimate": {
        "l1ChainName": "ethereum",
        "gasEstimationType": 3
      },
      "staticGasOptions": {
        "gasLimit": 3000000,
        "gasPrice": 2000000000
      },
      "finality": "finalized",
      "approxFinalityWaitTime": 25
    },
    "kava": {
      "name": "Kava",
      "axelarId": "kava",
      "chainId": 2222,
      "rpc": "https://evm.kava.io",
      "tokenSymbol": "KAVA",
      "decimals": 18,
      "chainType": "evm",
      "contracts": {
        "AxelarGateway": {
          "address": "0xe432150cce91c13a887f7D836923d5597adD8E31",
          "deployer": "0x6f24A47Fc8AE5441Eb47EFfC3665e70e69Ac3F05",
          "startingKeyIDs": [
            "evm-kava-9169958"
          ],
          "implementation": "0x99B5FA03a5ea4315725c43346e55a6A6fbd94098",
          "implementationCodehash": "0x815c3711b7191c2598de8b4b7d977ac2d1903d20883bd25c26cf2c4a8ca37827",
          "authModule": "0x96eEE595f0ACD7d232a9B1dE4FCc2a4b2F6b0f3a",
          "tokenDeployer": "0xb28478319B64f8D47e19A120209A211D902F8b8f",
          "deploymentMethod": "create3",
          "salt": "AxelarGateway v6.2",
          "connectionType": "consensus"
        },
        "AxelarGasService": {
          "salt": "AxelarGasService",
          "collector": "0x7DdB2d76b80B0AA19bDEa48EB1301182F4CeefbC",
          "address": "0x2d5d7d31F671F86C782533cc367F14109a082712",
          "implementation": "0xcb5C784DCf8FF342625DbC53B356ed0Cbb0EBB9b",
          "deployer": "0x6f24A47Fc8AE5441Eb47EFfC3665e70e69Ac3F05"
        },
        "AxelarDepositService": {
          "salt": "AxelarDepositService",
          "wrappedSymbol": "",
          "refundIssuer": "0x4f671f34d2d23fec3eE3087E3A0221f8D314D9dF",
          "address": "0xc1DCb196BA862B337Aa23eDA1Cb9503C0801b955",
          "implementation": "0xd883C8bA523253c93d97b6C7a5087a7B5ff23d79",
          "deployer": "0xd55cd98cdE61c3CcE1286F9aF50cDbF16f5dba5b"
        },
        "ConstAddressDeployer": {
          "address": "0x98B2920D53612483F91F12Ed7754E51b4A77919e"
        },
        "Create3Deployer": {
          "address": "0x6513Aedb4D1593BA12e50644401D976aebDc90d8",
          "deployer": "0x6f24A47Fc8AE5441Eb47EFfC3665e70e69Ac3F05",
          "deploymentMethod": "create2",
          "salt": "Create3Deployer",
          "codehash": "0xf0ad66defbe082df243d4d274e626f557f97579c5c9e19f33d8093d6160808b7",
          "predeployCodehash": "0x73fc31262c4bad113c79439fd231281201c7c7d45b50328bd86bccf37684bf92"
        },
        "InterchainProposalSender": {
          "address": "0x1f8A4d195B647647c7dD45650CBd553FD33cCAA6",
          "deployer": "0x6f24A47Fc8AE5441Eb47EFfC3665e70e69Ac3F05",
          "deploymentMethod": "create3",
          "salt": "InterchainProposalSender v1.2"
        },
        "InterchainGovernance": {
          "governanceChain": "Axelarnet",
          "governanceAddress": "axelar10d07y265gmmuvt4z0w9aw880jnsr700j7v9daj",
          "minimumTimeDelay": 604800,
          "address": "0xfDF36A30070ea0241d69052ea85ff44Ad0476a66",
          "deployer": "0x6f24A47Fc8AE5441Eb47EFfC3665e70e69Ac3F05",
          "deploymentMethod": "create3",
          "codehash": "0x70cb562f5d856fab1b0eee1e91dfcbb568be85f28e184c6a096b4c63b145a6c2",
          "predeployCodehash": "0xe2de43b29f2387b6f3575a1b50d566908fc00e03a8d88ad6be74b674a70874d2",
          "salt": "InterchainGovernance v5.5"
        },
        "Multisig": {
          "threshold": 3,
          "signers": [
            "0x3f5876a2b06E54949aB106651Ab6694d0289b2b4",
            "0x9256Fd872118ed3a97754B0fB42c15015d17E0CC",
            "0x1486157d505C7F7E546aD00E3E2Eee25BF665C9b",
            "0x2eC991B5c0B742AbD9d2ea31fe6c14a85e91C821",
            "0xf505462A29E36E26f25Ef0175Ca1eCBa09CC118f",
            "0x027c1882B975E2cd771AE068b0389FA38B9dda73"
          ],
          "address": "0xCC940AE49C78F20E3F13F3cF37e996b98Ac3EC68",
          "deployer": "0x6f24A47Fc8AE5441Eb47EFfC3665e70e69Ac3F05",
          "deploymentMethod": "create3",
          "codehash": "0x912095d5076ee40a9dd49c0f9d61d61334c47a78c7512852791652baef26c296",
          "predeployCodehash": "0x912095d5076ee40a9dd49c0f9d61d61334c47a78c7512852791652baef26c296",
          "salt": "Multisig v5.5"
        },
        "Operators": {
          "owner": "0x6f24A47Fc8AE5441Eb47EFfC3665e70e69Ac3F05",
          "address": "0x7DdB2d76b80B0AA19bDEa48EB1301182F4CeefbC",
          "deployer": "0x6f24A47Fc8AE5441Eb47EFfC3665e70e69Ac3F05",
          "deploymentMethod": "create2",
          "codehash": "0xc561dc32ef670c929db9d7fbf6b5f6c074a62a30602481ba3b88912ca6d79feb",
          "predeployCodehash": "0xc561dc32ef670c929db9d7fbf6b5f6c074a62a30602481ba3b88912ca6d79feb",
          "salt": "Operators"
        },
        "InterchainTokenService": {
          "salt": "ITS v2.1.0",
          "deployer": "0x6f24A47Fc8AE5441Eb47EFfC3665e70e69Ac3F05",
          "proxySalt": "ITS v1.0.0",
          "tokenManagerDeployer": "0xe50A35500805b555A8318Bdb98E542FB50DD6E08",
          "interchainToken": "0x7F9F70Da4af54671a6abAc58e705b5634cac8819",
          "interchainTokenDeployer": "0x4c555f2E0c69aC02747986ce5F6A14e2BCE44F13",
          "tokenManager": "0x9D3583cBeB5542287B635Bf09D693C8106284C27",
          "tokenHandler": "0xcC360c322f72a89E5247F3875a02c214F31DA035",
          "implementation": "0xd4B79294cd4B1f3C0781Da83B846C7558D9ee921",
          "predeployCodehash": "0x08a4a556c4db879b4f24104d13a8baf86915d58b12c81b382dfea2a82d2856cf",
          "address": "0xB5FB4BE02232B1bBA4dC8f81dc24C26980dE9e3C",
          "gatewayCaller": "0x994014b7f3E5Ac898aAD533b10534B69D65DD6dE"
        },
        "InterchainTokenFactory": {
          "salt": "ITS Factory v1.0.0",
          "deployer": "0x6f24A47Fc8AE5441Eb47EFfC3665e70e69Ac3F05",
          "implementation": "0x9c551097d890E16f407a1e675490a2359B3933FD",
          "address": "0x83a93500d23Fbc3e82B410aD07A6a9F7A0670D66"
        }
      },
      "explorer": {
        "name": "Kavascan",
        "url": "https://kavascan.com",
        "api": "https://kavascan.com/api"
      },
      "staticGasOptions": {
        "gasLimit": 3000000,
        "gasPrice": 50000000000
      },
      "finality": "finalized",
      "approxFinalityWaitTime": 1
    },
    "filecoin": {
      "name": "Filecoin",
      "axelarId": "filecoin",
      "chainId": 314,
      "rpc": "https://rpc.ankr.com/filecoin",
      "tokenSymbol": "FIL",
      "decimals": 18,
      "chainType": "evm",
      "contracts": {
        "AxelarGateway": {
          "address": "0xe432150cce91c13a887f7D836923d5597adD8E31",
          "implementation": "0x99B5FA03a5ea4315725c43346e55a6A6fbd94098",
          "authModule": "0x96eEE595f0ACD7d232a9B1dE4FCc2a4b2F6b0f3a",
          "tokenDeployer": "0xb28478319B64f8D47e19A120209A211D902F8b8f",
          "deployer": "0x6f24A47Fc8AE5441Eb47EFfC3665e70e69Ac3F05",
          "startingKeyIDs": [
            "evm-filecoin-9169887"
          ],
          "implementationCodehash": "0x815c3711b7191c2598de8b4b7d977ac2d1903d20883bd25c26cf2c4a8ca37827",
          "deploymentMethod": "create3",
          "salt": "AxelarGateway v6.2",
          "connectionType": "consensus"
        },
        "AxelarGasService": {
          "salt": "AxelarGasService",
          "collector": "0x7DdB2d76b80B0AA19bDEa48EB1301182F4CeefbC",
          "address": "0x2d5d7d31F671F86C782533cc367F14109a082712",
          "implementation": "0xcb5C784DCf8FF342625DbC53B356ed0Cbb0EBB9b",
          "deployer": "0x6f24A47Fc8AE5441Eb47EFfC3665e70e69Ac3F05"
        },
        "AxelarDepositService": {
          "salt": "AxelarDepositService",
          "wrappedSymbol": "WFIL",
          "refundIssuer": "0x4f671f34d2d23fec3eE3087E3A0221f8D314D9dF",
          "address": "0xc1DCb196BA862B337Aa23eDA1Cb9503C0801b955",
          "implementation": "0xd883C8bA523253c93d97b6C7a5087a7B5ff23d79",
          "deployer": "0xd55cd98cdE61c3CcE1286F9aF50cDbF16f5dba5b"
        },
        "ConstAddressDeployer": {
          "address": "0x98B2920D53612483F91F12Ed7754E51b4A77919e"
        },
        "Create3Deployer": {
          "address": "0x6513Aedb4D1593BA12e50644401D976aebDc90d8",
          "deployer": "0x6f24A47Fc8AE5441Eb47EFfC3665e70e69Ac3F05",
          "deploymentMethod": "create2",
          "salt": "Create3Deployer",
          "codehash": "0xf0ad66defbe082df243d4d274e626f557f97579c5c9e19f33d8093d6160808b7",
          "predeployCodehash": "0x73fc31262c4bad113c79439fd231281201c7c7d45b50328bd86bccf37684bf92"
        },
        "InterchainProposalSender": {
          "address": "0x1f8A4d195B647647c7dD45650CBd553FD33cCAA6",
          "deployer": "0x6f24A47Fc8AE5441Eb47EFfC3665e70e69Ac3F05",
          "deploymentMethod": "create3",
          "salt": "InterchainProposalSender v1.2"
        },
        "InterchainGovernance": {
          "governanceChain": "Axelarnet",
          "governanceAddress": "axelar10d07y265gmmuvt4z0w9aw880jnsr700j7v9daj",
          "minimumTimeDelay": 604800,
          "address": "0xfDF36A30070ea0241d69052ea85ff44Ad0476a66",
          "deployer": "0x6f24A47Fc8AE5441Eb47EFfC3665e70e69Ac3F05",
          "deploymentMethod": "create3",
          "codehash": "0x70cb562f5d856fab1b0eee1e91dfcbb568be85f28e184c6a096b4c63b145a6c2",
          "predeployCodehash": "0xe2de43b29f2387b6f3575a1b50d566908fc00e03a8d88ad6be74b674a70874d2",
          "salt": "InterchainGovernance v5.5"
        },
        "Multisig": {
          "threshold": 3,
          "signers": [
            "0x3f5876a2b06E54949aB106651Ab6694d0289b2b4",
            "0x9256Fd872118ed3a97754B0fB42c15015d17E0CC",
            "0x1486157d505C7F7E546aD00E3E2Eee25BF665C9b",
            "0x2eC991B5c0B742AbD9d2ea31fe6c14a85e91C821",
            "0xf505462A29E36E26f25Ef0175Ca1eCBa09CC118f",
            "0x027c1882B975E2cd771AE068b0389FA38B9dda73"
          ],
          "address": "0xCC940AE49C78F20E3F13F3cF37e996b98Ac3EC68",
          "deployer": "0x6f24A47Fc8AE5441Eb47EFfC3665e70e69Ac3F05",
          "deploymentMethod": "create3",
          "codehash": "0x912095d5076ee40a9dd49c0f9d61d61334c47a78c7512852791652baef26c296",
          "predeployCodehash": "0x912095d5076ee40a9dd49c0f9d61d61334c47a78c7512852791652baef26c296",
          "salt": "Multisig v5.5"
        },
        "Operators": {
          "owner": "0x6f24A47Fc8AE5441Eb47EFfC3665e70e69Ac3F05",
          "address": "0x7DdB2d76b80B0AA19bDEa48EB1301182F4CeefbC",
          "deployer": "0x6f24A47Fc8AE5441Eb47EFfC3665e70e69Ac3F05",
          "deploymentMethod": "create2",
          "codehash": "0xc561dc32ef670c929db9d7fbf6b5f6c074a62a30602481ba3b88912ca6d79feb",
          "predeployCodehash": "0xc561dc32ef670c929db9d7fbf6b5f6c074a62a30602481ba3b88912ca6d79feb",
          "salt": "Operators"
        },
        "InterchainTokenService": {
          "salt": "ITS v2.1.0",
          "deployer": "0x6f24A47Fc8AE5441Eb47EFfC3665e70e69Ac3F05",
          "proxySalt": "ITS v1.0.0",
          "tokenManagerDeployer": "0xe50A35500805b555A8318Bdb98E542FB50DD6E08",
          "interchainToken": "0x7F9F70Da4af54671a6abAc58e705b5634cac8819",
          "interchainTokenDeployer": "0x4c555f2E0c69aC02747986ce5F6A14e2BCE44F13",
          "tokenManager": "0x9D3583cBeB5542287B635Bf09D693C8106284C27",
          "tokenHandler": "0xcC360c322f72a89E5247F3875a02c214F31DA035",
          "implementation": "0xd4B79294cd4B1f3C0781Da83B846C7558D9ee921",
          "predeployCodehash": "0x08a4a556c4db879b4f24104d13a8baf86915d58b12c81b382dfea2a82d2856cf",
          "address": "0xB5FB4BE02232B1bBA4dC8f81dc24C26980dE9e3C",
          "gatewayCaller": "0x994014b7f3E5Ac898aAD533b10534B69D65DD6dE"
        },
        "InterchainTokenFactory": {
          "salt": "ITS Factory v1.0.0",
          "deployer": "0x6f24A47Fc8AE5441Eb47EFfC3665e70e69Ac3F05",
          "implementation": "0x9c551097d890E16f407a1e675490a2359B3933FD",
          "address": "0x83a93500d23Fbc3e82B410aD07A6a9F7A0670D66"
        }
      },
      "confirmations": 3,
      "explorer": {
        "name": "Filfox",
        "url": "https://www.filfox.info"
      },
      "gasOptions": {
        "gasLimit": 500000000
      },
      "eip1559": true,
      "staticGasOptions": {
        "gasLimit": 100000000,
        "maxFeePerGas": 1000000000
      },
      "finality": "120",
      "approxFinalityWaitTime": 60,
      "txTimeout": 180000
    },
    "optimism": {
      "name": "Optimism",
      "axelarId": "optimism",
      "chainId": 10,
      "rpc": "https://optimism-mainnet.public.blastapi.io",
      "tokenSymbol": "ETH",
      "decimals": 18,
      "chainType": "evm",
      "contracts": {
        "AxelarGateway": {
          "address": "0xe432150cce91c13a887f7D836923d5597adD8E31",
          "implementation": "0x99B5FA03a5ea4315725c43346e55a6A6fbd94098",
          "authModule": "0x96eEE595f0ACD7d232a9B1dE4FCc2a4b2F6b0f3a",
          "tokenDeployer": "0xb28478319B64f8D47e19A120209A211D902F8b8f",
          "deployer": "0x6f24A47Fc8AE5441Eb47EFfC3665e70e69Ac3F05",
          "startingKeyIDs": [
            "evm-optimism-9169964"
          ],
          "implementationCodehash": "0x815c3711b7191c2598de8b4b7d977ac2d1903d20883bd25c26cf2c4a8ca37827",
          "deploymentMethod": "create3",
          "salt": "AxelarGateway v6.2",
          "connectionType": "consensus"
        },
        "AxelarGasService": {
          "salt": "AxelarGasService",
          "collector": "0x7DdB2d76b80B0AA19bDEa48EB1301182F4CeefbC",
          "address": "0x2d5d7d31F671F86C782533cc367F14109a082712",
          "implementation": "0xcb5C784DCf8FF342625DbC53B356ed0Cbb0EBB9b",
          "deployer": "0x6f24A47Fc8AE5441Eb47EFfC3665e70e69Ac3F05"
        },
        "AxelarDepositService": {
          "salt": "AxelarDepositService",
          "wrappedSymbol": "",
          "refundIssuer": "0x4f671f34d2d23fec3eE3087E3A0221f8D314D9dF",
          "address": "0xc1DCb196BA862B337Aa23eDA1Cb9503C0801b955",
          "implementation": "0xd883C8bA523253c93d97b6C7a5087a7B5ff23d79",
          "deployer": "0xd55cd98cdE61c3CcE1286F9aF50cDbF16f5dba5b"
        },
        "ConstAddressDeployer": {
          "address": "0x98B2920D53612483F91F12Ed7754E51b4A77919e"
        },
        "Create3Deployer": {
          "address": "0x6513Aedb4D1593BA12e50644401D976aebDc90d8",
          "deployer": "0x6f24A47Fc8AE5441Eb47EFfC3665e70e69Ac3F05",
          "deploymentMethod": "create2",
          "salt": "Create3Deployer",
          "codehash": "0xf0ad66defbe082df243d4d274e626f557f97579c5c9e19f33d8093d6160808b7",
          "predeployCodehash": "0x73fc31262c4bad113c79439fd231281201c7c7d45b50328bd86bccf37684bf92"
        },
        "InterchainProposalSender": {
          "address": "0x1f8A4d195B647647c7dD45650CBd553FD33cCAA6",
          "deployer": "0x6f24A47Fc8AE5441Eb47EFfC3665e70e69Ac3F05",
          "deploymentMethod": "create3",
          "salt": "InterchainProposalSender v1.2"
        },
        "InterchainGovernance": {
          "governanceChain": "Axelarnet",
          "governanceAddress": "axelar10d07y265gmmuvt4z0w9aw880jnsr700j7v9daj",
          "minimumTimeDelay": 604800,
          "address": "0xfDF36A30070ea0241d69052ea85ff44Ad0476a66",
          "deployer": "0x6f24A47Fc8AE5441Eb47EFfC3665e70e69Ac3F05",
          "deploymentMethod": "create3",
          "codehash": "0x70cb562f5d856fab1b0eee1e91dfcbb568be85f28e184c6a096b4c63b145a6c2",
          "predeployCodehash": "0xe2de43b29f2387b6f3575a1b50d566908fc00e03a8d88ad6be74b674a70874d2",
          "salt": "InterchainGovernance v5.5"
        },
        "Multisig": {
          "threshold": 3,
          "signers": [
            "0x3f5876a2b06E54949aB106651Ab6694d0289b2b4",
            "0x9256Fd872118ed3a97754B0fB42c15015d17E0CC",
            "0x1486157d505C7F7E546aD00E3E2Eee25BF665C9b",
            "0x2eC991B5c0B742AbD9d2ea31fe6c14a85e91C821",
            "0xf505462A29E36E26f25Ef0175Ca1eCBa09CC118f",
            "0x027c1882B975E2cd771AE068b0389FA38B9dda73"
          ],
          "address": "0xCC940AE49C78F20E3F13F3cF37e996b98Ac3EC68",
          "deployer": "0x6f24A47Fc8AE5441Eb47EFfC3665e70e69Ac3F05",
          "deploymentMethod": "create3",
          "codehash": "0x912095d5076ee40a9dd49c0f9d61d61334c47a78c7512852791652baef26c296",
          "predeployCodehash": "0x912095d5076ee40a9dd49c0f9d61d61334c47a78c7512852791652baef26c296",
          "salt": "Multisig v5.5"
        },
        "Operators": {
          "owner": "0x6f24A47Fc8AE5441Eb47EFfC3665e70e69Ac3F05",
          "address": "0x7DdB2d76b80B0AA19bDEa48EB1301182F4CeefbC",
          "deployer": "0x6f24A47Fc8AE5441Eb47EFfC3665e70e69Ac3F05",
          "deploymentMethod": "create2",
          "codehash": "0xc561dc32ef670c929db9d7fbf6b5f6c074a62a30602481ba3b88912ca6d79feb",
          "predeployCodehash": "0xc561dc32ef670c929db9d7fbf6b5f6c074a62a30602481ba3b88912ca6d79feb",
          "salt": "Operators"
        },
        "InterchainTokenService": {
          "salt": "ITS v2.1.0",
          "deployer": "0x6f24A47Fc8AE5441Eb47EFfC3665e70e69Ac3F05",
          "proxySalt": "ITS v1.0.0",
          "tokenManagerDeployer": "0xe50A35500805b555A8318Bdb98E542FB50DD6E08",
          "interchainToken": "0x7F9F70Da4af54671a6abAc58e705b5634cac8819",
          "interchainTokenDeployer": "0x4c555f2E0c69aC02747986ce5F6A14e2BCE44F13",
          "tokenManager": "0x9D3583cBeB5542287B635Bf09D693C8106284C27",
          "tokenHandler": "0xcC360c322f72a89E5247F3875a02c214F31DA035",
          "implementation": "0xd4B79294cd4B1f3C0781Da83B846C7558D9ee921",
          "predeployCodehash": "0x08a4a556c4db879b4f24104d13a8baf86915d58b12c81b382dfea2a82d2856cf",
          "address": "0xB5FB4BE02232B1bBA4dC8f81dc24C26980dE9e3C",
          "gatewayCaller": "0x994014b7f3E5Ac898aAD533b10534B69D65DD6dE"
        },
        "InterchainTokenFactory": {
          "salt": "ITS Factory v1.0.0",
          "deployer": "0x6f24A47Fc8AE5441Eb47EFfC3665e70e69Ac3F05",
          "implementation": "0x9c551097d890E16f407a1e675490a2359B3933FD",
          "address": "0x83a93500d23Fbc3e82B410aD07A6a9F7A0670D66"
        }
      },
      "explorer": {
        "name": "Opscan",
        "url": "https://optimistic.etherscan.io",
        "api": "https://api-optimistic.etherscan.io/api"
      },
      "gasOptions": {
        "gasLimit": 8000000
      },
      "onchainGasEstimate": {
        "l1ChainName": "ethereum",
        "gasEstimationType": 1,
        "l1FeeScalar": 1368
      },
      "confirmations": 3,
      "staticGasOptions": {
        "gasLimit": 3000000,
        "gasPrice": 10000000000
      },
      "finality": "finalized",
      "approxFinalityWaitTime": 25
    },
    "linea": {
      "name": "Linea",
      "axelarId": "linea",
      "chainId": 59144,
      "rpc": "https://rpc.linea.build",
      "tokenSymbol": "ETH",
      "decimals": 18,
      "chainType": "evm",
      "contracts": {
        "AxelarGateway": {
          "address": "0xe432150cce91c13a887f7D836923d5597adD8E31",
          "implementation": "0x99B5FA03a5ea4315725c43346e55a6A6fbd94098",
          "authModule": "0x96eEE595f0ACD7d232a9B1dE4FCc2a4b2F6b0f3a",
          "tokenDeployer": "0xb28478319B64f8D47e19A120209A211D902F8b8f",
          "deployer": "0x6f24A47Fc8AE5441Eb47EFfC3665e70e69Ac3F05",
          "startingKeyIDs": [
            "evm-linea-9169923"
          ],
          "implementationCodehash": "0x815c3711b7191c2598de8b4b7d977ac2d1903d20883bd25c26cf2c4a8ca37827",
          "deploymentMethod": "create3",
          "salt": "AxelarGateway v6.2",
          "connectionType": "consensus"
        },
        "AxelarGasService": {
          "collector": "0x7DdB2d76b80B0AA19bDEa48EB1301182F4CeefbC",
          "salt": "AxelarGasService",
          "address": "0x2d5d7d31F671F86C782533cc367F14109a082712",
          "implementation": "0xcb5C784DCf8FF342625DbC53B356ed0Cbb0EBB9b",
          "deployer": "0x6f24A47Fc8AE5441Eb47EFfC3665e70e69Ac3F05"
        },
        "AxelarDepositService": {
          "wrappedSymbol": "",
          "refundIssuer": "0x4f671f34d2d23fec3eE3087E3A0221f8D314D9dF",
          "salt": "AxelarDepositService",
          "address": "0xc1DCb196BA862B337Aa23eDA1Cb9503C0801b955",
          "implementation": "0xd883C8bA523253c93d97b6C7a5087a7B5ff23d79",
          "deployer": "0xd55cd98cdE61c3CcE1286F9aF50cDbF16f5dba5b"
        },
        "ConstAddressDeployer": {
          "address": "0x98B2920D53612483F91F12Ed7754E51b4A77919e"
        },
        "Create3Deployer": {
          "address": "0x6513Aedb4D1593BA12e50644401D976aebDc90d8",
          "deployer": "0x6f24A47Fc8AE5441Eb47EFfC3665e70e69Ac3F05",
          "deploymentMethod": "create2",
          "salt": "Create3Deployer",
          "codehash": "0xf0ad66defbe082df243d4d274e626f557f97579c5c9e19f33d8093d6160808b7",
          "predeployCodehash": "0x73fc31262c4bad113c79439fd231281201c7c7d45b50328bd86bccf37684bf92"
        },
        "InterchainProposalSender": {
          "address": "0x1f8A4d195B647647c7dD45650CBd553FD33cCAA6",
          "deployer": "0x6f24A47Fc8AE5441Eb47EFfC3665e70e69Ac3F05",
          "deploymentMethod": "create3",
          "salt": "InterchainProposalSender v1.2"
        },
        "InterchainGovernance": {
          "governanceChain": "Axelarnet",
          "governanceAddress": "axelar10d07y265gmmuvt4z0w9aw880jnsr700j7v9daj",
          "minimumTimeDelay": 604800,
          "address": "0xfDF36A30070ea0241d69052ea85ff44Ad0476a66",
          "deployer": "0x6f24A47Fc8AE5441Eb47EFfC3665e70e69Ac3F05",
          "deploymentMethod": "create3",
          "codehash": "0x70cb562f5d856fab1b0eee1e91dfcbb568be85f28e184c6a096b4c63b145a6c2",
          "predeployCodehash": "0xe2de43b29f2387b6f3575a1b50d566908fc00e03a8d88ad6be74b674a70874d2",
          "salt": "InterchainGovernance v5.5"
        },
        "Multisig": {
          "threshold": 3,
          "signers": [
            "0x3f5876a2b06E54949aB106651Ab6694d0289b2b4",
            "0x9256Fd872118ed3a97754B0fB42c15015d17E0CC",
            "0x1486157d505C7F7E546aD00E3E2Eee25BF665C9b",
            "0x2eC991B5c0B742AbD9d2ea31fe6c14a85e91C821",
            "0xf505462A29E36E26f25Ef0175Ca1eCBa09CC118f",
            "0x027c1882B975E2cd771AE068b0389FA38B9dda73"
          ],
          "address": "0xCC940AE49C78F20E3F13F3cF37e996b98Ac3EC68",
          "deployer": "0x6f24A47Fc8AE5441Eb47EFfC3665e70e69Ac3F05",
          "deploymentMethod": "create3",
          "codehash": "0x912095d5076ee40a9dd49c0f9d61d61334c47a78c7512852791652baef26c296",
          "predeployCodehash": "0x912095d5076ee40a9dd49c0f9d61d61334c47a78c7512852791652baef26c296",
          "salt": "Multisig v5.5"
        },
        "Operators": {
          "owner": "0x6f24A47Fc8AE5441Eb47EFfC3665e70e69Ac3F05",
          "address": "0x7DdB2d76b80B0AA19bDEa48EB1301182F4CeefbC",
          "deployer": "0x6f24A47Fc8AE5441Eb47EFfC3665e70e69Ac3F05",
          "deploymentMethod": "create2",
          "codehash": "0xc561dc32ef670c929db9d7fbf6b5f6c074a62a30602481ba3b88912ca6d79feb",
          "predeployCodehash": "0xc561dc32ef670c929db9d7fbf6b5f6c074a62a30602481ba3b88912ca6d79feb",
          "salt": "Operators"
        },
        "InterchainTokenService": {
          "salt": "ITS v2.1.0",
          "deployer": "0x6f24A47Fc8AE5441Eb47EFfC3665e70e69Ac3F05",
          "proxySalt": "ITS v1.0.0",
          "tokenManagerDeployer": "0xe50A35500805b555A8318Bdb98E542FB50DD6E08",
          "interchainToken": "0x7F9F70Da4af54671a6abAc58e705b5634cac8819",
          "interchainTokenDeployer": "0x4c555f2E0c69aC02747986ce5F6A14e2BCE44F13",
          "tokenManager": "0x9D3583cBeB5542287B635Bf09D693C8106284C27",
          "tokenHandler": "0xcC360c322f72a89E5247F3875a02c214F31DA035",
          "implementation": "0xd4B79294cd4B1f3C0781Da83B846C7558D9ee921",
          "predeployCodehash": "0x08a4a556c4db879b4f24104d13a8baf86915d58b12c81b382dfea2a82d2856cf",
          "address": "0xB5FB4BE02232B1bBA4dC8f81dc24C26980dE9e3C",
          "gatewayCaller": "0x994014b7f3E5Ac898aAD533b10534B69D65DD6dE"
        },
        "InterchainTokenFactory": {
          "salt": "ITS Factory v1.0.0",
          "deployer": "0x6f24A47Fc8AE5441Eb47EFfC3665e70e69Ac3F05",
          "implementation": "0x9c551097d890E16f407a1e675490a2359B3933FD",
          "address": "0x83a93500d23Fbc3e82B410aD07A6a9F7A0670D66"
        }
      },
      "explorer": {
        "name": "Lineascan",
        "url": "https://lineascan.build",
        "api": "https://api.lineascan.build/api"
      },
      "staticGasOptions": {
        "gasLimit": 3000000,
        "gasPrice": 10000000000
      },
      "gasOptions": {
        "gasLimit": 8000000,
        "gasPriceAdjustment": 2
      },
      "finality": "400",
      "approxFinalityWaitTime": 30
    },
    "base": {
      "name": "Base",
      "axelarId": "base",
      "chainId": 8453,
      "rpc": "https://developer-access-mainnet.base.org",
      "tokenSymbol": "ETH",
      "decimals": 18,
      "chainType": "evm",
      "contracts": {
        "AxelarGateway": {
          "address": "0xe432150cce91c13a887f7D836923d5597adD8E31",
          "implementation": "0x99B5FA03a5ea4315725c43346e55a6A6fbd94098",
          "authModule": "0x96eEE595f0ACD7d232a9B1dE4FCc2a4b2F6b0f3a",
          "tokenDeployer": "0xb28478319B64f8D47e19A120209A211D902F8b8f",
          "deployer": "0x6f24A47Fc8AE5441Eb47EFfC3665e70e69Ac3F05",
          "startingKeyIDs": [
            "evm-base-9169992"
          ],
          "implementationCodehash": "0x815c3711b7191c2598de8b4b7d977ac2d1903d20883bd25c26cf2c4a8ca37827",
          "deploymentMethod": "create3",
          "salt": "AxelarGateway v6.2",
          "connectionType": "consensus"
        },
        "AxelarGasService": {
          "collector": "0x7DdB2d76b80B0AA19bDEa48EB1301182F4CeefbC",
          "salt": "AxelarGasService",
          "address": "0x2d5d7d31F671F86C782533cc367F14109a082712",
          "implementation": "0xcb5C784DCf8FF342625DbC53B356ed0Cbb0EBB9b",
          "deployer": "0x6f24A47Fc8AE5441Eb47EFfC3665e70e69Ac3F05"
        },
        "AxelarDepositService": {
          "wrappedSymbol": "",
          "refundIssuer": "0x4f671f34d2d23fec3eE3087E3A0221f8D314D9dF",
          "salt": "AxelarDepositService",
          "address": "0xc1DCb196BA862B337Aa23eDA1Cb9503C0801b955",
          "implementation": "0xd883C8bA523253c93d97b6C7a5087a7B5ff23d79",
          "deployer": "0xd55cd98cdE61c3CcE1286F9aF50cDbF16f5dba5b"
        },
        "ConstAddressDeployer": {
          "address": "0x98B2920D53612483F91F12Ed7754E51b4A77919e"
        },
        "Create3Deployer": {
          "address": "0x6513Aedb4D1593BA12e50644401D976aebDc90d8",
          "deployer": "0x6f24A47Fc8AE5441Eb47EFfC3665e70e69Ac3F05",
          "deploymentMethod": "create2",
          "salt": "Create3Deployer",
          "codehash": "0xf0ad66defbe082df243d4d274e626f557f97579c5c9e19f33d8093d6160808b7",
          "predeployCodehash": "0x73fc31262c4bad113c79439fd231281201c7c7d45b50328bd86bccf37684bf92"
        },
        "InterchainProposalSender": {
          "address": "0x1f8A4d195B647647c7dD45650CBd553FD33cCAA6",
          "deployer": "0x6f24A47Fc8AE5441Eb47EFfC3665e70e69Ac3F05",
          "deploymentMethod": "create3",
          "salt": "InterchainProposalSender v1.2"
        },
        "InterchainGovernance": {
          "governanceChain": "Axelarnet",
          "governanceAddress": "axelar10d07y265gmmuvt4z0w9aw880jnsr700j7v9daj",
          "minimumTimeDelay": 604800,
          "address": "0xfDF36A30070ea0241d69052ea85ff44Ad0476a66",
          "deployer": "0x6f24A47Fc8AE5441Eb47EFfC3665e70e69Ac3F05",
          "deploymentMethod": "create3",
          "codehash": "0x70cb562f5d856fab1b0eee1e91dfcbb568be85f28e184c6a096b4c63b145a6c2",
          "predeployCodehash": "0xe2de43b29f2387b6f3575a1b50d566908fc00e03a8d88ad6be74b674a70874d2",
          "salt": "InterchainGovernance v5.5"
        },
        "Multisig": {
          "threshold": 3,
          "signers": [
            "0x3f5876a2b06E54949aB106651Ab6694d0289b2b4",
            "0x9256Fd872118ed3a97754B0fB42c15015d17E0CC",
            "0x1486157d505C7F7E546aD00E3E2Eee25BF665C9b",
            "0x2eC991B5c0B742AbD9d2ea31fe6c14a85e91C821",
            "0xf505462A29E36E26f25Ef0175Ca1eCBa09CC118f",
            "0x027c1882B975E2cd771AE068b0389FA38B9dda73"
          ],
          "address": "0xCC940AE49C78F20E3F13F3cF37e996b98Ac3EC68",
          "deployer": "0x6f24A47Fc8AE5441Eb47EFfC3665e70e69Ac3F05",
          "deploymentMethod": "create3",
          "codehash": "0x912095d5076ee40a9dd49c0f9d61d61334c47a78c7512852791652baef26c296",
          "predeployCodehash": "0x912095d5076ee40a9dd49c0f9d61d61334c47a78c7512852791652baef26c296",
          "salt": "Multisig v5.5"
        },
        "Operators": {
          "owner": "0x6f24A47Fc8AE5441Eb47EFfC3665e70e69Ac3F05",
          "address": "0x7DdB2d76b80B0AA19bDEa48EB1301182F4CeefbC",
          "deployer": "0x6f24A47Fc8AE5441Eb47EFfC3665e70e69Ac3F05",
          "deploymentMethod": "create2",
          "codehash": "0xc561dc32ef670c929db9d7fbf6b5f6c074a62a30602481ba3b88912ca6d79feb",
          "predeployCodehash": "0xc561dc32ef670c929db9d7fbf6b5f6c074a62a30602481ba3b88912ca6d79feb",
          "salt": "Operators"
        },
        "InterchainTokenService": {
          "salt": "ITS v2.1.0",
          "deployer": "0x6f24A47Fc8AE5441Eb47EFfC3665e70e69Ac3F05",
          "proxySalt": "ITS v1.0.0",
          "tokenManagerDeployer": "0xe50A35500805b555A8318Bdb98E542FB50DD6E08",
          "interchainToken": "0x7F9F70Da4af54671a6abAc58e705b5634cac8819",
          "interchainTokenDeployer": "0x4c555f2E0c69aC02747986ce5F6A14e2BCE44F13",
          "tokenManager": "0x9D3583cBeB5542287B635Bf09D693C8106284C27",
          "tokenHandler": "0xcC360c322f72a89E5247F3875a02c214F31DA035",
          "implementation": "0xd4B79294cd4B1f3C0781Da83B846C7558D9ee921",
          "predeployCodehash": "0x08a4a556c4db879b4f24104d13a8baf86915d58b12c81b382dfea2a82d2856cf",
          "address": "0xB5FB4BE02232B1bBA4dC8f81dc24C26980dE9e3C",
          "gatewayCaller": "0x994014b7f3E5Ac898aAD533b10534B69D65DD6dE"
        },
        "InterchainTokenFactory": {
          "salt": "ITS Factory v1.0.0",
          "deployer": "0x6f24A47Fc8AE5441Eb47EFfC3665e70e69Ac3F05",
          "implementation": "0x9c551097d890E16f407a1e675490a2359B3933FD",
          "address": "0x83a93500d23Fbc3e82B410aD07A6a9F7A0670D66"
        }
      },
      "confirmations": 2,
      "explorer": {
        "name": "Basescan",
        "url": "https://basescan.org",
        "api": "https://api.basescan.org/api"
      },
      "staticGasOptions": {
        "gasLimit": 3000000,
        "gasPrice": 10000000000
      },
      "onchainGasEstimate": {
        "l1ChainName": "ethereum",
        "gasEstimationType": 1,
        "l1FeeScalar": 1101
      },
      "finality": "finalized",
      "approxFinalityWaitTime": 30
    },
    "mantle": {
      "name": "Mantle",
      "axelarId": "mantle",
      "chainId": 5000,
      "rpc": "https://rpc.mantle.xyz",
      "tokenSymbol": "MNT",
      "decimals": 18,
      "chainType": "evm",
      "contracts": {
        "AxelarGateway": {
          "deployer": "0x6f24A47Fc8AE5441Eb47EFfC3665e70e69Ac3F05",
          "address": "0xe432150cce91c13a887f7D836923d5597adD8E31",
          "implementation": "0x99B5FA03a5ea4315725c43346e55a6A6fbd94098",
          "authModule": "0x4EC83aE13097EF1Fb1dC9fC98592bf607A22A55D",
          "tokenDeployer": "0xb28478319B64f8D47e19A120209A211D902F8b8f",
          "startingKeyIDs": [
            "evm-mantle-9169917"
          ],
          "implementationCodehash": "0x44a3e78ebfbd139f4023ba77ffced61aeea29f0a20eec807d260e805e272c5c9",
          "deploymentMethod": "create3",
          "salt": "AxelarGateway v6.2",
          "connectionType": "consensus"
        },
        "AxelarGasService": {
          "collector": "0x7DdB2d76b80B0AA19bDEa48EB1301182F4CeefbC",
          "salt": "AxelarGasService",
          "address": "0x2d5d7d31F671F86C782533cc367F14109a082712",
          "implementation": "0xcb5C784DCf8FF342625DbC53B356ed0Cbb0EBB9b",
          "deployer": "0x6f24A47Fc8AE5441Eb47EFfC3665e70e69Ac3F05"
        },
        "AxelarDepositService": {
          "wrappedSymbol": "",
          "refundIssuer": "0x4f671f34d2d23fec3eE3087E3A0221f8D314D9dF",
          "salt": "AxelarDepositService",
          "address": "0xc1DCb196BA862B337Aa23eDA1Cb9503C0801b955",
          "implementation": "0xd883C8bA523253c93d97b6C7a5087a7B5ff23d79",
          "deployer": "0xd55cd98cdE61c3CcE1286F9aF50cDbF16f5dba5b"
        },
        "ConstAddressDeployer": {
          "address": "0x98B2920D53612483F91F12Ed7754E51b4A77919e"
        },
        "Create3Deployer": {
          "address": "0x6513Aedb4D1593BA12e50644401D976aebDc90d8",
          "deployer": "0x6f24A47Fc8AE5441Eb47EFfC3665e70e69Ac3F05",
          "deploymentMethod": "create2",
          "salt": "Create3Deployer",
          "codehash": "0xf0ad66defbe082df243d4d274e626f557f97579c5c9e19f33d8093d6160808b7",
          "predeployCodehash": "0x73fc31262c4bad113c79439fd231281201c7c7d45b50328bd86bccf37684bf92"
        },
        "InterchainProposalSender": {
          "address": "0x1f8A4d195B647647c7dD45650CBd553FD33cCAA6",
          "deployer": "0x6f24A47Fc8AE5441Eb47EFfC3665e70e69Ac3F05",
          "deploymentMethod": "create3",
          "salt": "InterchainProposalSender v1.2"
        },
        "InterchainGovernance": {
          "governanceChain": "Axelarnet",
          "governanceAddress": "axelar10d07y265gmmuvt4z0w9aw880jnsr700j7v9daj",
          "minimumTimeDelay": 604800,
          "address": "0xfDF36A30070ea0241d69052ea85ff44Ad0476a66",
          "deployer": "0x6f24A47Fc8AE5441Eb47EFfC3665e70e69Ac3F05",
          "deploymentMethod": "create3",
          "codehash": "0x70cb562f5d856fab1b0eee1e91dfcbb568be85f28e184c6a096b4c63b145a6c2",
          "predeployCodehash": "0xe2de43b29f2387b6f3575a1b50d566908fc00e03a8d88ad6be74b674a70874d2",
          "salt": "InterchainGovernance v5.5"
        },
        "Multisig": {
          "threshold": 3,
          "signers": [
            "0x3f5876a2b06E54949aB106651Ab6694d0289b2b4",
            "0x9256Fd872118ed3a97754B0fB42c15015d17E0CC",
            "0x1486157d505C7F7E546aD00E3E2Eee25BF665C9b",
            "0x2eC991B5c0B742AbD9d2ea31fe6c14a85e91C821",
            "0xf505462A29E36E26f25Ef0175Ca1eCBa09CC118f",
            "0x027c1882B975E2cd771AE068b0389FA38B9dda73"
          ],
          "address": "0xCC940AE49C78F20E3F13F3cF37e996b98Ac3EC68",
          "deployer": "0x6f24A47Fc8AE5441Eb47EFfC3665e70e69Ac3F05",
          "deploymentMethod": "create3",
          "codehash": "0x912095d5076ee40a9dd49c0f9d61d61334c47a78c7512852791652baef26c296",
          "predeployCodehash": "0x912095d5076ee40a9dd49c0f9d61d61334c47a78c7512852791652baef26c296",
          "salt": "Multisig v5.5"
        },
        "Operators": {
          "owner": "0x6f24A47Fc8AE5441Eb47EFfC3665e70e69Ac3F05",
          "address": "0x7DdB2d76b80B0AA19bDEa48EB1301182F4CeefbC",
          "deployer": "0x6f24A47Fc8AE5441Eb47EFfC3665e70e69Ac3F05",
          "deploymentMethod": "create2",
          "codehash": "0xc561dc32ef670c929db9d7fbf6b5f6c074a62a30602481ba3b88912ca6d79feb",
          "predeployCodehash": "0xc561dc32ef670c929db9d7fbf6b5f6c074a62a30602481ba3b88912ca6d79feb",
          "salt": "Operators"
        },
        "InterchainTokenService": {
          "salt": "ITS v2.1.0",
          "deployer": "0x6f24A47Fc8AE5441Eb47EFfC3665e70e69Ac3F05",
          "proxySalt": "ITS v1.0.0",
          "tokenManagerDeployer": "0xe50A35500805b555A8318Bdb98E542FB50DD6E08",
          "interchainToken": "0x7F9F70Da4af54671a6abAc58e705b5634cac8819",
          "interchainTokenDeployer": "0x4c555f2E0c69aC02747986ce5F6A14e2BCE44F13",
          "tokenManager": "0x9D3583cBeB5542287B635Bf09D693C8106284C27",
          "tokenHandler": "0xcC360c322f72a89E5247F3875a02c214F31DA035",
          "implementation": "0xd4B79294cd4B1f3C0781Da83B846C7558D9ee921",
          "predeployCodehash": "0x08a4a556c4db879b4f24104d13a8baf86915d58b12c81b382dfea2a82d2856cf",
          "address": "0xB5FB4BE02232B1bBA4dC8f81dc24C26980dE9e3C",
          "gatewayCaller": "0x994014b7f3E5Ac898aAD533b10534B69D65DD6dE"
        },
        "InterchainTokenFactory": {
          "salt": "ITS Factory v1.0.0",
          "deployer": "0x6f24A47Fc8AE5441Eb47EFfC3665e70e69Ac3F05",
          "implementation": "0x9c551097d890E16f407a1e675490a2359B3933FD",
          "address": "0x83a93500d23Fbc3e82B410aD07A6a9F7A0670D66"
        }
      },
      "confirmations": 2,
      "onchainGasEstimate": {
        "l1ChainName": "ethereum",
        "gasEstimationType": 2,
        "l1FeeScalar": 10000
      },
      "explorer": {
        "name": "Mantle Explorer",
        "url": "https://mantlescan.xyz",
        "api": "https://api.mantlescan.xyz/api"
      },
      "skipRevertTests": true,
      "staticGasOptions": {
        "gasLimit": 3000000,
        "gasPrice": 25000000000
      },
      "gasOptions": {
        "gasPriceAdjustment": 1.8
      },
      "finality": "9000",
      "approxFinalityWaitTime": 60
    },
    "scroll": {
      "name": "Scroll",
      "axelarId": "scroll",
      "chainId": 534352,
      "rpc": "https://rpc.scroll.io",
      "tokenSymbol": "ETH",
      "decimals": 18,
      "chainType": "evm",
      "contracts": {
        "AxelarGateway": {
          "deployer": "0x6f24A47Fc8AE5441Eb47EFfC3665e70e69Ac3F05",
          "address": "0xe432150cce91c13a887f7D836923d5597adD8E31",
          "implementation": "0x99B5FA03a5ea4315725c43346e55a6A6fbd94098",
          "implementationCodehash": "0xbfae4d9f9280a802bd594ee14e35b2da6bfb5e89d2542c366faaa96702ece420",
          "authModule": "0xdC46f07661B673Fc262f61FC5b05B10A58a3b7fE",
          "tokenDeployer": "0xb28478319B64f8D47e19A120209A211D902F8b8f",
          "startingKeyIDs": [
            "evm-scroll-genesis"
          ],
          "deploymentMethod": "create3",
          "salt": "AxelarGateway v6.2",
          "connectionType": "consensus"
        },
        "AxelarGasService": {
          "collector": "0x7DdB2d76b80B0AA19bDEa48EB1301182F4CeefbC",
          "salt": "AxelarGasService",
          "address": "0x2d5d7d31F671F86C782533cc367F14109a082712",
          "implementation": "0xcb5C784DCf8FF342625DbC53B356ed0Cbb0EBB9b",
          "deployer": "0x6f24A47Fc8AE5441Eb47EFfC3665e70e69Ac3F05"
        },
        "AxelarDepositService": {
          "wrappedSymbol": "",
          "refundIssuer": "0x4f671f34d2d23fec3eE3087E3A0221f8D314D9dF",
          "salt": "AxelarDepositService",
          "address": "0xc1DCb196BA862B337Aa23eDA1Cb9503C0801b955",
          "implementation": "0xb79fB2Cfb023CC939407499Aa809BD7e8c5c09D0",
          "deployer": "0xd55cd98cdE61c3CcE1286F9aF50cDbF16f5dba5b"
        },
        "ConstAddressDeployer": {
          "address": "0x98B2920D53612483F91F12Ed7754E51b4A77919e"
        },
        "Create3Deployer": {
          "address": "0x6513Aedb4D1593BA12e50644401D976aebDc90d8",
          "deployer": "0x6f24A47Fc8AE5441Eb47EFfC3665e70e69Ac3F05",
          "deploymentMethod": "create2",
          "codehash": "0xf0ad66defbe082df243d4d274e626f557f97579c5c9e19f33d8093d6160808b7",
          "predeployCodehash": "0x73fc31262c4bad113c79439fd231281201c7c7d45b50328bd86bccf37684bf92",
          "salt": "Create3Deployer"
        },
        "InterchainGovernance": {
          "governanceChain": "Axelarnet",
          "governanceAddress": "axelar10d07y265gmmuvt4z0w9aw880jnsr700j7v9daj",
          "minimumTimeDelay": 604800,
          "address": "0xfDF36A30070ea0241d69052ea85ff44Ad0476a66",
          "deployer": "0x6f24A47Fc8AE5441Eb47EFfC3665e70e69Ac3F05",
          "deploymentMethod": "create3",
          "codehash": "0x70cb562f5d856fab1b0eee1e91dfcbb568be85f28e184c6a096b4c63b145a6c2",
          "predeployCodehash": "0xe2de43b29f2387b6f3575a1b50d566908fc00e03a8d88ad6be74b674a70874d2",
          "salt": "InterchainGovernance v5.5"
        },
        "Multisig": {
          "threshold": 3,
          "signers": [
            "0x3f5876a2b06E54949aB106651Ab6694d0289b2b4",
            "0x9256Fd872118ed3a97754B0fB42c15015d17E0CC",
            "0x1486157d505C7F7E546aD00E3E2Eee25BF665C9b",
            "0x2eC991B5c0B742AbD9d2ea31fe6c14a85e91C821",
            "0xf505462A29E36E26f25Ef0175Ca1eCBa09CC118f",
            "0x027c1882B975E2cd771AE068b0389FA38B9dda73"
          ],
          "address": "0xCC940AE49C78F20E3F13F3cF37e996b98Ac3EC68",
          "deployer": "0x6f24A47Fc8AE5441Eb47EFfC3665e70e69Ac3F05",
          "deploymentMethod": "create3",
          "codehash": "0x912095d5076ee40a9dd49c0f9d61d61334c47a78c7512852791652baef26c296",
          "predeployCodehash": "0x912095d5076ee40a9dd49c0f9d61d61334c47a78c7512852791652baef26c296",
          "salt": "Multisig v5.5"
        },
        "Operators": {
          "owner": "0x6f24A47Fc8AE5441Eb47EFfC3665e70e69Ac3F05",
          "address": "0x7DdB2d76b80B0AA19bDEa48EB1301182F4CeefbC",
          "deployer": "0x6f24A47Fc8AE5441Eb47EFfC3665e70e69Ac3F05",
          "deploymentMethod": "create2",
          "codehash": "0xc561dc32ef670c929db9d7fbf6b5f6c074a62a30602481ba3b88912ca6d79feb",
          "predeployCodehash": "0xc561dc32ef670c929db9d7fbf6b5f6c074a62a30602481ba3b88912ca6d79feb",
          "salt": "Operators"
        },
        "InterchainTokenService": {
          "salt": "ITS v2.1.0",
          "deployer": "0x6f24A47Fc8AE5441Eb47EFfC3665e70e69Ac3F05",
          "proxySalt": "ITS v1.0.0",
          "tokenManagerDeployer": "0xe50A35500805b555A8318Bdb98E542FB50DD6E08",
          "interchainToken": "0x7F9F70Da4af54671a6abAc58e705b5634cac8819",
          "interchainTokenDeployer": "0x4c555f2E0c69aC02747986ce5F6A14e2BCE44F13",
          "tokenManager": "0x9D3583cBeB5542287B635Bf09D693C8106284C27",
          "tokenHandler": "0xcC360c322f72a89E5247F3875a02c214F31DA035",
          "implementation": "0xd4B79294cd4B1f3C0781Da83B846C7558D9ee921",
          "predeployCodehash": "0x08a4a556c4db879b4f24104d13a8baf86915d58b12c81b382dfea2a82d2856cf",
          "address": "0xB5FB4BE02232B1bBA4dC8f81dc24C26980dE9e3C",
          "gatewayCaller": "0x994014b7f3E5Ac898aAD533b10534B69D65DD6dE"
        },
        "InterchainTokenFactory": {
          "salt": "ITS Factory v1.0.0",
          "deployer": "0x6f24A47Fc8AE5441Eb47EFfC3665e70e69Ac3F05",
          "implementation": "0x9c551097d890E16f407a1e675490a2359B3933FD",
          "address": "0x83a93500d23Fbc3e82B410aD07A6a9F7A0670D66"
        }
      },
      "explorer": {
        "name": "Scroll Explorer",
        "url": "https://scrollscan.com/",
        "api": "https://api.scrollscan.com/api"
      },
      "confirmations": 2,
      "gasOptions": {
        "gasLimit": 8000000
      },
      "onchainGasEstimate": {
        "l1ChainName": "ethereum",
        "gasEstimationType": 4,
        "l1FeeScalar": 1050000000
      },
      "staticGasOptions": {
        "gasLimit": 3000000,
        "gasPrice": 25000000000
      },
      "finality": "finalized",
      "approxFinalityWaitTime": 60
    },
    "centrifuge": {
      "name": "Centrifuge",
      "axelarId": "centrifuge",
      "chainId": 2031,
      "rpc": "https://fullnode.parachain.centrifuge.io",
      "tokenSymbol": "CFG",
      "decimals": 18,
      "confirmations": 1,
      "chainType": "evm",
      "contracts": {
        "ConstAddressDeployer": {
          "address": "0x98B2920D53612483F91F12Ed7754E51b4A77919e",
          "deployer": "0xE86375704CDb8491a5Ed82D90DceCE02Ee0ac25F",
          "deploymentMethod": "create",
          "codehash": "0x8fda47a596dfba923270da84e0c32a2d0312f1c03389f83e16f2b5a35ed37fbe",
          "predeployCodehash": "0x8fda47a596dfba923270da84e0c32a2d0312f1c03389f83e16f2b5a35ed37fbe"
        },
        "Create3Deployer": {
          "address": "0x6513Aedb4D1593BA12e50644401D976aebDc90d8",
          "deployer": "0x6f24A47Fc8AE5441Eb47EFfC3665e70e69Ac3F05",
          "deploymentMethod": "create2",
          "codehash": "0xf0ad66defbe082df243d4d274e626f557f97579c5c9e19f33d8093d6160808b7",
          "predeployCodehash": "0x73fc31262c4bad113c79439fd231281201c7c7d45b50328bd86bccf37684bf92",
          "salt": "Create3Deployer"
        },
        "AxelarGateway": {
          "deployer": "0xB8Cd93C83A974649D76B1c19f311f639e62272BC",
          "startingKeyIDs": [
            "evm-centrifuge-genesis"
          ],
          "address": "0xe432150cce91c13a887f7D836923d5597adD8E31",
          "implementation": "0xc1712652326E87D193Ac11910934085FF45C2F48",
          "implementationCodehash": "0xd0e057031b5acbd22b8e98686f6cda19dcbcac6495bd7297cff31dcb22ddcbae",
          "authModule": "0x1a920B29eBD437074225cAeE44f78FC700B27a5d",
          "tokenDeployer": "0xD2aDceFd0496449E3FDE873A2332B18A0F0FCADf",
          "deploymentMethod": "create3",
          "salt": "AxelarGateway v6.2",
          "connectionType": "consensus"
        },
        "AxelarGasService": {
          "collector": "0x7DdB2d76b80B0AA19bDEa48EB1301182F4CeefbC",
          "salt": "AxelarGasService",
          "address": "0x2d5d7d31F671F86C782533cc367F14109a082712",
          "implementation": "0xcb5C784DCf8FF342625DbC53B356ed0Cbb0EBB9b",
          "deployer": "0x6f24A47Fc8AE5441Eb47EFfC3665e70e69Ac3F05"
        },
        "InterchainGovernance": {
          "minimumTimeDelay": 604800,
          "address": "0xfDF36A30070ea0241d69052ea85ff44Ad0476a66",
          "governanceChain": "Axelarnet",
          "governanceAddress": "axelar10d07y265gmmuvt4z0w9aw880jnsr700j7v9daj",
          "deployer": "0x6f24A47Fc8AE5441Eb47EFfC3665e70e69Ac3F05",
          "deploymentMethod": "create3",
          "codehash": "0x70cb562f5d856fab1b0eee1e91dfcbb568be85f28e184c6a096b4c63b145a6c2",
          "predeployCodehash": "0xe2de43b29f2387b6f3575a1b50d566908fc00e03a8d88ad6be74b674a70874d2",
          "salt": "InterchainGovernance v5.5"
        },
        "Multisig": {
          "threshold": 3,
          "signers": [
            "0x3f5876a2b06E54949aB106651Ab6694d0289b2b4",
            "0x9256Fd872118ed3a97754B0fB42c15015d17E0CC",
            "0x1486157d505C7F7E546aD00E3E2Eee25BF665C9b",
            "0x2eC991B5c0B742AbD9d2ea31fe6c14a85e91C821",
            "0xf505462A29E36E26f25Ef0175Ca1eCBa09CC118f",
            "0x027c1882B975E2cd771AE068b0389FA38B9dda73"
          ],
          "address": "0xCC940AE49C78F20E3F13F3cF37e996b98Ac3EC68",
          "deployer": "0x6f24A47Fc8AE5441Eb47EFfC3665e70e69Ac3F05",
          "deploymentMethod": "create3",
          "codehash": "0x912095d5076ee40a9dd49c0f9d61d61334c47a78c7512852791652baef26c296",
          "predeployCodehash": "0x912095d5076ee40a9dd49c0f9d61d61334c47a78c7512852791652baef26c296",
          "salt": "Multisig v5.5"
        },
        "Operators": {
          "owner": "0x6f24A47Fc8AE5441Eb47EFfC3665e70e69Ac3F05",
          "address": "0x7DdB2d76b80B0AA19bDEa48EB1301182F4CeefbC",
          "deployer": "0x6f24A47Fc8AE5441Eb47EFfC3665e70e69Ac3F05",
          "deploymentMethod": "create2",
          "codehash": "0xc561dc32ef670c929db9d7fbf6b5f6c074a62a30602481ba3b88912ca6d79feb",
          "predeployCodehash": "0xc561dc32ef670c929db9d7fbf6b5f6c074a62a30602481ba3b88912ca6d79feb",
          "salt": "Operators"
        }
      },
      "gasOptions": {
        "gasLimit": 8000000
      },
      "explorer": {
        "name": "Subscan",
        "url": "https://centrifuge.subscan.io"
      },
      "staticGasOptions": {
        "gasLimit": 3000000,
        "gasPrice": 40
      },
      "finality": "finalized",
      "approxFinalityWaitTime": 1
    },
    "immutable": {
      "name": "Immutable",
      "axelarId": "immutable",
      "chainId": 13371,
      "rpc": "https://rpc.immutable.com/",
      "tokenSymbol": "IMX",
      "decimals": 18,
      "chainType": "evm",
      "contracts": {
        "AxelarGateway": {
          "deployer": "0xB8Cd93C83A974649D76B1c19f311f639e62272BC",
          "startingKeyIDs": [
            "evm-immutable-genesis"
          ],
          "address": "0xe432150cce91c13a887f7D836923d5597adD8E31",
          "deploymentMethod": "create",
          "salt": "AxelarGateway v6.2",
          "implementation": "0x05823c334150a48ACD5D325fBA16147c21bA3653",
          "implementationCodehash": "0x9bdd7652536460a69d217dc4fd03669ef763ba66d1dcdf5068ef6e887b2c1ea8",
          "authModule": "0x1a920B29eBD437074225cAeE44f78FC700B27a5d",
          "tokenDeployer": "0x8A156bCA562FB75385c4d41ea6903E270A34B727",
          "connectionType": "consensus"
        },
        "AxelarGasService": {
          "collector": "0xfEF5c90d84a1C93804496f5e7fbf98ec0C85243C",
          "salt": "AxelarGasService",
          "address": "0x24C2b56128fF8E7bFaD578ABefB0fc7Dfa9ba358",
          "implementation": "0x5aE753f0A558617133bd1ccd98374E222e015763",
          "deployer": "0xB8Cd93C83A974649D76B1c19f311f639e62272BC"
        },
        "InterchainGovernance": {
          "address": "0x35dFacdE7B4b80e156e69b1291D12EA51ce123BD",
          "minimumTimeDelay": 604800,
          "governanceChain": "Axelarnet",
          "governanceAddress": "axelar10d07y265gmmuvt4z0w9aw880jnsr700j7v9daj",
          "deployer": "0x6f24A47Fc8AE5441Eb47EFfC3665e70e69Ac3F05",
          "deploymentMethod": "create",
          "codehash": "0x70cb562f5d856fab1b0eee1e91dfcbb568be85f28e184c6a096b4c63b145a6c2",
          "predeployCodehash": "0xe2de43b29f2387b6f3575a1b50d566908fc00e03a8d88ad6be74b674a70874d2"
        },
        "Multisig": {
          "threshold": 3,
          "signers": [
            "0x3f5876a2b06E54949aB106651Ab6694d0289b2b4",
            "0x9256Fd872118ed3a97754B0fB42c15015d17E0CC",
            "0x1486157d505C7F7E546aD00E3E2Eee25BF665C9b",
            "0x2eC991B5c0B742AbD9d2ea31fe6c14a85e91C821",
            "0xf505462A29E36E26f25Ef0175Ca1eCBa09CC118f",
            "0x027c1882B975E2cd771AE068b0389FA38B9dda73"
          ],
          "address": "0xdC46f07661B673Fc262f61FC5b05B10A58a3b7fE",
          "deployer": "0x6f24A47Fc8AE5441Eb47EFfC3665e70e69Ac3F05",
          "deploymentMethod": "create",
          "codehash": "0x912095d5076ee40a9dd49c0f9d61d61334c47a78c7512852791652baef26c296",
          "predeployCodehash": "0x912095d5076ee40a9dd49c0f9d61d61334c47a78c7512852791652baef26c296"
        },
        "Operators": {
          "owner": "0x6f24A47Fc8AE5441Eb47EFfC3665e70e69Ac3F05",
          "address": "0xfEF5c90d84a1C93804496f5e7fbf98ec0C85243C",
          "deployer": "0x6f24A47Fc8AE5441Eb47EFfC3665e70e69Ac3F05",
          "deploymentMethod": "create",
          "codehash": "0xc561dc32ef670c929db9d7fbf6b5f6c074a62a30602481ba3b88912ca6d79feb",
          "predeployCodehash": "0xc561dc32ef670c929db9d7fbf6b5f6c074a62a30602481ba3b88912ca6d79feb"
        },
        "ConstAddressDeployer": {
          "address": "0x98B2920D53612483F91F12Ed7754E51b4A77919e",
          "deployer": "0xE86375704CDb8491a5Ed82D90DceCE02Ee0ac25F",
          "deploymentMethod": "create",
          "codehash": "0x8fda47a596dfba923270da84e0c32a2d0312f1c03389f83e16f2b5a35ed37fbe",
          "predeployCodehash": "0x8fda47a596dfba923270da84e0c32a2d0312f1c03389f83e16f2b5a35ed37fbe"
        },
        "Create3Deployer": {
          "address": "0x6513Aedb4D1593BA12e50644401D976aebDc90d8",
          "deployer": "0x6f24A47Fc8AE5441Eb47EFfC3665e70e69Ac3F05",
          "deploymentMethod": "create2",
          "codehash": "0xf0ad66defbe082df243d4d274e626f557f97579c5c9e19f33d8093d6160808b7",
          "predeployCodehash": "0x73fc31262c4bad113c79439fd231281201c7c7d45b50328bd86bccf37684bf92",
          "salt": "Create3Deployer"
        },
        "InterchainTokenService": {
          "salt": "ITS v2.1.0",
          "deployer": "0x6f24A47Fc8AE5441Eb47EFfC3665e70e69Ac3F05",
          "proxySalt": "ITS v1.0.0",
          "tokenManagerDeployer": "0xe50A35500805b555A8318Bdb98E542FB50DD6E08",
          "interchainToken": "0x2f8102DeA2caaee1Ec5Fe67754F828353C4c180F",
          "interchainTokenDeployer": "0x6E344eF44950F0e611ff9C24DB023E4273f75D4E",
          "tokenManager": "0x9D3583cBeB5542287B635Bf09D693C8106284C27",
          "tokenHandler": "0xcC360c322f72a89E5247F3875a02c214F31DA035",
          "implementation": "0xd4B79294cd4B1f3C0781Da83B846C7558D9ee921",
          "predeployCodehash": "0x08a4a556c4db879b4f24104d13a8baf86915d58b12c81b382dfea2a82d2856cf",
          "address": "0xB5FB4BE02232B1bBA4dC8f81dc24C26980dE9e3C",
          "gatewayCaller": "0xAf773619fEBB5256A789E8801131567Bd67B99af"
        },
        "InterchainTokenFactory": {
          "deployer": "0x6f24A47Fc8AE5441Eb47EFfC3665e70e69Ac3F05",
          "salt": "ITS Factory v1.0.0",
          "implementation": "0x9c551097d890E16f407a1e675490a2359B3933FD",
          "address": "0x83a93500d23Fbc3e82B410aD07A6a9F7A0670D66"
        }
      },
      "gasOptions": {
        "maxPriorityFeePerGas": 10000000000,
        "maxFeePerGas": 100000000000
      },
      "explorer": {
        "name": "Immutable Explorer",
        "url": "https://explorer.immutable.com",
        "api": "https://explorer.immutable.com/api"
      },
      "finality": "1",
      "approxFinalityWaitTime": 1
    },
    "fraxtal": {
      "name": "Fraxtal",
      "axelarId": "fraxtal",
      "chainId": 252,
      "rpc": "https://rpc.frax.com",
      "tokenSymbol": "frxETH",
      "decimals": 18,
      "confirmations": 2,
      "gasOptions": {
        "gasLimit": 8000000
      },
      "onchainGasEstimate": {
        "l1ChainName": "ethereum",
        "gasEstimationType": 2,
        "l1FeeScalar": 50000
      },
      "explorer": {
        "name": "Fraxscan",
        "url": "https://fraxscan.com",
        "api": "https://api.fraxscan.com/api"
      },
      "chainType": "evm",
      "contracts": {
        "AxelarGateway": {
          "deployer": "0xB8Cd93C83A974649D76B1c19f311f639e62272BC",
          "startingKeyIDs": [
            "evm-fraxtal-genesis"
          ],
          "address": "0xe432150cce91c13a887f7D836923d5597adD8E31",
          "implementation": "0xc1712652326E87D193Ac11910934085FF45C2F48",
          "implementationCodehash": "0xd0e057031b5acbd22b8e98686f6cda19dcbcac6495bd7297cff31dcb22ddcbae",
          "authModule": "0x1a920B29eBD437074225cAeE44f78FC700B27a5d",
          "tokenDeployer": "0xD2aDceFd0496449E3FDE873A2332B18A0F0FCADf",
          "deploymentMethod": "create3",
          "salt": "AxelarGateway v6.2",
          "connectionType": "consensus"
        },
        "AxelarGasService": {
          "collector": "0x7DdB2d76b80B0AA19bDEa48EB1301182F4CeefbC",
          "salt": "AxelarGasService",
          "address": "0x2d5d7d31F671F86C782533cc367F14109a082712",
          "implementation": "0xcb5C784DCf8FF342625DbC53B356ed0Cbb0EBB9b",
          "deployer": "0x6f24A47Fc8AE5441Eb47EFfC3665e70e69Ac3F05"
        },
        "Multisig": {
          "threshold": 3,
          "signers": [
            "0x3f5876a2b06E54949aB106651Ab6694d0289b2b4",
            "0x9256Fd872118ed3a97754B0fB42c15015d17E0CC",
            "0x1486157d505C7F7E546aD00E3E2Eee25BF665C9b",
            "0x2eC991B5c0B742AbD9d2ea31fe6c14a85e91C821",
            "0xf505462A29E36E26f25Ef0175Ca1eCBa09CC118f",
            "0x027c1882B975E2cd771AE068b0389FA38B9dda73"
          ],
          "address": "0xCC940AE49C78F20E3F13F3cF37e996b98Ac3EC68",
          "deployer": "0x6f24A47Fc8AE5441Eb47EFfC3665e70e69Ac3F05",
          "deploymentMethod": "create3",
          "codehash": "0x912095d5076ee40a9dd49c0f9d61d61334c47a78c7512852791652baef26c296",
          "predeployCodehash": "0x912095d5076ee40a9dd49c0f9d61d61334c47a78c7512852791652baef26c296",
          "salt": "Multisig v5.5"
        },
        "InterchainGovernance": {
          "minimumTimeDelay": 604800,
          "address": "0xfDF36A30070ea0241d69052ea85ff44Ad0476a66",
          "governanceChain": "Axelarnet",
          "governanceAddress": "axelar10d07y265gmmuvt4z0w9aw880jnsr700j7v9daj",
          "deployer": "0x6f24A47Fc8AE5441Eb47EFfC3665e70e69Ac3F05",
          "deploymentMethod": "create3",
          "codehash": "0x70cb562f5d856fab1b0eee1e91dfcbb568be85f28e184c6a096b4c63b145a6c2",
          "predeployCodehash": "0xe2de43b29f2387b6f3575a1b50d566908fc00e03a8d88ad6be74b674a70874d2",
          "salt": "InterchainGovernance v5.5"
        },
        "ConstAddressDeployer": {
          "address": "0x98B2920D53612483F91F12Ed7754E51b4A77919e",
          "deployer": "0xE86375704CDb8491a5Ed82D90DceCE02Ee0ac25F",
          "deploymentMethod": "create",
          "codehash": "0x8fda47a596dfba923270da84e0c32a2d0312f1c03389f83e16f2b5a35ed37fbe",
          "predeployCodehash": "0x8fda47a596dfba923270da84e0c32a2d0312f1c03389f83e16f2b5a35ed37fbe"
        },
        "Create3Deployer": {
          "address": "0x6513Aedb4D1593BA12e50644401D976aebDc90d8",
          "deployer": "0x6f24A47Fc8AE5441Eb47EFfC3665e70e69Ac3F05",
          "deploymentMethod": "create2",
          "codehash": "0xf0ad66defbe082df243d4d274e626f557f97579c5c9e19f33d8093d6160808b7",
          "predeployCodehash": "0x73fc31262c4bad113c79439fd231281201c7c7d45b50328bd86bccf37684bf92",
          "salt": "Create3Deployer"
        },
        "Operators": {
          "owner": "0x6f24A47Fc8AE5441Eb47EFfC3665e70e69Ac3F05",
          "address": "0x7DdB2d76b80B0AA19bDEa48EB1301182F4CeefbC",
          "deployer": "0x6f24A47Fc8AE5441Eb47EFfC3665e70e69Ac3F05",
          "deploymentMethod": "create2",
          "codehash": "0xc561dc32ef670c929db9d7fbf6b5f6c074a62a30602481ba3b88912ca6d79feb",
          "predeployCodehash": "0xc561dc32ef670c929db9d7fbf6b5f6c074a62a30602481ba3b88912ca6d79feb",
          "salt": "Operators"
        },
        "InterchainTokenService": {
          "salt": "ITS v2.1.0",
          "deployer": "0x6f24A47Fc8AE5441Eb47EFfC3665e70e69Ac3F05",
          "proxySalt": "ITS v1.0.0",
          "tokenManagerDeployer": "0xe50A35500805b555A8318Bdb98E542FB50DD6E08",
          "interchainToken": "0x7F9F70Da4af54671a6abAc58e705b5634cac8819",
          "interchainTokenDeployer": "0x4c555f2E0c69aC02747986ce5F6A14e2BCE44F13",
          "tokenManager": "0x9D3583cBeB5542287B635Bf09D693C8106284C27",
          "tokenHandler": "0xcC360c322f72a89E5247F3875a02c214F31DA035",
          "implementation": "0xd4B79294cd4B1f3C0781Da83B846C7558D9ee921",
          "predeployCodehash": "0x08a4a556c4db879b4f24104d13a8baf86915d58b12c81b382dfea2a82d2856cf",
          "address": "0xB5FB4BE02232B1bBA4dC8f81dc24C26980dE9e3C",
          "gatewayCaller": "0x994014b7f3E5Ac898aAD533b10534B69D65DD6dE"
        },
        "InterchainTokenFactory": {
          "deployer": "0x6f24A47Fc8AE5441Eb47EFfC3665e70e69Ac3F05",
          "salt": "ITS Factory v1.0.0",
          "implementation": "0x9c551097d890E16f407a1e675490a2359B3933FD",
          "address": "0x83a93500d23Fbc3e82B410aD07A6a9F7A0670D66"
        }
      },
      "staticGasOptions": {
        "gasLimit": 3000000,
        "gasPrice": 5001270
      },
      "finality": "finalized",
      "approxFinalityWaitTime": 80
    },
    "blast": {
      "name": "Blast",
      "axelarId": "blast",
      "chainId": 81457,
      "rpc": "https://rpc.blast.io",
      "tokenSymbol": "ETH",
      "decimals": 18,
      "chainType": "evm",
      "contracts": {
        "ConstAddressDeployer": {
          "address": "0x98B2920D53612483F91F12Ed7754E51b4A77919e",
          "deployer": "0xE86375704CDb8491a5Ed82D90DceCE02Ee0ac25F",
          "deploymentMethod": "create",
          "codehash": "0x8fda47a596dfba923270da84e0c32a2d0312f1c03389f83e16f2b5a35ed37fbe",
          "predeployCodehash": "0x8fda47a596dfba923270da84e0c32a2d0312f1c03389f83e16f2b5a35ed37fbe"
        },
        "Create3Deployer": {
          "address": "0x6513Aedb4D1593BA12e50644401D976aebDc90d8",
          "deployer": "0x6f24A47Fc8AE5441Eb47EFfC3665e70e69Ac3F05",
          "deploymentMethod": "create2",
          "codehash": "0xf0ad66defbe082df243d4d274e626f557f97579c5c9e19f33d8093d6160808b7",
          "predeployCodehash": "0x73fc31262c4bad113c79439fd231281201c7c7d45b50328bd86bccf37684bf92",
          "salt": "Create3Deployer"
        },
        "AxelarGateway": {
          "deployer": "0xB8Cd93C83A974649D76B1c19f311f639e62272BC",
          "startingKeyIDs": [
            "evm-blast-genesis"
          ],
          "address": "0xe432150cce91c13a887f7D836923d5597adD8E31",
          "implementation": "0xc1712652326E87D193Ac11910934085FF45C2F48",
          "implementationCodehash": "0xd0e057031b5acbd22b8e98686f6cda19dcbcac6495bd7297cff31dcb22ddcbae",
          "authModule": "0x1a920B29eBD437074225cAeE44f78FC700B27a5d",
          "tokenDeployer": "0xD2aDceFd0496449E3FDE873A2332B18A0F0FCADf",
          "deploymentMethod": "create3",
          "salt": "AxelarGateway v6.2",
          "connectionType": "consensus"
        },
        "InterchainGovernance": {
          "minimumTimeDelay": 604800,
          "address": "0xfDF36A30070ea0241d69052ea85ff44Ad0476a66",
          "governanceChain": "Axelarnet",
          "governanceAddress": "axelar10d07y265gmmuvt4z0w9aw880jnsr700j7v9daj",
          "deployer": "0x6f24A47Fc8AE5441Eb47EFfC3665e70e69Ac3F05",
          "deploymentMethod": "create3",
          "codehash": "0x70cb562f5d856fab1b0eee1e91dfcbb568be85f28e184c6a096b4c63b145a6c2",
          "predeployCodehash": "0xe2de43b29f2387b6f3575a1b50d566908fc00e03a8d88ad6be74b674a70874d2",
          "salt": "InterchainGovernance v5.5"
        },
        "Multisig": {
          "threshold": 3,
          "signers": [
            "0x3f5876a2b06E54949aB106651Ab6694d0289b2b4",
            "0x9256Fd872118ed3a97754B0fB42c15015d17E0CC",
            "0x1486157d505C7F7E546aD00E3E2Eee25BF665C9b",
            "0x2eC991B5c0B742AbD9d2ea31fe6c14a85e91C821",
            "0xf505462A29E36E26f25Ef0175Ca1eCBa09CC118f",
            "0x027c1882B975E2cd771AE068b0389FA38B9dda73"
          ],
          "address": "0xCC940AE49C78F20E3F13F3cF37e996b98Ac3EC68",
          "deployer": "0x6f24A47Fc8AE5441Eb47EFfC3665e70e69Ac3F05",
          "deploymentMethod": "create3",
          "codehash": "0x912095d5076ee40a9dd49c0f9d61d61334c47a78c7512852791652baef26c296",
          "predeployCodehash": "0x912095d5076ee40a9dd49c0f9d61d61334c47a78c7512852791652baef26c296",
          "salt": "Multisig v5.5"
        },
        "Operators": {
          "owner": "0x6f24A47Fc8AE5441Eb47EFfC3665e70e69Ac3F05",
          "address": "0x7DdB2d76b80B0AA19bDEa48EB1301182F4CeefbC",
          "deployer": "0x6f24A47Fc8AE5441Eb47EFfC3665e70e69Ac3F05",
          "deploymentMethod": "create2",
          "codehash": "0xc561dc32ef670c929db9d7fbf6b5f6c074a62a30602481ba3b88912ca6d79feb",
          "predeployCodehash": "0xc561dc32ef670c929db9d7fbf6b5f6c074a62a30602481ba3b88912ca6d79feb",
          "salt": "Operators"
        },
        "AxelarGasService": {
          "collector": "0x7DdB2d76b80B0AA19bDEa48EB1301182F4CeefbC",
          "salt": "AxelarGasService",
          "address": "0x2d5d7d31F671F86C782533cc367F14109a082712",
          "implementation": "0xcb5C784DCf8FF342625DbC53B356ed0Cbb0EBB9b",
          "deployer": "0x6f24A47Fc8AE5441Eb47EFfC3665e70e69Ac3F05"
        },
        "InterchainTokenService": {
          "salt": "ITS v2.1.0",
          "deployer": "0x6f24A47Fc8AE5441Eb47EFfC3665e70e69Ac3F05",
          "proxySalt": "ITS v1.0.0",
          "tokenManagerDeployer": "0xe50A35500805b555A8318Bdb98E542FB50DD6E08",
          "interchainToken": "0x7F9F70Da4af54671a6abAc58e705b5634cac8819",
          "interchainTokenDeployer": "0x4c555f2E0c69aC02747986ce5F6A14e2BCE44F13",
          "tokenManager": "0x9D3583cBeB5542287B635Bf09D693C8106284C27",
          "tokenHandler": "0xcC360c322f72a89E5247F3875a02c214F31DA035",
          "implementation": "0xd4B79294cd4B1f3C0781Da83B846C7558D9ee921",
          "predeployCodehash": "0x08a4a556c4db879b4f24104d13a8baf86915d58b12c81b382dfea2a82d2856cf",
          "address": "0xB5FB4BE02232B1bBA4dC8f81dc24C26980dE9e3C",
          "gatewayCaller": "0x994014b7f3E5Ac898aAD533b10534B69D65DD6dE"
        },
        "InterchainTokenFactory": {
          "deployer": "0x6f24A47Fc8AE5441Eb47EFfC3665e70e69Ac3F05",
          "salt": "ITS Factory v1.0.0",
          "implementation": "0x9c551097d890E16f407a1e675490a2359B3933FD",
          "address": "0x83a93500d23Fbc3e82B410aD07A6a9F7A0670D66"
        }
      },
      "gasOptions": {
        "gasLimit": 8000000
      },
      "onchainGasEstimate": {
        "l1ChainName": "ethereum",
        "gasEstimationType": 2,
        "l1FeeScalar": 684000
      },
      "confirmations": 2,
      "explorer": {
        "name": "Blastscan",
        "url": "https://blastscan.io",
        "api": "https://api.blastscan.io/api"
      },
      "staticGasOptions": {
        "gasLimit": 3000000,
        "gasPrice": 5641495
      },
      "finality": "finalized",
      "approxFinalityWaitTime": 25
    },
    "flow": {
      "name": "Flow",
      "axelarId": "flow",
      "chainId": 747,
      "rpc": "https://mainnet.evm.nodes.onflow.org",
      "tokenSymbol": "FLOW",
      "decimals": 18,
      "chainType": "evm",
      "contracts": {
        "ConstAddressDeployer": {
          "address": "0x98B2920D53612483F91F12Ed7754E51b4A77919e",
          "deployer": "0xE86375704CDb8491a5Ed82D90DceCE02Ee0ac25F",
          "deploymentMethod": "create",
          "codehash": "0x8fda47a596dfba923270da84e0c32a2d0312f1c03389f83e16f2b5a35ed37fbe",
          "predeployCodehash": "0x8fda47a596dfba923270da84e0c32a2d0312f1c03389f83e16f2b5a35ed37fbe"
        },
        "Create3Deployer": {
          "address": "0x6513Aedb4D1593BA12e50644401D976aebDc90d8",
          "deployer": "0x6f24A47Fc8AE5441Eb47EFfC3665e70e69Ac3F05",
          "deploymentMethod": "create2",
          "codehash": "0xf0ad66defbe082df243d4d274e626f557f97579c5c9e19f33d8093d6160808b7",
          "predeployCodehash": "0x73fc31262c4bad113c79439fd231281201c7c7d45b50328bd86bccf37684bf92",
          "salt": "Create3Deployer"
        },
        "AxelarGateway": {
          "deployer": "0xB8Cd93C83A974649D76B1c19f311f639e62272BC",
          "operator": "0xB8Cd93C83A974649D76B1c19f311f639e62272BC",
          "proxyDeploymentArgs": [
            "0x05823c334150a48ACD5D325fBA16147c21bA3653",
            "0xB8Cd93C83A974649D76B1c19f311f639e62272BC",
            "0x000000000000000000000000b8cd93c83a974649d76b1c19f311f639e62272bc000000000000000000000000000000000000000000000000000000000000004000000000000000000000000000000000000000000000000000000000000000010000000000000000000000000000000000000000000000000000000000000020000000000000000000000000000000000000000000000000000000000000006000000000000000000000000000000000000000000000000000000000000000120000000000000000000000000000000000000000000000000000000000e442e6000000000000000000000000000000000000000000000000000000000000001b00000000000000000000000013476c82ab76de288a1d2765cc113e83845fa9e4000000000000000000000000000000000000000000000000000000000000000100000000000000000000000020c4ad615e3c5f0ee136c56adfc5296da94828c40000000000000000000000000000000000000000000000000000000000000001000000000000000000000000215fa9602f4991c665a3f8cfae301a15d597fda9000000000000000000000000000000000000000000000000000000000000000100000000000000000000000021861415ed4e9708fa5ccb0775da0bbb73e0847d000000000000000000000000000000000000000000000000000000000000000100000000000000000000000026962652554141b7555af409a0a5bf5db4504ad200000000000000000000000000000000000000000000000000000000000000010000000000000000000000002743a8844f399bb7a0d6d8535be417fde72a867e00000000000000000000000000000000000000000000000000000000000000010000000000000000000000003a5360b6231b2a44904a683915aaf8e33b760106000000000000000000000000000000000000000000000000000000000000000100000000000000000000000047e22383c384a92ece0e16908da432472efb7b4c00000000000000000000000000000000000000000000000000000000000000010000000000000000000000004d5955cba942a448052469a7b2c5c768bbf7b84100000000000000000000000000000000000000000000000000000000000000010000000000000000000000005aa28a502d8a9f9df24d6f45f6af5177a7faa6d000000000000000000000000000000000000000000000000000000000000000010000000000000000000000005d0cb24000b17585b118686d44d7792e4fdb329700000000000000000000000000000000000000000000000000000000000000010000000000000000000000007191523b52690a777820601d60d5523ca1481af90000000000000000000000000000000000000000000000000000000000000001000000000000000000000000743e91394fed80577cd893cbfc23fb78bb59ef22000000000000000000000000000000000000000000000000000000000000000100000000000000000000000076cbb8657e50b4d9636cce9372d95388c9aebe3900000000000000000000000000000000000000000000000000000000000000010000000000000000000000008b99555ad6d2c3c114037746f3582e2105ac8561000000000000000000000000000000000000000000000000000000000000000100000000000000000000000099f6753fa1330af12e262a94cbc297f1c7beb8900000000000000000000000000000000000000000000000000000000000000001000000000000000000000000a86ea8fd27a607a437fe37107d8940c29a0adbd40000000000000000000000000000000000000000000000000000000000000001000000000000000000000000adda4a8627185c1d5558552868e45f514fd641720000000000000000000000000000000000000000000000000000000000000001000000000000000000000000b18d3a3c404abda400b8f818ffaddf987ba088750000000000000000000000000000000000000000000000000000000000000001000000000000000000000000cdb49d6d7167d71ddea024e0ce3da5fcceab37e30000000000000000000000000000000000000000000000000000000000000001000000000000000000000000d601001d8ce6b1ed0f6e688005600b346f01fb6b0000000000000000000000000000000000000000000000000000000000000001000000000000000000000000d88a2598600814e985a1fe19a5b350aaaf3245100000000000000000000000000000000000000000000000000000000000000001000000000000000000000000e6e0dbe152a9754bba3c8ead8d44c2c4cb7e554b0000000000000000000000000000000000000000000000000000000000000001000000000000000000000000ef3350da91a1ca637fcc2c6d664551a7dd3171c40000000000000000000000000000000000000000000000000000000000000001000000000000000000000000f04636c843a8d38efb549b310c041f5052b6e0ca0000000000000000000000000000000000000000000000000000000000000001000000000000000000000000f24bbd6f2e0e0b14f897b2c7980d1a4d99125f190000000000000000000000000000000000000000000000000000000000000001000000000000000000000000fe5f6b8dc944b5a8c259ef70f464c1da77f9e1720000000000000000000000000000000000000000000000000000000000000001"
          ],
          "initialVerifierSetId": "cfcd6101b38099c6b05d621699c6ecb61673cc845581353d91b3026b649b0547",
          "address": "0xe432150cce91c13a887f7D836923d5597adD8E31",
          "implementation": "0xb87D957935E63dbA9aCd958ee702c17AeCD2a4dA",
          "implementationCodehash": "0x44ff4ac1f2d4fb10228a86f2dfe8d39a5301764c2428920561ebdde60fa87a29",
          "deploymentMethod": "create2",
          "previousSignersRetention": 15,
          "domainSeparator": "0x3c8c7d9e180f608dcf6fc9b1c3ef905ac295b1c4cb2fe8ca2c4fcde1b6e9a8c6",
          "minimumRotationDelay": 86400,
          "connectionType": "amplifier",
          "owner": "0x6f24A47Fc8AE5441Eb47EFfC3665e70e69Ac3F05",
          "salt": "v6.0.4"
        },
        "InterchainGovernance": {
          "address": "0xB8Cd93C83A974649D76B1c19f311f639e62272BC"
        },
        "Operators": {
          "owner": "0x6f24A47Fc8AE5441Eb47EFfC3665e70e69Ac3F05",
          "address": "0x7DdB2d76b80B0AA19bDEa48EB1301182F4CeefbC",
          "deployer": "0x6f24A47Fc8AE5441Eb47EFfC3665e70e69Ac3F05",
          "deploymentMethod": "create2",
          "codehash": "0xc561dc32ef670c929db9d7fbf6b5f6c074a62a30602481ba3b88912ca6d79feb",
          "predeployCodehash": "0xc561dc32ef670c929db9d7fbf6b5f6c074a62a30602481ba3b88912ca6d79feb",
          "salt": "Operators"
        },
        "AxelarGasService": {
          "collector": "0x7DdB2d76b80B0AA19bDEa48EB1301182F4CeefbC",
          "salt": "AxelarGasService",
          "address": "0x2d5d7d31F671F86C782533cc367F14109a082712",
          "implementation": "0xdC46f07661B673Fc262f61FC5b05B10A58a3b7fE",
          "deployer": "0x6f24A47Fc8AE5441Eb47EFfC3665e70e69Ac3F05"
        },
        "InterchainTokenService": {
          "salt": "ITS v2.1.0",
          "deployer": "0x6f24A47Fc8AE5441Eb47EFfC3665e70e69Ac3F05",
          "proxySalt": "ITS v1.0.0",
          "tokenManagerDeployer": "0xe50A35500805b555A8318Bdb98E542FB50DD6E08",
          "interchainToken": "0xF4E61a459343fb9fEA5A479176Afd435404aD39e",
          "interchainTokenDeployer": "0x455aB2Af3E3cffe8d7C7e6D0DDC0126a70F3983E",
          "tokenManager": "0x9D3583cBeB5542287B635Bf09D693C8106284C27",
          "tokenHandler": "0xcC360c322f72a89E5247F3875a02c214F31DA035",
          "gatewayCaller": "0x994014b7f3E5Ac898aAD533b10534B69D65DD6dE",
          "implementation": "0xd4B79294cd4B1f3C0781Da83B846C7558D9ee921",
          "predeployCodehash": "0x08a4a556c4db879b4f24104d13a8baf86915d58b12c81b382dfea2a82d2856cf",
          "address": "0xB5FB4BE02232B1bBA4dC8f81dc24C26980dE9e3C"
        },
        "InterchainTokenFactory": {
          "deployer": "0x6f24A47Fc8AE5441Eb47EFfC3665e70e69Ac3F05",
          "salt": "ITS Factory v1.0.0",
          "implementation": "0x9c551097d890E16f407a1e675490a2359B3933FD",
          "address": "0x83a93500d23Fbc3e82B410aD07A6a9F7A0670D66"
        }
      },
      "explorer": {
        "name": "Flowscan",
        "url": "https://evm.flowscan.io/",
        "api": "https://evm.flowscan.io/api"
      },
      "gasOptions": {
        "gasLimit": 8000000
      },
      "confirmations": 1,
      "finality": "finalized",
      "approxFinalityWaitTime": 1
    },
    "sui": {
      "name": "Sui",
      "axelarId": "sui",
      "networkType": "mainnet",
      "rpc": "https://sui-rpc.publicnode.com",
      "tokenSymbol": "SUI",
      "decimals": 9,
      "chainType": "sui",
      "finality": "1",
      "approxFinalityWaitTime": 1,
      "explorer": {
        "name": "Suiscan",
        "url": "https://suiscan.xyz/mainnet"
      },
      "contracts": {
        "AxelarGateway": {
          "address": "0xeb055ffc3237c24e305a2bb760fe6551f6ff7c5fdb68735169c0f528fccab373",
          "deployer": "0x980372415053fe9d09956dea38d33d295f10de3d5c5226099304fe346ce241c9",
          "versions": {
            "0": "0xeb055ffc3237c24e305a2bb760fe6551f6ff7c5fdb68735169c0f528fccab373"
          },
          "structs": {
            "WeightedSigner": "0xeb055ffc3237c24e305a2bb760fe6551f6ff7c5fdb68735169c0f528fccab373::weighted_signer::WeightedSigner",
            "Bytes32": "0xeb055ffc3237c24e305a2bb760fe6551f6ff7c5fdb68735169c0f528fccab373::bytes32::Bytes32",
            "WeightedSigners": "0xeb055ffc3237c24e305a2bb760fe6551f6ff7c5fdb68735169c0f528fccab373::weighted_signers::WeightedSigners",
            "Signature": "0xeb055ffc3237c24e305a2bb760fe6551f6ff7c5fdb68735169c0f528fccab373::proof::Signature",
            "Proof": "0xeb055ffc3237c24e305a2bb760fe6551f6ff7c5fdb68735169c0f528fccab373::proof::Proof",
            "Message": "0xeb055ffc3237c24e305a2bb760fe6551f6ff7c5fdb68735169c0f528fccab373::message::Message",
            "SignersRotated": "0xeb055ffc3237c24e305a2bb760fe6551f6ff7c5fdb68735169c0f528fccab373::events::SignersRotated",
            "ChannelCreated": "0xeb055ffc3237c24e305a2bb760fe6551f6ff7c5fdb68735169c0f528fccab373::events::ChannelCreated",
            "ChannelDestroyed": "0xeb055ffc3237c24e305a2bb760fe6551f6ff7c5fdb68735169c0f528fccab373::events::ChannelDestroyed",
            "ContractCall": "0xeb055ffc3237c24e305a2bb760fe6551f6ff7c5fdb68735169c0f528fccab373::events::ContractCall",
            "MessageApproved": "0xeb055ffc3237c24e305a2bb760fe6551f6ff7c5fdb68735169c0f528fccab373::events::MessageApproved",
            "MessageExecuted": "0xeb055ffc3237c24e305a2bb760fe6551f6ff7c5fdb68735169c0f528fccab373::events::MessageExecuted",
            "AxelarSigners": "0xeb055ffc3237c24e305a2bb760fe6551f6ff7c5fdb68735169c0f528fccab373::auth::AxelarSigners",
            "MessageToSign": "0xeb055ffc3237c24e305a2bb760fe6551f6ff7c5fdb68735169c0f528fccab373::auth::MessageToSign",
            "Channel": "0xeb055ffc3237c24e305a2bb760fe6551f6ff7c5fdb68735169c0f528fccab373::channel::Channel",
            "ApprovedMessage": "0xeb055ffc3237c24e305a2bb760fe6551f6ff7c5fdb68735169c0f528fccab373::channel::ApprovedMessage",
            "OwnerCap": "0xeb055ffc3237c24e305a2bb760fe6551f6ff7c5fdb68735169c0f528fccab373::owner_cap::OwnerCap",
            "MessageTicket": "0xeb055ffc3237c24e305a2bb760fe6551f6ff7c5fdb68735169c0f528fccab373::message_ticket::MessageTicket",
            "MessageStatus": "0xeb055ffc3237c24e305a2bb760fe6551f6ff7c5fdb68735169c0f528fccab373::message_status::MessageStatus",
            "Gateway_v0": "0xeb055ffc3237c24e305a2bb760fe6551f6ff7c5fdb68735169c0f528fccab373::gateway_v0::Gateway_v0",
            "CommandType": "0xeb055ffc3237c24e305a2bb760fe6551f6ff7c5fdb68735169c0f528fccab373::gateway_v0::CommandType",
            "Gateway": "0xeb055ffc3237c24e305a2bb760fe6551f6ff7c5fdb68735169c0f528fccab373::gateway::Gateway"
          },
          "objects": {
            "Gateway": "0xde761b85a85477bba0ca6b4a09bcde7da33db2f64c392f806f24f433971514f5",
            "UpgradeCap": "0xf3a39b0db65293097bea42aeff35b1f5172b8f19e29d1bb9ab23c8cd75a7b688",
            "Gatewayv0": "0x5c3610a1e260c393fb50a37a3ca1e3e2cd933eb3fff476f68aae85d0f790cd60",
            "OwnerCap": "0xa1e1fe8c64de931cee41d6e4d3a511f176ffb58428c4e472a4cd5028e94146f2"
          },
          "domainSeparator": "0xb92c62ca5a6860211b2cf0340641e8d6dffa3207c78c3055d7f708f2bfba3171",
          "operator": "0x980372415053fe9d09956dea38d33d295f10de3d5c5226099304fe346ce241c9",
          "minimumRotationDelay": 86400000,
          "connectionType": "amplifier"
        },
        "Utils": {
          "address": "0x5920750d9804267493c958bffb7fcc1aa534705fffefbeaab0314418d631550c",
          "deployer": "0x980372415053fe9d09956dea38d33d295f10de3d5c5226099304fe346ce241c9",
          "versions": {
            "0": "0x5920750d9804267493c958bffb7fcc1aa534705fffefbeaab0314418d631550c"
          },
          "structs": {},
          "objects": {
            "UpgradeCap": "0x587e72522b003aca0876e31776130dd6f6152dd66eabda03102b02d89cec3d32"
          }
        },
        "VersionControl": {
          "address": "0x647a3b34b3a16f5f00443bdafd13d281983b2280703ab4f416cf706e6d739087",
          "deployer": "0x980372415053fe9d09956dea38d33d295f10de3d5c5226099304fe346ce241c9",
          "versions": {
            "0": "0x647a3b34b3a16f5f00443bdafd13d281983b2280703ab4f416cf706e6d739087"
          },
          "structs": {
            "VersionControl": "0x647a3b34b3a16f5f00443bdafd13d281983b2280703ab4f416cf706e6d739087::version_control::VersionControl"
          }
        },
        "RelayerDiscovery": {
          "address": "0x2b839b25c7133e5e0f8f585cb2e89bf430a6585a88c4a0343ae3b246372d431c",
          "deployer": "0x980372415053fe9d09956dea38d33d295f10de3d5c5226099304fe346ce241c9",
          "versions": {
            "0": "0x2b839b25c7133e5e0f8f585cb2e89bf430a6585a88c4a0343ae3b246372d431c"
          },
          "structs": {
            "Function": "0x2b839b25c7133e5e0f8f585cb2e89bf430a6585a88c4a0343ae3b246372d431c::transaction::Function",
            "MoveCall": "0x2b839b25c7133e5e0f8f585cb2e89bf430a6585a88c4a0343ae3b246372d431c::transaction::MoveCall",
            "Transaction": "0x2b839b25c7133e5e0f8f585cb2e89bf430a6585a88c4a0343ae3b246372d431c::transaction::Transaction",
            "TransactionRegistered": "0x2b839b25c7133e5e0f8f585cb2e89bf430a6585a88c4a0343ae3b246372d431c::events::TransactionRegistered",
            "TransactionRemoved": "0x2b839b25c7133e5e0f8f585cb2e89bf430a6585a88c4a0343ae3b246372d431c::events::TransactionRemoved",
            "RelayerDiscovery_v0": "0x2b839b25c7133e5e0f8f585cb2e89bf430a6585a88c4a0343ae3b246372d431c::relayer_discovery_v0::RelayerDiscovery_v0",
            "OwnerCap": "0x2b839b25c7133e5e0f8f585cb2e89bf430a6585a88c4a0343ae3b246372d431c::owner_cap::OwnerCap",
            "RelayerDiscovery": "0x2b839b25c7133e5e0f8f585cb2e89bf430a6585a88c4a0343ae3b246372d431c::discovery::RelayerDiscovery"
          },
          "objects": {
            "RelayerDiscovery": "0x310144e74e9a73d750ff17e62ed597681f519d799fea491d61740f6dd1e8c656",
            "RelayerDiscoveryv0": "0xbe8a0b65e338e83bad9f2511f82d8ff8f181c16ec288824699b4c9b952efe260",
            "OwnerCap": "0x7d371a39e25394a89d0d7362e0fff3975d049011efff0af1cbd1ff99cfc47ff9"
          }
        },
        "Operators": {
          "address": "0x013d0f9713b4b615f7234c470d8dfa851b7fecb11528319fbd5e618849dd064f",
          "deployer": "0x980372415053fe9d09956dea38d33d295f10de3d5c5226099304fe346ce241c9",
          "versions": {
            "0": "0x013d0f9713b4b615f7234c470d8dfa851b7fecb11528319fbd5e618849dd064f"
          },
          "structs": {
            "OwnerCap": "0x013d0f9713b4b615f7234c470d8dfa851b7fecb11528319fbd5e618849dd064f::operators::OwnerCap",
            "OperatorCap": "0x013d0f9713b4b615f7234c470d8dfa851b7fecb11528319fbd5e618849dd064f::operators::OperatorCap",
            "Operators": "0x013d0f9713b4b615f7234c470d8dfa851b7fecb11528319fbd5e618849dd064f::operators::Operators",
            "Borrow": "0x013d0f9713b4b615f7234c470d8dfa851b7fecb11528319fbd5e618849dd064f::operators::Borrow",
            "OperatorAdded": "0x013d0f9713b4b615f7234c470d8dfa851b7fecb11528319fbd5e618849dd064f::operators::OperatorAdded",
            "OperatorRemoved": "0x013d0f9713b4b615f7234c470d8dfa851b7fecb11528319fbd5e618849dd064f::operators::OperatorRemoved",
            "CapabilityStored": "0x013d0f9713b4b615f7234c470d8dfa851b7fecb11528319fbd5e618849dd064f::operators::CapabilityStored",
            "CapabilityRemoved": "0x013d0f9713b4b615f7234c470d8dfa851b7fecb11528319fbd5e618849dd064f::operators::CapabilityRemoved"
          },
          "objects": {
            "Operators": "0xa8edeba4d7fe6dc098523016870f03e0411b296750926d11e55cf2c4180ef028",
            "OwnerCap": "0x6a3565b574e1d7a7b18959719190785a9a3f2c54bf2291ec82d3c59620ef7338"
          }
        },
        "GasService": {
          "address": "0x695f612a1ee9268d25ca5c03e705819a285ff0c5b4f7720fc75a00cb8c6f3b63",
          "versions": {
            "0": "0x695f612a1ee9268d25ca5c03e705819a285ff0c5b4f7720fc75a00cb8c6f3b63"
          },
          "deployer": "0x2d55266c416ce633f46edf33c45c8c45f65fdac64a48d82715c2f304ed498634",
          "structs": {
            "GasPaid": "0x695f612a1ee9268d25ca5c03e705819a285ff0c5b4f7720fc75a00cb8c6f3b63::events::GasPaid",
            "GasAdded": "0x695f612a1ee9268d25ca5c03e705819a285ff0c5b4f7720fc75a00cb8c6f3b63::events::GasAdded",
            "Refunded": "0x695f612a1ee9268d25ca5c03e705819a285ff0c5b4f7720fc75a00cb8c6f3b63::events::Refunded",
            "GasCollected": "0x695f612a1ee9268d25ca5c03e705819a285ff0c5b4f7720fc75a00cb8c6f3b63::events::GasCollected",
            "OwnerCap": "0x695f612a1ee9268d25ca5c03e705819a285ff0c5b4f7720fc75a00cb8c6f3b63::owner_cap::OwnerCap",
            "OperatorCap": "0x695f612a1ee9268d25ca5c03e705819a285ff0c5b4f7720fc75a00cb8c6f3b63::operator_cap::OperatorCap",
            "GasService_v0": "0x695f612a1ee9268d25ca5c03e705819a285ff0c5b4f7720fc75a00cb8c6f3b63::gas_service_v0::GasService_v0",
            "GasService": "0x695f612a1ee9268d25ca5c03e705819a285ff0c5b4f7720fc75a00cb8c6f3b63::gas_service::GasService"
          },
          "objects": {
            "OperatorCap": "0x640dd897f312bd5628bfb5230f63c20afd0494be1c28dcd2edb0a3cb7c55785f",
            "OwnerCap": "0x8be36a47832d041e318483f602232a8603245a779111b5f95a2eba348e9d32cd",
            "GasService": "0x0a3a8e08d156595e5a097964d5d294fcfc9ff75f736b55f44470a93e48bdeb8f",
            "GasServicev0": "0x1987e5f87158df4e915a57e285f6081d6bf19d1aa033fd1dea18dc428d50b577",
            "UpgradeCap": "0xd475ca903bc13e125ed0b6742cd88ceffad1361f01b7bed50bd1108797abd5c0"
          }
        },
        "Abi": {
          "address": "0x53106e8a23ea2b83b0f1cc18861d287e08757525e0e47d3712130080af8cf49a",
          "versions": {
            "0": "0x53106e8a23ea2b83b0f1cc18861d287e08757525e0e47d3712130080af8cf49a"
          },
          "deployer": "0x2d55266c416ce633f46edf33c45c8c45f65fdac64a48d82715c2f304ed498634",
          "structs": {
            "AbiReader": "0x53106e8a23ea2b83b0f1cc18861d287e08757525e0e47d3712130080af8cf49a::abi::AbiReader",
            "AbiWriter": "0x53106e8a23ea2b83b0f1cc18861d287e08757525e0e47d3712130080af8cf49a::abi::AbiWriter"
          },
          "objects": {
            "UpgradeCap": "0x1cbb460e5ef7ce003942a850ce9d9d235f451fbc1a56f2aca124bb843c8c3ba0"
          }
        },
        "InterchainTokenService": {
          "address": "0xc3c0222e59c9d3b34ab804840e271ef9a0e6f0adcc280133c9db9b9e060887ca",
          "versions": {
            "0": "0xc3c0222e59c9d3b34ab804840e271ef9a0e6f0adcc280133c9db9b9e060887ca"
          },
          "deployer": "0x2d55266c416ce633f46edf33c45c8c45f65fdac64a48d82715c2f304ed498634",
          "structs": {
            "FlowLimit": "0xc3c0222e59c9d3b34ab804840e271ef9a0e6f0adcc280133c9db9b9e060887ca::flow_limit::FlowLimit",
            "CoinManagement": "0xc3c0222e59c9d3b34ab804840e271ef9a0e6f0adcc280133c9db9b9e060887ca::coin_management::CoinManagement",
            "CoinInfo": "0xc3c0222e59c9d3b34ab804840e271ef9a0e6f0adcc280133c9db9b9e060887ca::coin_info::CoinInfo",
            "CoinData": "0xc3c0222e59c9d3b34ab804840e271ef9a0e6f0adcc280133c9db9b9e060887ca::coin_data::CoinData",
            "CreatorCap": "0xc3c0222e59c9d3b34ab804840e271ef9a0e6f0adcc280133c9db9b9e060887ca::creator_cap::CreatorCap",
            "TokenId": "0xc3c0222e59c9d3b34ab804840e271ef9a0e6f0adcc280133c9db9b9e060887ca::token_id::TokenId",
            "UnregisteredTokenId": "0xc3c0222e59c9d3b34ab804840e271ef9a0e6f0adcc280133c9db9b9e060887ca::token_id::UnregisteredTokenId",
            "UnregisteredCoinData": "0xc3c0222e59c9d3b34ab804840e271ef9a0e6f0adcc280133c9db9b9e060887ca::unregistered_coin_data::UnregisteredCoinData",
            "CoinRegistered": "0xc3c0222e59c9d3b34ab804840e271ef9a0e6f0adcc280133c9db9b9e060887ca::events::CoinRegistered",
            "InterchainTransfer": "0xc3c0222e59c9d3b34ab804840e271ef9a0e6f0adcc280133c9db9b9e060887ca::events::InterchainTransfer",
            "InterchainTokenDeploymentStarted": "0xc3c0222e59c9d3b34ab804840e271ef9a0e6f0adcc280133c9db9b9e060887ca::events::InterchainTokenDeploymentStarted",
            "InterchainTransferReceived": "0xc3c0222e59c9d3b34ab804840e271ef9a0e6f0adcc280133c9db9b9e060887ca::events::InterchainTransferReceived",
            "UnregisteredCoinReceived": "0xc3c0222e59c9d3b34ab804840e271ef9a0e6f0adcc280133c9db9b9e060887ca::events::UnregisteredCoinReceived",
            "TrustedChainAdded": "0xc3c0222e59c9d3b34ab804840e271ef9a0e6f0adcc280133c9db9b9e060887ca::events::TrustedChainAdded",
            "TrustedChainRemoved": "0xc3c0222e59c9d3b34ab804840e271ef9a0e6f0adcc280133c9db9b9e060887ca::events::TrustedChainRemoved",
            "FlowLimitSet": "0xc3c0222e59c9d3b34ab804840e271ef9a0e6f0adcc280133c9db9b9e060887ca::events::FlowLimitSet",
            "DistributorshipTransfered": "0xc3c0222e59c9d3b34ab804840e271ef9a0e6f0adcc280133c9db9b9e060887ca::events::DistributorshipTransfered",
            "OperatorshipTransfered": "0xc3c0222e59c9d3b34ab804840e271ef9a0e6f0adcc280133c9db9b9e060887ca::events::OperatorshipTransfered",
            "TrustedChain": "0xc3c0222e59c9d3b34ab804840e271ef9a0e6f0adcc280133c9db9b9e060887ca::trusted_chains::TrustedChain",
            "TrustedChains": "0xc3c0222e59c9d3b34ab804840e271ef9a0e6f0adcc280133c9db9b9e060887ca::trusted_chains::TrustedChains",
            "InterchainTransferTicket": "0xc3c0222e59c9d3b34ab804840e271ef9a0e6f0adcc280133c9db9b9e060887ca::interchain_transfer_ticket::InterchainTransferTicket",
            "InterchainTokenService_v0": "0xc3c0222e59c9d3b34ab804840e271ef9a0e6f0adcc280133c9db9b9e060887ca::interchain_token_service_v0::InterchainTokenService_v0",
            "OwnerCap": "0xc3c0222e59c9d3b34ab804840e271ef9a0e6f0adcc280133c9db9b9e060887ca::owner_cap::OwnerCap",
            "OperatorCap": "0xc3c0222e59c9d3b34ab804840e271ef9a0e6f0adcc280133c9db9b9e060887ca::operator_cap::OperatorCap",
            "InterchainTokenService": "0xc3c0222e59c9d3b34ab804840e271ef9a0e6f0adcc280133c9db9b9e060887ca::interchain_token_service::InterchainTokenService"
          },
          "objects": {
            "InterchainTokenService": "0xef0d515e2f6be9199150e63758035bca7b1e016dcc1a93cec123abb35880b379",
            "InterchainTokenServicev0": "0x47e83ca3244d3456729f909f62511f8ed9f28b0f4c302c782bf6585ba5dfa938",
            "ChannelId": "0x43f65158c85e1bc1e27a4a1ecc49a0089283051c04b4bb21a69bbbe06078c2f8",
            "OwnerCap": "0x18165d4b91e128d2d0076d3eb569facfd9603c288c14e2d6b2216baff738c5d0",
            "OperatorCap": "0x89317f6bf7f134df64015232cfdb7ee55115e8c64f7f6f6e4fa1358c361f0544",
            "UpgradeCap": "0x32c23055d49d04c34f48456eaff3bea01b9ccd27415f4a8412ded09f15b345bb"
          }
        },
        "Example": {
          "address": "0x30d8f7a7d1220654348877fba9eaa8002013d6ac4d4a2c828a1fec88d01c09f6",
          "versions": {
            "0": "0x30d8f7a7d1220654348877fba9eaa8002013d6ac4d4a2c828a1fec88d01c09f6"
          },
          "deployer": "0x2d55266c416ce633f46edf33c45c8c45f65fdac64a48d82715c2f304ed498634",
          "structs": {
            "Singleton": "0x30d8f7a7d1220654348877fba9eaa8002013d6ac4d4a2c828a1fec88d01c09f6::its::Singleton",
            "Executed": "0x30d8f7a7d1220654348877fba9eaa8002013d6ac4d4a2c828a1fec88d01c09f6::gmp::Executed",
            "ExecutedWithToken": "0x30d8f7a7d1220654348877fba9eaa8002013d6ac4d4a2c828a1fec88d01c09f6::its::ExecutedWithToken",
            "TOKEN": "0x30d8f7a7d1220654348877fba9eaa8002013d6ac4d4a2c828a1fec88d01c09f6::token::TOKEN",
            "TOKEN_A": "0x30d8f7a7d1220654348877fba9eaa8002013d6ac4d4a2c828a1fec88d01c09f6::token_a::TOKEN_A",
            "TOKEN_B": "0x30d8f7a7d1220654348877fba9eaa8002013d6ac4d4a2c828a1fec88d01c09f6::token_b::TOKEN_B",
            "TOKEN_C": "0x30d8f7a7d1220654348877fba9eaa8002013d6ac4d4a2c828a1fec88d01c09f6::token_c::TOKEN_C"
          },
          "objects": {
            "GmpSingleton": "0x38dd67b410841bf774f4a77b9263cad1635944b2b74fc6c958930cdf83fdb437",
            "GmpChannelId": "0x65ed524e2eb0641154cf15bf5e8978717d60d90297d8550d82cc5b13b4ad0696",
            "ItsSingleton": "0x195f0f30d9db38a1885d276b59cb1b784b9d1827b4a425fa0cd9e0951eb24f7b",
            "ItsChannelId": "0x4792c09a603efe058c778bd0c63ef6a6d69b1f89107b861d64dc9497be6ccb1e"
          }
        }
      }
    },
    "stellar": {
      "name": "Stellar",
      "axelarId": "stellar",
      "rpc": "https://mainnet.sorobanrpc.com",
      "horizonRpc": "https://horizon.stellar.org",
      "networkType": "mainnet",
      "chainType": "stellar",
      "decimals": 7,
      "finality": "1",
      "tokenSymbol": "XLM",
      "tokenAddress": "CAS3J7GYLGXMF6TDJBBYYSE3HQ6BBSMLNUQ34T6TZMYMW2EVH34XOWMA",
      "contracts": {
        "AxelarGateway": {
          "address": "CD6VSKXB4HY2DWU7EP2PUIYTBJBJ36LDJXEZN4NSXFYF5YP37DDFX6NF",
          "deployer": "GC2SJ4YXCMP2LYXMXBNJMK6SNK4XUR7TGJXY4GA3VACNMCZVCQ6VFGG3",
          "wasmHash": "d68610690fa381aace03f16ef591334d61e808bcba0ac9e3a15d76df492aff24",
          "initializeArgs": {
            "owner": "GC2SJ4YXCMP2LYXMXBNJMK6SNK4XUR7TGJXY4GA3VACNMCZVCQ6VFGG3",
            "operator": "GC2SJ4YXCMP2LYXMXBNJMK6SNK4XUR7TGJXY4GA3VACNMCZVCQ6VFGG3",
            "domainSeparator": "d2937eba76cea053386484dae0e3d497548237ecb777dfdd5401e12cfc97ec78",
            "minimumRotationDelay": "86400",
            "previousSignersRetention": "15",
            "initialSigners": [
              {
                "nonce": "0000000000000000000000000000000000000000000000000000000000000000",
                "signers": [
                  {
                    "signer": "b524f317131fa5e2ecb85a962bd26ab97a47f3326f8e181ba804d60b35143d52",
                    "weight": "1"
                  }
                ],
                "threshold": "1"
              }
            ]
          },
          "connectionType": "amplifier",
          "version": "1.1.1"
        },
        "AxelarOperators": {
          "address": "CCO23C66LAPU5YO66VNXB75T7SDVZ5UZ2GHAU3M7T2YGRKHJI3B2LZPQ",
          "deployer": "GCUIBOS2JPTJSJ3PFMXU4RD67PS5QT7FG3HSXHFZQGVNIYXPYODKRJ7S",
          "wasmHash": "8e0d3c6ace7b80c80d945eaca495ff2cea7de12e9cf736dcf1fb9aaee07b4dd2",
          "initializeArgs": {
            "owner": "GCUIBOS2JPTJSJ3PFMXU4RD67PS5QT7FG3HSXHFZQGVNIYXPYODKRJ7S"
          },
          "version": "1.1.1"
        },
        "AxelarGasService": {
          "address": "CDZNIEA5FLJY2L4BWFW3P6WPFYWQNZTNP6ED2K5UHD5PNYTIMNFZDD3W",
          "deployer": "GC2SJ4YXCMP2LYXMXBNJMK6SNK4XUR7TGJXY4GA3VACNMCZVCQ6VFGG3",
          "wasmHash": "5f85b5ca8888347990b7d6384a3c73dac1fc652f93086224d78dbadfc934d729",
          "initializeArgs": {
            "owner": "GC2SJ4YXCMP2LYXMXBNJMK6SNK4XUR7TGJXY4GA3VACNMCZVCQ6VFGG3",
            "operator": "CCO23C66LAPU5YO66VNXB75T7SDVZ5UZ2GHAU3M7T2YGRKHJI3B2LZPQ"
          },
          "version": "1.1.1"
        },
        "Upgrader": {
          "address": "CDXI3F2R6Q3W5AZRP3VQIOXM3YEIBFPEUAGZDOOSZ7DNQXHOKXU4FPVB",
          "deployer": "GC2SJ4YXCMP2LYXMXBNJMK6SNK4XUR7TGJXY4GA3VACNMCZVCQ6VFGG3",
          "wasmHash": "8393a1d52cc40fc3fd37d93da56a3322109159d794ab1d0fbee120dcb3d8cbcc",
          "version": "1.1.1",
          "initializeArgs": {}
        },
        "AxelarExample": {
          "address": "CCHEWZGXJSJL6Y4XONWGCWWQPWXEVPEE7GSF76PICHJSSQCJEHEL62F6",
          "deployer": "GC2SJ4YXCMP2LYXMXBNJMK6SNK4XUR7TGJXY4GA3VACNMCZVCQ6VFGG3",
          "wasmHash": "cb96e568d52b5933111d3d97c7a3c23330df1db086aad6001f67e2daaa62d73b",
          "version": "1.0.3",
          "initializeArgs": {
            "gatewayAddress": "CD6VSKXB4HY2DWU7EP2PUIYTBJBJ36LDJXEZN4NSXFYF5YP37DDFX6NF",
            "gasServiceAddress": "CDZNIEA5FLJY2L4BWFW3P6WPFYWQNZTNP6ED2K5UHD5PNYTIMNFZDD3W",
            "itsAddress": "CBDBMIOFHGWUFRYH3D3STI2DHBOWGDDBCRKQEUB4RGQEBVG74SEED6C6"
          }
        },
        "InterchainTokenService": {
          "address": "CBDBMIOFHGWUFRYH3D3STI2DHBOWGDDBCRKQEUB4RGQEBVG74SEED6C6",
          "deployer": "GC2SJ4YXCMP2LYXMXBNJMK6SNK4XUR7TGJXY4GA3VACNMCZVCQ6VFGG3",
          "wasmHash": "cd078e4d495a61a113a6ba457f5efa4579c5bc41a396779fd82f164aa75e9942",
          "initializeArgs": {
            "owner": "GC2SJ4YXCMP2LYXMXBNJMK6SNK4XUR7TGJXY4GA3VACNMCZVCQ6VFGG3",
            "operator": "GC2SJ4YXCMP2LYXMXBNJMK6SNK4XUR7TGJXY4GA3VACNMCZVCQ6VFGG3",
            "gatewayAddress": "CD6VSKXB4HY2DWU7EP2PUIYTBJBJ36LDJXEZN4NSXFYF5YP37DDFX6NF",
            "gasServiceAddress": "CDZNIEA5FLJY2L4BWFW3P6WPFYWQNZTNP6ED2K5UHD5PNYTIMNFZDD3W",
            "itsHubAddress": "axelar1aqcj54lzz0rk22gvqgcn8fr5tx4rzwdv5wv5j9dmnacgefvd7wzsy2j2mr",
            "chainName": "stellar",
            "nativeTokenAddress": "CAS3J7GYLGXMF6TDJBBYYSE3HQ6BBSMLNUQ34T6TZMYMW2EVH34XOWMA",
            "interchainTokenWasmHash": "85693704d656eb99af464d553a0a8d99b62d039223e72e86b98655def0d345ca",
            "tokenManagerWasmHash": "4164f47872741793bc682f6fb124623c6c1eb64e342b73319c11d05c2e0e39b0"
          },
          "version": "1.2.0"
        },
        "Multicall": {
          "address": "CC5LVKQA73ZVVUBAOCV5INV4TXPMELBFJ6XTQUBJTP4O2LSUKAA7VHLZ",
          "deployer": "GC2SJ4YXCMP2LYXMXBNJMK6SNK4XUR7TGJXY4GA3VACNMCZVCQ6VFGG3",
          "wasmHash": "0c491cc15edf95dbc131cbac07dc3035f05a9e6fd180d2733b9315685323df26",
          "version": "1.0.1",
          "initializeArgs": {}
        }
      },
      "approxFinalityWaitTime": 1,
      "explorer": {
        "name": "Stellar Expert",
        "url": "https://stellar.expert/explorer/public"
      }
    },
    "xrpl-evm": {
      "name": "XRPL EVM",
      "axelarId": "xrpl-evm",
      "chainId": 1440000,
      "rpc": "https://rpc-mainnet.aws.peersyst.tech",
      "tokenSymbol": "XRP",
      "decimals": 18,
      "confirmations": 1,
      "finality": "finalized",
      "approxFinalityWaitTime": 1,
      "chainType": "evm",
      "explorer": {
        "name": "Xrplscan",
        "url": "https://explorer-mainnet.aws.peersyst.tech",
        "api": "https://explorer-mainnet.aws.peersyst.tech/api"
      },
      "contracts": {
        "ConstAddressDeployer": {
          "address": "0x98B2920D53612483F91F12Ed7754E51b4A77919e",
          "deployer": "0xE86375704CDb8491a5Ed82D90DceCE02Ee0ac25F",
          "deploymentMethod": "create",
          "codehash": "0x8fda47a596dfba923270da84e0c32a2d0312f1c03389f83e16f2b5a35ed37fbe",
          "predeployCodehash": "0x8fda47a596dfba923270da84e0c32a2d0312f1c03389f83e16f2b5a35ed37fbe"
        },
        "Create3Deployer": {
          "address": "0x6513Aedb4D1593BA12e50644401D976aebDc90d8",
          "deployer": "0x6f24A47Fc8AE5441Eb47EFfC3665e70e69Ac3F05",
          "deploymentMethod": "create2",
          "codehash": "0xf0ad66defbe082df243d4d274e626f557f97579c5c9e19f33d8093d6160808b7",
          "predeployCodehash": "0x73fc31262c4bad113c79439fd231281201c7c7d45b50328bd86bccf37684bf92",
          "salt": "Create3Deployer"
        },
        "AxelarGateway": {
          "deployer": "0xB8Cd93C83A974649D76B1c19f311f639e62272BC",
          "operator": "0xB8Cd93C83A974649D76B1c19f311f639e62272BC",
          "proxyDeploymentArgs": [
            "0x05823c334150a48ACD5D325fBA16147c21bA3653",
            "0xB8Cd93C83A974649D76B1c19f311f639e62272BC",
            "0x000000000000000000000000b8cd93c83a974649d76b1c19f311f639e62272bc00000000000000000000000000000000000000000000000000000000000000400000000000000000000000000000000000000000000000000000000000000001000000000000000000000000000000000000000000000000000000000000002000000000000000000000000000000000000000000000000000000000000000600000000000000000000000000000000000000000000000000000000000000011000000000000000000000000000000000000000000000000000000000111950c000000000000000000000000000000000000000000000000000000000000001900000000000000000000000013476c82ab76de288a1d2765cc113e83845fa9e4000000000000000000000000000000000000000000000000000000000000000100000000000000000000000020c4ad615e3c5f0ee136c56adfc5296da94828c40000000000000000000000000000000000000000000000000000000000000001000000000000000000000000215fa9602f4991c665a3f8cfae301a15d597fda900000000000000000000000000000000000000000000000000000000000000010000000000000000000000002743a8844f399bb7a0d6d8535be417fde72a867e00000000000000000000000000000000000000000000000000000000000000010000000000000000000000002d9a783ae26a498e7bb77a8813480e62f523ad7d00000000000000000000000000000000000000000000000000000000000000010000000000000000000000003a5360b6231b2a44904a683915aaf8e33b760106000000000000000000000000000000000000000000000000000000000000000100000000000000000000000040a08e1ddb42cdb8869342958a829b80cf150c61000000000000000000000000000000000000000000000000000000000000000100000000000000000000000040d56668eb8e2c7e02a15795804f37cc7e9f55cd000000000000000000000000000000000000000000000000000000000000000100000000000000000000000047e22383c384a92ece0e16908da432472efb7b4c00000000000000000000000000000000000000000000000000000000000000010000000000000000000000004d5955cba942a448052469a7b2c5c768bbf7b84100000000000000000000000000000000000000000000000000000000000000010000000000000000000000005aa28a502d8a9f9df24d6f45f6af5177a7faa6d000000000000000000000000000000000000000000000000000000000000000010000000000000000000000005d0cb24000b17585b118686d44d7792e4fdb329700000000000000000000000000000000000000000000000000000000000000010000000000000000000000007191523b52690a777820601d60d5523ca1481af90000000000000000000000000000000000000000000000000000000000000001000000000000000000000000743e91394fed80577cd893cbfc23fb78bb59ef2200000000000000000000000000000000000000000000000000000000000000010000000000000000000000008b99555ad6d2c3c114037746f3582e2105ac8561000000000000000000000000000000000000000000000000000000000000000100000000000000000000000099f6753fa1330af12e262a94cbc297f1c7beb8900000000000000000000000000000000000000000000000000000000000000001000000000000000000000000a360fae63e806238de4dde49bfa92f79eff73fc60000000000000000000000000000000000000000000000000000000000000001000000000000000000000000adda4a8627185c1d5558552868e45f514fd641720000000000000000000000000000000000000000000000000000000000000001000000000000000000000000b18d3a3c404abda400b8f818ffaddf987ba088750000000000000000000000000000000000000000000000000000000000000001000000000000000000000000cdb49d6d7167d71ddea024e0ce3da5fcceab37e30000000000000000000000000000000000000000000000000000000000000001000000000000000000000000d601001d8ce6b1ed0f6e688005600b346f01fb6b0000000000000000000000000000000000000000000000000000000000000001000000000000000000000000d88a2598600814e985a1fe19a5b350aaaf3245100000000000000000000000000000000000000000000000000000000000000001000000000000000000000000ef3350da91a1ca637fcc2c6d664551a7dd3171c40000000000000000000000000000000000000000000000000000000000000001000000000000000000000000f04636c843a8d38efb549b310c041f5052b6e0ca0000000000000000000000000000000000000000000000000000000000000001000000000000000000000000f24bbd6f2e0e0b14f897b2c7980d1a4d99125f190000000000000000000000000000000000000000000000000000000000000001"
          ],
          "initialVerifierSetId": "04281267616f3e94729df7c494552599a6cffdf11fbd67e692a9da10e65d4117",
          "address": "0xe432150cce91c13a887f7D836923d5597adD8E31",
          "implementation": "0x05823c334150a48ACD5D325fBA16147c21bA3653",
          "implementationCodehash": "0x6bf95c2a410e1f72b47cdabc8d8fcf794f3ccd5171f16ddd4a8db8a1f69a82b2",
          "deploymentMethod": "create",
          "previousSignersRetention": 15,
          "domainSeparator": "0x0474cdd6880766991d1bab2fdfae4385e7b54b1032d68f9b1c0bab887b2f5ca4",
          "minimumRotationDelay": 86400,
          "connectionType": "amplifier",
          "owner": "0x6f24A47Fc8AE5441Eb47EFfC3665e70e69Ac3F05"
        },
        "Operators": {
          "owner": "0x6f24A47Fc8AE5441Eb47EFfC3665e70e69Ac3F05",
          "address": "0x7DdB2d76b80B0AA19bDEa48EB1301182F4CeefbC",
          "deployer": "0x6f24A47Fc8AE5441Eb47EFfC3665e70e69Ac3F05",
          "deploymentMethod": "create2",
          "codehash": "0xc561dc32ef670c929db9d7fbf6b5f6c074a62a30602481ba3b88912ca6d79feb",
          "predeployCodehash": "0xc561dc32ef670c929db9d7fbf6b5f6c074a62a30602481ba3b88912ca6d79feb",
          "salt": "Operators"
        },
        "AxelarGasService": {
          "collector": "0x7DdB2d76b80B0AA19bDEa48EB1301182F4CeefbC",
          "salt": "AxelarGasService",
          "address": "0x2d5d7d31F671F86C782533cc367F14109a082712",
          "implementation": "0xdC46f07661B673Fc262f61FC5b05B10A58a3b7fE",
          "deployer": "0x6f24A47Fc8AE5441Eb47EFfC3665e70e69Ac3F05"
        },
        "InterchainTokenService": {
          "salt": "ITS v2.1.0",
          "deployer": "0x6f24A47Fc8AE5441Eb47EFfC3665e70e69Ac3F05",
          "proxySalt": "ITS v1.0.0",
          "tokenManagerDeployer": "0xe50A35500805b555A8318Bdb98E542FB50DD6E08",
          "interchainToken": "0xFe3C351E8D85aBc4eb7B669C450583ff40ed0B22",
          "interchainTokenDeployer": "0x6Cf80d1dcEdD398A6af7e9b0026a750a5c6e2a4c",
          "tokenManager": "0x9D3583cBeB5542287B635Bf09D693C8106284C27",
          "tokenHandler": "0xcC360c322f72a89E5247F3875a02c214F31DA035",
          "gatewayCaller": "0x994014b7f3E5Ac898aAD533b10534B69D65DD6dE",
          "implementation": "0xd4B79294cd4B1f3C0781Da83B846C7558D9ee921",
          "predeployCodehash": "0x08a4a556c4db879b4f24104d13a8baf86915d58b12c81b382dfea2a82d2856cf",
          "address": "0xB5FB4BE02232B1bBA4dC8f81dc24C26980dE9e3C"
        },
        "InterchainTokenFactory": {
          "deployer": "0x6f24A47Fc8AE5441Eb47EFfC3665e70e69Ac3F05",
          "salt": "ITS Factory v1.0.0",
          "implementation": "0x9c551097d890E16f407a1e675490a2359B3933FD",
          "address": "0x83a93500d23Fbc3e82B410aD07A6a9F7A0670D66"
        }
      }
    },
    "xrpl": {
      "name": "XRPL",
      "axelarId": "xrpl",
      "rpc": "https://s1.ripple.com:51234",
      "wssRpc": "wss://s1.ripple.com",
      "tokenSymbol": "XRP",
      "decimals": 6,
      "networkType": "mainnet",
      "chainType": "xrpl",
      "finality": "1",
      "approxFinalityWaitTime": 1,
      "explorer": {
        "name": "XRPL Explorer",
        "url": "https://livenet.xrpl.org"
      },
      "contracts": {
        "InterchainTokenService": {
          "address": "rfmS3zqrQrka8wVyhXifEeyTwe8AMz2Yhw"
        },
        "AxelarGateway": {
          "address": "rfmS3zqrQrka8wVyhXifEeyTwe8AMz2Yhw",
          "connectionType": "amplifier",
          "initialSigner": "rJJAmTa5f9rNmBtvUMmFKn2KoX2o8QhiQ9",
          "transferRate": 0,
          "tickSize": 6,
          "domain": "axelar.foundation",
          "flags": [
            4,
            12,
            13,
            14,
            8,
            6
          ]
        }
      }
    },
<<<<<<< HEAD
    "hedera": {
      "name": "Hedera",
      "axelarId": "hedera",
      "chainId": 295,
      "rpc": "https://mainnet.hashio.io/api",
      "tokenSymbol": "HBAR",
      "decimals": 8,
      "confirmations": 1,
      "finality": "finalized",
      "approxFinalityWaitTime": 1,
      "chainType": "evm",
      "explorer": {
        "name": "HashScan",
        "url": "https://hashscan.io/mainnet",
        "api": ""
      },
      "contracts": {
        "InterchainTokenService": {
          "address": "0xB5FB4BE02232B1bBA4dC8f81dc24C26980dE9e3C"
=======
    "plume": {
      "name": "Plume",
      "axelarId": "plume",
      "networkType": "mainnet",
      "chainId": 98866,
      "rpc": "https://rpc.plume.org",
      "tokenSymbol": "PLUME",
      "confirmations": 1,
      "finality": "finalized",
      "decimals": 18,
      "approxFinalityWaitTime": 53,
      "chainType": "evm",
      "explorer": {
        "name": "Plume Explorer",
        "url": "https://explorer.plume.org",
        "api": "https://explorer.plume.org/api/"
      },
      "contracts": {
        "ConstAddressDeployer": {
          "address": "0x98B2920D53612483F91F12Ed7754E51b4A77919e",
          "deployer": "0xE86375704CDb8491a5Ed82D90DceCE02Ee0ac25F",
          "deploymentMethod": "create",
          "codehash": "0x8fda47a596dfba923270da84e0c32a2d0312f1c03389f83e16f2b5a35ed37fbe",
          "predeployCodehash": "0x8fda47a596dfba923270da84e0c32a2d0312f1c03389f83e16f2b5a35ed37fbe"
        },
        "Create3Deployer": {
          "address": "0x6513Aedb4D1593BA12e50644401D976aebDc90d8",
          "deployer": "0x6f24A47Fc8AE5441Eb47EFfC3665e70e69Ac3F05",
          "deploymentMethod": "create2",
          "codehash": "0xf0ad66defbe082df243d4d274e626f557f97579c5c9e19f33d8093d6160808b7",
          "predeployCodehash": "0x73fc31262c4bad113c79439fd231281201c7c7d45b50328bd86bccf37684bf92",
          "salt": "Create3Deployer"
        },
        "AxelarGateway": {
          "deployer": "0xB8Cd93C83A974649D76B1c19f311f639e62272BC",
          "operator": "0xB8Cd93C83A974649D76B1c19f311f639e62272BC",
          "proxyDeploymentArgs": [
            "0x05823c334150a48ACD5D325fBA16147c21bA3653",
            "0xB8Cd93C83A974649D76B1c19f311f639e62272BC",
            "0x000000000000000000000000b8cd93c83a974649d76b1c19f311f639e62272bc00000000000000000000000000000000000000000000000000000000000000400000000000000000000000000000000000000000000000000000000000000001000000000000000000000000000000000000000000000000000000000000002000000000000000000000000000000000000000000000000000000000000000600000000000000000000000000000000000000000000000000000000000000006000000000000000000000000000000000000000000000000000000000119d1d0000000000000000000000000000000000000000000000000000000000000000900000000000000000000000013476c82ab76de288a1d2765cc113e83845fa9e400000000000000000000000000000000000000000000000000000000000000010000000000000000000000002d9a783ae26a498e7bb77a8813480e62f523ad7d00000000000000000000000000000000000000000000000000000000000000010000000000000000000000003a5360b6231b2a44904a683915aaf8e33b76010600000000000000000000000000000000000000000000000000000000000000010000000000000000000000004d5955cba942a448052469a7b2c5c768bbf7b84100000000000000000000000000000000000000000000000000000000000000010000000000000000000000007191523b52690a777820601d60d5523ca1481af900000000000000000000000000000000000000000000000000000000000000010000000000000000000000007e49e5edd8ceece6a98cc9e174c87e307632f9af0000000000000000000000000000000000000000000000000000000000000001000000000000000000000000d601001d8ce6b1ed0f6e688005600b346f01fb6b0000000000000000000000000000000000000000000000000000000000000001000000000000000000000000d88a2598600814e985a1fe19a5b350aaaf3245100000000000000000000000000000000000000000000000000000000000000001000000000000000000000000f04636c843a8d38efb549b310c041f5052b6e0ca0000000000000000000000000000000000000000000000000000000000000001"
          ],
          "initialVerifierSetId": "4ac282baadbca37078daa25bd8a3db05643fcced40d7cc0dba7138a1194d3382",
          "address": "0xe432150cce91c13a887f7D836923d5597adD8E31",
          "implementation": "0x05823c334150a48ACD5D325fBA16147c21bA3653",
          "implementationCodehash": "0xcad71ec2377581f9330d3c0f7b4348178b755890f489eb4d37d7824b9b38a3b1",
          "deploymentMethod": "create",
          "previousSignersRetention": 15,
          "domainSeparator": "0x2045d8261988680bb5160059c6d86d7ec571a291cea38c4fce4ba1d75670bd21",
          "minimumRotationDelay": 86400,
          "connectionType": "amplifier",
          "owner": "0x6f24A47Fc8AE5441Eb47EFfC3665e70e69Ac3F05"
        },
        "Operators": {
          "owner": "0x6f24A47Fc8AE5441Eb47EFfC3665e70e69Ac3F05",
          "address": "0x7DdB2d76b80B0AA19bDEa48EB1301182F4CeefbC",
          "deployer": "0x6f24A47Fc8AE5441Eb47EFfC3665e70e69Ac3F05",
          "deploymentMethod": "create2",
          "codehash": "0xc561dc32ef670c929db9d7fbf6b5f6c074a62a30602481ba3b88912ca6d79feb",
          "predeployCodehash": "0xc561dc32ef670c929db9d7fbf6b5f6c074a62a30602481ba3b88912ca6d79feb",
          "salt": "Operators"
        },
        "AxelarGasService": {
          "collector": "0x7DdB2d76b80B0AA19bDEa48EB1301182F4CeefbC",
          "salt": "AxelarGasService",
          "address": "0x2d5d7d31F671F86C782533cc367F14109a082712",
          "implementation": "0xdC46f07661B673Fc262f61FC5b05B10A58a3b7fE",
          "deployer": "0x6f24A47Fc8AE5441Eb47EFfC3665e70e69Ac3F05"
        },
        "InterchainTokenService": {
          "salt": "ITS v2.1.0",
          "deployer": "0x6f24A47Fc8AE5441Eb47EFfC3665e70e69Ac3F05",
          "proxySalt": "ITS v1.0.0",
          "tokenManagerDeployer": "0xe50A35500805b555A8318Bdb98E542FB50DD6E08",
          "interchainToken": "0xFe3C351E8D85aBc4eb7B669C450583ff40ed0B22",
          "interchainTokenDeployer": "0x6Cf80d1dcEdD398A6af7e9b0026a750a5c6e2a4c",
          "tokenManager": "0x9D3583cBeB5542287B635Bf09D693C8106284C27",
          "tokenHandler": "0xcC360c322f72a89E5247F3875a02c214F31DA035",
          "gatewayCaller": "0x994014b7f3E5Ac898aAD533b10534B69D65DD6dE",
          "implementation": "0xd4B79294cd4B1f3C0781Da83B846C7558D9ee921",
          "predeployCodehash": "0x08a4a556c4db879b4f24104d13a8baf86915d58b12c81b382dfea2a82d2856cf",
          "address": "0xB5FB4BE02232B1bBA4dC8f81dc24C26980dE9e3C"
        },
        "InterchainTokenFactory": {
          "deployer": "0x6f24A47Fc8AE5441Eb47EFfC3665e70e69Ac3F05",
          "salt": "ITS Factory v1.0.0",
          "implementation": "0x9c551097d890E16f407a1e675490a2359B3933FD",
          "address": "0x83a93500d23Fbc3e82B410aD07A6a9F7A0670D66"
>>>>>>> 1dc003c1
        }
      }
    }
  },
  "axelar": {
    "axelarId": "axelar",
    "chainId": "axelar-dojo-1",
    "rpc": "https://tm.axelar.lava.build:443",
    "lcd": "https://rest.axelar.lava.build",
    "grpc": "grpc.axelar.lava.build:443",
    "tokenSymbol": "AXL",
    "axelarscanApi": "https://api.axelarscan.io",
    "gasPrice": "0.007uaxl",
    "gasLimit": "auto",
    "govProposalDepositAmount": "2000000000",
    "govProposalInstantiateAddresses": [
      "axelar1uk66drc8t9hwnddnejjp92t22plup0xd036uc2",
      "axelar10d07y265gmmuvt4z0w9aw880jnsr700j7v9daj",
      "axelar1nctnr9x0qexemeld5w7w752rmqdsqqv92dw9am"
    ],
    "contracts": {
      "ServiceRegistry": {
        "governanceAccount": "axelar10d07y265gmmuvt4z0w9aw880jnsr700j7v9daj",
        "storeCodeProposalId": "271",
        "storeCodeProposalCodeHash": "fcbd66ffc824fc52383132d7a57617e9bc40dd1521ecad77341726434f801406",
        "codeId": 24,
        "lastUploadedCodeId": 4,
        "address": "axelar1rpj2jjrv3vpugx9ake9kgk3s2kgwt0y60wtkmcgfml5m3et0mrls6nct9m"
      },
      "Router": {
        "adminAddress": "axelar1nctnr9x0qexemeld5w7w752rmqdsqqv92dw9am",
        "governanceAddress": "axelar10d07y265gmmuvt4z0w9aw880jnsr700j7v9daj",
        "storeCodeProposalId": "266",
        "storeCodeProposalCodeHash": "7368e7507f29ae9236c9c41fc1fbe5456260fb91acf1e2ff07d677bdcbca7e9f",
        "codeId": 19,
        "address": "axelar1d9atnamjjhtc46zmzyc202llqs0rhtxnphs6mkjurekath3mkgtq7hsk93",
        "executeProposalId": "242"
      },
      "NexusGateway": {
        "nexus": "axelar17h8uk4ct0mdv9mgkuxszt4gp2htpfr08mge20r",
        "storeCodeProposalId": "226",
        "storeCodeProposalCodeHash": "3f0fd354823ec5d85f051a7c54bd020498a2e37866cbf480e0c107aceae1b84d",
        "codeId": 3,
        "lastUploadedCodeId": 3,
        "address": "axelar14x5fqsezmzame904gkydguycsuqy5f8lp5knkzanccy8g8nz3yus65wveg"
      },
      "Rewards": {
        "governanceAddress": "axelar10d07y265gmmuvt4z0w9aw880jnsr700j7v9daj",
        "rewardsDenom": "uaxl",
        "params": {
          "epoch_duration": "14400",
          "rewards_per_epoch": "1500000000",
          "participation_threshold": [
            "8",
            "10"
          ]
        },
        "storeCodeProposalId": "268",
        "storeCodeProposalCodeHash": "095c1caca4f9b7381519bd8395f3f558202fd4d4ad03f223dd8a2e991c568bd6",
        "codeId": 21,
        "lastUploadedCodeId": 5,
        "address": "axelar1harq5xe68lzl2kx4e5ch4k8840cgqnry567g0fgw7vt2atcuugrqfa7j5z"
      },
      "Coordinator": {
        "governanceAddress": "axelar10d07y265gmmuvt4z0w9aw880jnsr700j7v9daj",
        "storeCodeProposalId": "270",
        "storeCodeProposalCodeHash": "a57dccb229cfab931b904618af2ebc854699a25a963c231834837d88ee4a0217",
        "codeId": 23,
        "address": "axelar1rwy79m8u76q2pm3lrxednlgtqjd8439l7hmctdxvjsv2shsu9meq8ntlvx",
        "executeProposalId": "245"
      },
      "Multisig": {
        "adminAddress": "axelar1nctnr9x0qexemeld5w7w752rmqdsqqv92dw9am",
        "governanceAddress": "axelar10d07y265gmmuvt4z0w9aw880jnsr700j7v9daj",
        "blockExpiry": 10,
        "storeCodeProposalId": "322",
        "storeCodeProposalCodeHash": "cd6109a37eab844941ea09266e54bf3fdb18bfb55e02a0ed91aa5a8d47aea2ec",
        "codeId": 33,
        "address": "axelar14a4ar5jh7ue4wg28jwsspf23r8k68j7g5d6d3fsttrhp42ajn4xq6zayy5",
        "executeProposalId": "244",
        "lastUploadedCodeId": 33
      },
      "MultisigProver": {
        "flow": {
          "governanceAddress": "axelar10d07y265gmmuvt4z0w9aw880jnsr700j7v9daj",
          "adminAddress": "axelar1pczf792wf3p3xssk4dmwfxrh6hcqnrjp70danj",
          "signingThreshold": [
            "2",
            "3"
          ],
          "serviceName": "amplifier",
          "verifierSetDiffThreshold": 0,
          "encoder": "abi",
          "keyType": "ecdsa",
          "domainSeparator": "0x3c8c7d9e180f608dcf6fc9b1c3ef905ac295b1c4cb2fe8ca2c4fcde1b6e9a8c6",
          "address": "axelar1rsuejfntt4rs2y8dn4dd3acszs00zyg9wpnsc6fmhevcp6plu5qspzn7e0"
        },
        "sui": {
          "governanceAddress": "axelar10d07y265gmmuvt4z0w9aw880jnsr700j7v9daj",
          "adminAddress": "axelar1pczf792wf3p3xssk4dmwfxrh6hcqnrjp70danj",
          "signingThreshold": [
            "2",
            "3"
          ],
          "serviceName": "amplifier",
          "verifierSetDiffThreshold": 0,
          "encoder": "bcs",
          "keyType": "ecdsa",
          "codeId": 16,
          "domainSeparator": "0xb92c62ca5a6860211b2cf0340641e8d6dffa3207c78c3055d7f708f2bfba3171",
          "address": "axelar1v8jrupu2rqpskwgtr69max0ajul92q8z5mdxd505m2hu3xc5jzcqm8zyc6"
        },
        "stellar": {
          "governanceAddress": "axelar10d07y265gmmuvt4z0w9aw880jnsr700j7v9daj",
          "adminAddress": "axelar1pczf792wf3p3xssk4dmwfxrh6hcqnrjp70danj",
          "signingThreshold": [
            "2",
            "3"
          ],
          "serviceName": "amplifier",
          "verifierSetDiffThreshold": 0,
          "encoder": "stellar_xdr",
          "keyType": "ed25519",
          "codeId": 16,
          "domainSeparator": "0xd2937eba76cea053386484dae0e3d497548237ecb777dfdd5401e12cfc97ec78",
          "address": "axelar1wdgp5xyqjyv5zsq86n6pah2lsmd46mn0gt4055mvvk6mezn9skqs6p93dg"
        },
        "xrpl-evm": {
          "governanceAddress": "axelar10d07y265gmmuvt4z0w9aw880jnsr700j7v9daj",
          "adminAddress": "axelar1pczf792wf3p3xssk4dmwfxrh6hcqnrjp70danj",
          "signingThreshold": [
            "2",
            "3"
          ],
          "serviceName": "amplifier",
          "verifierSetDiffThreshold": 0,
          "encoder": "abi",
          "keyType": "ecdsa",
          "codeId": 16,
          "domainSeparator": "0x0474cdd6880766991d1bab2fdfae4385e7b54b1032d68f9b1c0bab887b2f5ca4",
          "address": "axelar198xehj5htckk75s8wcamxerxtdc45669zdqjmr69guveqntj9f6s5rqq55"
        },
<<<<<<< HEAD
        "hedera": {
=======
        "plume": {
>>>>>>> 1dc003c1
          "governanceAddress": "axelar10d07y265gmmuvt4z0w9aw880jnsr700j7v9daj",
          "adminAddress": "axelar1pczf792wf3p3xssk4dmwfxrh6hcqnrjp70danj",
          "signingThreshold": [
            "2",
            "3"
          ],
          "serviceName": "amplifier",
          "verifierSetDiffThreshold": 0,
          "encoder": "abi",
          "keyType": "ecdsa",
          "codeId": 16,
<<<<<<< HEAD
          "domainSeparator": "0x728b5920e118e79bd7fc239e262515c558a52020ce3c2217774e89ef32ec3c48",
          "address": "axelar1e7z2faehrvpwl3apq3srr8djp386urvm2fgw3yafmju6slphhe8skecrwk"
=======
          "domainSeparator": "0x2045d8261988680bb5160059c6d86d7ec571a291cea38c4fce4ba1d75670bd21",
          "address": "axelar1ll4yhqtldlgqwqthyffqln3cyr2f8ydzhv0djpjyp6sk4v5k4kqqrs60s7"
>>>>>>> 1dc003c1
        },
        "storeCodeProposalId": "263",
        "storeCodeProposalCodeHash": "00428ef0483f103a6e1a5853c4b29466a83e5b180cc53a00d1ff9d022bc2f03a",
        "codeId": 16,
        "lastUploadedCodeId": 16
      },
      "Gateway": {
        "flow": {
          "address": "axelar1w8frw33jn0yx59845wdgk0yru6fxvgr6hlh4xfdtdf08y5jamcnsyu0z6u"
        },
        "sui": {
          "codeId": 17,
          "address": "axelar1svl69e32m240xgjluezrvpudjn92usrn3dqzfm2tzn3zqkn76d6qfse593"
        },
        "storeCodeProposalId": "264",
        "storeCodeProposalCodeHash": "2ba600ee0d162184c9387eaf6fad655f1d75db548f93e379f0565cb2042d856f",
        "codeId": 17,
        "lastUploadedCodeId": 17,
        "stellar": {
          "codeId": 17,
          "address": "axelar1t46envzujl4kmhst6myg364v00f8jcyjespw6tr00r3ycd0pehxqetqrpm"
        },
        "xrpl-evm": {
          "codeId": 17,
          "address": "axelar1vvdukrmxdylvnn8e59s3gnn49lutv3n9tg4vnsttn33a8zulgfssl62q69"
        },
<<<<<<< HEAD
        "hedera": {
          "codeId": 17,
          "address": "axelar16x686a2hqr7drs5y4kyzwn8aghf7ld4enfhqg295d5xdllgyhd9sqafr4z"
=======
        "plume": {
          "codeId": 17,
          "address": "axelar163ee8p7xne8een7v3hwz6zxh339v6s8js3v5c9520mlnzd7nxneq5eq86v"
>>>>>>> 1dc003c1
        }
      },
      "VotingVerifier": {
        "flow": {
          "governanceAddress": "axelar10d07y265gmmuvt4z0w9aw880jnsr700j7v9daj",
          "serviceName": "amplifier",
          "sourceGatewayAddress": "0xe432150cce91c13a887f7D836923d5597adD8E31",
          "votingThreshold": [
            "2",
            "3"
          ],
          "blockExpiry": 10,
          "confirmationHeight": 10000,
          "msgIdFormat": "hex_tx_hash_and_event_index",
          "addressFormat": "eip55",
          "address": "axelar1kkqdsqvwq9a7p9fj0w89wpx2m2t0vrxl782aslhq0kdw2xxd2aesv3un04"
        },
        "sui": {
          "governanceAddress": "axelar10d07y265gmmuvt4z0w9aw880jnsr700j7v9daj",
          "sourceGatewayAddress": "0xeb055ffc3237c24e305a2bb760fe6551f6ff7c5fdb68735169c0f528fccab373",
          "serviceName": "amplifier",
          "votingThreshold": [
            "2",
            "3"
          ],
          "blockExpiry": 10,
          "confirmationHeight": 1,
          "msgIdFormat": "base58_tx_digest_and_event_index",
          "addressFormat": "sui",
          "codeId": 20,
          "address": "axelar1sykyha8kzf35kc5hplqk76kdufntjn6w45ntwlevwxp74dqr3rvsq7fazh"
        },
        "stellar": {
          "governanceAddress": "axelar10d07y265gmmuvt4z0w9aw880jnsr700j7v9daj",
          "serviceName": "amplifier",
          "sourceGatewayAddress": "CD6VSKXB4HY2DWU7EP2PUIYTBJBJ36LDJXEZN4NSXFYF5YP37DDFX6NF",
          "votingThreshold": [
            "2",
            "3"
          ],
          "blockExpiry": 10,
          "confirmationHeight": 1,
          "msgIdFormat": "hex_tx_hash_and_event_index",
          "addressFormat": "stellar",
          "codeId": 20,
          "address": "axelar1dalnx2yvmu3g3aau8m7fj426fk9u8dnzlr5azvqmr4x82rtclats8lhjmu"
        },
        "xrpl-evm": {
          "governanceAddress": "axelar10d07y265gmmuvt4z0w9aw880jnsr700j7v9daj",
          "serviceName": "amplifier",
          "sourceGatewayAddress": "0xe432150cce91c13a887f7D836923d5597adD8E31",
          "votingThreshold": [
            "2",
            "3"
          ],
          "blockExpiry": 10,
          "confirmationHeight": 1,
          "msgIdFormat": "hex_tx_hash_and_event_index",
          "addressFormat": "eip55",
          "codeId": 20,
          "address": "axelar1q8kn9t39ddpce42atk0d6wpdudr6djqxmz689m3nxy92ck0nnftqxfsuyk"
        },
<<<<<<< HEAD
        "hedera": {
=======
        "plume": {
>>>>>>> 1dc003c1
          "governanceAddress": "axelar10d07y265gmmuvt4z0w9aw880jnsr700j7v9daj",
          "serviceName": "amplifier",
          "sourceGatewayAddress": "0xe432150cce91c13a887f7D836923d5597adD8E31",
          "votingThreshold": [
            "2",
            "3"
          ],
          "blockExpiry": 10,
<<<<<<< HEAD
          "confirmationHeight": 1,
          "msgIdFormat": "hex_tx_hash_and_event_index",
          "addressFormat": "eip55",
          "codeId": 20,
          "address": "axelar1q8q8qq59yv9wmhcreu5ykt4azsk83ttve4e7jyavt32k6jq862xsqexnfh"
=======
          "confirmationHeight": 1000000,
          "msgIdFormat": "hex_tx_hash_and_event_index",
          "addressFormat": "eip55",
          "codeId": 20,
          "address": "axelar1nrdqke6tcxjuymg5gyd9x3yg35n3wrgarnj3sqskp98z2xnvlx9q82f63t"
>>>>>>> 1dc003c1
        },
        "storeCodeProposalId": "267",
        "storeCodeProposalCodeHash": "d9412440820a51bc48bf41a77ae39cfb33101ddc6562323845627ea2042bf708",
        "codeId": 20,
        "lastUploadedCodeId": 20
      },
      "InterchainTokenService": {
        "storeCodeProposalId": "315",
        "storeCodeProposalCodeHash": "36c758c8e36951369ff2b5f9590485edab6c302e7c1b385415ecc6e08185d738",
        "governanceAddress": "axelar10d07y265gmmuvt4z0w9aw880jnsr700j7v9daj",
        "adminAddress": "axelar1nctnr9x0qexemeld5w7w752rmqdsqqv92dw9am",
        "lastUploadedCodeId": 29,
        "codeId": 29,
        "address": "axelar1aqcj54lzz0rk22gvqgcn8fr5tx4rzwdv5wv5j9dmnacgefvd7wzsy2j2mr",
        "stellar": {
          "maxUintBits": 127,
          "maxDecimalsWhenTruncating": 255
        },
        "xrpl": {
          "maxUintBits": 256,
          "maxDecimalsWhenTruncating": 255
        }
      },
      "AxelarnetGateway": {
        "storeCodeProposalId": "269",
        "storeCodeProposalCodeHash": "c7286d0f59276b794641bdfbb4f96fafcee3553b67f3397d662a4683968f525b",
        "nexus": "axelar17h8uk4ct0mdv9mgkuxszt4gp2htpfr08mge20r",
        "lastUploadedCodeId": 22,
        "codeId": 22,
        "address": "axelar18vsne7lns36uvm8gv2cv5jl2lghts0xm7dvzpqzn70dl56gk9hvsgu9sqg"
      }
    },
    "XrplVotingVerifier": {
      "xrpl": {
        "governanceAddress": "axelar10d07y265gmmuvt4z0w9aw880jnsr700j7v9daj",
        "adminAddress": "axelar1pczf792wf3p3xssk4dmwfxrh6hcqnrjp70danj",
        "serviceName": "amplifier",
        "votingThreshold": [
          "2",
          "3"
        ],
        "blockExpiry": 10,
        "confirmationHeight": 1,
        "address": "axelar14rd4uyrqyl0tw75gjn8zqfppmy08t3x3wrsujeqp37l0hghduanscfvkz6",
        "codeId": 34
      },
      "storeCodeProposalId": "323",
      "storeCodeProposalCodeHash": "7055d307103d5bcbed4c9465f40084acdb0f154a8dda0d8c0ee68f865892874a",
      "lastUploadedCodeId": 34
    },
    "XrplGateway": {
      "xrpl": {
        "governanceAddress": "axelar10d07y265gmmuvt4z0w9aw880jnsr700j7v9daj",
        "adminAddress": "axelar1pczf792wf3p3xssk4dmwfxrh6hcqnrjp70danj",
        "address": "axelar15dsw0qqnvumnsukjtwt040wnelwrglgslqcqsa7d62f2neuv7slq7rq7zd",
        "codeId": 35
      },
      "storeCodeProposalId": "324",
      "storeCodeProposalCodeHash": "9c626d4ab34d3e8cd7426b72ad476b8adce05bed3274ca1b35523e66bbcf7688",
      "lastUploadedCodeId": 35
    },
    "XrplMultisigProver": {
      "xrpl": {
        "governanceAddress": "axelar10d07y265gmmuvt4z0w9aw880jnsr700j7v9daj",
        "adminAddress": "axelar1pczf792wf3p3xssk4dmwfxrh6hcqnrjp70danj",
        "signingThreshold": [
          "2",
          "3"
        ],
        "serviceName": "amplifier",
        "verifierSetDiffThreshold": 0,
        "xrplTransactionFee": 5000,
        "ticketCountThreshold": 50,
        "address": "axelar15mhhuf887t6nfx2t0vuc6kx9w2uk65h939awmz6n7r6ggzyf659st25hff",
        "codeId": 36
      },
      "storeCodeProposalId": "325",
      "storeCodeProposalCodeHash": "bee1192a8ae1d8928127bbb23e259cfadf817b930c5176cf83f7985240a7254a",
      "lastUploadedCodeId": 36
    }
  }
}<|MERGE_RESOLUTION|>--- conflicted
+++ resolved
@@ -2968,27 +2968,6 @@
         }
       }
     },
-<<<<<<< HEAD
-    "hedera": {
-      "name": "Hedera",
-      "axelarId": "hedera",
-      "chainId": 295,
-      "rpc": "https://mainnet.hashio.io/api",
-      "tokenSymbol": "HBAR",
-      "decimals": 8,
-      "confirmations": 1,
-      "finality": "finalized",
-      "approxFinalityWaitTime": 1,
-      "chainType": "evm",
-      "explorer": {
-        "name": "HashScan",
-        "url": "https://hashscan.io/mainnet",
-        "api": ""
-      },
-      "contracts": {
-        "InterchainTokenService": {
-          "address": "0xB5FB4BE02232B1bBA4dC8f81dc24C26980dE9e3C"
-=======
     "plume": {
       "name": "Plume",
       "axelarId": "plume",
@@ -3076,7 +3055,28 @@
           "salt": "ITS Factory v1.0.0",
           "implementation": "0x9c551097d890E16f407a1e675490a2359B3933FD",
           "address": "0x83a93500d23Fbc3e82B410aD07A6a9F7A0670D66"
->>>>>>> 1dc003c1
+        }
+      }
+    },
+    "hedera": {
+      "name": "Hedera",
+      "axelarId": "hedera",
+      "chainId": 295,
+      "rpc": "https://mainnet.hashio.io/api",
+      "tokenSymbol": "HBAR",
+      "decimals": 8,
+      "confirmations": 1,
+      "finality": "finalized",
+      "approxFinalityWaitTime": 1,
+      "chainType": "evm",
+      "explorer": {
+        "name": "HashScan",
+        "url": "https://hashscan.io/mainnet",
+        "api": ""
+      },
+      "contracts": {
+        "InterchainTokenService": {
+          "address": "0xB5FB4BE02232B1bBA4dC8f81dc24C26980dE9e3C"
         }
       }
     }
@@ -3219,11 +3219,7 @@
           "domainSeparator": "0x0474cdd6880766991d1bab2fdfae4385e7b54b1032d68f9b1c0bab887b2f5ca4",
           "address": "axelar198xehj5htckk75s8wcamxerxtdc45669zdqjmr69guveqntj9f6s5rqq55"
         },
-<<<<<<< HEAD
-        "hedera": {
-=======
         "plume": {
->>>>>>> 1dc003c1
           "governanceAddress": "axelar10d07y265gmmuvt4z0w9aw880jnsr700j7v9daj",
           "adminAddress": "axelar1pczf792wf3p3xssk4dmwfxrh6hcqnrjp70danj",
           "signingThreshold": [
@@ -3235,13 +3231,23 @@
           "encoder": "abi",
           "keyType": "ecdsa",
           "codeId": 16,
-<<<<<<< HEAD
+          "domainSeparator": "0x2045d8261988680bb5160059c6d86d7ec571a291cea38c4fce4ba1d75670bd21",
+          "address": "axelar1ll4yhqtldlgqwqthyffqln3cyr2f8ydzhv0djpjyp6sk4v5k4kqqrs60s7"
+        },
+        "hedera": {
+          "governanceAddress": "axelar10d07y265gmmuvt4z0w9aw880jnsr700j7v9daj",
+          "adminAddress": "axelar1pczf792wf3p3xssk4dmwfxrh6hcqnrjp70danj",
+          "signingThreshold": [
+            "2",
+            "3"
+          ],
+          "serviceName": "amplifier",
+          "verifierSetDiffThreshold": 0,
+          "encoder": "abi",
+          "keyType": "ecdsa",
+          "codeId": 16,
           "domainSeparator": "0x728b5920e118e79bd7fc239e262515c558a52020ce3c2217774e89ef32ec3c48",
           "address": "axelar1e7z2faehrvpwl3apq3srr8djp386urvm2fgw3yafmju6slphhe8skecrwk"
-=======
-          "domainSeparator": "0x2045d8261988680bb5160059c6d86d7ec571a291cea38c4fce4ba1d75670bd21",
-          "address": "axelar1ll4yhqtldlgqwqthyffqln3cyr2f8ydzhv0djpjyp6sk4v5k4kqqrs60s7"
->>>>>>> 1dc003c1
         },
         "storeCodeProposalId": "263",
         "storeCodeProposalCodeHash": "00428ef0483f103a6e1a5853c4b29466a83e5b180cc53a00d1ff9d022bc2f03a",
@@ -3268,15 +3274,13 @@
           "codeId": 17,
           "address": "axelar1vvdukrmxdylvnn8e59s3gnn49lutv3n9tg4vnsttn33a8zulgfssl62q69"
         },
-<<<<<<< HEAD
+        "plume": {
+          "codeId": 17,
+          "address": "axelar163ee8p7xne8een7v3hwz6zxh339v6s8js3v5c9520mlnzd7nxneq5eq86v"
+        },
         "hedera": {
           "codeId": 17,
           "address": "axelar16x686a2hqr7drs5y4kyzwn8aghf7ld4enfhqg295d5xdllgyhd9sqafr4z"
-=======
-        "plume": {
-          "codeId": 17,
-          "address": "axelar163ee8p7xne8een7v3hwz6zxh339v6s8js3v5c9520mlnzd7nxneq5eq86v"
->>>>>>> 1dc003c1
         }
       },
       "VotingVerifier": {
@@ -3339,11 +3343,7 @@
           "codeId": 20,
           "address": "axelar1q8kn9t39ddpce42atk0d6wpdudr6djqxmz689m3nxy92ck0nnftqxfsuyk"
         },
-<<<<<<< HEAD
-        "hedera": {
-=======
         "plume": {
->>>>>>> 1dc003c1
           "governanceAddress": "axelar10d07y265gmmuvt4z0w9aw880jnsr700j7v9daj",
           "serviceName": "amplifier",
           "sourceGatewayAddress": "0xe432150cce91c13a887f7D836923d5597adD8E31",
@@ -3352,19 +3352,26 @@
             "3"
           ],
           "blockExpiry": 10,
-<<<<<<< HEAD
+          "confirmationHeight": 1000000,
+          "msgIdFormat": "hex_tx_hash_and_event_index",
+          "addressFormat": "eip55",
+          "codeId": 20,
+          "address": "axelar1nrdqke6tcxjuymg5gyd9x3yg35n3wrgarnj3sqskp98z2xnvlx9q82f63t"
+        },
+        "hedera": {
+          "governanceAddress": "axelar10d07y265gmmuvt4z0w9aw880jnsr700j7v9daj",
+          "serviceName": "amplifier",
+          "sourceGatewayAddress": "0xe432150cce91c13a887f7D836923d5597adD8E31",
+          "votingThreshold": [
+            "2",
+            "3"
+          ],
+          "blockExpiry": 10,
           "confirmationHeight": 1,
           "msgIdFormat": "hex_tx_hash_and_event_index",
           "addressFormat": "eip55",
           "codeId": 20,
           "address": "axelar1q8q8qq59yv9wmhcreu5ykt4azsk83ttve4e7jyavt32k6jq862xsqexnfh"
-=======
-          "confirmationHeight": 1000000,
-          "msgIdFormat": "hex_tx_hash_and_event_index",
-          "addressFormat": "eip55",
-          "codeId": 20,
-          "address": "axelar1nrdqke6tcxjuymg5gyd9x3yg35n3wrgarnj3sqskp98z2xnvlx9q82f63t"
->>>>>>> 1dc003c1
         },
         "storeCodeProposalId": "267",
         "storeCodeProposalCodeHash": "d9412440820a51bc48bf41a77ae39cfb33101ddc6562323845627ea2042bf708",
