--- conflicted
+++ resolved
@@ -2494,7 +2494,6 @@
       "confirmations": 1,
       "finality": "finalized",
       "approxFinalityWaitTime": 1
-<<<<<<< HEAD
     },
     "sui": {
       "name": "Sui",
@@ -2670,18 +2669,6 @@
           }
         }
       }
-    }
-  },
-  "stellar": {
-    "id": "stellar",
-    "rpc": "https://rpc.ankr.com/stellar_soroban",
-    "horizonRpc": "https://horizon.stellar.org",
-    "networkType": "mainnet",
-    "explorer": {
-      "name": "Soroban Nownodes",
-      "url": "https://soroban.nownodes.io"
-=======
->>>>>>> 4c023391
     },
     "stellar": {
       "name": "Stellar",
