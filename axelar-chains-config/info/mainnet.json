{
  "chains": {
    "celo": {
      "name": "Celo",
      "axelarId": "celo",
      "chainId": 42220,
      "rpc": "https://forno.celo.org",
      "tokenSymbol": "CELO",
      "decimals": 18,
      "chainType": "evm",
      "contracts": {
        "AxelarGateway": {
          "address": "0xe432150cce91c13a887f7D836923d5597adD8E31",
          "deployer": "0x6f24A47Fc8AE5441Eb47EFfC3665e70e69Ac3F05",
          "startingKeyIDs": [
            "evm-celo-9170074"
          ],
          "implementation": "0x99B5FA03a5ea4315725c43346e55a6A6fbd94098",
          "implementationCodehash": "0x815c3711b7191c2598de8b4b7d977ac2d1903d20883bd25c26cf2c4a8ca37827",
          "authModule": "0x96eEE595f0ACD7d232a9B1dE4FCc2a4b2F6b0f3a",
          "tokenDeployer": "0xb28478319B64f8D47e19A120209A211D902F8b8f",
          "deploymentMethod": "create3",
          "salt": "AxelarGateway v6.2",
          "governance": "0xBbEE71e2fE7741Cdd7787DC46D73Af6715D47Dc0",
          "mintLimiter": "0xCC940AE49C78F20E3F13F3cF37e996b98Ac3EC68",
          "connectionType": "consensus"
        },
        "AxelarGasService": {
          "salt": "AxelarGasService",
          "collector": "0x7DdB2d76b80B0AA19bDEa48EB1301182F4CeefbC",
          "address": "0x2d5d7d31F671F86C782533cc367F14109a082712",
          "implementation": "0xcb5C784DCf8FF342625DbC53B356ed0Cbb0EBB9b",
          "deployer": "0x6f24A47Fc8AE5441Eb47EFfC3665e70e69Ac3F05"
        },
        "AxelarDepositService": {
          "salt": "AxelarDepositService",
          "wrappedSymbol": "",
          "refundIssuer": "0x4f671f34d2d23fec3eE3087E3A0221f8D314D9dF",
          "address": "0xc1DCb196BA862B337Aa23eDA1Cb9503C0801b955",
          "implementation": "0xb6241272C569767072e0587098415DF6BA0aaEe9",
          "deployer": "0xd55cd98cdE61c3CcE1286F9aF50cDbF16f5dba5b"
        },
        "ConstAddressDeployer": {
          "address": "0x98B2920D53612483F91F12Ed7754E51b4A77919e"
        },
        "Create3Deployer": {
          "address": "0x6513Aedb4D1593BA12e50644401D976aebDc90d8",
          "deployer": "0x6f24A47Fc8AE5441Eb47EFfC3665e70e69Ac3F05",
          "deploymentMethod": "create2",
          "salt": "Create3Deployer",
          "codehash": "0xf0ad66defbe082df243d4d274e626f557f97579c5c9e19f33d8093d6160808b7",
          "predeployCodehash": "0x73fc31262c4bad113c79439fd231281201c7c7d45b50328bd86bccf37684bf92"
        },
        "InterchainProposalSender": {
          "address": "0x1f8A4d195B647647c7dD45650CBd553FD33cCAA6",
          "deployer": "0x6f24A47Fc8AE5441Eb47EFfC3665e70e69Ac3F05",
          "deploymentMethod": "create3",
          "salt": "InterchainProposalSender v1.2"
        },
        "InterchainGovernance": {
          "governanceChain": "Axelarnet",
          "governanceAddress": "axelar10d07y265gmmuvt4z0w9aw880jnsr700j7v9daj",
          "minimumTimeDelay": 604800,
          "address": "0xfDF36A30070ea0241d69052ea85ff44Ad0476a66",
          "deployer": "0x6f24A47Fc8AE5441Eb47EFfC3665e70e69Ac3F05",
          "deploymentMethod": "create3",
          "codehash": "0x70cb562f5d856fab1b0eee1e91dfcbb568be85f28e184c6a096b4c63b145a6c2",
          "predeployCodehash": "0xe2de43b29f2387b6f3575a1b50d566908fc00e03a8d88ad6be74b674a70874d2",
          "salt": "InterchainGovernance v5.5"
        },
        "Multisig": {
          "threshold": 3,
          "signers": [
            "0x3f5876a2b06E54949aB106651Ab6694d0289b2b4",
            "0x9256Fd872118ed3a97754B0fB42c15015d17E0CC",
            "0x1486157d505C7F7E546aD00E3E2Eee25BF665C9b",
            "0x2eC991B5c0B742AbD9d2ea31fe6c14a85e91C821",
            "0xf505462A29E36E26f25Ef0175Ca1eCBa09CC118f",
            "0x027c1882B975E2cd771AE068b0389FA38B9dda73"
          ],
          "address": "0xCC940AE49C78F20E3F13F3cF37e996b98Ac3EC68",
          "deployer": "0x6f24A47Fc8AE5441Eb47EFfC3665e70e69Ac3F05",
          "deploymentMethod": "create3",
          "codehash": "0x912095d5076ee40a9dd49c0f9d61d61334c47a78c7512852791652baef26c296",
          "predeployCodehash": "0x912095d5076ee40a9dd49c0f9d61d61334c47a78c7512852791652baef26c296",
          "salt": "Multisig v5.5"
        },
        "Operators": {
          "owner": "0x6f24A47Fc8AE5441Eb47EFfC3665e70e69Ac3F05",
          "address": "0x7DdB2d76b80B0AA19bDEa48EB1301182F4CeefbC",
          "deployer": "0x6f24A47Fc8AE5441Eb47EFfC3665e70e69Ac3F05",
          "deploymentMethod": "create2",
          "codehash": "0xc561dc32ef670c929db9d7fbf6b5f6c074a62a30602481ba3b88912ca6d79feb",
          "predeployCodehash": "0xc561dc32ef670c929db9d7fbf6b5f6c074a62a30602481ba3b88912ca6d79feb",
          "salt": "Operators"
        },
        "InterchainTokenService": {
          "salt": "ITS v2.1.0",
          "proxySalt": "ITS v1.0.0",
          "deployer": "0x6f24A47Fc8AE5441Eb47EFfC3665e70e69Ac3F05",
          "tokenManagerDeployer": "0xe50A35500805b555A8318Bdb98E542FB50DD6E08",
          "interchainToken": "0x7F9F70Da4af54671a6abAc58e705b5634cac8819",
          "interchainTokenDeployer": "0x4c555f2E0c69aC02747986ce5F6A14e2BCE44F13",
          "tokenManager": "0x9D3583cBeB5542287B635Bf09D693C8106284C27",
          "tokenHandler": "0xcC360c322f72a89E5247F3875a02c214F31DA035",
          "implementation": "0xd4B79294cd4B1f3C0781Da83B846C7558D9ee921",
          "predeployCodehash": "0x08a4a556c4db879b4f24104d13a8baf86915d58b12c81b382dfea2a82d2856cf",
          "address": "0xB5FB4BE02232B1bBA4dC8f81dc24C26980dE9e3C",
          "gatewayCaller": "0x994014b7f3E5Ac898aAD533b10534B69D65DD6dE"
        },
        "InterchainTokenFactory": {
          "salt": "ITS Factory v1.0.0",
          "deployer": "0x6f24A47Fc8AE5441Eb47EFfC3665e70e69Ac3F05",
          "implementation": "0x9c551097d890E16f407a1e675490a2359B3933FD",
          "address": "0x83a93500d23Fbc3e82B410aD07A6a9F7A0670D66"
        }
      },
      "explorer": {
        "name": "Celoscan",
        "url": "https://celoscan.io",
        "api": "https://api.celoscan.io/api"
      },
      "staticGasOptions": {
        "gasLimit": 3000000,
        "gasPrice": 100000000000
      },
      "finality": "1",
      "approxFinalityWaitTime": 1
    },
    "ethereum": {
      "name": "Ethereum",
      "axelarId": "Ethereum",
      "chainId": 1,
      "rpc": "https://mainnet.infura.io/v3/a4812158fbab4a2aaa849e6f4a6dc605",
      "tokenSymbol": "ETH",
      "decimals": 18,
      "chainType": "evm",
      "contracts": {
        "AxelarGateway": {
          "address": "0x4F4495243837681061C4743b74B3eEdf548D56A5",
          "deployer": "0x6f24A47Fc8AE5441Eb47EFfC3665e70e69Ac3F05",
          "startingKeyIDs": [
            "evm-ethereum-9169970"
          ],
          "implementation": "0x99B5FA03a5ea4315725c43346e55a6A6fbd94098",
          "implementationCodehash": "0x7d8ba71c940fc633465d77bc7c2b2d7c4d7fcc0d397d8f699d0345fcad136216",
          "authModule": "0xE3B83f79Fbf01B25659f8A814945aB82186A8AD0",
          "tokenDeployer": "0xb28478319B64f8D47e19A120209A211D902F8b8f",
          "deploymentMethod": "create3",
          "salt": "AxelarGateway v6.2",
          "connectionType": "consensus"
        },
        "AxelarGasService": {
          "salt": "AxelarGasService",
          "address": "0x2d5d7d31F671F86C782533cc367F14109a082712",
          "implementation": "0xcb5C784DCf8FF342625DbC53B356ed0Cbb0EBB9b",
          "deployer": "0x6f24A47Fc8AE5441Eb47EFfC3665e70e69Ac3F05",
          "collector": "0x7DdB2d76b80B0AA19bDEa48EB1301182F4CeefbC"
        },
        "AxelarDepositService": {
          "salt": "AxelarDepositService",
          "wrappedSymbol": "WETH",
          "refundIssuer": "0x4f671f34d2d23fec3eE3087E3A0221f8D314D9dF",
          "address": "0xc1DCb196BA862B337Aa23eDA1Cb9503C0801b955",
          "implementation": "0xd883C8bA523253c93d97b6C7a5087a7B5ff23d79",
          "deployer": "0xd55cd98cdE61c3CcE1286F9aF50cDbF16f5dba5b"
        },
        "ConstAddressDeployer": {
          "address": "0x98B2920D53612483F91F12Ed7754E51b4A77919e",
          "deployer": "0xE86375704CDb8491a5Ed82D90DceCE02Ee0ac25F",
          "deploymentMethod": "create",
          "codehash": "0x8fda47a596dfba923270da84e0c32a2d0312f1c03389f83e16f2b5a35ed37fbe",
          "predeployCodehash": "0x8fda47a596dfba923270da84e0c32a2d0312f1c03389f83e16f2b5a35ed37fbe"
        },
        "Create3Deployer": {
          "address": "0x6513Aedb4D1593BA12e50644401D976aebDc90d8",
          "deployer": "0x6f24A47Fc8AE5441Eb47EFfC3665e70e69Ac3F05",
          "deploymentMethod": "create2",
          "salt": "Create3Deployer",
          "codehash": "0xf0ad66defbe082df243d4d274e626f557f97579c5c9e19f33d8093d6160808b7",
          "predeployCodehash": "0x73fc31262c4bad113c79439fd231281201c7c7d45b50328bd86bccf37684bf92"
        },
        "InterchainProposalSender": {
          "address": "0x1f8A4d195B647647c7dD45650CBd553FD33cCAA6",
          "deployer": "0x6f24A47Fc8AE5441Eb47EFfC3665e70e69Ac3F05",
          "deploymentMethod": "create3",
          "salt": "InterchainProposalSender v1.2"
        },
        "InterchainGovernance": {
          "governanceChain": "Axelarnet",
          "governanceAddress": "axelar10d07y265gmmuvt4z0w9aw880jnsr700j7v9daj",
          "minimumTimeDelay": 604800,
          "address": "0xfDF36A30070ea0241d69052ea85ff44Ad0476a66",
          "deployer": "0x6f24A47Fc8AE5441Eb47EFfC3665e70e69Ac3F05",
          "deploymentMethod": "create3",
          "codehash": "0xc267d7aaedb1dc89499aaecf4ac77e3ab7c06b7ccca3312cabf6dcd76be177cd",
          "predeployCodehash": "0xe2de43b29f2387b6f3575a1b50d566908fc00e03a8d88ad6be74b674a70874d2",
          "salt": "InterchainGovernance v5.5"
        },
        "Multisig": {
          "threshold": 3,
          "signers": [
            "0x3f5876a2b06E54949aB106651Ab6694d0289b2b4",
            "0x9256Fd872118ed3a97754B0fB42c15015d17E0CC",
            "0x1486157d505C7F7E546aD00E3E2Eee25BF665C9b",
            "0x2eC991B5c0B742AbD9d2ea31fe6c14a85e91C821",
            "0xf505462A29E36E26f25Ef0175Ca1eCBa09CC118f",
            "0x027c1882B975E2cd771AE068b0389FA38B9dda73"
          ],
          "address": "0xCC940AE49C78F20E3F13F3cF37e996b98Ac3EC68",
          "deployer": "0x6f24A47Fc8AE5441Eb47EFfC3665e70e69Ac3F05",
          "deploymentMethod": "create3",
          "codehash": "0x912095d5076ee40a9dd49c0f9d61d61334c47a78c7512852791652baef26c296",
          "predeployCodehash": "0x912095d5076ee40a9dd49c0f9d61d61334c47a78c7512852791652baef26c296",
          "salt": "Multisig v5.5"
        },
        "Operators": {
          "owner": "0x6f24A47Fc8AE5441Eb47EFfC3665e70e69Ac3F05",
          "address": "0x7DdB2d76b80B0AA19bDEa48EB1301182F4CeefbC",
          "deployer": "0x6f24A47Fc8AE5441Eb47EFfC3665e70e69Ac3F05",
          "deploymentMethod": "create2",
          "codehash": "0xc561dc32ef670c929db9d7fbf6b5f6c074a62a30602481ba3b88912ca6d79feb",
          "predeployCodehash": "0xc561dc32ef670c929db9d7fbf6b5f6c074a62a30602481ba3b88912ca6d79feb",
          "salt": "Operators"
        },
        "InterchainTokenService": {
          "salt": "ITS v2.1.0",
          "deployer": "0x6f24A47Fc8AE5441Eb47EFfC3665e70e69Ac3F05",
          "proxySalt": "ITS v1.0.0",
          "tokenManagerDeployer": "0xe50A35500805b555A8318Bdb98E542FB50DD6E08",
          "interchainToken": "0x7F9F70Da4af54671a6abAc58e705b5634cac8819",
          "interchainTokenDeployer": "0x4c555f2E0c69aC02747986ce5F6A14e2BCE44F13",
          "tokenManager": "0x9D3583cBeB5542287B635Bf09D693C8106284C27",
          "tokenHandler": "0xcC360c322f72a89E5247F3875a02c214F31DA035",
          "implementation": "0xd4B79294cd4B1f3C0781Da83B846C7558D9ee921",
          "predeployCodehash": "0x08a4a556c4db879b4f24104d13a8baf86915d58b12c81b382dfea2a82d2856cf",
          "address": "0xB5FB4BE02232B1bBA4dC8f81dc24C26980dE9e3C",
          "gatewayCaller": "0x534b3796BDBB216704C2005981e9e45f2970557d"
        },
        "InterchainTokenFactory": {
          "salt": "ITS Factory v1.0.0",
          "deployer": "0x6f24A47Fc8AE5441Eb47EFfC3665e70e69Ac3F05",
          "implementation": "0x9c551097d890E16f407a1e675490a2359B3933FD",
          "address": "0x83a93500d23Fbc3e82B410aD07A6a9F7A0670D66"
        },
        "AxelarTransceiver": {
          "salt": "AXELAR_TRANSCEIVER v1.1.0",
          "deployer": "0xba76c6980428A0b10CFC5d8ccb61949677A61233",
          "implementation": "0x87fc4b27385bb4e69a40027931229d74ef4d1943",
          "address": "0x723AEAD29acee7E9281C32D11eA4ed0070c41B13",
          "TransceiverStructs": "0xa12bc993d8144404a8c8c812816048275a066ced",
          "wstETH token": "0x7f39C581F595B53c5cb19bD0b3f8dA6c935E2Ca0",
          "NttManager": "0xb948a93827d68a82F6513Ad178964Da487fe2BD9",
          "wormholeChainId": 2
        }
      },
      "explorer": {
        "name": "Etherscan",
        "url": "https://etherscan.io",
        "api": "https://api.etherscan.io/api"
      },
      "staticGasOptions": {
        "gasLimit": 3000000,
        "gasPrice": 150000000000
      },
      "finality": "finalized",
      "approxFinalityWaitTime": 40,
      "onchainGasEstimate": {
        "blobBaseFee": 1
      }
    },
    "avalanche": {
      "name": "Avalanche",
      "axelarId": "Avalanche",
      "chainId": 43114,
      "rpc": "https://api.avax.network/ext/bc/C/rpc",
      "tokenSymbol": "AVAX",
      "decimals": 18,
      "chainType": "evm",
      "contracts": {
        "AxelarGateway": {
          "address": "0x5029C0EFf6C34351a0CEc334542cDb22c7928f78",
          "deployer": "0x6f24A47Fc8AE5441Eb47EFfC3665e70e69Ac3F05",
          "implementation": "0x99B5FA03a5ea4315725c43346e55a6A6fbd94098",
          "implementationCodehash": "0x7d8ba71c940fc633465d77bc7c2b2d7c4d7fcc0d397d8f699d0345fcad136216",
          "authModule": "0xE3B83f79Fbf01B25659f8A814945aB82186A8AD0",
          "tokenDeployer": "0xb28478319B64f8D47e19A120209A211D902F8b8f",
          "deploymentMethod": "create3",
          "salt": "AxelarGateway v6.2",
          "startingKeyIDs": [
            "evm-avalanche-9169969"
          ],
          "connectionType": "consensus"
        },
        "AxelarGasService": {
          "salt": "AxelarGasService",
          "address": "0x2d5d7d31F671F86C782533cc367F14109a082712",
          "implementation": "0xcb5C784DCf8FF342625DbC53B356ed0Cbb0EBB9b",
          "deployer": "0x6f24A47Fc8AE5441Eb47EFfC3665e70e69Ac3F05",
          "collector": "0x7DdB2d76b80B0AA19bDEa48EB1301182F4CeefbC"
        },
        "AxelarDepositService": {
          "salt": "AxelarDepositService",
          "wrappedSymbol": "WAVAX",
          "refundIssuer": "0x4f671f34d2d23fec3eE3087E3A0221f8D314D9dF",
          "address": "0xc1DCb196BA862B337Aa23eDA1Cb9503C0801b955",
          "implementation": "0xd883C8bA523253c93d97b6C7a5087a7B5ff23d79",
          "deployer": "0xd55cd98cdE61c3CcE1286F9aF50cDbF16f5dba5b"
        },
        "ConstAddressDeployer": {
          "address": "0x98B2920D53612483F91F12Ed7754E51b4A77919e"
        },
        "Create3Deployer": {
          "address": "0x6513Aedb4D1593BA12e50644401D976aebDc90d8",
          "deployer": "0x6f24A47Fc8AE5441Eb47EFfC3665e70e69Ac3F05",
          "deploymentMethod": "create2",
          "salt": "Create3Deployer",
          "codehash": "0xf0ad66defbe082df243d4d274e626f557f97579c5c9e19f33d8093d6160808b7",
          "predeployCodehash": "0x73fc31262c4bad113c79439fd231281201c7c7d45b50328bd86bccf37684bf92"
        },
        "InterchainProposalSender": {
          "address": "0x1f8A4d195B647647c7dD45650CBd553FD33cCAA6",
          "deployer": "0x6f24A47Fc8AE5441Eb47EFfC3665e70e69Ac3F05",
          "deploymentMethod": "create3",
          "salt": "InterchainProposalSender v1.2"
        },
        "InterchainGovernance": {
          "governanceChain": "Axelarnet",
          "governanceAddress": "axelar10d07y265gmmuvt4z0w9aw880jnsr700j7v9daj",
          "minimumTimeDelay": 604800,
          "address": "0xfDF36A30070ea0241d69052ea85ff44Ad0476a66",
          "deployer": "0x6f24A47Fc8AE5441Eb47EFfC3665e70e69Ac3F05",
          "deploymentMethod": "create3",
          "codehash": "0x72bf6ca25654837abfbd9e534fd22c77db6256058964e7c19d9c6968620347a9",
          "predeployCodehash": "0xe2de43b29f2387b6f3575a1b50d566908fc00e03a8d88ad6be74b674a70874d2",
          "salt": "InterchainGovernance v5.5"
        },
        "Multisig": {
          "threshold": 3,
          "signers": [
            "0x3f5876a2b06E54949aB106651Ab6694d0289b2b4",
            "0x9256Fd872118ed3a97754B0fB42c15015d17E0CC",
            "0x1486157d505C7F7E546aD00E3E2Eee25BF665C9b",
            "0x2eC991B5c0B742AbD9d2ea31fe6c14a85e91C821",
            "0xf505462A29E36E26f25Ef0175Ca1eCBa09CC118f",
            "0x027c1882B975E2cd771AE068b0389FA38B9dda73"
          ],
          "address": "0xCC940AE49C78F20E3F13F3cF37e996b98Ac3EC68",
          "deployer": "0x6f24A47Fc8AE5441Eb47EFfC3665e70e69Ac3F05",
          "deploymentMethod": "create3",
          "codehash": "0x912095d5076ee40a9dd49c0f9d61d61334c47a78c7512852791652baef26c296",
          "predeployCodehash": "0x912095d5076ee40a9dd49c0f9d61d61334c47a78c7512852791652baef26c296",
          "salt": "Multisig v5.5"
        },
        "Operators": {
          "owner": "0x6f24A47Fc8AE5441Eb47EFfC3665e70e69Ac3F05",
          "address": "0x7DdB2d76b80B0AA19bDEa48EB1301182F4CeefbC",
          "deployer": "0x6f24A47Fc8AE5441Eb47EFfC3665e70e69Ac3F05",
          "deploymentMethod": "create2",
          "codehash": "0xc561dc32ef670c929db9d7fbf6b5f6c074a62a30602481ba3b88912ca6d79feb",
          "predeployCodehash": "0xc561dc32ef670c929db9d7fbf6b5f6c074a62a30602481ba3b88912ca6d79feb",
          "salt": "Operators"
        },
        "InterchainTokenService": {
          "salt": "ITS v2.1.0",
          "deployer": "0x6f24A47Fc8AE5441Eb47EFfC3665e70e69Ac3F05",
          "proxySalt": "ITS v1.0.0",
          "tokenManagerDeployer": "0xe50A35500805b555A8318Bdb98E542FB50DD6E08",
          "interchainToken": "0x7F9F70Da4af54671a6abAc58e705b5634cac8819",
          "interchainTokenDeployer": "0x4c555f2E0c69aC02747986ce5F6A14e2BCE44F13",
          "tokenManager": "0x9D3583cBeB5542287B635Bf09D693C8106284C27",
          "tokenHandler": "0xcC360c322f72a89E5247F3875a02c214F31DA035",
          "implementation": "0xd4B79294cd4B1f3C0781Da83B846C7558D9ee921",
          "predeployCodehash": "0x08a4a556c4db879b4f24104d13a8baf86915d58b12c81b382dfea2a82d2856cf",
          "address": "0xB5FB4BE02232B1bBA4dC8f81dc24C26980dE9e3C",
          "gatewayCaller": "0x26d67acDAcF398A20F0101e712277dd3b1827AAA"
        },
        "InterchainTokenFactory": {
          "salt": "ITS Factory v1.0.0",
          "deployer": "0x6f24A47Fc8AE5441Eb47EFfC3665e70e69Ac3F05",
          "implementation": "0x9c551097d890E16f407a1e675490a2359B3933FD",
          "address": "0x83a93500d23Fbc3e82B410aD07A6a9F7A0670D66"
        }
      },
      "explorer": {
        "name": "Snowtrace",
        "url": "https://snowtrace.io",
        "api": "https://api.routescan.io/v2/network/mainnet/evm/43114/etherscan"
      },
      "staticGasOptions": {
        "gasLimit": 3000000,
        "gasPrice": 150000000000
      },
      "finality": "finalized",
      "approxFinalityWaitTime": 1
    },
    "fantom": {
      "name": "Fantom",
      "axelarId": "Fantom",
      "chainId": 250,
      "rpc": "https://fantom-mainnet.public.blastapi.io",
      "tokenSymbol": "FTM",
      "decimals": 18,
      "chainType": "evm",
      "contracts": {
        "AxelarGateway": {
          "address": "0x304acf330bbE08d1e512eefaa92F6a57871fD895",
          "deployer": "0x6f24A47Fc8AE5441Eb47EFfC3665e70e69Ac3F05",
          "startingKeyIDs": [
            "evm-fantom-9169993"
          ],
          "implementation": "0x99B5FA03a5ea4315725c43346e55a6A6fbd94098",
          "implementationCodehash": "0x85db006683bdfff99e7e8518d8eb23a89b6174b6c2c4cea2f5e06d66b0e09a9c",
          "authModule": "0xFcf8b865177c45A86a4977e518B44a1eD90191bd",
          "tokenDeployer": "0xb28478319B64f8D47e19A120209A211D902F8b8f",
          "deploymentMethod": "create3",
          "salt": "AxelarGateway v6.2",
          "connectionType": "consensus"
        },
        "AxelarGasService": {
          "salt": "AxelarGasService",
          "address": "0x2d5d7d31F671F86C782533cc367F14109a082712",
          "implementation": "0xcb5C784DCf8FF342625DbC53B356ed0Cbb0EBB9b",
          "deployer": "0x6f24A47Fc8AE5441Eb47EFfC3665e70e69Ac3F05",
          "collector": "0x7DdB2d76b80B0AA19bDEa48EB1301182F4CeefbC"
        },
        "AxelarDepositService": {
          "salt": "AxelarDepositService",
          "wrappedSymbol": "WFTM",
          "refundIssuer": "0x4f671f34d2d23fec3eE3087E3A0221f8D314D9dF",
          "address": "0xc1DCb196BA862B337Aa23eDA1Cb9503C0801b955",
          "implementation": "0xd883C8bA523253c93d97b6C7a5087a7B5ff23d79",
          "deployer": "0xd55cd98cdE61c3CcE1286F9aF50cDbF16f5dba5b"
        },
        "ConstAddressDeployer": {
          "address": "0x98B2920D53612483F91F12Ed7754E51b4A77919e"
        },
        "Create3Deployer": {
          "address": "0x6513Aedb4D1593BA12e50644401D976aebDc90d8",
          "deployer": "0x6f24A47Fc8AE5441Eb47EFfC3665e70e69Ac3F05",
          "deploymentMethod": "create2",
          "salt": "Create3Deployer",
          "codehash": "0xf0ad66defbe082df243d4d274e626f557f97579c5c9e19f33d8093d6160808b7",
          "predeployCodehash": "0x73fc31262c4bad113c79439fd231281201c7c7d45b50328bd86bccf37684bf92"
        },
        "InterchainProposalSender": {
          "address": "0x1f8A4d195B647647c7dD45650CBd553FD33cCAA6",
          "deployer": "0x6f24A47Fc8AE5441Eb47EFfC3665e70e69Ac3F05",
          "deploymentMethod": "create3",
          "salt": "InterchainProposalSender v1.2"
        },
        "InterchainGovernance": {
          "governanceChain": "Axelarnet",
          "governanceAddress": "axelar10d07y265gmmuvt4z0w9aw880jnsr700j7v9daj",
          "minimumTimeDelay": 604800,
          "address": "0xfDF36A30070ea0241d69052ea85ff44Ad0476a66",
          "deployer": "0x6f24A47Fc8AE5441Eb47EFfC3665e70e69Ac3F05",
          "deploymentMethod": "create3",
          "codehash": "0xc656797ac2fcb7da505d62ae2d037bd8cac0440281b19ccc177eb0d8de8640d3",
          "predeployCodehash": "0xe2de43b29f2387b6f3575a1b50d566908fc00e03a8d88ad6be74b674a70874d2",
          "salt": "InterchainGovernance v5.5"
        },
        "Multisig": {
          "threshold": 3,
          "signers": [
            "0x3f5876a2b06E54949aB106651Ab6694d0289b2b4",
            "0x9256Fd872118ed3a97754B0fB42c15015d17E0CC",
            "0x1486157d505C7F7E546aD00E3E2Eee25BF665C9b",
            "0x2eC991B5c0B742AbD9d2ea31fe6c14a85e91C821",
            "0xf505462A29E36E26f25Ef0175Ca1eCBa09CC118f",
            "0x027c1882B975E2cd771AE068b0389FA38B9dda73"
          ],
          "address": "0xCC940AE49C78F20E3F13F3cF37e996b98Ac3EC68",
          "deployer": "0x6f24A47Fc8AE5441Eb47EFfC3665e70e69Ac3F05",
          "deploymentMethod": "create3",
          "codehash": "0x912095d5076ee40a9dd49c0f9d61d61334c47a78c7512852791652baef26c296",
          "predeployCodehash": "0x912095d5076ee40a9dd49c0f9d61d61334c47a78c7512852791652baef26c296",
          "salt": "Multisig v5.5"
        },
        "Operators": {
          "owner": "0x6f24A47Fc8AE5441Eb47EFfC3665e70e69Ac3F05",
          "address": "0x7DdB2d76b80B0AA19bDEa48EB1301182F4CeefbC",
          "deployer": "0x6f24A47Fc8AE5441Eb47EFfC3665e70e69Ac3F05",
          "deploymentMethod": "create2",
          "codehash": "0xc561dc32ef670c929db9d7fbf6b5f6c074a62a30602481ba3b88912ca6d79feb",
          "predeployCodehash": "0xc561dc32ef670c929db9d7fbf6b5f6c074a62a30602481ba3b88912ca6d79feb",
          "salt": "Operators"
        },
        "InterchainTokenService": {
          "salt": "ITS v2.1.0",
          "deployer": "0x6f24A47Fc8AE5441Eb47EFfC3665e70e69Ac3F05",
          "proxySalt": "ITS v1.0.0",
          "tokenManagerDeployer": "0xe50A35500805b555A8318Bdb98E542FB50DD6E08",
          "interchainToken": "0x7F9F70Da4af54671a6abAc58e705b5634cac8819",
          "interchainTokenDeployer": "0x4c555f2E0c69aC02747986ce5F6A14e2BCE44F13",
          "tokenManager": "0x9D3583cBeB5542287B635Bf09D693C8106284C27",
          "tokenHandler": "0xcC360c322f72a89E5247F3875a02c214F31DA035",
          "implementation": "0xd4B79294cd4B1f3C0781Da83B846C7558D9ee921",
          "predeployCodehash": "0x08a4a556c4db879b4f24104d13a8baf86915d58b12c81b382dfea2a82d2856cf",
          "address": "0xB5FB4BE02232B1bBA4dC8f81dc24C26980dE9e3C",
          "gatewayCaller": "0x1cE19792c5489C07AcbAe274AeD5f7F875Eb23F7"
        },
        "InterchainTokenFactory": {
          "salt": "ITS Factory v1.0.0",
          "deployer": "0x6f24A47Fc8AE5441Eb47EFfC3665e70e69Ac3F05",
          "implementation": "0x9c551097d890E16f407a1e675490a2359B3933FD",
          "address": "0x83a93500d23Fbc3e82B410aD07A6a9F7A0670D66"
        }
      },
      "explorer": {
        "name": "Ftmscan",
        "url": "https://ftmscan.com",
        "api": "https://api.ftmscan.com/api"
      },
      "gasOptions": {
        "gasLimit": 8000000,
        "gasPriceAdjustment": 1.8
      },
      "staticGasOptions": {
        "gasLimit": 3000000,
        "gasPrice": 1000000000000
      },
      "finality": "1",
      "approxFinalityWaitTime": 1
    },
    "polygon": {
      "name": "Polygon",
      "axelarId": "Polygon",
      "chainId": 137,
      "rpc": "https://polygon-rpc.com",
      "tokenSymbol": "MATIC",
      "decimals": 18,
      "chainType": "evm",
      "contracts": {
        "AxelarGateway": {
          "address": "0x6f015F16De9fC8791b234eF68D486d2bF203FBA8",
          "deployer": "0x6f24A47Fc8AE5441Eb47EFfC3665e70e69Ac3F05",
          "startingKeyIDs": [
            "evm-polygon-9170074"
          ],
          "implementation": "0x99B5FA03a5ea4315725c43346e55a6A6fbd94098",
          "implementationCodehash": "0x85db006683bdfff99e7e8518d8eb23a89b6174b6c2c4cea2f5e06d66b0e09a9c",
          "authModule": "0xFcf8b865177c45A86a4977e518B44a1eD90191bd",
          "tokenDeployer": "0xb28478319B64f8D47e19A120209A211D902F8b8f",
          "deploymentMethod": "create3",
          "salt": "AxelarGateway v6.2",
          "connectionType": "consensus"
        },
        "AxelarGasService": {
          "salt": "AxelarGasService",
          "address": "0x2d5d7d31F671F86C782533cc367F14109a082712",
          "implementation": "0xcb5C784DCf8FF342625DbC53B356ed0Cbb0EBB9b",
          "deployer": "0x6f24A47Fc8AE5441Eb47EFfC3665e70e69Ac3F05",
          "collector": "0x7DdB2d76b80B0AA19bDEa48EB1301182F4CeefbC"
        },
        "AxelarDepositService": {
          "salt": "AxelarDepositService",
          "wrappedSymbol": "WMATIC",
          "refundIssuer": "0x4f671f34d2d23fec3eE3087E3A0221f8D314D9dF",
          "address": "0xc1DCb196BA862B337Aa23eDA1Cb9503C0801b955",
          "implementation": "0xd883C8bA523253c93d97b6C7a5087a7B5ff23d79",
          "deployer": "0xd55cd98cdE61c3CcE1286F9aF50cDbF16f5dba5b"
        },
        "ConstAddressDeployer": {
          "address": "0x98B2920D53612483F91F12Ed7754E51b4A77919e"
        },
        "Create3Deployer": {
          "address": "0x6513Aedb4D1593BA12e50644401D976aebDc90d8",
          "deployer": "0x6f24A47Fc8AE5441Eb47EFfC3665e70e69Ac3F05",
          "deploymentMethod": "create2",
          "salt": "Create3Deployer",
          "codehash": "0xf0ad66defbe082df243d4d274e626f557f97579c5c9e19f33d8093d6160808b7",
          "predeployCodehash": "0x73fc31262c4bad113c79439fd231281201c7c7d45b50328bd86bccf37684bf92"
        },
        "InterchainProposalSender": {
          "address": "0x1f8A4d195B647647c7dD45650CBd553FD33cCAA6",
          "deployer": "0x6f24A47Fc8AE5441Eb47EFfC3665e70e69Ac3F05",
          "deploymentMethod": "create3",
          "salt": "InterchainProposalSender v1.2"
        },
        "InterchainGovernance": {
          "governanceChain": "Axelarnet",
          "governanceAddress": "axelar10d07y265gmmuvt4z0w9aw880jnsr700j7v9daj",
          "minimumTimeDelay": 604800,
          "address": "0xfDF36A30070ea0241d69052ea85ff44Ad0476a66",
          "deployer": "0x6f24A47Fc8AE5441Eb47EFfC3665e70e69Ac3F05",
          "deploymentMethod": "create3",
          "codehash": "0x29db59337c0baa2643f96b30678ad643a749bf8354794f6165d883a113c2074f",
          "predeployCodehash": "0xe2de43b29f2387b6f3575a1b50d566908fc00e03a8d88ad6be74b674a70874d2",
          "salt": "InterchainGovernance v5.5"
        },
        "Multisig": {
          "threshold": 3,
          "signers": [
            "0x3f5876a2b06E54949aB106651Ab6694d0289b2b4",
            "0x9256Fd872118ed3a97754B0fB42c15015d17E0CC",
            "0x1486157d505C7F7E546aD00E3E2Eee25BF665C9b",
            "0x2eC991B5c0B742AbD9d2ea31fe6c14a85e91C821",
            "0xf505462A29E36E26f25Ef0175Ca1eCBa09CC118f",
            "0x027c1882B975E2cd771AE068b0389FA38B9dda73"
          ],
          "address": "0xCC940AE49C78F20E3F13F3cF37e996b98Ac3EC68",
          "deployer": "0x6f24A47Fc8AE5441Eb47EFfC3665e70e69Ac3F05",
          "deploymentMethod": "create3",
          "codehash": "0x912095d5076ee40a9dd49c0f9d61d61334c47a78c7512852791652baef26c296",
          "predeployCodehash": "0x912095d5076ee40a9dd49c0f9d61d61334c47a78c7512852791652baef26c296",
          "salt": "Multisig v5.5"
        },
        "Operators": {
          "owner": "0x6f24A47Fc8AE5441Eb47EFfC3665e70e69Ac3F05",
          "address": "0x7DdB2d76b80B0AA19bDEa48EB1301182F4CeefbC",
          "deployer": "0x6f24A47Fc8AE5441Eb47EFfC3665e70e69Ac3F05",
          "deploymentMethod": "create2",
          "codehash": "0xc561dc32ef670c929db9d7fbf6b5f6c074a62a30602481ba3b88912ca6d79feb",
          "predeployCodehash": "0xc561dc32ef670c929db9d7fbf6b5f6c074a62a30602481ba3b88912ca6d79feb",
          "salt": "Operators"
        },
        "InterchainTokenService": {
          "salt": "ITS v2.1.0",
          "proxySalt": "ITS v1.0.0",
          "deployer": "0x6f24A47Fc8AE5441Eb47EFfC3665e70e69Ac3F05",
          "tokenManagerDeployer": "0xe50A35500805b555A8318Bdb98E542FB50DD6E08",
          "interchainToken": "0x7F9F70Da4af54671a6abAc58e705b5634cac8819",
          "interchainTokenDeployer": "0x4c555f2E0c69aC02747986ce5F6A14e2BCE44F13",
          "tokenManager": "0x9D3583cBeB5542287B635Bf09D693C8106284C27",
          "tokenHandler": "0xcC360c322f72a89E5247F3875a02c214F31DA035",
          "implementation": "0xd4B79294cd4B1f3C0781Da83B846C7558D9ee921",
          "predeployCodehash": "0x08a4a556c4db879b4f24104d13a8baf86915d58b12c81b382dfea2a82d2856cf",
          "address": "0xB5FB4BE02232B1bBA4dC8f81dc24C26980dE9e3C",
          "gatewayCaller": "0xC273EEE544a3Dc857D69b87c81980244f73044Ca"
        },
        "InterchainTokenFactory": {
          "salt": "ITS Factory v1.0.0",
          "deployer": "0x6f24A47Fc8AE5441Eb47EFfC3665e70e69Ac3F05",
          "implementation": "0x9c551097d890E16f407a1e675490a2359B3933FD",
          "address": "0x83a93500d23Fbc3e82B410aD07A6a9F7A0670D66"
        }
      },
      "explorer": {
        "name": "Polygonscan",
        "url": "https://polygonscan.com",
        "api": "https://api.polygonscan.com/api"
      },
      "gasOptions": {
        "gasPriceAdjustment": 1.6
      },
      "staticGasOptions": {
        "gasLimit": 3000000,
        "gasPrice": 350000000000
      },
      "finality": "finalized",
      "approxFinalityWaitTime": 5
    },
    "moonbeam": {
      "name": "Moonbeam",
      "axelarId": "Moonbeam",
      "chainId": 1284,
      "rpc": "https://rpc.api.moonbeam.network",
      "tokenSymbol": "GLMR",
      "decimals": 18,
      "chainType": "evm",
      "contracts": {
        "AxelarGateway": {
          "address": "0x4F4495243837681061C4743b74B3eEdf548D56A5",
          "deployer": "0x6f24A47Fc8AE5441Eb47EFfC3665e70e69Ac3F05",
          "startingKeyIDs": [
            "evm-moonbeam-9169938"
          ],
          "implementation": "0x99B5FA03a5ea4315725c43346e55a6A6fbd94098",
          "implementationCodehash": "0x7d8ba71c940fc633465d77bc7c2b2d7c4d7fcc0d397d8f699d0345fcad136216",
          "authModule": "0xE3B83f79Fbf01B25659f8A814945aB82186A8AD0",
          "tokenDeployer": "0xb28478319B64f8D47e19A120209A211D902F8b8f",
          "deploymentMethod": "create3",
          "salt": "AxelarGateway v6.2",
          "connectionType": "consensus"
        },
        "AxelarGasService": {
          "salt": "AxelarGasService",
          "address": "0x2d5d7d31F671F86C782533cc367F14109a082712",
          "implementation": "0xcb5C784DCf8FF342625DbC53B356ed0Cbb0EBB9b",
          "deployer": "0x6f24A47Fc8AE5441Eb47EFfC3665e70e69Ac3F05",
          "collector": "0x7DdB2d76b80B0AA19bDEa48EB1301182F4CeefbC"
        },
        "AxelarDepositService": {
          "salt": "AxelarDepositService",
          "wrappedSymbol": "WGLMR",
          "refundIssuer": "0x4f671f34d2d23fec3eE3087E3A0221f8D314D9dF",
          "address": "0xc1DCb196BA862B337Aa23eDA1Cb9503C0801b955",
          "implementation": "0xd883C8bA523253c93d97b6C7a5087a7B5ff23d79",
          "deployer": "0xd55cd98cdE61c3CcE1286F9aF50cDbF16f5dba5b"
        },
        "ConstAddressDeployer": {
          "address": "0x98B2920D53612483F91F12Ed7754E51b4A77919e"
        },
        "Create3Deployer": {
          "address": "0x6513Aedb4D1593BA12e50644401D976aebDc90d8",
          "deployer": "0x6f24A47Fc8AE5441Eb47EFfC3665e70e69Ac3F05",
          "deploymentMethod": "create2",
          "salt": "Create3Deployer",
          "codehash": "0xf0ad66defbe082df243d4d274e626f557f97579c5c9e19f33d8093d6160808b7",
          "predeployCodehash": "0x73fc31262c4bad113c79439fd231281201c7c7d45b50328bd86bccf37684bf92"
        },
        "InterchainProposalSender": {
          "address": "0x1f8A4d195B647647c7dD45650CBd553FD33cCAA6",
          "deployer": "0x6f24A47Fc8AE5441Eb47EFfC3665e70e69Ac3F05",
          "deploymentMethod": "create3",
          "salt": "InterchainProposalSender v1.2"
        },
        "InterchainGovernance": {
          "governanceChain": "Axelarnet",
          "governanceAddress": "axelar10d07y265gmmuvt4z0w9aw880jnsr700j7v9daj",
          "minimumTimeDelay": 604800,
          "address": "0xfDF36A30070ea0241d69052ea85ff44Ad0476a66",
          "deployer": "0x6f24A47Fc8AE5441Eb47EFfC3665e70e69Ac3F05",
          "deploymentMethod": "create3",
          "codehash": "0xc267d7aaedb1dc89499aaecf4ac77e3ab7c06b7ccca3312cabf6dcd76be177cd",
          "predeployCodehash": "0xe2de43b29f2387b6f3575a1b50d566908fc00e03a8d88ad6be74b674a70874d2",
          "salt": "InterchainGovernance v5.5"
        },
        "Multisig": {
          "threshold": 3,
          "signers": [
            "0x3f5876a2b06E54949aB106651Ab6694d0289b2b4",
            "0x9256Fd872118ed3a97754B0fB42c15015d17E0CC",
            "0x1486157d505C7F7E546aD00E3E2Eee25BF665C9b",
            "0x2eC991B5c0B742AbD9d2ea31fe6c14a85e91C821",
            "0xf505462A29E36E26f25Ef0175Ca1eCBa09CC118f",
            "0x027c1882B975E2cd771AE068b0389FA38B9dda73"
          ],
          "address": "0xCC940AE49C78F20E3F13F3cF37e996b98Ac3EC68",
          "deployer": "0x6f24A47Fc8AE5441Eb47EFfC3665e70e69Ac3F05",
          "deploymentMethod": "create3",
          "codehash": "0x912095d5076ee40a9dd49c0f9d61d61334c47a78c7512852791652baef26c296",
          "predeployCodehash": "0x912095d5076ee40a9dd49c0f9d61d61334c47a78c7512852791652baef26c296",
          "salt": "Multisig v5.5"
        },
        "Operators": {
          "owner": "0x6f24A47Fc8AE5441Eb47EFfC3665e70e69Ac3F05",
          "address": "0x7DdB2d76b80B0AA19bDEa48EB1301182F4CeefbC",
          "deployer": "0x6f24A47Fc8AE5441Eb47EFfC3665e70e69Ac3F05",
          "deploymentMethod": "create2",
          "codehash": "0xc561dc32ef670c929db9d7fbf6b5f6c074a62a30602481ba3b88912ca6d79feb",
          "predeployCodehash": "0xc561dc32ef670c929db9d7fbf6b5f6c074a62a30602481ba3b88912ca6d79feb",
          "salt": "Operators"
        },
        "InterchainTokenService": {
          "salt": "ITS v2.1.0",
          "deployer": "0x6f24A47Fc8AE5441Eb47EFfC3665e70e69Ac3F05",
          "proxySalt": "ITS v1.0.0",
          "tokenManagerDeployer": "0xe50A35500805b555A8318Bdb98E542FB50DD6E08",
          "interchainToken": "0x7F9F70Da4af54671a6abAc58e705b5634cac8819",
          "interchainTokenDeployer": "0x4c555f2E0c69aC02747986ce5F6A14e2BCE44F13",
          "tokenManager": "0x9D3583cBeB5542287B635Bf09D693C8106284C27",
          "tokenHandler": "0xcC360c322f72a89E5247F3875a02c214F31DA035",
          "implementation": "0xd4B79294cd4B1f3C0781Da83B846C7558D9ee921",
          "predeployCodehash": "0x08a4a556c4db879b4f24104d13a8baf86915d58b12c81b382dfea2a82d2856cf",
          "address": "0xB5FB4BE02232B1bBA4dC8f81dc24C26980dE9e3C",
          "gatewayCaller": "0x534b3796BDBB216704C2005981e9e45f2970557d"
        },
        "InterchainTokenFactory": {
          "salt": "ITS Factory v1.0.0",
          "deployer": "0x6f24A47Fc8AE5441Eb47EFfC3665e70e69Ac3F05",
          "implementation": "0x9c551097d890E16f407a1e675490a2359B3933FD",
          "address": "0x83a93500d23Fbc3e82B410aD07A6a9F7A0670D66"
        }
      },
      "explorer": {
        "name": "Moonscan",
        "url": "https://moonbeam.moonscan.io",
        "api": "https://api-moonbeam.moonscan.io/api"
      },
      "staticGasOptions": {
        "gasLimit": 3000000,
        "gasPrice": 625000000000
      },
      "finality": "finalized",
      "approxFinalityWaitTime": 1
    },
    "binance": {
      "name": "Binance",
      "axelarId": "binance",
      "chainId": 56,
      "rpc": "https://bsc-mainnet.public.blastapi.io",
      "tokenSymbol": "BNB",
      "decimals": 18,
      "wrappedSymbol": "WBNB",
      "chainType": "evm",
      "contracts": {
        "AxelarGateway": {
          "address": "0x304acf330bbE08d1e512eefaa92F6a57871fD895",
          "deployer": "0x6f24A47Fc8AE5441Eb47EFfC3665e70e69Ac3F05",
          "startingKeyIDs": [
            "evm-binance-9170027"
          ],
          "implementation": "0x99B5FA03a5ea4315725c43346e55a6A6fbd94098",
          "implementationCodehash": "0x021b7a78521cc2d80e7010e7b6c0dcb4e1200df45a89f00ee2b88ba60bacccbb",
          "authModule": "0x242E937CE1B5894bf92c343e56eC63fAe522d627",
          "tokenDeployer": "0xb28478319B64f8D47e19A120209A211D902F8b8f",
          "deploymentMethod": "create3",
          "salt": "AxelarGateway v6.2",
          "connectionType": "consensus"
        },
        "AxelarGasService": {
          "salt": "AxelarGasService",
          "address": "0x2d5d7d31F671F86C782533cc367F14109a082712",
          "implementation": "0xcb5C784DCf8FF342625DbC53B356ed0Cbb0EBB9b",
          "deployer": "0x6f24A47Fc8AE5441Eb47EFfC3665e70e69Ac3F05",
          "collector": "0x7DdB2d76b80B0AA19bDEa48EB1301182F4CeefbC"
        },
        "AxelarDepositService": {
          "salt": "AxelarDepositService",
          "wrappedSymbol": "WBNB",
          "refundIssuer": "0x4f671f34d2d23fec3eE3087E3A0221f8D314D9dF",
          "address": "0xc1DCb196BA862B337Aa23eDA1Cb9503C0801b955",
          "implementation": "0xd883C8bA523253c93d97b6C7a5087a7B5ff23d79",
          "deployer": "0xd55cd98cdE61c3CcE1286F9aF50cDbF16f5dba5b"
        },
        "ConstAddressDeployer": {
          "address": "0x98B2920D53612483F91F12Ed7754E51b4A77919e"
        },
        "Create3Deployer": {
          "address": "0x6513Aedb4D1593BA12e50644401D976aebDc90d8",
          "deployer": "0x6f24A47Fc8AE5441Eb47EFfC3665e70e69Ac3F05",
          "deploymentMethod": "create2",
          "salt": "Create3Deployer",
          "codehash": "0xf0ad66defbe082df243d4d274e626f557f97579c5c9e19f33d8093d6160808b7",
          "predeployCodehash": "0x73fc31262c4bad113c79439fd231281201c7c7d45b50328bd86bccf37684bf92"
        },
        "InterchainProposalSender": {
          "address": "0x1f8A4d195B647647c7dD45650CBd553FD33cCAA6",
          "deployer": "0x6f24A47Fc8AE5441Eb47EFfC3665e70e69Ac3F05",
          "deploymentMethod": "create3",
          "salt": "InterchainProposalSender v1.2"
        },
        "InterchainGovernance": {
          "governanceChain": "Axelarnet",
          "governanceAddress": "axelar10d07y265gmmuvt4z0w9aw880jnsr700j7v9daj",
          "minimumTimeDelay": 604800,
          "address": "0xfDF36A30070ea0241d69052ea85ff44Ad0476a66",
          "deployer": "0x6f24A47Fc8AE5441Eb47EFfC3665e70e69Ac3F05",
          "deploymentMethod": "create3",
          "codehash": "0xc656797ac2fcb7da505d62ae2d037bd8cac0440281b19ccc177eb0d8de8640d3",
          "predeployCodehash": "0xe2de43b29f2387b6f3575a1b50d566908fc00e03a8d88ad6be74b674a70874d2",
          "salt": "InterchainGovernance v5.5"
        },
        "Multisig": {
          "threshold": 3,
          "signers": [
            "0x3f5876a2b06E54949aB106651Ab6694d0289b2b4",
            "0x9256Fd872118ed3a97754B0fB42c15015d17E0CC",
            "0x1486157d505C7F7E546aD00E3E2Eee25BF665C9b",
            "0x2eC991B5c0B742AbD9d2ea31fe6c14a85e91C821",
            "0xf505462A29E36E26f25Ef0175Ca1eCBa09CC118f",
            "0x027c1882B975E2cd771AE068b0389FA38B9dda73"
          ],
          "address": "0xCC940AE49C78F20E3F13F3cF37e996b98Ac3EC68",
          "deployer": "0x6f24A47Fc8AE5441Eb47EFfC3665e70e69Ac3F05",
          "deploymentMethod": "create3",
          "codehash": "0x912095d5076ee40a9dd49c0f9d61d61334c47a78c7512852791652baef26c296",
          "predeployCodehash": "0x912095d5076ee40a9dd49c0f9d61d61334c47a78c7512852791652baef26c296",
          "salt": "Multisig v5.5"
        },
        "Operators": {
          "owner": "0x6f24A47Fc8AE5441Eb47EFfC3665e70e69Ac3F05",
          "address": "0x7DdB2d76b80B0AA19bDEa48EB1301182F4CeefbC",
          "deployer": "0x6f24A47Fc8AE5441Eb47EFfC3665e70e69Ac3F05",
          "deploymentMethod": "create2",
          "codehash": "0xc561dc32ef670c929db9d7fbf6b5f6c074a62a30602481ba3b88912ca6d79feb",
          "predeployCodehash": "0xc561dc32ef670c929db9d7fbf6b5f6c074a62a30602481ba3b88912ca6d79feb",
          "salt": "Operators"
        },
        "InterchainTokenService": {
          "salt": "ITS v2.1.0",
          "deployer": "0x6f24A47Fc8AE5441Eb47EFfC3665e70e69Ac3F05",
          "proxySalt": "ITS v1.0.0",
          "tokenManagerDeployer": "0xe50A35500805b555A8318Bdb98E542FB50DD6E08",
          "interchainToken": "0x7F9F70Da4af54671a6abAc58e705b5634cac8819",
          "interchainTokenDeployer": "0x4c555f2E0c69aC02747986ce5F6A14e2BCE44F13",
          "tokenManager": "0x9D3583cBeB5542287B635Bf09D693C8106284C27",
          "tokenHandler": "0xcC360c322f72a89E5247F3875a02c214F31DA035",
          "implementation": "0xd4B79294cd4B1f3C0781Da83B846C7558D9ee921",
          "predeployCodehash": "0x08a4a556c4db879b4f24104d13a8baf86915d58b12c81b382dfea2a82d2856cf",
          "address": "0xB5FB4BE02232B1bBA4dC8f81dc24C26980dE9e3C",
          "gatewayCaller": "0x1cE19792c5489C07AcbAe274AeD5f7F875Eb23F7"
        },
        "InterchainTokenFactory": {
          "salt": "ITS Factory v1.0.0",
          "deployer": "0x6f24A47Fc8AE5441Eb47EFfC3665e70e69Ac3F05",
          "implementation": "0x9c551097d890E16f407a1e675490a2359B3933FD",
          "address": "0x83a93500d23Fbc3e82B410aD07A6a9F7A0670D66"
        },
        "AxelarTransceiver": {
          "salt": "AXELAR_TRANSCEIVER v1.1.0",
          "deployer": "0xba76c6980428A0b10CFC5d8ccb61949677A61233",
          "implementation": "0xa1ebb6a4b856df8bf6c3aca88a9115a9ab3b2e02",
          "address": "0x723AEAD29acee7E9281C32D11eA4ed0070c41B13",
          "TransceiverStructs": "0x27a3daf3b243104e9b0afae6b56026a416b852c9",
          "wstETH token": "0x26c5e01524d2E6280A48F2c50fF6De7e52E9611C",
          "NttManager": "0x6981F5621691CBfE3DdD524dE71076b79F0A0278",
          "wormholeChainId": 4
        }
      },
      "explorer": {
        "name": "Bscscan",
        "url": "https://bscscan.com",
        "api": "https://api.bscscan.com/api"
      },
      "gasOptions": {
        "gasLimit": 8000000,
        "gasPriceAdjustment": 1.4
      },
      "staticGasOptions": {
        "gasLimit": 3000000,
        "gasPrice": 30000000000
      },
      "finality": "finalized",
      "approxFinalityWaitTime": 2
    },
    "arbitrum": {
      "name": "Arbitrum",
      "axelarId": "arbitrum",
      "chainId": 42161,
      "rpc": "https://arb1.arbitrum.io/rpc",
      "tokenSymbol": "ETH",
      "decimals": 18,
      "chainType": "evm",
      "contracts": {
        "AxelarGateway": {
          "address": "0xe432150cce91c13a887f7D836923d5597adD8E31",
          "deployer": "0x6f24A47Fc8AE5441Eb47EFfC3665e70e69Ac3F05",
          "startingKeyIDs": [
            "evm-arbitrum-9170015"
          ],
          "implementation": "0x99B5FA03a5ea4315725c43346e55a6A6fbd94098",
          "implementationCodehash": "0x815c3711b7191c2598de8b4b7d977ac2d1903d20883bd25c26cf2c4a8ca37827",
          "authModule": "0x96eEE595f0ACD7d232a9B1dE4FCc2a4b2F6b0f3a",
          "tokenDeployer": "0xb28478319B64f8D47e19A120209A211D902F8b8f",
          "deploymentMethod": "create3",
          "salt": "AxelarGateway v6.2",
          "connectionType": "consensus"
        },
        "AxelarGasService": {
          "salt": "AxelarGasService",
          "collector": "0x7DdB2d76b80B0AA19bDEa48EB1301182F4CeefbC",
          "address": "0x2d5d7d31F671F86C782533cc367F14109a082712",
          "implementation": "0xcb5C784DCf8FF342625DbC53B356ed0Cbb0EBB9b",
          "deployer": "0x6f24A47Fc8AE5441Eb47EFfC3665e70e69Ac3F05"
        },
        "AxelarDepositService": {
          "salt": "AxelarDepositService",
          "wrappedSymbol": "",
          "refundIssuer": "0x4f671f34d2d23fec3eE3087E3A0221f8D314D9dF",
          "address": "0xc1DCb196BA862B337Aa23eDA1Cb9503C0801b955",
          "implementation": "0xBeE52844E35985c1B6729A6B88980209358F9979",
          "deployer": "0xd55cd98cdE61c3CcE1286F9aF50cDbF16f5dba5b"
        },
        "ConstAddressDeployer": {
          "address": "0x98B2920D53612483F91F12Ed7754E51b4A77919e"
        },
        "Create3Deployer": {
          "address": "0x6513Aedb4D1593BA12e50644401D976aebDc90d8",
          "deployer": "0x6f24A47Fc8AE5441Eb47EFfC3665e70e69Ac3F05",
          "deploymentMethod": "create2",
          "salt": "Create3Deployer",
          "codehash": "0xf0ad66defbe082df243d4d274e626f557f97579c5c9e19f33d8093d6160808b7",
          "predeployCodehash": "0x73fc31262c4bad113c79439fd231281201c7c7d45b50328bd86bccf37684bf92"
        },
        "InterchainProposalSender": {
          "address": "0x1f8A4d195B647647c7dD45650CBd553FD33cCAA6",
          "deployer": "0x6f24A47Fc8AE5441Eb47EFfC3665e70e69Ac3F05",
          "deploymentMethod": "create3",
          "salt": "InterchainProposalSender v1.2"
        },
        "InterchainGovernance": {
          "governanceChain": "Axelarnet",
          "governanceAddress": "axelar10d07y265gmmuvt4z0w9aw880jnsr700j7v9daj",
          "minimumTimeDelay": 604800,
          "address": "0xfDF36A30070ea0241d69052ea85ff44Ad0476a66",
          "deployer": "0x6f24A47Fc8AE5441Eb47EFfC3665e70e69Ac3F05",
          "deploymentMethod": "create3",
          "codehash": "0x70cb562f5d856fab1b0eee1e91dfcbb568be85f28e184c6a096b4c63b145a6c2",
          "predeployCodehash": "0xe2de43b29f2387b6f3575a1b50d566908fc00e03a8d88ad6be74b674a70874d2",
          "salt": "InterchainGovernance v5.5"
        },
        "Multisig": {
          "threshold": 3,
          "signers": [
            "0x3f5876a2b06E54949aB106651Ab6694d0289b2b4",
            "0x9256Fd872118ed3a97754B0fB42c15015d17E0CC",
            "0x1486157d505C7F7E546aD00E3E2Eee25BF665C9b",
            "0x2eC991B5c0B742AbD9d2ea31fe6c14a85e91C821",
            "0xf505462A29E36E26f25Ef0175Ca1eCBa09CC118f",
            "0x027c1882B975E2cd771AE068b0389FA38B9dda73"
          ],
          "address": "0xCC940AE49C78F20E3F13F3cF37e996b98Ac3EC68",
          "deployer": "0x6f24A47Fc8AE5441Eb47EFfC3665e70e69Ac3F05",
          "deploymentMethod": "create3",
          "codehash": "0x912095d5076ee40a9dd49c0f9d61d61334c47a78c7512852791652baef26c296",
          "predeployCodehash": "0x912095d5076ee40a9dd49c0f9d61d61334c47a78c7512852791652baef26c296",
          "salt": "Multisig v5.5"
        },
        "Operators": {
          "owner": "0x6f24A47Fc8AE5441Eb47EFfC3665e70e69Ac3F05",
          "address": "0x7DdB2d76b80B0AA19bDEa48EB1301182F4CeefbC",
          "deployer": "0x6f24A47Fc8AE5441Eb47EFfC3665e70e69Ac3F05",
          "deploymentMethod": "create2",
          "codehash": "0xc561dc32ef670c929db9d7fbf6b5f6c074a62a30602481ba3b88912ca6d79feb",
          "predeployCodehash": "0xc561dc32ef670c929db9d7fbf6b5f6c074a62a30602481ba3b88912ca6d79feb",
          "salt": "Operators"
        },
        "InterchainTokenService": {
          "salt": "ITS v2.1.0",
          "deployer": "0x6f24A47Fc8AE5441Eb47EFfC3665e70e69Ac3F05",
          "proxySalt": "ITS v1.0.0",
          "tokenManagerDeployer": "0xe50A35500805b555A8318Bdb98E542FB50DD6E08",
          "interchainToken": "0x7F9F70Da4af54671a6abAc58e705b5634cac8819",
          "interchainTokenDeployer": "0x4c555f2E0c69aC02747986ce5F6A14e2BCE44F13",
          "tokenManager": "0x9D3583cBeB5542287B635Bf09D693C8106284C27",
          "tokenHandler": "0xcC360c322f72a89E5247F3875a02c214F31DA035",
          "implementation": "0xd4B79294cd4B1f3C0781Da83B846C7558D9ee921",
          "predeployCodehash": "0x08a4a556c4db879b4f24104d13a8baf86915d58b12c81b382dfea2a82d2856cf",
          "address": "0xB5FB4BE02232B1bBA4dC8f81dc24C26980dE9e3C",
          "gatewayCaller": "0x994014b7f3E5Ac898aAD533b10534B69D65DD6dE"
        },
        "InterchainTokenFactory": {
          "salt": "ITS Factory v1.0.0",
          "deployer": "0x6f24A47Fc8AE5441Eb47EFfC3665e70e69Ac3F05",
          "implementation": "0x9c551097d890E16f407a1e675490a2359B3933FD",
          "address": "0x83a93500d23Fbc3e82B410aD07A6a9F7A0670D66"
        }
      },
      "explorer": {
        "name": "Arbiscan",
        "url": "https://arbiscan.io",
        "api": "https://api.arbiscan.io/api"
      },
      "gasOptions": {},
      "onchainGasEstimate": {
        "l1ChainName": "ethereum",
        "gasEstimationType": 3
      },
      "staticGasOptions": {
        "gasLimit": 3000000,
        "gasPrice": 2000000000
      },
      "finality": "finalized",
      "approxFinalityWaitTime": 25
    },
    "kava": {
      "name": "Kava",
      "axelarId": "kava",
      "chainId": 2222,
      "rpc": "https://evm.kava.io",
      "tokenSymbol": "KAVA",
      "decimals": 18,
      "chainType": "evm",
      "contracts": {
        "AxelarGateway": {
          "address": "0xe432150cce91c13a887f7D836923d5597adD8E31",
          "deployer": "0x6f24A47Fc8AE5441Eb47EFfC3665e70e69Ac3F05",
          "startingKeyIDs": [
            "evm-kava-9169958"
          ],
          "implementation": "0x99B5FA03a5ea4315725c43346e55a6A6fbd94098",
          "implementationCodehash": "0x815c3711b7191c2598de8b4b7d977ac2d1903d20883bd25c26cf2c4a8ca37827",
          "authModule": "0x96eEE595f0ACD7d232a9B1dE4FCc2a4b2F6b0f3a",
          "tokenDeployer": "0xb28478319B64f8D47e19A120209A211D902F8b8f",
          "deploymentMethod": "create3",
          "salt": "AxelarGateway v6.2",
          "connectionType": "consensus"
        },
        "AxelarGasService": {
          "salt": "AxelarGasService",
          "collector": "0x7DdB2d76b80B0AA19bDEa48EB1301182F4CeefbC",
          "address": "0x2d5d7d31F671F86C782533cc367F14109a082712",
          "implementation": "0xcb5C784DCf8FF342625DbC53B356ed0Cbb0EBB9b",
          "deployer": "0x6f24A47Fc8AE5441Eb47EFfC3665e70e69Ac3F05"
        },
        "AxelarDepositService": {
          "salt": "AxelarDepositService",
          "wrappedSymbol": "",
          "refundIssuer": "0x4f671f34d2d23fec3eE3087E3A0221f8D314D9dF",
          "address": "0xc1DCb196BA862B337Aa23eDA1Cb9503C0801b955",
          "implementation": "0xd883C8bA523253c93d97b6C7a5087a7B5ff23d79",
          "deployer": "0xd55cd98cdE61c3CcE1286F9aF50cDbF16f5dba5b"
        },
        "ConstAddressDeployer": {
          "address": "0x98B2920D53612483F91F12Ed7754E51b4A77919e"
        },
        "Create3Deployer": {
          "address": "0x6513Aedb4D1593BA12e50644401D976aebDc90d8",
          "deployer": "0x6f24A47Fc8AE5441Eb47EFfC3665e70e69Ac3F05",
          "deploymentMethod": "create2",
          "salt": "Create3Deployer",
          "codehash": "0xf0ad66defbe082df243d4d274e626f557f97579c5c9e19f33d8093d6160808b7",
          "predeployCodehash": "0x73fc31262c4bad113c79439fd231281201c7c7d45b50328bd86bccf37684bf92"
        },
        "InterchainProposalSender": {
          "address": "0x1f8A4d195B647647c7dD45650CBd553FD33cCAA6",
          "deployer": "0x6f24A47Fc8AE5441Eb47EFfC3665e70e69Ac3F05",
          "deploymentMethod": "create3",
          "salt": "InterchainProposalSender v1.2"
        },
        "InterchainGovernance": {
          "governanceChain": "Axelarnet",
          "governanceAddress": "axelar10d07y265gmmuvt4z0w9aw880jnsr700j7v9daj",
          "minimumTimeDelay": 604800,
          "address": "0xfDF36A30070ea0241d69052ea85ff44Ad0476a66",
          "deployer": "0x6f24A47Fc8AE5441Eb47EFfC3665e70e69Ac3F05",
          "deploymentMethod": "create3",
          "codehash": "0x70cb562f5d856fab1b0eee1e91dfcbb568be85f28e184c6a096b4c63b145a6c2",
          "predeployCodehash": "0xe2de43b29f2387b6f3575a1b50d566908fc00e03a8d88ad6be74b674a70874d2",
          "salt": "InterchainGovernance v5.5"
        },
        "Multisig": {
          "threshold": 3,
          "signers": [
            "0x3f5876a2b06E54949aB106651Ab6694d0289b2b4",
            "0x9256Fd872118ed3a97754B0fB42c15015d17E0CC",
            "0x1486157d505C7F7E546aD00E3E2Eee25BF665C9b",
            "0x2eC991B5c0B742AbD9d2ea31fe6c14a85e91C821",
            "0xf505462A29E36E26f25Ef0175Ca1eCBa09CC118f",
            "0x027c1882B975E2cd771AE068b0389FA38B9dda73"
          ],
          "address": "0xCC940AE49C78F20E3F13F3cF37e996b98Ac3EC68",
          "deployer": "0x6f24A47Fc8AE5441Eb47EFfC3665e70e69Ac3F05",
          "deploymentMethod": "create3",
          "codehash": "0x912095d5076ee40a9dd49c0f9d61d61334c47a78c7512852791652baef26c296",
          "predeployCodehash": "0x912095d5076ee40a9dd49c0f9d61d61334c47a78c7512852791652baef26c296",
          "salt": "Multisig v5.5"
        },
        "Operators": {
          "owner": "0x6f24A47Fc8AE5441Eb47EFfC3665e70e69Ac3F05",
          "address": "0x7DdB2d76b80B0AA19bDEa48EB1301182F4CeefbC",
          "deployer": "0x6f24A47Fc8AE5441Eb47EFfC3665e70e69Ac3F05",
          "deploymentMethod": "create2",
          "codehash": "0xc561dc32ef670c929db9d7fbf6b5f6c074a62a30602481ba3b88912ca6d79feb",
          "predeployCodehash": "0xc561dc32ef670c929db9d7fbf6b5f6c074a62a30602481ba3b88912ca6d79feb",
          "salt": "Operators"
        },
        "InterchainTokenService": {
          "salt": "ITS v2.1.0",
          "deployer": "0x6f24A47Fc8AE5441Eb47EFfC3665e70e69Ac3F05",
          "proxySalt": "ITS v1.0.0",
          "tokenManagerDeployer": "0xe50A35500805b555A8318Bdb98E542FB50DD6E08",
          "interchainToken": "0x7F9F70Da4af54671a6abAc58e705b5634cac8819",
          "interchainTokenDeployer": "0x4c555f2E0c69aC02747986ce5F6A14e2BCE44F13",
          "tokenManager": "0x9D3583cBeB5542287B635Bf09D693C8106284C27",
          "tokenHandler": "0xcC360c322f72a89E5247F3875a02c214F31DA035",
          "implementation": "0xd4B79294cd4B1f3C0781Da83B846C7558D9ee921",
          "predeployCodehash": "0x08a4a556c4db879b4f24104d13a8baf86915d58b12c81b382dfea2a82d2856cf",
          "address": "0xB5FB4BE02232B1bBA4dC8f81dc24C26980dE9e3C",
          "gatewayCaller": "0x994014b7f3E5Ac898aAD533b10534B69D65DD6dE"
        },
        "InterchainTokenFactory": {
          "salt": "ITS Factory v1.0.0",
          "deployer": "0x6f24A47Fc8AE5441Eb47EFfC3665e70e69Ac3F05",
          "implementation": "0x9c551097d890E16f407a1e675490a2359B3933FD",
          "address": "0x83a93500d23Fbc3e82B410aD07A6a9F7A0670D66"
        }
      },
      "explorer": {
        "name": "Kavascan",
        "url": "https://kavascan.com",
        "api": "https://kavascan.com/api"
      },
      "staticGasOptions": {
        "gasLimit": 3000000,
        "gasPrice": 50000000000
      },
      "finality": "finalized",
      "approxFinalityWaitTime": 1
    },
    "filecoin": {
      "name": "Filecoin",
      "axelarId": "filecoin",
      "chainId": 314,
      "rpc": "https://rpc.ankr.com/filecoin",
      "tokenSymbol": "FIL",
      "decimals": 18,
      "chainType": "evm",
      "contracts": {
        "AxelarGateway": {
          "address": "0xe432150cce91c13a887f7D836923d5597adD8E31",
          "implementation": "0x99B5FA03a5ea4315725c43346e55a6A6fbd94098",
          "authModule": "0x96eEE595f0ACD7d232a9B1dE4FCc2a4b2F6b0f3a",
          "tokenDeployer": "0xb28478319B64f8D47e19A120209A211D902F8b8f",
          "deployer": "0x6f24A47Fc8AE5441Eb47EFfC3665e70e69Ac3F05",
          "startingKeyIDs": [
            "evm-filecoin-9169887"
          ],
          "implementationCodehash": "0x815c3711b7191c2598de8b4b7d977ac2d1903d20883bd25c26cf2c4a8ca37827",
          "deploymentMethod": "create3",
          "salt": "AxelarGateway v6.2",
          "connectionType": "consensus"
        },
        "AxelarGasService": {
          "salt": "AxelarGasService",
          "collector": "0x7DdB2d76b80B0AA19bDEa48EB1301182F4CeefbC",
          "address": "0x2d5d7d31F671F86C782533cc367F14109a082712",
          "implementation": "0xcb5C784DCf8FF342625DbC53B356ed0Cbb0EBB9b",
          "deployer": "0x6f24A47Fc8AE5441Eb47EFfC3665e70e69Ac3F05"
        },
        "AxelarDepositService": {
          "salt": "AxelarDepositService",
          "wrappedSymbol": "WFIL",
          "refundIssuer": "0x4f671f34d2d23fec3eE3087E3A0221f8D314D9dF",
          "address": "0xc1DCb196BA862B337Aa23eDA1Cb9503C0801b955",
          "implementation": "0xd883C8bA523253c93d97b6C7a5087a7B5ff23d79",
          "deployer": "0xd55cd98cdE61c3CcE1286F9aF50cDbF16f5dba5b"
        },
        "ConstAddressDeployer": {
          "address": "0x98B2920D53612483F91F12Ed7754E51b4A77919e"
        },
        "Create3Deployer": {
          "address": "0x6513Aedb4D1593BA12e50644401D976aebDc90d8",
          "deployer": "0x6f24A47Fc8AE5441Eb47EFfC3665e70e69Ac3F05",
          "deploymentMethod": "create2",
          "salt": "Create3Deployer",
          "codehash": "0xf0ad66defbe082df243d4d274e626f557f97579c5c9e19f33d8093d6160808b7",
          "predeployCodehash": "0x73fc31262c4bad113c79439fd231281201c7c7d45b50328bd86bccf37684bf92"
        },
        "InterchainProposalSender": {
          "address": "0x1f8A4d195B647647c7dD45650CBd553FD33cCAA6",
          "deployer": "0x6f24A47Fc8AE5441Eb47EFfC3665e70e69Ac3F05",
          "deploymentMethod": "create3",
          "salt": "InterchainProposalSender v1.2"
        },
        "InterchainGovernance": {
          "governanceChain": "Axelarnet",
          "governanceAddress": "axelar10d07y265gmmuvt4z0w9aw880jnsr700j7v9daj",
          "minimumTimeDelay": 604800,
          "address": "0xfDF36A30070ea0241d69052ea85ff44Ad0476a66",
          "deployer": "0x6f24A47Fc8AE5441Eb47EFfC3665e70e69Ac3F05",
          "deploymentMethod": "create3",
          "codehash": "0x70cb562f5d856fab1b0eee1e91dfcbb568be85f28e184c6a096b4c63b145a6c2",
          "predeployCodehash": "0xe2de43b29f2387b6f3575a1b50d566908fc00e03a8d88ad6be74b674a70874d2",
          "salt": "InterchainGovernance v5.5"
        },
        "Multisig": {
          "threshold": 3,
          "signers": [
            "0x3f5876a2b06E54949aB106651Ab6694d0289b2b4",
            "0x9256Fd872118ed3a97754B0fB42c15015d17E0CC",
            "0x1486157d505C7F7E546aD00E3E2Eee25BF665C9b",
            "0x2eC991B5c0B742AbD9d2ea31fe6c14a85e91C821",
            "0xf505462A29E36E26f25Ef0175Ca1eCBa09CC118f",
            "0x027c1882B975E2cd771AE068b0389FA38B9dda73"
          ],
          "address": "0xCC940AE49C78F20E3F13F3cF37e996b98Ac3EC68",
          "deployer": "0x6f24A47Fc8AE5441Eb47EFfC3665e70e69Ac3F05",
          "deploymentMethod": "create3",
          "codehash": "0x912095d5076ee40a9dd49c0f9d61d61334c47a78c7512852791652baef26c296",
          "predeployCodehash": "0x912095d5076ee40a9dd49c0f9d61d61334c47a78c7512852791652baef26c296",
          "salt": "Multisig v5.5"
        },
        "Operators": {
          "owner": "0x6f24A47Fc8AE5441Eb47EFfC3665e70e69Ac3F05",
          "address": "0x7DdB2d76b80B0AA19bDEa48EB1301182F4CeefbC",
          "deployer": "0x6f24A47Fc8AE5441Eb47EFfC3665e70e69Ac3F05",
          "deploymentMethod": "create2",
          "codehash": "0xc561dc32ef670c929db9d7fbf6b5f6c074a62a30602481ba3b88912ca6d79feb",
          "predeployCodehash": "0xc561dc32ef670c929db9d7fbf6b5f6c074a62a30602481ba3b88912ca6d79feb",
          "salt": "Operators"
        },
        "InterchainTokenService": {
          "salt": "ITS v2.1.0",
          "deployer": "0x6f24A47Fc8AE5441Eb47EFfC3665e70e69Ac3F05",
          "proxySalt": "ITS v1.0.0",
          "tokenManagerDeployer": "0xe50A35500805b555A8318Bdb98E542FB50DD6E08",
          "interchainToken": "0x7F9F70Da4af54671a6abAc58e705b5634cac8819",
          "interchainTokenDeployer": "0x4c555f2E0c69aC02747986ce5F6A14e2BCE44F13",
          "tokenManager": "0x9D3583cBeB5542287B635Bf09D693C8106284C27",
          "tokenHandler": "0xcC360c322f72a89E5247F3875a02c214F31DA035",
          "implementation": "0xd4B79294cd4B1f3C0781Da83B846C7558D9ee921",
          "predeployCodehash": "0x08a4a556c4db879b4f24104d13a8baf86915d58b12c81b382dfea2a82d2856cf",
          "address": "0xB5FB4BE02232B1bBA4dC8f81dc24C26980dE9e3C",
          "gatewayCaller": "0x994014b7f3E5Ac898aAD533b10534B69D65DD6dE"
        },
        "InterchainTokenFactory": {
          "salt": "ITS Factory v1.0.0",
          "deployer": "0x6f24A47Fc8AE5441Eb47EFfC3665e70e69Ac3F05",
          "implementation": "0x9c551097d890E16f407a1e675490a2359B3933FD",
          "address": "0x83a93500d23Fbc3e82B410aD07A6a9F7A0670D66"
        }
      },
      "confirmations": 3,
      "explorer": {
        "name": "Filfox",
        "url": "https://www.filfox.info"
      },
      "gasOptions": {
        "gasLimit": 500000000
      },
      "eip1559": true,
      "staticGasOptions": {
        "gasLimit": 100000000,
        "maxFeePerGas": 1000000000
      },
      "finality": "120",
      "approxFinalityWaitTime": 60,
      "txTimeout": 180000
    },
    "optimism": {
      "name": "Optimism",
      "axelarId": "optimism",
      "chainId": 10,
      "rpc": "https://optimism-mainnet.public.blastapi.io",
      "tokenSymbol": "ETH",
      "decimals": 18,
      "chainType": "evm",
      "contracts": {
        "AxelarGateway": {
          "address": "0xe432150cce91c13a887f7D836923d5597adD8E31",
          "implementation": "0x99B5FA03a5ea4315725c43346e55a6A6fbd94098",
          "authModule": "0x96eEE595f0ACD7d232a9B1dE4FCc2a4b2F6b0f3a",
          "tokenDeployer": "0xb28478319B64f8D47e19A120209A211D902F8b8f",
          "deployer": "0x6f24A47Fc8AE5441Eb47EFfC3665e70e69Ac3F05",
          "startingKeyIDs": [
            "evm-optimism-9169964"
          ],
          "implementationCodehash": "0x815c3711b7191c2598de8b4b7d977ac2d1903d20883bd25c26cf2c4a8ca37827",
          "deploymentMethod": "create3",
          "salt": "AxelarGateway v6.2",
          "connectionType": "consensus"
        },
        "AxelarGasService": {
          "salt": "AxelarGasService",
          "collector": "0x7DdB2d76b80B0AA19bDEa48EB1301182F4CeefbC",
          "address": "0x2d5d7d31F671F86C782533cc367F14109a082712",
          "implementation": "0xcb5C784DCf8FF342625DbC53B356ed0Cbb0EBB9b",
          "deployer": "0x6f24A47Fc8AE5441Eb47EFfC3665e70e69Ac3F05"
        },
        "AxelarDepositService": {
          "salt": "AxelarDepositService",
          "wrappedSymbol": "",
          "refundIssuer": "0x4f671f34d2d23fec3eE3087E3A0221f8D314D9dF",
          "address": "0xc1DCb196BA862B337Aa23eDA1Cb9503C0801b955",
          "implementation": "0xd883C8bA523253c93d97b6C7a5087a7B5ff23d79",
          "deployer": "0xd55cd98cdE61c3CcE1286F9aF50cDbF16f5dba5b"
        },
        "ConstAddressDeployer": {
          "address": "0x98B2920D53612483F91F12Ed7754E51b4A77919e"
        },
        "Create3Deployer": {
          "address": "0x6513Aedb4D1593BA12e50644401D976aebDc90d8",
          "deployer": "0x6f24A47Fc8AE5441Eb47EFfC3665e70e69Ac3F05",
          "deploymentMethod": "create2",
          "salt": "Create3Deployer",
          "codehash": "0xf0ad66defbe082df243d4d274e626f557f97579c5c9e19f33d8093d6160808b7",
          "predeployCodehash": "0x73fc31262c4bad113c79439fd231281201c7c7d45b50328bd86bccf37684bf92"
        },
        "InterchainProposalSender": {
          "address": "0x1f8A4d195B647647c7dD45650CBd553FD33cCAA6",
          "deployer": "0x6f24A47Fc8AE5441Eb47EFfC3665e70e69Ac3F05",
          "deploymentMethod": "create3",
          "salt": "InterchainProposalSender v1.2"
        },
        "InterchainGovernance": {
          "governanceChain": "Axelarnet",
          "governanceAddress": "axelar10d07y265gmmuvt4z0w9aw880jnsr700j7v9daj",
          "minimumTimeDelay": 604800,
          "address": "0xfDF36A30070ea0241d69052ea85ff44Ad0476a66",
          "deployer": "0x6f24A47Fc8AE5441Eb47EFfC3665e70e69Ac3F05",
          "deploymentMethod": "create3",
          "codehash": "0x70cb562f5d856fab1b0eee1e91dfcbb568be85f28e184c6a096b4c63b145a6c2",
          "predeployCodehash": "0xe2de43b29f2387b6f3575a1b50d566908fc00e03a8d88ad6be74b674a70874d2",
          "salt": "InterchainGovernance v5.5"
        },
        "Multisig": {
          "threshold": 3,
          "signers": [
            "0x3f5876a2b06E54949aB106651Ab6694d0289b2b4",
            "0x9256Fd872118ed3a97754B0fB42c15015d17E0CC",
            "0x1486157d505C7F7E546aD00E3E2Eee25BF665C9b",
            "0x2eC991B5c0B742AbD9d2ea31fe6c14a85e91C821",
            "0xf505462A29E36E26f25Ef0175Ca1eCBa09CC118f",
            "0x027c1882B975E2cd771AE068b0389FA38B9dda73"
          ],
          "address": "0xCC940AE49C78F20E3F13F3cF37e996b98Ac3EC68",
          "deployer": "0x6f24A47Fc8AE5441Eb47EFfC3665e70e69Ac3F05",
          "deploymentMethod": "create3",
          "codehash": "0x912095d5076ee40a9dd49c0f9d61d61334c47a78c7512852791652baef26c296",
          "predeployCodehash": "0x912095d5076ee40a9dd49c0f9d61d61334c47a78c7512852791652baef26c296",
          "salt": "Multisig v5.5"
        },
        "Operators": {
          "owner": "0x6f24A47Fc8AE5441Eb47EFfC3665e70e69Ac3F05",
          "address": "0x7DdB2d76b80B0AA19bDEa48EB1301182F4CeefbC",
          "deployer": "0x6f24A47Fc8AE5441Eb47EFfC3665e70e69Ac3F05",
          "deploymentMethod": "create2",
          "codehash": "0xc561dc32ef670c929db9d7fbf6b5f6c074a62a30602481ba3b88912ca6d79feb",
          "predeployCodehash": "0xc561dc32ef670c929db9d7fbf6b5f6c074a62a30602481ba3b88912ca6d79feb",
          "salt": "Operators"
        },
        "InterchainTokenService": {
          "salt": "ITS v2.1.0",
          "deployer": "0x6f24A47Fc8AE5441Eb47EFfC3665e70e69Ac3F05",
          "proxySalt": "ITS v1.0.0",
          "tokenManagerDeployer": "0xe50A35500805b555A8318Bdb98E542FB50DD6E08",
          "interchainToken": "0x7F9F70Da4af54671a6abAc58e705b5634cac8819",
          "interchainTokenDeployer": "0x4c555f2E0c69aC02747986ce5F6A14e2BCE44F13",
          "tokenManager": "0x9D3583cBeB5542287B635Bf09D693C8106284C27",
          "tokenHandler": "0xcC360c322f72a89E5247F3875a02c214F31DA035",
          "implementation": "0xd4B79294cd4B1f3C0781Da83B846C7558D9ee921",
          "predeployCodehash": "0x08a4a556c4db879b4f24104d13a8baf86915d58b12c81b382dfea2a82d2856cf",
          "address": "0xB5FB4BE02232B1bBA4dC8f81dc24C26980dE9e3C",
          "gatewayCaller": "0x994014b7f3E5Ac898aAD533b10534B69D65DD6dE"
        },
        "InterchainTokenFactory": {
          "salt": "ITS Factory v1.0.0",
          "deployer": "0x6f24A47Fc8AE5441Eb47EFfC3665e70e69Ac3F05",
          "implementation": "0x9c551097d890E16f407a1e675490a2359B3933FD",
          "address": "0x83a93500d23Fbc3e82B410aD07A6a9F7A0670D66"
        }
      },
      "explorer": {
        "name": "Opscan",
        "url": "https://optimistic.etherscan.io",
        "api": "https://api-optimistic.etherscan.io/api"
      },
      "gasOptions": {
        "gasLimit": 8000000
      },
      "onchainGasEstimate": {
        "l1ChainName": "ethereum",
        "gasEstimationType": 1,
        "l1FeeScalar": 1368
      },
      "confirmations": 3,
      "staticGasOptions": {
        "gasLimit": 3000000,
        "gasPrice": 10000000000
      },
      "finality": "finalized",
      "approxFinalityWaitTime": 25
    },
    "linea": {
      "name": "Linea",
      "axelarId": "linea",
      "chainId": 59144,
      "rpc": "https://rpc.linea.build",
      "tokenSymbol": "ETH",
      "decimals": 18,
      "chainType": "evm",
      "contracts": {
        "AxelarGateway": {
          "address": "0xe432150cce91c13a887f7D836923d5597adD8E31",
          "implementation": "0x99B5FA03a5ea4315725c43346e55a6A6fbd94098",
          "authModule": "0x96eEE595f0ACD7d232a9B1dE4FCc2a4b2F6b0f3a",
          "tokenDeployer": "0xb28478319B64f8D47e19A120209A211D902F8b8f",
          "deployer": "0x6f24A47Fc8AE5441Eb47EFfC3665e70e69Ac3F05",
          "startingKeyIDs": [
            "evm-linea-9169923"
          ],
          "implementationCodehash": "0x815c3711b7191c2598de8b4b7d977ac2d1903d20883bd25c26cf2c4a8ca37827",
          "deploymentMethod": "create3",
          "salt": "AxelarGateway v6.2",
          "connectionType": "consensus"
        },
        "AxelarGasService": {
          "collector": "0x7DdB2d76b80B0AA19bDEa48EB1301182F4CeefbC",
          "salt": "AxelarGasService",
          "address": "0x2d5d7d31F671F86C782533cc367F14109a082712",
          "implementation": "0xcb5C784DCf8FF342625DbC53B356ed0Cbb0EBB9b",
          "deployer": "0x6f24A47Fc8AE5441Eb47EFfC3665e70e69Ac3F05"
        },
        "AxelarDepositService": {
          "wrappedSymbol": "",
          "refundIssuer": "0x4f671f34d2d23fec3eE3087E3A0221f8D314D9dF",
          "salt": "AxelarDepositService",
          "address": "0xc1DCb196BA862B337Aa23eDA1Cb9503C0801b955",
          "implementation": "0xd883C8bA523253c93d97b6C7a5087a7B5ff23d79",
          "deployer": "0xd55cd98cdE61c3CcE1286F9aF50cDbF16f5dba5b"
        },
        "ConstAddressDeployer": {
          "address": "0x98B2920D53612483F91F12Ed7754E51b4A77919e"
        },
        "Create3Deployer": {
          "address": "0x6513Aedb4D1593BA12e50644401D976aebDc90d8",
          "deployer": "0x6f24A47Fc8AE5441Eb47EFfC3665e70e69Ac3F05",
          "deploymentMethod": "create2",
          "salt": "Create3Deployer",
          "codehash": "0xf0ad66defbe082df243d4d274e626f557f97579c5c9e19f33d8093d6160808b7",
          "predeployCodehash": "0x73fc31262c4bad113c79439fd231281201c7c7d45b50328bd86bccf37684bf92"
        },
        "InterchainProposalSender": {
          "address": "0x1f8A4d195B647647c7dD45650CBd553FD33cCAA6",
          "deployer": "0x6f24A47Fc8AE5441Eb47EFfC3665e70e69Ac3F05",
          "deploymentMethod": "create3",
          "salt": "InterchainProposalSender v1.2"
        },
        "InterchainGovernance": {
          "governanceChain": "Axelarnet",
          "governanceAddress": "axelar10d07y265gmmuvt4z0w9aw880jnsr700j7v9daj",
          "minimumTimeDelay": 604800,
          "address": "0xfDF36A30070ea0241d69052ea85ff44Ad0476a66",
          "deployer": "0x6f24A47Fc8AE5441Eb47EFfC3665e70e69Ac3F05",
          "deploymentMethod": "create3",
          "codehash": "0x70cb562f5d856fab1b0eee1e91dfcbb568be85f28e184c6a096b4c63b145a6c2",
          "predeployCodehash": "0xe2de43b29f2387b6f3575a1b50d566908fc00e03a8d88ad6be74b674a70874d2",
          "salt": "InterchainGovernance v5.5"
        },
        "Multisig": {
          "threshold": 3,
          "signers": [
            "0x3f5876a2b06E54949aB106651Ab6694d0289b2b4",
            "0x9256Fd872118ed3a97754B0fB42c15015d17E0CC",
            "0x1486157d505C7F7E546aD00E3E2Eee25BF665C9b",
            "0x2eC991B5c0B742AbD9d2ea31fe6c14a85e91C821",
            "0xf505462A29E36E26f25Ef0175Ca1eCBa09CC118f",
            "0x027c1882B975E2cd771AE068b0389FA38B9dda73"
          ],
          "address": "0xCC940AE49C78F20E3F13F3cF37e996b98Ac3EC68",
          "deployer": "0x6f24A47Fc8AE5441Eb47EFfC3665e70e69Ac3F05",
          "deploymentMethod": "create3",
          "codehash": "0x912095d5076ee40a9dd49c0f9d61d61334c47a78c7512852791652baef26c296",
          "predeployCodehash": "0x912095d5076ee40a9dd49c0f9d61d61334c47a78c7512852791652baef26c296",
          "salt": "Multisig v5.5"
        },
        "Operators": {
          "owner": "0x6f24A47Fc8AE5441Eb47EFfC3665e70e69Ac3F05",
          "address": "0x7DdB2d76b80B0AA19bDEa48EB1301182F4CeefbC",
          "deployer": "0x6f24A47Fc8AE5441Eb47EFfC3665e70e69Ac3F05",
          "deploymentMethod": "create2",
          "codehash": "0xc561dc32ef670c929db9d7fbf6b5f6c074a62a30602481ba3b88912ca6d79feb",
          "predeployCodehash": "0xc561dc32ef670c929db9d7fbf6b5f6c074a62a30602481ba3b88912ca6d79feb",
          "salt": "Operators"
        },
        "InterchainTokenService": {
          "salt": "ITS v2.1.0",
          "deployer": "0x6f24A47Fc8AE5441Eb47EFfC3665e70e69Ac3F05",
          "proxySalt": "ITS v1.0.0",
          "tokenManagerDeployer": "0xe50A35500805b555A8318Bdb98E542FB50DD6E08",
          "interchainToken": "0x7F9F70Da4af54671a6abAc58e705b5634cac8819",
          "interchainTokenDeployer": "0x4c555f2E0c69aC02747986ce5F6A14e2BCE44F13",
          "tokenManager": "0x9D3583cBeB5542287B635Bf09D693C8106284C27",
          "tokenHandler": "0xcC360c322f72a89E5247F3875a02c214F31DA035",
          "implementation": "0xd4B79294cd4B1f3C0781Da83B846C7558D9ee921",
          "predeployCodehash": "0x08a4a556c4db879b4f24104d13a8baf86915d58b12c81b382dfea2a82d2856cf",
          "address": "0xB5FB4BE02232B1bBA4dC8f81dc24C26980dE9e3C",
          "gatewayCaller": "0x994014b7f3E5Ac898aAD533b10534B69D65DD6dE"
        },
        "InterchainTokenFactory": {
          "salt": "ITS Factory v1.0.0",
          "deployer": "0x6f24A47Fc8AE5441Eb47EFfC3665e70e69Ac3F05",
          "implementation": "0x9c551097d890E16f407a1e675490a2359B3933FD",
          "address": "0x83a93500d23Fbc3e82B410aD07A6a9F7A0670D66"
        }
      },
      "explorer": {
        "name": "Lineascan",
        "url": "https://lineascan.build",
        "api": "https://api.lineascan.build/api"
      },
      "staticGasOptions": {
        "gasLimit": 3000000,
        "gasPrice": 10000000000
      },
      "gasOptions": {
        "gasLimit": 8000000,
        "gasPriceAdjustment": 2
      },
      "finality": "400",
      "approxFinalityWaitTime": 30
    },
    "base": {
      "name": "Base",
      "axelarId": "base",
      "chainId": 8453,
      "rpc": "https://developer-access-mainnet.base.org",
      "tokenSymbol": "ETH",
      "decimals": 18,
      "chainType": "evm",
      "contracts": {
        "AxelarGateway": {
          "address": "0xe432150cce91c13a887f7D836923d5597adD8E31",
          "implementation": "0x99B5FA03a5ea4315725c43346e55a6A6fbd94098",
          "authModule": "0x96eEE595f0ACD7d232a9B1dE4FCc2a4b2F6b0f3a",
          "tokenDeployer": "0xb28478319B64f8D47e19A120209A211D902F8b8f",
          "deployer": "0x6f24A47Fc8AE5441Eb47EFfC3665e70e69Ac3F05",
          "startingKeyIDs": [
            "evm-base-9169992"
          ],
          "implementationCodehash": "0x815c3711b7191c2598de8b4b7d977ac2d1903d20883bd25c26cf2c4a8ca37827",
          "deploymentMethod": "create3",
          "salt": "AxelarGateway v6.2",
          "connectionType": "consensus"
        },
        "AxelarGasService": {
          "collector": "0x7DdB2d76b80B0AA19bDEa48EB1301182F4CeefbC",
          "salt": "AxelarGasService",
          "address": "0x2d5d7d31F671F86C782533cc367F14109a082712",
          "implementation": "0xcb5C784DCf8FF342625DbC53B356ed0Cbb0EBB9b",
          "deployer": "0x6f24A47Fc8AE5441Eb47EFfC3665e70e69Ac3F05"
        },
        "AxelarDepositService": {
          "wrappedSymbol": "",
          "refundIssuer": "0x4f671f34d2d23fec3eE3087E3A0221f8D314D9dF",
          "salt": "AxelarDepositService",
          "address": "0xc1DCb196BA862B337Aa23eDA1Cb9503C0801b955",
          "implementation": "0xd883C8bA523253c93d97b6C7a5087a7B5ff23d79",
          "deployer": "0xd55cd98cdE61c3CcE1286F9aF50cDbF16f5dba5b"
        },
        "ConstAddressDeployer": {
          "address": "0x98B2920D53612483F91F12Ed7754E51b4A77919e"
        },
        "Create3Deployer": {
          "address": "0x6513Aedb4D1593BA12e50644401D976aebDc90d8",
          "deployer": "0x6f24A47Fc8AE5441Eb47EFfC3665e70e69Ac3F05",
          "deploymentMethod": "create2",
          "salt": "Create3Deployer",
          "codehash": "0xf0ad66defbe082df243d4d274e626f557f97579c5c9e19f33d8093d6160808b7",
          "predeployCodehash": "0x73fc31262c4bad113c79439fd231281201c7c7d45b50328bd86bccf37684bf92"
        },
        "InterchainProposalSender": {
          "address": "0x1f8A4d195B647647c7dD45650CBd553FD33cCAA6",
          "deployer": "0x6f24A47Fc8AE5441Eb47EFfC3665e70e69Ac3F05",
          "deploymentMethod": "create3",
          "salt": "InterchainProposalSender v1.2"
        },
        "InterchainGovernance": {
          "governanceChain": "Axelarnet",
          "governanceAddress": "axelar10d07y265gmmuvt4z0w9aw880jnsr700j7v9daj",
          "minimumTimeDelay": 604800,
          "address": "0xfDF36A30070ea0241d69052ea85ff44Ad0476a66",
          "deployer": "0x6f24A47Fc8AE5441Eb47EFfC3665e70e69Ac3F05",
          "deploymentMethod": "create3",
          "codehash": "0x70cb562f5d856fab1b0eee1e91dfcbb568be85f28e184c6a096b4c63b145a6c2",
          "predeployCodehash": "0xe2de43b29f2387b6f3575a1b50d566908fc00e03a8d88ad6be74b674a70874d2",
          "salt": "InterchainGovernance v5.5"
        },
        "Multisig": {
          "threshold": 3,
          "signers": [
            "0x3f5876a2b06E54949aB106651Ab6694d0289b2b4",
            "0x9256Fd872118ed3a97754B0fB42c15015d17E0CC",
            "0x1486157d505C7F7E546aD00E3E2Eee25BF665C9b",
            "0x2eC991B5c0B742AbD9d2ea31fe6c14a85e91C821",
            "0xf505462A29E36E26f25Ef0175Ca1eCBa09CC118f",
            "0x027c1882B975E2cd771AE068b0389FA38B9dda73"
          ],
          "address": "0xCC940AE49C78F20E3F13F3cF37e996b98Ac3EC68",
          "deployer": "0x6f24A47Fc8AE5441Eb47EFfC3665e70e69Ac3F05",
          "deploymentMethod": "create3",
          "codehash": "0x912095d5076ee40a9dd49c0f9d61d61334c47a78c7512852791652baef26c296",
          "predeployCodehash": "0x912095d5076ee40a9dd49c0f9d61d61334c47a78c7512852791652baef26c296",
          "salt": "Multisig v5.5"
        },
        "Operators": {
          "owner": "0x6f24A47Fc8AE5441Eb47EFfC3665e70e69Ac3F05",
          "address": "0x7DdB2d76b80B0AA19bDEa48EB1301182F4CeefbC",
          "deployer": "0x6f24A47Fc8AE5441Eb47EFfC3665e70e69Ac3F05",
          "deploymentMethod": "create2",
          "codehash": "0xc561dc32ef670c929db9d7fbf6b5f6c074a62a30602481ba3b88912ca6d79feb",
          "predeployCodehash": "0xc561dc32ef670c929db9d7fbf6b5f6c074a62a30602481ba3b88912ca6d79feb",
          "salt": "Operators"
        },
        "InterchainTokenService": {
          "salt": "ITS v2.1.0",
          "deployer": "0x6f24A47Fc8AE5441Eb47EFfC3665e70e69Ac3F05",
          "proxySalt": "ITS v1.0.0",
          "tokenManagerDeployer": "0xe50A35500805b555A8318Bdb98E542FB50DD6E08",
          "interchainToken": "0x7F9F70Da4af54671a6abAc58e705b5634cac8819",
          "interchainTokenDeployer": "0x4c555f2E0c69aC02747986ce5F6A14e2BCE44F13",
          "tokenManager": "0x9D3583cBeB5542287B635Bf09D693C8106284C27",
          "tokenHandler": "0xcC360c322f72a89E5247F3875a02c214F31DA035",
          "implementation": "0xd4B79294cd4B1f3C0781Da83B846C7558D9ee921",
          "predeployCodehash": "0x08a4a556c4db879b4f24104d13a8baf86915d58b12c81b382dfea2a82d2856cf",
          "address": "0xB5FB4BE02232B1bBA4dC8f81dc24C26980dE9e3C",
          "gatewayCaller": "0x994014b7f3E5Ac898aAD533b10534B69D65DD6dE"
        },
        "InterchainTokenFactory": {
          "salt": "ITS Factory v1.0.0",
          "deployer": "0x6f24A47Fc8AE5441Eb47EFfC3665e70e69Ac3F05",
          "implementation": "0x9c551097d890E16f407a1e675490a2359B3933FD",
          "address": "0x83a93500d23Fbc3e82B410aD07A6a9F7A0670D66"
        }
      },
      "confirmations": 2,
      "explorer": {
        "name": "Basescan",
        "url": "https://basescan.org",
        "api": "https://api.basescan.org/api"
      },
      "staticGasOptions": {
        "gasLimit": 3000000,
        "gasPrice": 10000000000
      },
      "onchainGasEstimate": {
        "l1ChainName": "ethereum",
        "gasEstimationType": 1,
        "l1FeeScalar": 1101
      },
      "finality": "finalized",
      "approxFinalityWaitTime": 30
    },
    "mantle": {
      "name": "Mantle",
      "axelarId": "mantle",
      "chainId": 5000,
      "rpc": "https://rpc.mantle.xyz",
      "tokenSymbol": "MNT",
      "decimals": 18,
      "chainType": "evm",
      "contracts": {
        "AxelarGateway": {
          "deployer": "0x6f24A47Fc8AE5441Eb47EFfC3665e70e69Ac3F05",
          "address": "0xe432150cce91c13a887f7D836923d5597adD8E31",
          "implementation": "0x99B5FA03a5ea4315725c43346e55a6A6fbd94098",
          "authModule": "0x4EC83aE13097EF1Fb1dC9fC98592bf607A22A55D",
          "tokenDeployer": "0xb28478319B64f8D47e19A120209A211D902F8b8f",
          "startingKeyIDs": [
            "evm-mantle-9169917"
          ],
          "implementationCodehash": "0x44a3e78ebfbd139f4023ba77ffced61aeea29f0a20eec807d260e805e272c5c9",
          "deploymentMethod": "create3",
          "salt": "AxelarGateway v6.2",
          "connectionType": "consensus"
        },
        "AxelarGasService": {
          "collector": "0x7DdB2d76b80B0AA19bDEa48EB1301182F4CeefbC",
          "salt": "AxelarGasService",
          "address": "0x2d5d7d31F671F86C782533cc367F14109a082712",
          "implementation": "0xcb5C784DCf8FF342625DbC53B356ed0Cbb0EBB9b",
          "deployer": "0x6f24A47Fc8AE5441Eb47EFfC3665e70e69Ac3F05"
        },
        "AxelarDepositService": {
          "wrappedSymbol": "",
          "refundIssuer": "0x4f671f34d2d23fec3eE3087E3A0221f8D314D9dF",
          "salt": "AxelarDepositService",
          "address": "0xc1DCb196BA862B337Aa23eDA1Cb9503C0801b955",
          "implementation": "0xd883C8bA523253c93d97b6C7a5087a7B5ff23d79",
          "deployer": "0xd55cd98cdE61c3CcE1286F9aF50cDbF16f5dba5b"
        },
        "ConstAddressDeployer": {
          "address": "0x98B2920D53612483F91F12Ed7754E51b4A77919e"
        },
        "Create3Deployer": {
          "address": "0x6513Aedb4D1593BA12e50644401D976aebDc90d8",
          "deployer": "0x6f24A47Fc8AE5441Eb47EFfC3665e70e69Ac3F05",
          "deploymentMethod": "create2",
          "salt": "Create3Deployer",
          "codehash": "0xf0ad66defbe082df243d4d274e626f557f97579c5c9e19f33d8093d6160808b7",
          "predeployCodehash": "0x73fc31262c4bad113c79439fd231281201c7c7d45b50328bd86bccf37684bf92"
        },
        "InterchainProposalSender": {
          "address": "0x1f8A4d195B647647c7dD45650CBd553FD33cCAA6",
          "deployer": "0x6f24A47Fc8AE5441Eb47EFfC3665e70e69Ac3F05",
          "deploymentMethod": "create3",
          "salt": "InterchainProposalSender v1.2"
        },
        "InterchainGovernance": {
          "governanceChain": "Axelarnet",
          "governanceAddress": "axelar10d07y265gmmuvt4z0w9aw880jnsr700j7v9daj",
          "minimumTimeDelay": 604800,
          "address": "0xfDF36A30070ea0241d69052ea85ff44Ad0476a66",
          "deployer": "0x6f24A47Fc8AE5441Eb47EFfC3665e70e69Ac3F05",
          "deploymentMethod": "create3",
          "codehash": "0x70cb562f5d856fab1b0eee1e91dfcbb568be85f28e184c6a096b4c63b145a6c2",
          "predeployCodehash": "0xe2de43b29f2387b6f3575a1b50d566908fc00e03a8d88ad6be74b674a70874d2",
          "salt": "InterchainGovernance v5.5"
        },
        "Multisig": {
          "threshold": 3,
          "signers": [
            "0x3f5876a2b06E54949aB106651Ab6694d0289b2b4",
            "0x9256Fd872118ed3a97754B0fB42c15015d17E0CC",
            "0x1486157d505C7F7E546aD00E3E2Eee25BF665C9b",
            "0x2eC991B5c0B742AbD9d2ea31fe6c14a85e91C821",
            "0xf505462A29E36E26f25Ef0175Ca1eCBa09CC118f",
            "0x027c1882B975E2cd771AE068b0389FA38B9dda73"
          ],
          "address": "0xCC940AE49C78F20E3F13F3cF37e996b98Ac3EC68",
          "deployer": "0x6f24A47Fc8AE5441Eb47EFfC3665e70e69Ac3F05",
          "deploymentMethod": "create3",
          "codehash": "0x912095d5076ee40a9dd49c0f9d61d61334c47a78c7512852791652baef26c296",
          "predeployCodehash": "0x912095d5076ee40a9dd49c0f9d61d61334c47a78c7512852791652baef26c296",
          "salt": "Multisig v5.5"
        },
        "Operators": {
          "owner": "0x6f24A47Fc8AE5441Eb47EFfC3665e70e69Ac3F05",
          "address": "0x7DdB2d76b80B0AA19bDEa48EB1301182F4CeefbC",
          "deployer": "0x6f24A47Fc8AE5441Eb47EFfC3665e70e69Ac3F05",
          "deploymentMethod": "create2",
          "codehash": "0xc561dc32ef670c929db9d7fbf6b5f6c074a62a30602481ba3b88912ca6d79feb",
          "predeployCodehash": "0xc561dc32ef670c929db9d7fbf6b5f6c074a62a30602481ba3b88912ca6d79feb",
          "salt": "Operators"
        },
        "InterchainTokenService": {
          "salt": "ITS v2.1.0",
          "deployer": "0x6f24A47Fc8AE5441Eb47EFfC3665e70e69Ac3F05",
          "proxySalt": "ITS v1.0.0",
          "tokenManagerDeployer": "0xe50A35500805b555A8318Bdb98E542FB50DD6E08",
          "interchainToken": "0x7F9F70Da4af54671a6abAc58e705b5634cac8819",
          "interchainTokenDeployer": "0x4c555f2E0c69aC02747986ce5F6A14e2BCE44F13",
          "tokenManager": "0x9D3583cBeB5542287B635Bf09D693C8106284C27",
          "tokenHandler": "0xcC360c322f72a89E5247F3875a02c214F31DA035",
          "implementation": "0xd4B79294cd4B1f3C0781Da83B846C7558D9ee921",
          "predeployCodehash": "0x08a4a556c4db879b4f24104d13a8baf86915d58b12c81b382dfea2a82d2856cf",
          "address": "0xB5FB4BE02232B1bBA4dC8f81dc24C26980dE9e3C",
          "gatewayCaller": "0x994014b7f3E5Ac898aAD533b10534B69D65DD6dE"
        },
        "InterchainTokenFactory": {
          "salt": "ITS Factory v1.0.0",
          "deployer": "0x6f24A47Fc8AE5441Eb47EFfC3665e70e69Ac3F05",
          "implementation": "0x9c551097d890E16f407a1e675490a2359B3933FD",
          "address": "0x83a93500d23Fbc3e82B410aD07A6a9F7A0670D66"
        }
      },
      "confirmations": 2,
      "onchainGasEstimate": {
        "l1ChainName": "ethereum",
        "gasEstimationType": 2,
        "l1FeeScalar": 10000
      },
      "explorer": {
        "name": "Mantle Explorer",
        "url": "https://mantlescan.xyz",
        "api": "https://api.mantlescan.xyz/api"
      },
      "skipRevertTests": true,
      "staticGasOptions": {
        "gasLimit": 3000000,
        "gasPrice": 25000000000
      },
      "gasOptions": {
        "gasPriceAdjustment": 1.8
      },
      "finality": "9000",
      "approxFinalityWaitTime": 60
    },
    "scroll": {
      "name": "Scroll",
      "axelarId": "scroll",
      "chainId": 534352,
      "rpc": "https://rpc.scroll.io",
      "tokenSymbol": "ETH",
      "decimals": 18,
      "chainType": "evm",
      "contracts": {
        "AxelarGateway": {
          "deployer": "0x6f24A47Fc8AE5441Eb47EFfC3665e70e69Ac3F05",
          "address": "0xe432150cce91c13a887f7D836923d5597adD8E31",
          "implementation": "0x99B5FA03a5ea4315725c43346e55a6A6fbd94098",
          "implementationCodehash": "0xbfae4d9f9280a802bd594ee14e35b2da6bfb5e89d2542c366faaa96702ece420",
          "authModule": "0xdC46f07661B673Fc262f61FC5b05B10A58a3b7fE",
          "tokenDeployer": "0xb28478319B64f8D47e19A120209A211D902F8b8f",
          "startingKeyIDs": [
            "evm-scroll-genesis"
          ],
          "deploymentMethod": "create3",
          "salt": "AxelarGateway v6.2",
          "connectionType": "consensus"
        },
        "AxelarGasService": {
          "collector": "0x7DdB2d76b80B0AA19bDEa48EB1301182F4CeefbC",
          "salt": "AxelarGasService",
          "address": "0x2d5d7d31F671F86C782533cc367F14109a082712",
          "implementation": "0xcb5C784DCf8FF342625DbC53B356ed0Cbb0EBB9b",
          "deployer": "0x6f24A47Fc8AE5441Eb47EFfC3665e70e69Ac3F05"
        },
        "AxelarDepositService": {
          "wrappedSymbol": "",
          "refundIssuer": "0x4f671f34d2d23fec3eE3087E3A0221f8D314D9dF",
          "salt": "AxelarDepositService",
          "address": "0xc1DCb196BA862B337Aa23eDA1Cb9503C0801b955",
          "implementation": "0xb79fB2Cfb023CC939407499Aa809BD7e8c5c09D0",
          "deployer": "0xd55cd98cdE61c3CcE1286F9aF50cDbF16f5dba5b"
        },
        "ConstAddressDeployer": {
          "address": "0x98B2920D53612483F91F12Ed7754E51b4A77919e"
        },
        "Create3Deployer": {
          "address": "0x6513Aedb4D1593BA12e50644401D976aebDc90d8",
          "deployer": "0x6f24A47Fc8AE5441Eb47EFfC3665e70e69Ac3F05",
          "deploymentMethod": "create2",
          "codehash": "0xf0ad66defbe082df243d4d274e626f557f97579c5c9e19f33d8093d6160808b7",
          "predeployCodehash": "0x73fc31262c4bad113c79439fd231281201c7c7d45b50328bd86bccf37684bf92",
          "salt": "Create3Deployer"
        },
        "InterchainGovernance": {
          "governanceChain": "Axelarnet",
          "governanceAddress": "axelar10d07y265gmmuvt4z0w9aw880jnsr700j7v9daj",
          "minimumTimeDelay": 604800,
          "address": "0xfDF36A30070ea0241d69052ea85ff44Ad0476a66",
          "deployer": "0x6f24A47Fc8AE5441Eb47EFfC3665e70e69Ac3F05",
          "deploymentMethod": "create3",
          "codehash": "0x70cb562f5d856fab1b0eee1e91dfcbb568be85f28e184c6a096b4c63b145a6c2",
          "predeployCodehash": "0xe2de43b29f2387b6f3575a1b50d566908fc00e03a8d88ad6be74b674a70874d2",
          "salt": "InterchainGovernance v5.5"
        },
        "Multisig": {
          "threshold": 3,
          "signers": [
            "0x3f5876a2b06E54949aB106651Ab6694d0289b2b4",
            "0x9256Fd872118ed3a97754B0fB42c15015d17E0CC",
            "0x1486157d505C7F7E546aD00E3E2Eee25BF665C9b",
            "0x2eC991B5c0B742AbD9d2ea31fe6c14a85e91C821",
            "0xf505462A29E36E26f25Ef0175Ca1eCBa09CC118f",
            "0x027c1882B975E2cd771AE068b0389FA38B9dda73"
          ],
          "address": "0xCC940AE49C78F20E3F13F3cF37e996b98Ac3EC68",
          "deployer": "0x6f24A47Fc8AE5441Eb47EFfC3665e70e69Ac3F05",
          "deploymentMethod": "create3",
          "codehash": "0x912095d5076ee40a9dd49c0f9d61d61334c47a78c7512852791652baef26c296",
          "predeployCodehash": "0x912095d5076ee40a9dd49c0f9d61d61334c47a78c7512852791652baef26c296",
          "salt": "Multisig v5.5"
        },
        "Operators": {
          "owner": "0x6f24A47Fc8AE5441Eb47EFfC3665e70e69Ac3F05",
          "address": "0x7DdB2d76b80B0AA19bDEa48EB1301182F4CeefbC",
          "deployer": "0x6f24A47Fc8AE5441Eb47EFfC3665e70e69Ac3F05",
          "deploymentMethod": "create2",
          "codehash": "0xc561dc32ef670c929db9d7fbf6b5f6c074a62a30602481ba3b88912ca6d79feb",
          "predeployCodehash": "0xc561dc32ef670c929db9d7fbf6b5f6c074a62a30602481ba3b88912ca6d79feb",
          "salt": "Operators"
        },
        "InterchainTokenService": {
          "salt": "ITS v2.1.0",
          "deployer": "0x6f24A47Fc8AE5441Eb47EFfC3665e70e69Ac3F05",
          "proxySalt": "ITS v1.0.0",
          "tokenManagerDeployer": "0xe50A35500805b555A8318Bdb98E542FB50DD6E08",
          "interchainToken": "0x7F9F70Da4af54671a6abAc58e705b5634cac8819",
          "interchainTokenDeployer": "0x4c555f2E0c69aC02747986ce5F6A14e2BCE44F13",
          "tokenManager": "0x9D3583cBeB5542287B635Bf09D693C8106284C27",
          "tokenHandler": "0xcC360c322f72a89E5247F3875a02c214F31DA035",
          "implementation": "0xd4B79294cd4B1f3C0781Da83B846C7558D9ee921",
          "predeployCodehash": "0x08a4a556c4db879b4f24104d13a8baf86915d58b12c81b382dfea2a82d2856cf",
          "address": "0xB5FB4BE02232B1bBA4dC8f81dc24C26980dE9e3C",
          "gatewayCaller": "0x994014b7f3E5Ac898aAD533b10534B69D65DD6dE"
        },
        "InterchainTokenFactory": {
          "salt": "ITS Factory v1.0.0",
          "deployer": "0x6f24A47Fc8AE5441Eb47EFfC3665e70e69Ac3F05",
          "implementation": "0x9c551097d890E16f407a1e675490a2359B3933FD",
          "address": "0x83a93500d23Fbc3e82B410aD07A6a9F7A0670D66"
        }
      },
      "explorer": {
        "name": "Scroll Explorer",
        "url": "https://scrollscan.com/",
        "api": "https://api.scrollscan.com/api"
      },
      "confirmations": 2,
      "gasOptions": {
        "gasLimit": 8000000
      },
      "onchainGasEstimate": {
        "l1ChainName": "ethereum",
        "gasEstimationType": 4,
        "l1FeeScalar": 1050000000
      },
      "staticGasOptions": {
        "gasLimit": 3000000,
        "gasPrice": 25000000000
      },
      "finality": "finalized",
      "approxFinalityWaitTime": 60
    },
    "centrifuge": {
      "name": "Centrifuge",
      "axelarId": "centrifuge",
      "chainId": 2031,
      "rpc": "https://fullnode.parachain.centrifuge.io",
      "tokenSymbol": "CFG",
      "decimals": 18,
      "confirmations": 1,
      "chainType": "evm",
      "contracts": {
        "ConstAddressDeployer": {
          "address": "0x98B2920D53612483F91F12Ed7754E51b4A77919e",
          "deployer": "0xE86375704CDb8491a5Ed82D90DceCE02Ee0ac25F",
          "deploymentMethod": "create",
          "codehash": "0x8fda47a596dfba923270da84e0c32a2d0312f1c03389f83e16f2b5a35ed37fbe",
          "predeployCodehash": "0x8fda47a596dfba923270da84e0c32a2d0312f1c03389f83e16f2b5a35ed37fbe"
        },
        "Create3Deployer": {
          "address": "0x6513Aedb4D1593BA12e50644401D976aebDc90d8",
          "deployer": "0x6f24A47Fc8AE5441Eb47EFfC3665e70e69Ac3F05",
          "deploymentMethod": "create2",
          "codehash": "0xf0ad66defbe082df243d4d274e626f557f97579c5c9e19f33d8093d6160808b7",
          "predeployCodehash": "0x73fc31262c4bad113c79439fd231281201c7c7d45b50328bd86bccf37684bf92",
          "salt": "Create3Deployer"
        },
        "AxelarGateway": {
          "deployer": "0xB8Cd93C83A974649D76B1c19f311f639e62272BC",
          "startingKeyIDs": [
            "evm-centrifuge-genesis"
          ],
          "address": "0xe432150cce91c13a887f7D836923d5597adD8E31",
          "implementation": "0xc1712652326E87D193Ac11910934085FF45C2F48",
          "implementationCodehash": "0xd0e057031b5acbd22b8e98686f6cda19dcbcac6495bd7297cff31dcb22ddcbae",
          "authModule": "0x1a920B29eBD437074225cAeE44f78FC700B27a5d",
          "tokenDeployer": "0xD2aDceFd0496449E3FDE873A2332B18A0F0FCADf",
          "deploymentMethod": "create3",
          "salt": "AxelarGateway v6.2",
          "connectionType": "consensus"
        },
        "AxelarGasService": {
          "collector": "0x7DdB2d76b80B0AA19bDEa48EB1301182F4CeefbC",
          "salt": "AxelarGasService",
          "address": "0x2d5d7d31F671F86C782533cc367F14109a082712",
          "implementation": "0xcb5C784DCf8FF342625DbC53B356ed0Cbb0EBB9b",
          "deployer": "0x6f24A47Fc8AE5441Eb47EFfC3665e70e69Ac3F05"
        },
        "InterchainGovernance": {
          "minimumTimeDelay": 604800,
          "address": "0xfDF36A30070ea0241d69052ea85ff44Ad0476a66",
          "governanceChain": "Axelarnet",
          "governanceAddress": "axelar10d07y265gmmuvt4z0w9aw880jnsr700j7v9daj",
          "deployer": "0x6f24A47Fc8AE5441Eb47EFfC3665e70e69Ac3F05",
          "deploymentMethod": "create3",
          "codehash": "0x70cb562f5d856fab1b0eee1e91dfcbb568be85f28e184c6a096b4c63b145a6c2",
          "predeployCodehash": "0xe2de43b29f2387b6f3575a1b50d566908fc00e03a8d88ad6be74b674a70874d2",
          "salt": "InterchainGovernance v5.5"
        },
        "Multisig": {
          "threshold": 3,
          "signers": [
            "0x3f5876a2b06E54949aB106651Ab6694d0289b2b4",
            "0x9256Fd872118ed3a97754B0fB42c15015d17E0CC",
            "0x1486157d505C7F7E546aD00E3E2Eee25BF665C9b",
            "0x2eC991B5c0B742AbD9d2ea31fe6c14a85e91C821",
            "0xf505462A29E36E26f25Ef0175Ca1eCBa09CC118f",
            "0x027c1882B975E2cd771AE068b0389FA38B9dda73"
          ],
          "address": "0xCC940AE49C78F20E3F13F3cF37e996b98Ac3EC68",
          "deployer": "0x6f24A47Fc8AE5441Eb47EFfC3665e70e69Ac3F05",
          "deploymentMethod": "create3",
          "codehash": "0x912095d5076ee40a9dd49c0f9d61d61334c47a78c7512852791652baef26c296",
          "predeployCodehash": "0x912095d5076ee40a9dd49c0f9d61d61334c47a78c7512852791652baef26c296",
          "salt": "Multisig v5.5"
        },
        "Operators": {
          "owner": "0x6f24A47Fc8AE5441Eb47EFfC3665e70e69Ac3F05",
          "address": "0x7DdB2d76b80B0AA19bDEa48EB1301182F4CeefbC",
          "deployer": "0x6f24A47Fc8AE5441Eb47EFfC3665e70e69Ac3F05",
          "deploymentMethod": "create2",
          "codehash": "0xc561dc32ef670c929db9d7fbf6b5f6c074a62a30602481ba3b88912ca6d79feb",
          "predeployCodehash": "0xc561dc32ef670c929db9d7fbf6b5f6c074a62a30602481ba3b88912ca6d79feb",
          "salt": "Operators"
        }
      },
      "gasOptions": {
        "gasLimit": 8000000
      },
      "explorer": {
        "name": "Subscan",
        "url": "https://centrifuge.subscan.io"
      },
      "staticGasOptions": {
        "gasLimit": 3000000,
        "gasPrice": 40
      },
      "finality": "finalized",
      "approxFinalityWaitTime": 1
    },
    "immutable": {
      "name": "Immutable",
      "axelarId": "immutable",
      "chainId": 13371,
      "rpc": "https://rpc.immutable.com/",
      "tokenSymbol": "IMX",
      "decimals": 18,
      "chainType": "evm",
      "contracts": {
        "AxelarGateway": {
          "deployer": "0xB8Cd93C83A974649D76B1c19f311f639e62272BC",
          "startingKeyIDs": [
            "evm-immutable-genesis"
          ],
          "address": "0xe432150cce91c13a887f7D836923d5597adD8E31",
          "deploymentMethod": "create",
          "salt": "AxelarGateway v6.2",
          "implementation": "0x05823c334150a48ACD5D325fBA16147c21bA3653",
          "implementationCodehash": "0x9bdd7652536460a69d217dc4fd03669ef763ba66d1dcdf5068ef6e887b2c1ea8",
          "authModule": "0x1a920B29eBD437074225cAeE44f78FC700B27a5d",
          "tokenDeployer": "0x8A156bCA562FB75385c4d41ea6903E270A34B727",
          "connectionType": "consensus"
        },
        "AxelarGasService": {
          "collector": "0xfEF5c90d84a1C93804496f5e7fbf98ec0C85243C",
          "salt": "AxelarGasService",
          "address": "0x24C2b56128fF8E7bFaD578ABefB0fc7Dfa9ba358",
          "implementation": "0x5aE753f0A558617133bd1ccd98374E222e015763",
          "deployer": "0xB8Cd93C83A974649D76B1c19f311f639e62272BC"
        },
        "InterchainGovernance": {
          "address": "0x35dFacdE7B4b80e156e69b1291D12EA51ce123BD",
          "minimumTimeDelay": 604800,
          "governanceChain": "Axelarnet",
          "governanceAddress": "axelar10d07y265gmmuvt4z0w9aw880jnsr700j7v9daj",
          "deployer": "0x6f24A47Fc8AE5441Eb47EFfC3665e70e69Ac3F05",
          "deploymentMethod": "create",
          "codehash": "0x70cb562f5d856fab1b0eee1e91dfcbb568be85f28e184c6a096b4c63b145a6c2",
          "predeployCodehash": "0xe2de43b29f2387b6f3575a1b50d566908fc00e03a8d88ad6be74b674a70874d2"
        },
        "Multisig": {
          "threshold": 3,
          "signers": [
            "0x3f5876a2b06E54949aB106651Ab6694d0289b2b4",
            "0x9256Fd872118ed3a97754B0fB42c15015d17E0CC",
            "0x1486157d505C7F7E546aD00E3E2Eee25BF665C9b",
            "0x2eC991B5c0B742AbD9d2ea31fe6c14a85e91C821",
            "0xf505462A29E36E26f25Ef0175Ca1eCBa09CC118f",
            "0x027c1882B975E2cd771AE068b0389FA38B9dda73"
          ],
          "address": "0xdC46f07661B673Fc262f61FC5b05B10A58a3b7fE",
          "deployer": "0x6f24A47Fc8AE5441Eb47EFfC3665e70e69Ac3F05",
          "deploymentMethod": "create",
          "codehash": "0x912095d5076ee40a9dd49c0f9d61d61334c47a78c7512852791652baef26c296",
          "predeployCodehash": "0x912095d5076ee40a9dd49c0f9d61d61334c47a78c7512852791652baef26c296"
        },
        "Operators": {
          "owner": "0x6f24A47Fc8AE5441Eb47EFfC3665e70e69Ac3F05",
          "address": "0xfEF5c90d84a1C93804496f5e7fbf98ec0C85243C",
          "deployer": "0x6f24A47Fc8AE5441Eb47EFfC3665e70e69Ac3F05",
          "deploymentMethod": "create",
          "codehash": "0xc561dc32ef670c929db9d7fbf6b5f6c074a62a30602481ba3b88912ca6d79feb",
          "predeployCodehash": "0xc561dc32ef670c929db9d7fbf6b5f6c074a62a30602481ba3b88912ca6d79feb"
        },
        "ConstAddressDeployer": {
          "address": "0x98B2920D53612483F91F12Ed7754E51b4A77919e",
          "deployer": "0xE86375704CDb8491a5Ed82D90DceCE02Ee0ac25F",
          "deploymentMethod": "create",
          "codehash": "0x8fda47a596dfba923270da84e0c32a2d0312f1c03389f83e16f2b5a35ed37fbe",
          "predeployCodehash": "0x8fda47a596dfba923270da84e0c32a2d0312f1c03389f83e16f2b5a35ed37fbe"
        },
        "Create3Deployer": {
          "address": "0x6513Aedb4D1593BA12e50644401D976aebDc90d8",
          "deployer": "0x6f24A47Fc8AE5441Eb47EFfC3665e70e69Ac3F05",
          "deploymentMethod": "create2",
          "codehash": "0xf0ad66defbe082df243d4d274e626f557f97579c5c9e19f33d8093d6160808b7",
          "predeployCodehash": "0x73fc31262c4bad113c79439fd231281201c7c7d45b50328bd86bccf37684bf92",
          "salt": "Create3Deployer"
        },
        "InterchainTokenService": {
          "salt": "ITS v2.1.0",
          "deployer": "0x6f24A47Fc8AE5441Eb47EFfC3665e70e69Ac3F05",
          "proxySalt": "ITS v1.0.0",
          "tokenManagerDeployer": "0xe50A35500805b555A8318Bdb98E542FB50DD6E08",
          "interchainToken": "0x2f8102DeA2caaee1Ec5Fe67754F828353C4c180F",
          "interchainTokenDeployer": "0x6E344eF44950F0e611ff9C24DB023E4273f75D4E",
          "tokenManager": "0x9D3583cBeB5542287B635Bf09D693C8106284C27",
          "tokenHandler": "0xcC360c322f72a89E5247F3875a02c214F31DA035",
          "implementation": "0xd4B79294cd4B1f3C0781Da83B846C7558D9ee921",
          "predeployCodehash": "0x08a4a556c4db879b4f24104d13a8baf86915d58b12c81b382dfea2a82d2856cf",
          "address": "0xB5FB4BE02232B1bBA4dC8f81dc24C26980dE9e3C",
          "gatewayCaller": "0xAf773619fEBB5256A789E8801131567Bd67B99af"
        },
        "InterchainTokenFactory": {
          "deployer": "0x6f24A47Fc8AE5441Eb47EFfC3665e70e69Ac3F05",
          "salt": "ITS Factory v1.0.0",
          "implementation": "0x9c551097d890E16f407a1e675490a2359B3933FD",
          "address": "0x83a93500d23Fbc3e82B410aD07A6a9F7A0670D66"
        }
      },
      "gasOptions": {
        "maxPriorityFeePerGas": 10000000000,
        "maxFeePerGas": 100000000000
      },
      "explorer": {
        "name": "Immutable Explorer",
        "url": "https://explorer.immutable.com",
        "api": "https://explorer.immutable.com/api"
      },
      "finality": "1",
      "approxFinalityWaitTime": 1
    },
    "fraxtal": {
      "name": "Fraxtal",
      "axelarId": "fraxtal",
      "chainId": 252,
      "rpc": "https://rpc.frax.com",
      "tokenSymbol": "frxETH",
      "decimals": 18,
      "confirmations": 2,
      "gasOptions": {
        "gasLimit": 8000000
      },
      "onchainGasEstimate": {
        "l1ChainName": "ethereum",
        "gasEstimationType": 2,
        "l1FeeScalar": 50000
      },
      "explorer": {
        "name": "Fraxscan",
        "url": "https://fraxscan.com",
        "api": "https://api.fraxscan.com/api"
      },
      "chainType": "evm",
      "contracts": {
        "AxelarGateway": {
          "deployer": "0xB8Cd93C83A974649D76B1c19f311f639e62272BC",
          "startingKeyIDs": [
            "evm-fraxtal-genesis"
          ],
          "address": "0xe432150cce91c13a887f7D836923d5597adD8E31",
          "implementation": "0xc1712652326E87D193Ac11910934085FF45C2F48",
          "implementationCodehash": "0xd0e057031b5acbd22b8e98686f6cda19dcbcac6495bd7297cff31dcb22ddcbae",
          "authModule": "0x1a920B29eBD437074225cAeE44f78FC700B27a5d",
          "tokenDeployer": "0xD2aDceFd0496449E3FDE873A2332B18A0F0FCADf",
          "deploymentMethod": "create3",
          "salt": "AxelarGateway v6.2",
          "connectionType": "consensus"
        },
        "AxelarGasService": {
          "collector": "0x7DdB2d76b80B0AA19bDEa48EB1301182F4CeefbC",
          "salt": "AxelarGasService",
          "address": "0x2d5d7d31F671F86C782533cc367F14109a082712",
          "implementation": "0xcb5C784DCf8FF342625DbC53B356ed0Cbb0EBB9b",
          "deployer": "0x6f24A47Fc8AE5441Eb47EFfC3665e70e69Ac3F05"
        },
        "Multisig": {
          "threshold": 3,
          "signers": [
            "0x3f5876a2b06E54949aB106651Ab6694d0289b2b4",
            "0x9256Fd872118ed3a97754B0fB42c15015d17E0CC",
            "0x1486157d505C7F7E546aD00E3E2Eee25BF665C9b",
            "0x2eC991B5c0B742AbD9d2ea31fe6c14a85e91C821",
            "0xf505462A29E36E26f25Ef0175Ca1eCBa09CC118f",
            "0x027c1882B975E2cd771AE068b0389FA38B9dda73"
          ],
          "address": "0xCC940AE49C78F20E3F13F3cF37e996b98Ac3EC68",
          "deployer": "0x6f24A47Fc8AE5441Eb47EFfC3665e70e69Ac3F05",
          "deploymentMethod": "create3",
          "codehash": "0x912095d5076ee40a9dd49c0f9d61d61334c47a78c7512852791652baef26c296",
          "predeployCodehash": "0x912095d5076ee40a9dd49c0f9d61d61334c47a78c7512852791652baef26c296",
          "salt": "Multisig v5.5"
        },
        "InterchainGovernance": {
          "minimumTimeDelay": 604800,
          "address": "0xfDF36A30070ea0241d69052ea85ff44Ad0476a66",
          "governanceChain": "Axelarnet",
          "governanceAddress": "axelar10d07y265gmmuvt4z0w9aw880jnsr700j7v9daj",
          "deployer": "0x6f24A47Fc8AE5441Eb47EFfC3665e70e69Ac3F05",
          "deploymentMethod": "create3",
          "codehash": "0x70cb562f5d856fab1b0eee1e91dfcbb568be85f28e184c6a096b4c63b145a6c2",
          "predeployCodehash": "0xe2de43b29f2387b6f3575a1b50d566908fc00e03a8d88ad6be74b674a70874d2",
          "salt": "InterchainGovernance v5.5"
        },
        "ConstAddressDeployer": {
          "address": "0x98B2920D53612483F91F12Ed7754E51b4A77919e",
          "deployer": "0xE86375704CDb8491a5Ed82D90DceCE02Ee0ac25F",
          "deploymentMethod": "create",
          "codehash": "0x8fda47a596dfba923270da84e0c32a2d0312f1c03389f83e16f2b5a35ed37fbe",
          "predeployCodehash": "0x8fda47a596dfba923270da84e0c32a2d0312f1c03389f83e16f2b5a35ed37fbe"
        },
        "Create3Deployer": {
          "address": "0x6513Aedb4D1593BA12e50644401D976aebDc90d8",
          "deployer": "0x6f24A47Fc8AE5441Eb47EFfC3665e70e69Ac3F05",
          "deploymentMethod": "create2",
          "codehash": "0xf0ad66defbe082df243d4d274e626f557f97579c5c9e19f33d8093d6160808b7",
          "predeployCodehash": "0x73fc31262c4bad113c79439fd231281201c7c7d45b50328bd86bccf37684bf92",
          "salt": "Create3Deployer"
        },
        "Operators": {
          "owner": "0x6f24A47Fc8AE5441Eb47EFfC3665e70e69Ac3F05",
          "address": "0x7DdB2d76b80B0AA19bDEa48EB1301182F4CeefbC",
          "deployer": "0x6f24A47Fc8AE5441Eb47EFfC3665e70e69Ac3F05",
          "deploymentMethod": "create2",
          "codehash": "0xc561dc32ef670c929db9d7fbf6b5f6c074a62a30602481ba3b88912ca6d79feb",
          "predeployCodehash": "0xc561dc32ef670c929db9d7fbf6b5f6c074a62a30602481ba3b88912ca6d79feb",
          "salt": "Operators"
        },
        "InterchainTokenService": {
          "salt": "ITS v2.1.0",
          "deployer": "0x6f24A47Fc8AE5441Eb47EFfC3665e70e69Ac3F05",
          "proxySalt": "ITS v1.0.0",
          "tokenManagerDeployer": "0xe50A35500805b555A8318Bdb98E542FB50DD6E08",
          "interchainToken": "0x7F9F70Da4af54671a6abAc58e705b5634cac8819",
          "interchainTokenDeployer": "0x4c555f2E0c69aC02747986ce5F6A14e2BCE44F13",
          "tokenManager": "0x9D3583cBeB5542287B635Bf09D693C8106284C27",
          "tokenHandler": "0xcC360c322f72a89E5247F3875a02c214F31DA035",
          "implementation": "0xd4B79294cd4B1f3C0781Da83B846C7558D9ee921",
          "predeployCodehash": "0x08a4a556c4db879b4f24104d13a8baf86915d58b12c81b382dfea2a82d2856cf",
          "address": "0xB5FB4BE02232B1bBA4dC8f81dc24C26980dE9e3C",
          "gatewayCaller": "0x994014b7f3E5Ac898aAD533b10534B69D65DD6dE"
        },
        "InterchainTokenFactory": {
          "deployer": "0x6f24A47Fc8AE5441Eb47EFfC3665e70e69Ac3F05",
          "salt": "ITS Factory v1.0.0",
          "implementation": "0x9c551097d890E16f407a1e675490a2359B3933FD",
          "address": "0x83a93500d23Fbc3e82B410aD07A6a9F7A0670D66"
        }
      },
      "staticGasOptions": {
        "gasLimit": 3000000,
        "gasPrice": 5001270
      },
      "finality": "finalized",
      "approxFinalityWaitTime": 80
    },
    "blast": {
      "name": "Blast",
      "axelarId": "blast",
      "chainId": 81457,
      "rpc": "https://rpc.blast.io",
      "tokenSymbol": "ETH",
      "decimals": 18,
      "chainType": "evm",
      "contracts": {
        "ConstAddressDeployer": {
          "address": "0x98B2920D53612483F91F12Ed7754E51b4A77919e",
          "deployer": "0xE86375704CDb8491a5Ed82D90DceCE02Ee0ac25F",
          "deploymentMethod": "create",
          "codehash": "0x8fda47a596dfba923270da84e0c32a2d0312f1c03389f83e16f2b5a35ed37fbe",
          "predeployCodehash": "0x8fda47a596dfba923270da84e0c32a2d0312f1c03389f83e16f2b5a35ed37fbe"
        },
        "Create3Deployer": {
          "address": "0x6513Aedb4D1593BA12e50644401D976aebDc90d8",
          "deployer": "0x6f24A47Fc8AE5441Eb47EFfC3665e70e69Ac3F05",
          "deploymentMethod": "create2",
          "codehash": "0xf0ad66defbe082df243d4d274e626f557f97579c5c9e19f33d8093d6160808b7",
          "predeployCodehash": "0x73fc31262c4bad113c79439fd231281201c7c7d45b50328bd86bccf37684bf92",
          "salt": "Create3Deployer"
        },
        "AxelarGateway": {
          "deployer": "0xB8Cd93C83A974649D76B1c19f311f639e62272BC",
          "startingKeyIDs": [
            "evm-blast-genesis"
          ],
          "address": "0xe432150cce91c13a887f7D836923d5597adD8E31",
          "implementation": "0xc1712652326E87D193Ac11910934085FF45C2F48",
          "implementationCodehash": "0xd0e057031b5acbd22b8e98686f6cda19dcbcac6495bd7297cff31dcb22ddcbae",
          "authModule": "0x1a920B29eBD437074225cAeE44f78FC700B27a5d",
          "tokenDeployer": "0xD2aDceFd0496449E3FDE873A2332B18A0F0FCADf",
          "deploymentMethod": "create3",
          "salt": "AxelarGateway v6.2",
          "connectionType": "consensus"
        },
        "InterchainGovernance": {
          "minimumTimeDelay": 604800,
          "address": "0xfDF36A30070ea0241d69052ea85ff44Ad0476a66",
          "governanceChain": "Axelarnet",
          "governanceAddress": "axelar10d07y265gmmuvt4z0w9aw880jnsr700j7v9daj",
          "deployer": "0x6f24A47Fc8AE5441Eb47EFfC3665e70e69Ac3F05",
          "deploymentMethod": "create3",
          "codehash": "0x70cb562f5d856fab1b0eee1e91dfcbb568be85f28e184c6a096b4c63b145a6c2",
          "predeployCodehash": "0xe2de43b29f2387b6f3575a1b50d566908fc00e03a8d88ad6be74b674a70874d2",
          "salt": "InterchainGovernance v5.5"
        },
        "Multisig": {
          "threshold": 3,
          "signers": [
            "0x3f5876a2b06E54949aB106651Ab6694d0289b2b4",
            "0x9256Fd872118ed3a97754B0fB42c15015d17E0CC",
            "0x1486157d505C7F7E546aD00E3E2Eee25BF665C9b",
            "0x2eC991B5c0B742AbD9d2ea31fe6c14a85e91C821",
            "0xf505462A29E36E26f25Ef0175Ca1eCBa09CC118f",
            "0x027c1882B975E2cd771AE068b0389FA38B9dda73"
          ],
          "address": "0xCC940AE49C78F20E3F13F3cF37e996b98Ac3EC68",
          "deployer": "0x6f24A47Fc8AE5441Eb47EFfC3665e70e69Ac3F05",
          "deploymentMethod": "create3",
          "codehash": "0x912095d5076ee40a9dd49c0f9d61d61334c47a78c7512852791652baef26c296",
          "predeployCodehash": "0x912095d5076ee40a9dd49c0f9d61d61334c47a78c7512852791652baef26c296",
          "salt": "Multisig v5.5"
        },
        "Operators": {
          "owner": "0x6f24A47Fc8AE5441Eb47EFfC3665e70e69Ac3F05",
          "address": "0x7DdB2d76b80B0AA19bDEa48EB1301182F4CeefbC",
          "deployer": "0x6f24A47Fc8AE5441Eb47EFfC3665e70e69Ac3F05",
          "deploymentMethod": "create2",
          "codehash": "0xc561dc32ef670c929db9d7fbf6b5f6c074a62a30602481ba3b88912ca6d79feb",
          "predeployCodehash": "0xc561dc32ef670c929db9d7fbf6b5f6c074a62a30602481ba3b88912ca6d79feb",
          "salt": "Operators"
        },
        "AxelarGasService": {
          "collector": "0x7DdB2d76b80B0AA19bDEa48EB1301182F4CeefbC",
          "salt": "AxelarGasService",
          "address": "0x2d5d7d31F671F86C782533cc367F14109a082712",
          "implementation": "0xcb5C784DCf8FF342625DbC53B356ed0Cbb0EBB9b",
          "deployer": "0x6f24A47Fc8AE5441Eb47EFfC3665e70e69Ac3F05"
        },
        "InterchainTokenService": {
          "salt": "ITS v2.1.0",
          "deployer": "0x6f24A47Fc8AE5441Eb47EFfC3665e70e69Ac3F05",
          "proxySalt": "ITS v1.0.0",
          "tokenManagerDeployer": "0xe50A35500805b555A8318Bdb98E542FB50DD6E08",
          "interchainToken": "0x7F9F70Da4af54671a6abAc58e705b5634cac8819",
          "interchainTokenDeployer": "0x4c555f2E0c69aC02747986ce5F6A14e2BCE44F13",
          "tokenManager": "0x9D3583cBeB5542287B635Bf09D693C8106284C27",
          "tokenHandler": "0xcC360c322f72a89E5247F3875a02c214F31DA035",
          "implementation": "0xd4B79294cd4B1f3C0781Da83B846C7558D9ee921",
          "predeployCodehash": "0x08a4a556c4db879b4f24104d13a8baf86915d58b12c81b382dfea2a82d2856cf",
          "address": "0xB5FB4BE02232B1bBA4dC8f81dc24C26980dE9e3C",
          "gatewayCaller": "0x994014b7f3E5Ac898aAD533b10534B69D65DD6dE"
        },
        "InterchainTokenFactory": {
          "deployer": "0x6f24A47Fc8AE5441Eb47EFfC3665e70e69Ac3F05",
          "salt": "ITS Factory v1.0.0",
          "implementation": "0x9c551097d890E16f407a1e675490a2359B3933FD",
          "address": "0x83a93500d23Fbc3e82B410aD07A6a9F7A0670D66"
        }
      },
      "gasOptions": {
        "gasLimit": 8000000
      },
      "onchainGasEstimate": {
        "l1ChainName": "ethereum",
        "gasEstimationType": 2,
        "l1FeeScalar": 684000
      },
      "confirmations": 2,
      "explorer": {
        "name": "Blastscan",
        "url": "https://blastscan.io",
        "api": "https://api.blastscan.io/api"
      },
      "staticGasOptions": {
        "gasLimit": 3000000,
        "gasPrice": 5641495
      },
      "finality": "finalized",
      "approxFinalityWaitTime": 25
    },
    "flow": {
      "name": "Flow",
      "axelarId": "flow",
      "chainId": 747,
      "rpc": "https://mainnet.evm.nodes.onflow.org",
      "tokenSymbol": "FLOW",
      "decimals": 18,
      "chainType": "evm",
      "contracts": {
        "ConstAddressDeployer": {
          "address": "0x98B2920D53612483F91F12Ed7754E51b4A77919e",
          "deployer": "0xE86375704CDb8491a5Ed82D90DceCE02Ee0ac25F",
          "deploymentMethod": "create",
          "codehash": "0x8fda47a596dfba923270da84e0c32a2d0312f1c03389f83e16f2b5a35ed37fbe",
          "predeployCodehash": "0x8fda47a596dfba923270da84e0c32a2d0312f1c03389f83e16f2b5a35ed37fbe"
        },
        "Create3Deployer": {
          "address": "0x6513Aedb4D1593BA12e50644401D976aebDc90d8",
          "deployer": "0x6f24A47Fc8AE5441Eb47EFfC3665e70e69Ac3F05",
          "deploymentMethod": "create2",
          "codehash": "0xf0ad66defbe082df243d4d274e626f557f97579c5c9e19f33d8093d6160808b7",
          "predeployCodehash": "0x73fc31262c4bad113c79439fd231281201c7c7d45b50328bd86bccf37684bf92",
          "salt": "Create3Deployer"
        },
        "AxelarGateway": {
          "deployer": "0xB8Cd93C83A974649D76B1c19f311f639e62272BC",
          "operator": "0xB8Cd93C83A974649D76B1c19f311f639e62272BC",
          "proxyDeploymentArgs": [
            "0x05823c334150a48ACD5D325fBA16147c21bA3653",
            "0xB8Cd93C83A974649D76B1c19f311f639e62272BC",
            "0x000000000000000000000000b8cd93c83a974649d76b1c19f311f639e62272bc000000000000000000000000000000000000000000000000000000000000004000000000000000000000000000000000000000000000000000000000000000010000000000000000000000000000000000000000000000000000000000000020000000000000000000000000000000000000000000000000000000000000006000000000000000000000000000000000000000000000000000000000000000120000000000000000000000000000000000000000000000000000000000e442e6000000000000000000000000000000000000000000000000000000000000001b00000000000000000000000013476c82ab76de288a1d2765cc113e83845fa9e4000000000000000000000000000000000000000000000000000000000000000100000000000000000000000020c4ad615e3c5f0ee136c56adfc5296da94828c40000000000000000000000000000000000000000000000000000000000000001000000000000000000000000215fa9602f4991c665a3f8cfae301a15d597fda9000000000000000000000000000000000000000000000000000000000000000100000000000000000000000021861415ed4e9708fa5ccb0775da0bbb73e0847d000000000000000000000000000000000000000000000000000000000000000100000000000000000000000026962652554141b7555af409a0a5bf5db4504ad200000000000000000000000000000000000000000000000000000000000000010000000000000000000000002743a8844f399bb7a0d6d8535be417fde72a867e00000000000000000000000000000000000000000000000000000000000000010000000000000000000000003a5360b6231b2a44904a683915aaf8e33b760106000000000000000000000000000000000000000000000000000000000000000100000000000000000000000047e22383c384a92ece0e16908da432472efb7b4c00000000000000000000000000000000000000000000000000000000000000010000000000000000000000004d5955cba942a448052469a7b2c5c768bbf7b84100000000000000000000000000000000000000000000000000000000000000010000000000000000000000005aa28a502d8a9f9df24d6f45f6af5177a7faa6d000000000000000000000000000000000000000000000000000000000000000010000000000000000000000005d0cb24000b17585b118686d44d7792e4fdb329700000000000000000000000000000000000000000000000000000000000000010000000000000000000000007191523b52690a777820601d60d5523ca1481af90000000000000000000000000000000000000000000000000000000000000001000000000000000000000000743e91394fed80577cd893cbfc23fb78bb59ef22000000000000000000000000000000000000000000000000000000000000000100000000000000000000000076cbb8657e50b4d9636cce9372d95388c9aebe3900000000000000000000000000000000000000000000000000000000000000010000000000000000000000008b99555ad6d2c3c114037746f3582e2105ac8561000000000000000000000000000000000000000000000000000000000000000100000000000000000000000099f6753fa1330af12e262a94cbc297f1c7beb8900000000000000000000000000000000000000000000000000000000000000001000000000000000000000000a86ea8fd27a607a437fe37107d8940c29a0adbd40000000000000000000000000000000000000000000000000000000000000001000000000000000000000000adda4a8627185c1d5558552868e45f514fd641720000000000000000000000000000000000000000000000000000000000000001000000000000000000000000b18d3a3c404abda400b8f818ffaddf987ba088750000000000000000000000000000000000000000000000000000000000000001000000000000000000000000cdb49d6d7167d71ddea024e0ce3da5fcceab37e30000000000000000000000000000000000000000000000000000000000000001000000000000000000000000d601001d8ce6b1ed0f6e688005600b346f01fb6b0000000000000000000000000000000000000000000000000000000000000001000000000000000000000000d88a2598600814e985a1fe19a5b350aaaf3245100000000000000000000000000000000000000000000000000000000000000001000000000000000000000000e6e0dbe152a9754bba3c8ead8d44c2c4cb7e554b0000000000000000000000000000000000000000000000000000000000000001000000000000000000000000ef3350da91a1ca637fcc2c6d664551a7dd3171c40000000000000000000000000000000000000000000000000000000000000001000000000000000000000000f04636c843a8d38efb549b310c041f5052b6e0ca0000000000000000000000000000000000000000000000000000000000000001000000000000000000000000f24bbd6f2e0e0b14f897b2c7980d1a4d99125f190000000000000000000000000000000000000000000000000000000000000001000000000000000000000000fe5f6b8dc944b5a8c259ef70f464c1da77f9e1720000000000000000000000000000000000000000000000000000000000000001"
          ],
          "initialVerifierSetId": "cfcd6101b38099c6b05d621699c6ecb61673cc845581353d91b3026b649b0547",
          "address": "0xe432150cce91c13a887f7D836923d5597adD8E31",
          "implementation": "0xb87D957935E63dbA9aCd958ee702c17AeCD2a4dA",
          "implementationCodehash": "0x44ff4ac1f2d4fb10228a86f2dfe8d39a5301764c2428920561ebdde60fa87a29",
          "deploymentMethod": "create2",
          "previousSignersRetention": 15,
          "domainSeparator": "0x3c8c7d9e180f608dcf6fc9b1c3ef905ac295b1c4cb2fe8ca2c4fcde1b6e9a8c6",
          "minimumRotationDelay": 86400,
          "connectionType": "amplifier",
          "owner": "0x6f24A47Fc8AE5441Eb47EFfC3665e70e69Ac3F05",
          "salt": "v6.0.4"
        },
        "InterchainGovernance": {
          "address": "0xB8Cd93C83A974649D76B1c19f311f639e62272BC"
        },
        "Operators": {
          "owner": "0x6f24A47Fc8AE5441Eb47EFfC3665e70e69Ac3F05",
          "address": "0x7DdB2d76b80B0AA19bDEa48EB1301182F4CeefbC",
          "deployer": "0x6f24A47Fc8AE5441Eb47EFfC3665e70e69Ac3F05",
          "deploymentMethod": "create2",
          "codehash": "0xc561dc32ef670c929db9d7fbf6b5f6c074a62a30602481ba3b88912ca6d79feb",
          "predeployCodehash": "0xc561dc32ef670c929db9d7fbf6b5f6c074a62a30602481ba3b88912ca6d79feb",
          "salt": "Operators"
        },
        "AxelarGasService": {
          "collector": "0x7DdB2d76b80B0AA19bDEa48EB1301182F4CeefbC",
          "salt": "AxelarGasService",
          "address": "0x2d5d7d31F671F86C782533cc367F14109a082712",
          "implementation": "0xdC46f07661B673Fc262f61FC5b05B10A58a3b7fE",
          "deployer": "0x6f24A47Fc8AE5441Eb47EFfC3665e70e69Ac3F05"
        },
        "InterchainTokenService": {
          "salt": "ITS v2.1.0",
          "deployer": "0x6f24A47Fc8AE5441Eb47EFfC3665e70e69Ac3F05",
          "proxySalt": "ITS v1.0.0",
          "tokenManagerDeployer": "0xe50A35500805b555A8318Bdb98E542FB50DD6E08",
          "interchainToken": "0xF4E61a459343fb9fEA5A479176Afd435404aD39e",
          "interchainTokenDeployer": "0x455aB2Af3E3cffe8d7C7e6D0DDC0126a70F3983E",
          "tokenManager": "0x9D3583cBeB5542287B635Bf09D693C8106284C27",
          "tokenHandler": "0xcC360c322f72a89E5247F3875a02c214F31DA035",
          "gatewayCaller": "0x994014b7f3E5Ac898aAD533b10534B69D65DD6dE",
          "implementation": "0xd4B79294cd4B1f3C0781Da83B846C7558D9ee921",
          "predeployCodehash": "0x08a4a556c4db879b4f24104d13a8baf86915d58b12c81b382dfea2a82d2856cf",
          "address": "0xB5FB4BE02232B1bBA4dC8f81dc24C26980dE9e3C"
        },
        "InterchainTokenFactory": {
          "deployer": "0x6f24A47Fc8AE5441Eb47EFfC3665e70e69Ac3F05",
          "salt": "ITS Factory v1.0.0",
          "implementation": "0x9c551097d890E16f407a1e675490a2359B3933FD",
          "address": "0x83a93500d23Fbc3e82B410aD07A6a9F7A0670D66"
        }
      },
      "explorer": {
        "name": "Flowscan",
        "url": "https://evm.flowscan.io/",
        "api": "https://evm.flowscan.io/api"
      },
      "gasOptions": {
        "gasLimit": 8000000
      },
      "confirmations": 1,
      "finality": "finalized",
      "approxFinalityWaitTime": 1
    },
    "sui": {
      "name": "Sui",
      "axelarId": "sui",
      "networkType": "mainnet",
      "rpc": "https://sui-rpc.publicnode.com",
      "tokenSymbol": "SUI",
      "decimals": 9,
      "chainType": "sui",
      "finality": "1",
      "approxFinalityWaitTime": 1,
      "explorer": {
        "name": "Suiscan",
        "url": "https://suiscan.xyz/mainnet"
      },
      "contracts": {
        "AxelarGateway": {
          "address": "0xeb055ffc3237c24e305a2bb760fe6551f6ff7c5fdb68735169c0f528fccab373",
          "deployer": "0x980372415053fe9d09956dea38d33d295f10de3d5c5226099304fe346ce241c9",
          "versions": {
            "0": "0xeb055ffc3237c24e305a2bb760fe6551f6ff7c5fdb68735169c0f528fccab373"
          },
          "structs": {
            "WeightedSigner": "0xeb055ffc3237c24e305a2bb760fe6551f6ff7c5fdb68735169c0f528fccab373::weighted_signer::WeightedSigner",
            "Bytes32": "0xeb055ffc3237c24e305a2bb760fe6551f6ff7c5fdb68735169c0f528fccab373::bytes32::Bytes32",
            "WeightedSigners": "0xeb055ffc3237c24e305a2bb760fe6551f6ff7c5fdb68735169c0f528fccab373::weighted_signers::WeightedSigners",
            "Signature": "0xeb055ffc3237c24e305a2bb760fe6551f6ff7c5fdb68735169c0f528fccab373::proof::Signature",
            "Proof": "0xeb055ffc3237c24e305a2bb760fe6551f6ff7c5fdb68735169c0f528fccab373::proof::Proof",
            "Message": "0xeb055ffc3237c24e305a2bb760fe6551f6ff7c5fdb68735169c0f528fccab373::message::Message",
            "SignersRotated": "0xeb055ffc3237c24e305a2bb760fe6551f6ff7c5fdb68735169c0f528fccab373::events::SignersRotated",
            "ChannelCreated": "0xeb055ffc3237c24e305a2bb760fe6551f6ff7c5fdb68735169c0f528fccab373::events::ChannelCreated",
            "ChannelDestroyed": "0xeb055ffc3237c24e305a2bb760fe6551f6ff7c5fdb68735169c0f528fccab373::events::ChannelDestroyed",
            "ContractCall": "0xeb055ffc3237c24e305a2bb760fe6551f6ff7c5fdb68735169c0f528fccab373::events::ContractCall",
            "MessageApproved": "0xeb055ffc3237c24e305a2bb760fe6551f6ff7c5fdb68735169c0f528fccab373::events::MessageApproved",
            "MessageExecuted": "0xeb055ffc3237c24e305a2bb760fe6551f6ff7c5fdb68735169c0f528fccab373::events::MessageExecuted",
            "AxelarSigners": "0xeb055ffc3237c24e305a2bb760fe6551f6ff7c5fdb68735169c0f528fccab373::auth::AxelarSigners",
            "MessageToSign": "0xeb055ffc3237c24e305a2bb760fe6551f6ff7c5fdb68735169c0f528fccab373::auth::MessageToSign",
            "Channel": "0xeb055ffc3237c24e305a2bb760fe6551f6ff7c5fdb68735169c0f528fccab373::channel::Channel",
            "ApprovedMessage": "0xeb055ffc3237c24e305a2bb760fe6551f6ff7c5fdb68735169c0f528fccab373::channel::ApprovedMessage",
            "OwnerCap": "0xeb055ffc3237c24e305a2bb760fe6551f6ff7c5fdb68735169c0f528fccab373::owner_cap::OwnerCap",
            "MessageTicket": "0xeb055ffc3237c24e305a2bb760fe6551f6ff7c5fdb68735169c0f528fccab373::message_ticket::MessageTicket",
            "MessageStatus": "0xeb055ffc3237c24e305a2bb760fe6551f6ff7c5fdb68735169c0f528fccab373::message_status::MessageStatus",
            "Gateway_v0": "0xeb055ffc3237c24e305a2bb760fe6551f6ff7c5fdb68735169c0f528fccab373::gateway_v0::Gateway_v0",
            "CommandType": "0xeb055ffc3237c24e305a2bb760fe6551f6ff7c5fdb68735169c0f528fccab373::gateway_v0::CommandType",
            "Gateway": "0xeb055ffc3237c24e305a2bb760fe6551f6ff7c5fdb68735169c0f528fccab373::gateway::Gateway"
          },
          "objects": {
            "Gateway": "0xde761b85a85477bba0ca6b4a09bcde7da33db2f64c392f806f24f433971514f5",
            "UpgradeCap": "0xf3a39b0db65293097bea42aeff35b1f5172b8f19e29d1bb9ab23c8cd75a7b688",
            "Gatewayv0": "0x5c3610a1e260c393fb50a37a3ca1e3e2cd933eb3fff476f68aae85d0f790cd60",
            "OwnerCap": "0xa1e1fe8c64de931cee41d6e4d3a511f176ffb58428c4e472a4cd5028e94146f2"
          },
          "domainSeparator": "0xb92c62ca5a6860211b2cf0340641e8d6dffa3207c78c3055d7f708f2bfba3171",
          "operator": "0x980372415053fe9d09956dea38d33d295f10de3d5c5226099304fe346ce241c9",
          "minimumRotationDelay": 86400000,
          "connectionType": "amplifier"
        },
        "Utils": {
          "address": "0x5920750d9804267493c958bffb7fcc1aa534705fffefbeaab0314418d631550c",
          "deployer": "0x980372415053fe9d09956dea38d33d295f10de3d5c5226099304fe346ce241c9",
          "versions": {
            "0": "0x5920750d9804267493c958bffb7fcc1aa534705fffefbeaab0314418d631550c"
          },
          "structs": {},
          "objects": {
            "UpgradeCap": "0x587e72522b003aca0876e31776130dd6f6152dd66eabda03102b02d89cec3d32"
          }
        },
        "VersionControl": {
          "address": "0x647a3b34b3a16f5f00443bdafd13d281983b2280703ab4f416cf706e6d739087",
          "deployer": "0x980372415053fe9d09956dea38d33d295f10de3d5c5226099304fe346ce241c9",
          "versions": {
            "0": "0x647a3b34b3a16f5f00443bdafd13d281983b2280703ab4f416cf706e6d739087"
          },
          "structs": {
            "VersionControl": "0x647a3b34b3a16f5f00443bdafd13d281983b2280703ab4f416cf706e6d739087::version_control::VersionControl"
          }
        },
        "RelayerDiscovery": {
          "address": "0x2b839b25c7133e5e0f8f585cb2e89bf430a6585a88c4a0343ae3b246372d431c",
          "deployer": "0x980372415053fe9d09956dea38d33d295f10de3d5c5226099304fe346ce241c9",
          "versions": {
            "0": "0x2b839b25c7133e5e0f8f585cb2e89bf430a6585a88c4a0343ae3b246372d431c"
          },
          "structs": {
            "Function": "0x2b839b25c7133e5e0f8f585cb2e89bf430a6585a88c4a0343ae3b246372d431c::transaction::Function",
            "MoveCall": "0x2b839b25c7133e5e0f8f585cb2e89bf430a6585a88c4a0343ae3b246372d431c::transaction::MoveCall",
            "Transaction": "0x2b839b25c7133e5e0f8f585cb2e89bf430a6585a88c4a0343ae3b246372d431c::transaction::Transaction",
            "TransactionRegistered": "0x2b839b25c7133e5e0f8f585cb2e89bf430a6585a88c4a0343ae3b246372d431c::events::TransactionRegistered",
            "TransactionRemoved": "0x2b839b25c7133e5e0f8f585cb2e89bf430a6585a88c4a0343ae3b246372d431c::events::TransactionRemoved",
            "RelayerDiscovery_v0": "0x2b839b25c7133e5e0f8f585cb2e89bf430a6585a88c4a0343ae3b246372d431c::relayer_discovery_v0::RelayerDiscovery_v0",
            "OwnerCap": "0x2b839b25c7133e5e0f8f585cb2e89bf430a6585a88c4a0343ae3b246372d431c::owner_cap::OwnerCap",
            "RelayerDiscovery": "0x2b839b25c7133e5e0f8f585cb2e89bf430a6585a88c4a0343ae3b246372d431c::discovery::RelayerDiscovery"
          },
          "objects": {
            "RelayerDiscovery": "0x310144e74e9a73d750ff17e62ed597681f519d799fea491d61740f6dd1e8c656",
            "RelayerDiscoveryv0": "0xbe8a0b65e338e83bad9f2511f82d8ff8f181c16ec288824699b4c9b952efe260",
            "OwnerCap": "0x7d371a39e25394a89d0d7362e0fff3975d049011efff0af1cbd1ff99cfc47ff9"
          }
        },
        "Operators": {
          "address": "0x013d0f9713b4b615f7234c470d8dfa851b7fecb11528319fbd5e618849dd064f",
          "deployer": "0x980372415053fe9d09956dea38d33d295f10de3d5c5226099304fe346ce241c9",
          "versions": {
            "0": "0x013d0f9713b4b615f7234c470d8dfa851b7fecb11528319fbd5e618849dd064f"
          },
          "structs": {
            "OwnerCap": "0x013d0f9713b4b615f7234c470d8dfa851b7fecb11528319fbd5e618849dd064f::operators::OwnerCap",
            "OperatorCap": "0x013d0f9713b4b615f7234c470d8dfa851b7fecb11528319fbd5e618849dd064f::operators::OperatorCap",
            "Operators": "0x013d0f9713b4b615f7234c470d8dfa851b7fecb11528319fbd5e618849dd064f::operators::Operators",
            "Borrow": "0x013d0f9713b4b615f7234c470d8dfa851b7fecb11528319fbd5e618849dd064f::operators::Borrow",
            "OperatorAdded": "0x013d0f9713b4b615f7234c470d8dfa851b7fecb11528319fbd5e618849dd064f::operators::OperatorAdded",
            "OperatorRemoved": "0x013d0f9713b4b615f7234c470d8dfa851b7fecb11528319fbd5e618849dd064f::operators::OperatorRemoved",
            "CapabilityStored": "0x013d0f9713b4b615f7234c470d8dfa851b7fecb11528319fbd5e618849dd064f::operators::CapabilityStored",
            "CapabilityRemoved": "0x013d0f9713b4b615f7234c470d8dfa851b7fecb11528319fbd5e618849dd064f::operators::CapabilityRemoved"
          },
          "objects": {
            "Operators": "0xa8edeba4d7fe6dc098523016870f03e0411b296750926d11e55cf2c4180ef028",
            "OwnerCap": "0x6a3565b574e1d7a7b18959719190785a9a3f2c54bf2291ec82d3c59620ef7338"
          }
        },
        "GasService": {
          "address": "0x695f612a1ee9268d25ca5c03e705819a285ff0c5b4f7720fc75a00cb8c6f3b63",
          "versions": {
            "0": "0x695f612a1ee9268d25ca5c03e705819a285ff0c5b4f7720fc75a00cb8c6f3b63"
          },
          "deployer": "0x2d55266c416ce633f46edf33c45c8c45f65fdac64a48d82715c2f304ed498634",
          "structs": {
            "GasPaid": "0x695f612a1ee9268d25ca5c03e705819a285ff0c5b4f7720fc75a00cb8c6f3b63::events::GasPaid",
            "GasAdded": "0x695f612a1ee9268d25ca5c03e705819a285ff0c5b4f7720fc75a00cb8c6f3b63::events::GasAdded",
            "Refunded": "0x695f612a1ee9268d25ca5c03e705819a285ff0c5b4f7720fc75a00cb8c6f3b63::events::Refunded",
            "GasCollected": "0x695f612a1ee9268d25ca5c03e705819a285ff0c5b4f7720fc75a00cb8c6f3b63::events::GasCollected",
            "OwnerCap": "0x695f612a1ee9268d25ca5c03e705819a285ff0c5b4f7720fc75a00cb8c6f3b63::owner_cap::OwnerCap",
            "OperatorCap": "0x695f612a1ee9268d25ca5c03e705819a285ff0c5b4f7720fc75a00cb8c6f3b63::operator_cap::OperatorCap",
            "GasService_v0": "0x695f612a1ee9268d25ca5c03e705819a285ff0c5b4f7720fc75a00cb8c6f3b63::gas_service_v0::GasService_v0",
            "GasService": "0x695f612a1ee9268d25ca5c03e705819a285ff0c5b4f7720fc75a00cb8c6f3b63::gas_service::GasService"
          },
          "objects": {
            "OperatorCap": "0x640dd897f312bd5628bfb5230f63c20afd0494be1c28dcd2edb0a3cb7c55785f",
            "OwnerCap": "0x8be36a47832d041e318483f602232a8603245a779111b5f95a2eba348e9d32cd",
            "GasService": "0x0a3a8e08d156595e5a097964d5d294fcfc9ff75f736b55f44470a93e48bdeb8f",
            "GasServicev0": "0x1987e5f87158df4e915a57e285f6081d6bf19d1aa033fd1dea18dc428d50b577",
            "UpgradeCap": "0xd475ca903bc13e125ed0b6742cd88ceffad1361f01b7bed50bd1108797abd5c0"
          }
        },
        "Abi": {
          "address": "0x53106e8a23ea2b83b0f1cc18861d287e08757525e0e47d3712130080af8cf49a",
          "versions": {
            "0": "0x53106e8a23ea2b83b0f1cc18861d287e08757525e0e47d3712130080af8cf49a"
          },
          "deployer": "0x2d55266c416ce633f46edf33c45c8c45f65fdac64a48d82715c2f304ed498634",
          "structs": {
            "AbiReader": "0x53106e8a23ea2b83b0f1cc18861d287e08757525e0e47d3712130080af8cf49a::abi::AbiReader",
            "AbiWriter": "0x53106e8a23ea2b83b0f1cc18861d287e08757525e0e47d3712130080af8cf49a::abi::AbiWriter"
          },
          "objects": {
            "UpgradeCap": "0x1cbb460e5ef7ce003942a850ce9d9d235f451fbc1a56f2aca124bb843c8c3ba0"
          }
        },
        "InterchainTokenService": {
          "address": "0xc3c0222e59c9d3b34ab804840e271ef9a0e6f0adcc280133c9db9b9e060887ca",
          "versions": {
            "0": "0xc3c0222e59c9d3b34ab804840e271ef9a0e6f0adcc280133c9db9b9e060887ca"
          },
          "deployer": "0x2d55266c416ce633f46edf33c45c8c45f65fdac64a48d82715c2f304ed498634",
          "structs": {
            "FlowLimit": "0xc3c0222e59c9d3b34ab804840e271ef9a0e6f0adcc280133c9db9b9e060887ca::flow_limit::FlowLimit",
            "CoinManagement": "0xc3c0222e59c9d3b34ab804840e271ef9a0e6f0adcc280133c9db9b9e060887ca::coin_management::CoinManagement",
            "CoinInfo": "0xc3c0222e59c9d3b34ab804840e271ef9a0e6f0adcc280133c9db9b9e060887ca::coin_info::CoinInfo",
            "CoinData": "0xc3c0222e59c9d3b34ab804840e271ef9a0e6f0adcc280133c9db9b9e060887ca::coin_data::CoinData",
            "CreatorCap": "0xc3c0222e59c9d3b34ab804840e271ef9a0e6f0adcc280133c9db9b9e060887ca::creator_cap::CreatorCap",
            "TokenId": "0xc3c0222e59c9d3b34ab804840e271ef9a0e6f0adcc280133c9db9b9e060887ca::token_id::TokenId",
            "UnregisteredTokenId": "0xc3c0222e59c9d3b34ab804840e271ef9a0e6f0adcc280133c9db9b9e060887ca::token_id::UnregisteredTokenId",
            "UnregisteredCoinData": "0xc3c0222e59c9d3b34ab804840e271ef9a0e6f0adcc280133c9db9b9e060887ca::unregistered_coin_data::UnregisteredCoinData",
            "CoinRegistered": "0xc3c0222e59c9d3b34ab804840e271ef9a0e6f0adcc280133c9db9b9e060887ca::events::CoinRegistered",
            "InterchainTransfer": "0xc3c0222e59c9d3b34ab804840e271ef9a0e6f0adcc280133c9db9b9e060887ca::events::InterchainTransfer",
            "InterchainTokenDeploymentStarted": "0xc3c0222e59c9d3b34ab804840e271ef9a0e6f0adcc280133c9db9b9e060887ca::events::InterchainTokenDeploymentStarted",
            "InterchainTransferReceived": "0xc3c0222e59c9d3b34ab804840e271ef9a0e6f0adcc280133c9db9b9e060887ca::events::InterchainTransferReceived",
            "UnregisteredCoinReceived": "0xc3c0222e59c9d3b34ab804840e271ef9a0e6f0adcc280133c9db9b9e060887ca::events::UnregisteredCoinReceived",
            "TrustedChainAdded": "0xc3c0222e59c9d3b34ab804840e271ef9a0e6f0adcc280133c9db9b9e060887ca::events::TrustedChainAdded",
            "TrustedChainRemoved": "0xc3c0222e59c9d3b34ab804840e271ef9a0e6f0adcc280133c9db9b9e060887ca::events::TrustedChainRemoved",
            "FlowLimitSet": "0xc3c0222e59c9d3b34ab804840e271ef9a0e6f0adcc280133c9db9b9e060887ca::events::FlowLimitSet",
            "DistributorshipTransfered": "0xc3c0222e59c9d3b34ab804840e271ef9a0e6f0adcc280133c9db9b9e060887ca::events::DistributorshipTransfered",
            "OperatorshipTransfered": "0xc3c0222e59c9d3b34ab804840e271ef9a0e6f0adcc280133c9db9b9e060887ca::events::OperatorshipTransfered",
            "TrustedChain": "0xc3c0222e59c9d3b34ab804840e271ef9a0e6f0adcc280133c9db9b9e060887ca::trusted_chains::TrustedChain",
            "TrustedChains": "0xc3c0222e59c9d3b34ab804840e271ef9a0e6f0adcc280133c9db9b9e060887ca::trusted_chains::TrustedChains",
            "InterchainTransferTicket": "0xc3c0222e59c9d3b34ab804840e271ef9a0e6f0adcc280133c9db9b9e060887ca::interchain_transfer_ticket::InterchainTransferTicket",
            "InterchainTokenService_v0": "0xc3c0222e59c9d3b34ab804840e271ef9a0e6f0adcc280133c9db9b9e060887ca::interchain_token_service_v0::InterchainTokenService_v0",
            "OwnerCap": "0xc3c0222e59c9d3b34ab804840e271ef9a0e6f0adcc280133c9db9b9e060887ca::owner_cap::OwnerCap",
            "OperatorCap": "0xc3c0222e59c9d3b34ab804840e271ef9a0e6f0adcc280133c9db9b9e060887ca::operator_cap::OperatorCap",
            "InterchainTokenService": "0xc3c0222e59c9d3b34ab804840e271ef9a0e6f0adcc280133c9db9b9e060887ca::interchain_token_service::InterchainTokenService"
          },
          "objects": {
            "InterchainTokenService": "0xef0d515e2f6be9199150e63758035bca7b1e016dcc1a93cec123abb35880b379",
            "InterchainTokenServicev0": "0x47e83ca3244d3456729f909f62511f8ed9f28b0f4c302c782bf6585ba5dfa938",
            "ChannelId": "0x43f65158c85e1bc1e27a4a1ecc49a0089283051c04b4bb21a69bbbe06078c2f8",
            "OwnerCap": "0x18165d4b91e128d2d0076d3eb569facfd9603c288c14e2d6b2216baff738c5d0",
            "OperatorCap": "0x89317f6bf7f134df64015232cfdb7ee55115e8c64f7f6f6e4fa1358c361f0544",
            "UpgradeCap": "0x32c23055d49d04c34f48456eaff3bea01b9ccd27415f4a8412ded09f15b345bb"
          }
        },
        "Example": {
          "address": "0x30d8f7a7d1220654348877fba9eaa8002013d6ac4d4a2c828a1fec88d01c09f6",
          "versions": {
            "0": "0x30d8f7a7d1220654348877fba9eaa8002013d6ac4d4a2c828a1fec88d01c09f6"
          },
          "deployer": "0x2d55266c416ce633f46edf33c45c8c45f65fdac64a48d82715c2f304ed498634",
          "structs": {
            "Singleton": "0x30d8f7a7d1220654348877fba9eaa8002013d6ac4d4a2c828a1fec88d01c09f6::its::Singleton",
            "Executed": "0x30d8f7a7d1220654348877fba9eaa8002013d6ac4d4a2c828a1fec88d01c09f6::gmp::Executed",
            "ExecutedWithToken": "0x30d8f7a7d1220654348877fba9eaa8002013d6ac4d4a2c828a1fec88d01c09f6::its::ExecutedWithToken",
            "TOKEN": "0x30d8f7a7d1220654348877fba9eaa8002013d6ac4d4a2c828a1fec88d01c09f6::token::TOKEN",
            "TOKEN_A": "0x30d8f7a7d1220654348877fba9eaa8002013d6ac4d4a2c828a1fec88d01c09f6::token_a::TOKEN_A",
            "TOKEN_B": "0x30d8f7a7d1220654348877fba9eaa8002013d6ac4d4a2c828a1fec88d01c09f6::token_b::TOKEN_B",
            "TOKEN_C": "0x30d8f7a7d1220654348877fba9eaa8002013d6ac4d4a2c828a1fec88d01c09f6::token_c::TOKEN_C"
          },
          "objects": {
            "GmpSingleton": "0x38dd67b410841bf774f4a77b9263cad1635944b2b74fc6c958930cdf83fdb437",
            "GmpChannelId": "0x65ed524e2eb0641154cf15bf5e8978717d60d90297d8550d82cc5b13b4ad0696",
            "ItsSingleton": "0x195f0f30d9db38a1885d276b59cb1b784b9d1827b4a425fa0cd9e0951eb24f7b",
            "ItsChannelId": "0x4792c09a603efe058c778bd0c63ef6a6d69b1f89107b861d64dc9497be6ccb1e"
          }
        }
      }
    },
    "stellar": {
      "name": "Stellar",
      "axelarId": "stellar",
      "rpc": "https://mainnet.sorobanrpc.com",
      "horizonRpc": "https://horizon.stellar.org",
      "networkType": "mainnet",
      "chainType": "stellar",
      "decimals": 7,
      "finality": "1",
      "tokenSymbol": "XLM",
      "tokenAddress": "CAS3J7GYLGXMF6TDJBBYYSE3HQ6BBSMLNUQ34T6TZMYMW2EVH34XOWMA",
      "contracts": {
        "AxelarGateway": {
          "address": "CD6VSKXB4HY2DWU7EP2PUIYTBJBJ36LDJXEZN4NSXFYF5YP37DDFX6NF",
          "deployer": "GC2SJ4YXCMP2LYXMXBNJMK6SNK4XUR7TGJXY4GA3VACNMCZVCQ6VFGG3",
          "wasmHash": "d68610690fa381aace03f16ef591334d61e808bcba0ac9e3a15d76df492aff24",
          "initializeArgs": {
            "owner": "GC2SJ4YXCMP2LYXMXBNJMK6SNK4XUR7TGJXY4GA3VACNMCZVCQ6VFGG3",
            "operator": "GC2SJ4YXCMP2LYXMXBNJMK6SNK4XUR7TGJXY4GA3VACNMCZVCQ6VFGG3",
            "domainSeparator": "d2937eba76cea053386484dae0e3d497548237ecb777dfdd5401e12cfc97ec78",
            "minimumRotationDelay": "86400",
            "previousSignersRetention": "15",
            "initialSigners": [
              {
                "nonce": "0000000000000000000000000000000000000000000000000000000000000000",
                "signers": [
                  {
                    "signer": "b524f317131fa5e2ecb85a962bd26ab97a47f3326f8e181ba804d60b35143d52",
                    "weight": "1"
                  }
                ],
                "threshold": "1"
              }
            ]
          },
          "connectionType": "amplifier",
          "version": "1.1.1"
        },
        "AxelarOperators": {
          "address": "CCO23C66LAPU5YO66VNXB75T7SDVZ5UZ2GHAU3M7T2YGRKHJI3B2LZPQ",
          "deployer": "GCUIBOS2JPTJSJ3PFMXU4RD67PS5QT7FG3HSXHFZQGVNIYXPYODKRJ7S",
          "wasmHash": "8e0d3c6ace7b80c80d945eaca495ff2cea7de12e9cf736dcf1fb9aaee07b4dd2",
          "initializeArgs": {
            "owner": "GCUIBOS2JPTJSJ3PFMXU4RD67PS5QT7FG3HSXHFZQGVNIYXPYODKRJ7S"
          },
          "version": "1.1.1"
        },
        "AxelarGasService": {
          "address": "CDZNIEA5FLJY2L4BWFW3P6WPFYWQNZTNP6ED2K5UHD5PNYTIMNFZDD3W",
          "deployer": "GC2SJ4YXCMP2LYXMXBNJMK6SNK4XUR7TGJXY4GA3VACNMCZVCQ6VFGG3",
          "wasmHash": "5f85b5ca8888347990b7d6384a3c73dac1fc652f93086224d78dbadfc934d729",
          "initializeArgs": {
            "owner": "GC2SJ4YXCMP2LYXMXBNJMK6SNK4XUR7TGJXY4GA3VACNMCZVCQ6VFGG3",
            "operator": "CCO23C66LAPU5YO66VNXB75T7SDVZ5UZ2GHAU3M7T2YGRKHJI3B2LZPQ"
          },
          "version": "1.1.1"
        },
        "Upgrader": {
          "address": "CDXI3F2R6Q3W5AZRP3VQIOXM3YEIBFPEUAGZDOOSZ7DNQXHOKXU4FPVB",
          "deployer": "GC2SJ4YXCMP2LYXMXBNJMK6SNK4XUR7TGJXY4GA3VACNMCZVCQ6VFGG3",
          "wasmHash": "8393a1d52cc40fc3fd37d93da56a3322109159d794ab1d0fbee120dcb3d8cbcc",
          "version": "1.1.1",
          "initializeArgs": {}
        },
        "AxelarExample": {
          "address": "CCHEWZGXJSJL6Y4XONWGCWWQPWXEVPEE7GSF76PICHJSSQCJEHEL62F6",
          "deployer": "GC2SJ4YXCMP2LYXMXBNJMK6SNK4XUR7TGJXY4GA3VACNMCZVCQ6VFGG3",
          "wasmHash": "cb96e568d52b5933111d3d97c7a3c23330df1db086aad6001f67e2daaa62d73b",
          "version": "1.0.3",
          "initializeArgs": {
            "gatewayAddress": "CD6VSKXB4HY2DWU7EP2PUIYTBJBJ36LDJXEZN4NSXFYF5YP37DDFX6NF",
            "gasServiceAddress": "CDZNIEA5FLJY2L4BWFW3P6WPFYWQNZTNP6ED2K5UHD5PNYTIMNFZDD3W",
            "itsAddress": "CBDBMIOFHGWUFRYH3D3STI2DHBOWGDDBCRKQEUB4RGQEBVG74SEED6C6"
          }
        },
        "InterchainTokenService": {
          "address": "CBDBMIOFHGWUFRYH3D3STI2DHBOWGDDBCRKQEUB4RGQEBVG74SEED6C6",
          "deployer": "GC2SJ4YXCMP2LYXMXBNJMK6SNK4XUR7TGJXY4GA3VACNMCZVCQ6VFGG3",
          "wasmHash": "cd078e4d495a61a113a6ba457f5efa4579c5bc41a396779fd82f164aa75e9942",
          "initializeArgs": {
            "owner": "GC2SJ4YXCMP2LYXMXBNJMK6SNK4XUR7TGJXY4GA3VACNMCZVCQ6VFGG3",
            "operator": "GC2SJ4YXCMP2LYXMXBNJMK6SNK4XUR7TGJXY4GA3VACNMCZVCQ6VFGG3",
            "gatewayAddress": "CD6VSKXB4HY2DWU7EP2PUIYTBJBJ36LDJXEZN4NSXFYF5YP37DDFX6NF",
            "gasServiceAddress": "CDZNIEA5FLJY2L4BWFW3P6WPFYWQNZTNP6ED2K5UHD5PNYTIMNFZDD3W",
            "itsHubAddress": "axelar1aqcj54lzz0rk22gvqgcn8fr5tx4rzwdv5wv5j9dmnacgefvd7wzsy2j2mr",
            "chainName": "stellar",
            "nativeTokenAddress": "CAS3J7GYLGXMF6TDJBBYYSE3HQ6BBSMLNUQ34T6TZMYMW2EVH34XOWMA",
            "interchainTokenWasmHash": "85693704d656eb99af464d553a0a8d99b62d039223e72e86b98655def0d345ca",
            "tokenManagerWasmHash": "4164f47872741793bc682f6fb124623c6c1eb64e342b73319c11d05c2e0e39b0"
          },
          "version": "1.2.0"
        },
        "Multicall": {
          "address": "CC5LVKQA73ZVVUBAOCV5INV4TXPMELBFJ6XTQUBJTP4O2LSUKAA7VHLZ",
          "deployer": "GC2SJ4YXCMP2LYXMXBNJMK6SNK4XUR7TGJXY4GA3VACNMCZVCQ6VFGG3",
          "wasmHash": "0c491cc15edf95dbc131cbac07dc3035f05a9e6fd180d2733b9315685323df26",
          "version": "1.0.1",
          "initializeArgs": {}
        }
      },
      "approxFinalityWaitTime": 1,
      "explorer": {
        "name": "Stellar Expert",
        "url": "https://stellar.expert/explorer/public"
      }
    },
    "xrpl-evm": {
      "name": "XRPL EVM",
      "axelarId": "xrpl-evm",
      "chainId": 1440000,
      "rpc": "https://rpc-mainnet.aws.peersyst.tech",
      "tokenSymbol": "XRP",
      "decimals": 18,
      "confirmations": 1,
      "finality": "finalized",
      "approxFinalityWaitTime": 1,
      "chainType": "evm",
      "explorer": {
        "name": "Xrplscan",
        "url": "https://explorer-mainnet.aws.peersyst.tech",
        "api": "https://explorer-mainnet.aws.peersyst.tech/api"
      },
      "contracts": {
        "ConstAddressDeployer": {
          "address": "0x98B2920D53612483F91F12Ed7754E51b4A77919e",
          "deployer": "0xE86375704CDb8491a5Ed82D90DceCE02Ee0ac25F",
          "deploymentMethod": "create",
          "codehash": "0x8fda47a596dfba923270da84e0c32a2d0312f1c03389f83e16f2b5a35ed37fbe",
          "predeployCodehash": "0x8fda47a596dfba923270da84e0c32a2d0312f1c03389f83e16f2b5a35ed37fbe"
        },
        "Create3Deployer": {
          "address": "0x6513Aedb4D1593BA12e50644401D976aebDc90d8",
          "deployer": "0x6f24A47Fc8AE5441Eb47EFfC3665e70e69Ac3F05",
          "deploymentMethod": "create2",
          "codehash": "0xf0ad66defbe082df243d4d274e626f557f97579c5c9e19f33d8093d6160808b7",
          "predeployCodehash": "0x73fc31262c4bad113c79439fd231281201c7c7d45b50328bd86bccf37684bf92",
          "salt": "Create3Deployer"
        },
        "AxelarGateway": {
          "deployer": "0xB8Cd93C83A974649D76B1c19f311f639e62272BC",
          "operator": "0xB8Cd93C83A974649D76B1c19f311f639e62272BC",
          "proxyDeploymentArgs": [
            "0x05823c334150a48ACD5D325fBA16147c21bA3653",
            "0xB8Cd93C83A974649D76B1c19f311f639e62272BC",
            "0x000000000000000000000000b8cd93c83a974649d76b1c19f311f639e62272bc00000000000000000000000000000000000000000000000000000000000000400000000000000000000000000000000000000000000000000000000000000001000000000000000000000000000000000000000000000000000000000000002000000000000000000000000000000000000000000000000000000000000000600000000000000000000000000000000000000000000000000000000000000011000000000000000000000000000000000000000000000000000000000111950c000000000000000000000000000000000000000000000000000000000000001900000000000000000000000013476c82ab76de288a1d2765cc113e83845fa9e4000000000000000000000000000000000000000000000000000000000000000100000000000000000000000020c4ad615e3c5f0ee136c56adfc5296da94828c40000000000000000000000000000000000000000000000000000000000000001000000000000000000000000215fa9602f4991c665a3f8cfae301a15d597fda900000000000000000000000000000000000000000000000000000000000000010000000000000000000000002743a8844f399bb7a0d6d8535be417fde72a867e00000000000000000000000000000000000000000000000000000000000000010000000000000000000000002d9a783ae26a498e7bb77a8813480e62f523ad7d00000000000000000000000000000000000000000000000000000000000000010000000000000000000000003a5360b6231b2a44904a683915aaf8e33b760106000000000000000000000000000000000000000000000000000000000000000100000000000000000000000040a08e1ddb42cdb8869342958a829b80cf150c61000000000000000000000000000000000000000000000000000000000000000100000000000000000000000040d56668eb8e2c7e02a15795804f37cc7e9f55cd000000000000000000000000000000000000000000000000000000000000000100000000000000000000000047e22383c384a92ece0e16908da432472efb7b4c00000000000000000000000000000000000000000000000000000000000000010000000000000000000000004d5955cba942a448052469a7b2c5c768bbf7b84100000000000000000000000000000000000000000000000000000000000000010000000000000000000000005aa28a502d8a9f9df24d6f45f6af5177a7faa6d000000000000000000000000000000000000000000000000000000000000000010000000000000000000000005d0cb24000b17585b118686d44d7792e4fdb329700000000000000000000000000000000000000000000000000000000000000010000000000000000000000007191523b52690a777820601d60d5523ca1481af90000000000000000000000000000000000000000000000000000000000000001000000000000000000000000743e91394fed80577cd893cbfc23fb78bb59ef2200000000000000000000000000000000000000000000000000000000000000010000000000000000000000008b99555ad6d2c3c114037746f3582e2105ac8561000000000000000000000000000000000000000000000000000000000000000100000000000000000000000099f6753fa1330af12e262a94cbc297f1c7beb8900000000000000000000000000000000000000000000000000000000000000001000000000000000000000000a360fae63e806238de4dde49bfa92f79eff73fc60000000000000000000000000000000000000000000000000000000000000001000000000000000000000000adda4a8627185c1d5558552868e45f514fd641720000000000000000000000000000000000000000000000000000000000000001000000000000000000000000b18d3a3c404abda400b8f818ffaddf987ba088750000000000000000000000000000000000000000000000000000000000000001000000000000000000000000cdb49d6d7167d71ddea024e0ce3da5fcceab37e30000000000000000000000000000000000000000000000000000000000000001000000000000000000000000d601001d8ce6b1ed0f6e688005600b346f01fb6b0000000000000000000000000000000000000000000000000000000000000001000000000000000000000000d88a2598600814e985a1fe19a5b350aaaf3245100000000000000000000000000000000000000000000000000000000000000001000000000000000000000000ef3350da91a1ca637fcc2c6d664551a7dd3171c40000000000000000000000000000000000000000000000000000000000000001000000000000000000000000f04636c843a8d38efb549b310c041f5052b6e0ca0000000000000000000000000000000000000000000000000000000000000001000000000000000000000000f24bbd6f2e0e0b14f897b2c7980d1a4d99125f190000000000000000000000000000000000000000000000000000000000000001"
          ],
          "initialVerifierSetId": "04281267616f3e94729df7c494552599a6cffdf11fbd67e692a9da10e65d4117",
          "address": "0xe432150cce91c13a887f7D836923d5597adD8E31",
          "implementation": "0x05823c334150a48ACD5D325fBA16147c21bA3653",
          "implementationCodehash": "0x6bf95c2a410e1f72b47cdabc8d8fcf794f3ccd5171f16ddd4a8db8a1f69a82b2",
          "deploymentMethod": "create",
          "previousSignersRetention": 15,
          "domainSeparator": "0x0474cdd6880766991d1bab2fdfae4385e7b54b1032d68f9b1c0bab887b2f5ca4",
          "minimumRotationDelay": 86400,
          "connectionType": "amplifier",
          "owner": "0x6f24A47Fc8AE5441Eb47EFfC3665e70e69Ac3F05"
        },
        "Operators": {
          "owner": "0x6f24A47Fc8AE5441Eb47EFfC3665e70e69Ac3F05",
          "address": "0x7DdB2d76b80B0AA19bDEa48EB1301182F4CeefbC",
          "deployer": "0x6f24A47Fc8AE5441Eb47EFfC3665e70e69Ac3F05",
          "deploymentMethod": "create2",
          "codehash": "0xc561dc32ef670c929db9d7fbf6b5f6c074a62a30602481ba3b88912ca6d79feb",
          "predeployCodehash": "0xc561dc32ef670c929db9d7fbf6b5f6c074a62a30602481ba3b88912ca6d79feb",
          "salt": "Operators"
        },
        "AxelarGasService": {
          "collector": "0x7DdB2d76b80B0AA19bDEa48EB1301182F4CeefbC",
          "salt": "AxelarGasService",
          "address": "0x2d5d7d31F671F86C782533cc367F14109a082712",
          "implementation": "0xdC46f07661B673Fc262f61FC5b05B10A58a3b7fE",
          "deployer": "0x6f24A47Fc8AE5441Eb47EFfC3665e70e69Ac3F05"
        },
        "InterchainTokenService": {
          "salt": "ITS v2.1.0",
          "deployer": "0x6f24A47Fc8AE5441Eb47EFfC3665e70e69Ac3F05",
          "proxySalt": "ITS v1.0.0",
          "tokenManagerDeployer": "0xe50A35500805b555A8318Bdb98E542FB50DD6E08",
          "interchainToken": "0xFe3C351E8D85aBc4eb7B669C450583ff40ed0B22",
          "interchainTokenDeployer": "0x6Cf80d1dcEdD398A6af7e9b0026a750a5c6e2a4c",
          "tokenManager": "0x9D3583cBeB5542287B635Bf09D693C8106284C27",
          "tokenHandler": "0xcC360c322f72a89E5247F3875a02c214F31DA035",
          "gatewayCaller": "0x994014b7f3E5Ac898aAD533b10534B69D65DD6dE",
          "implementation": "0xd4B79294cd4B1f3C0781Da83B846C7558D9ee921",
          "predeployCodehash": "0x08a4a556c4db879b4f24104d13a8baf86915d58b12c81b382dfea2a82d2856cf",
          "address": "0xB5FB4BE02232B1bBA4dC8f81dc24C26980dE9e3C"
        },
        "InterchainTokenFactory": {
          "deployer": "0x6f24A47Fc8AE5441Eb47EFfC3665e70e69Ac3F05",
          "salt": "ITS Factory v1.0.0",
          "implementation": "0x9c551097d890E16f407a1e675490a2359B3933FD",
          "address": "0x83a93500d23Fbc3e82B410aD07A6a9F7A0670D66"
        }
      }
    },
    "xrpl": {
      "name": "XRPL",
      "axelarId": "xrpl",
      "rpc": "https://s1.ripple.com:51234",
      "wssRpc": "wss://s1.ripple.com",
      "tokenSymbol": "XRP",
      "decimals": 6,
      "networkType": "mainnet",
      "chainType": "xrpl",
      "finality": "1",
      "approxFinalityWaitTime": 1,
      "explorer": {
        "name": "XRPL Explorer",
        "url": "https://livenet.xrpl.org"
      },
      "contracts": {
        "InterchainTokenService": {
          "address": "rfmS3zqrQrka8wVyhXifEeyTwe8AMz2Yhw"
        },
        "AxelarGateway": {
          "address": "rfmS3zqrQrka8wVyhXifEeyTwe8AMz2Yhw",
          "connectionType": "amplifier",
          "initialSigner": "rJJAmTa5f9rNmBtvUMmFKn2KoX2o8QhiQ9",
          "transferRate": 0,
          "tickSize": 6,
          "domain": "axelar.foundation",
          "flags": [
            4,
            12,
            13,
            14,
            8,
            6
          ]
        }
      }
    },
    "plume": {
      "name": "Plume",
      "axelarId": "plume",
      "networkType": "mainnet",
      "chainId": 98866,
      "rpc": "https://rpc.plume.org",
      "tokenSymbol": "PLUME",
      "confirmations": 1,
      "finality": "finalized",
      "decimals": 18,
      "approxFinalityWaitTime": 22,
      "chainType": "evm",
      "explorer": {
        "name": "Plume Explorer",
        "url": "https://explorer.plume.org",
        "api": "https://explorer.plume.org/api/"
      },
      "contracts": {
        "ConstAddressDeployer": {
          "address": "0x98B2920D53612483F91F12Ed7754E51b4A77919e",
          "deployer": "0xE86375704CDb8491a5Ed82D90DceCE02Ee0ac25F",
          "deploymentMethod": "create",
          "codehash": "0x8fda47a596dfba923270da84e0c32a2d0312f1c03389f83e16f2b5a35ed37fbe",
          "predeployCodehash": "0x8fda47a596dfba923270da84e0c32a2d0312f1c03389f83e16f2b5a35ed37fbe"
        },
        "Create3Deployer": {
          "address": "0x6513Aedb4D1593BA12e50644401D976aebDc90d8",
          "deployer": "0x6f24A47Fc8AE5441Eb47EFfC3665e70e69Ac3F05",
          "deploymentMethod": "create2",
          "codehash": "0xf0ad66defbe082df243d4d274e626f557f97579c5c9e19f33d8093d6160808b7",
          "predeployCodehash": "0x73fc31262c4bad113c79439fd231281201c7c7d45b50328bd86bccf37684bf92",
          "salt": "Create3Deployer"
        },
        "AxelarGateway": {
          "deployer": "0xB8Cd93C83A974649D76B1c19f311f639e62272BC",
          "operator": "0xB8Cd93C83A974649D76B1c19f311f639e62272BC",
          "proxyDeploymentArgs": [
            "0x05823c334150a48ACD5D325fBA16147c21bA3653",
            "0xB8Cd93C83A974649D76B1c19f311f639e62272BC",
            "0x000000000000000000000000b8cd93c83a974649d76b1c19f311f639e62272bc00000000000000000000000000000000000000000000000000000000000000400000000000000000000000000000000000000000000000000000000000000001000000000000000000000000000000000000000000000000000000000000002000000000000000000000000000000000000000000000000000000000000000600000000000000000000000000000000000000000000000000000000000000006000000000000000000000000000000000000000000000000000000000119d1d0000000000000000000000000000000000000000000000000000000000000000900000000000000000000000013476c82ab76de288a1d2765cc113e83845fa9e400000000000000000000000000000000000000000000000000000000000000010000000000000000000000002d9a783ae26a498e7bb77a8813480e62f523ad7d00000000000000000000000000000000000000000000000000000000000000010000000000000000000000003a5360b6231b2a44904a683915aaf8e33b76010600000000000000000000000000000000000000000000000000000000000000010000000000000000000000004d5955cba942a448052469a7b2c5c768bbf7b84100000000000000000000000000000000000000000000000000000000000000010000000000000000000000007191523b52690a777820601d60d5523ca1481af900000000000000000000000000000000000000000000000000000000000000010000000000000000000000007e49e5edd8ceece6a98cc9e174c87e307632f9af0000000000000000000000000000000000000000000000000000000000000001000000000000000000000000d601001d8ce6b1ed0f6e688005600b346f01fb6b0000000000000000000000000000000000000000000000000000000000000001000000000000000000000000d88a2598600814e985a1fe19a5b350aaaf3245100000000000000000000000000000000000000000000000000000000000000001000000000000000000000000f04636c843a8d38efb549b310c041f5052b6e0ca0000000000000000000000000000000000000000000000000000000000000001"
          ],
          "initialVerifierSetId": "4ac282baadbca37078daa25bd8a3db05643fcced40d7cc0dba7138a1194d3382",
          "address": "0xe432150cce91c13a887f7D836923d5597adD8E31",
          "implementation": "0x05823c334150a48ACD5D325fBA16147c21bA3653",
          "implementationCodehash": "0xcad71ec2377581f9330d3c0f7b4348178b755890f489eb4d37d7824b9b38a3b1",
          "deploymentMethod": "create",
          "previousSignersRetention": 15,
          "domainSeparator": "0x2045d8261988680bb5160059c6d86d7ec571a291cea38c4fce4ba1d75670bd21",
          "minimumRotationDelay": 86400,
          "connectionType": "amplifier",
          "owner": "0x6f24A47Fc8AE5441Eb47EFfC3665e70e69Ac3F05"
        },
        "Operators": {
          "owner": "0x6f24A47Fc8AE5441Eb47EFfC3665e70e69Ac3F05",
          "address": "0x7DdB2d76b80B0AA19bDEa48EB1301182F4CeefbC",
          "deployer": "0x6f24A47Fc8AE5441Eb47EFfC3665e70e69Ac3F05",
          "deploymentMethod": "create2",
          "codehash": "0xc561dc32ef670c929db9d7fbf6b5f6c074a62a30602481ba3b88912ca6d79feb",
          "predeployCodehash": "0xc561dc32ef670c929db9d7fbf6b5f6c074a62a30602481ba3b88912ca6d79feb",
          "salt": "Operators"
        },
        "AxelarGasService": {
          "collector": "0x7DdB2d76b80B0AA19bDEa48EB1301182F4CeefbC",
          "salt": "AxelarGasService",
          "address": "0x2d5d7d31F671F86C782533cc367F14109a082712",
          "implementation": "0xdC46f07661B673Fc262f61FC5b05B10A58a3b7fE",
          "deployer": "0x6f24A47Fc8AE5441Eb47EFfC3665e70e69Ac3F05"
        },
        "InterchainTokenService": {
          "salt": "ITS v2.1.0",
          "deployer": "0x6f24A47Fc8AE5441Eb47EFfC3665e70e69Ac3F05",
          "proxySalt": "ITS v1.0.0",
          "tokenManagerDeployer": "0xe50A35500805b555A8318Bdb98E542FB50DD6E08",
          "interchainToken": "0xFe3C351E8D85aBc4eb7B669C450583ff40ed0B22",
          "interchainTokenDeployer": "0x6Cf80d1dcEdD398A6af7e9b0026a750a5c6e2a4c",
          "tokenManager": "0x9D3583cBeB5542287B635Bf09D693C8106284C27",
          "tokenHandler": "0xcC360c322f72a89E5247F3875a02c214F31DA035",
          "gatewayCaller": "0x994014b7f3E5Ac898aAD533b10534B69D65DD6dE",
          "implementation": "0xd4B79294cd4B1f3C0781Da83B846C7558D9ee921",
          "predeployCodehash": "0x08a4a556c4db879b4f24104d13a8baf86915d58b12c81b382dfea2a82d2856cf",
          "address": "0xB5FB4BE02232B1bBA4dC8f81dc24C26980dE9e3C"
        },
        "InterchainTokenFactory": {
          "deployer": "0x6f24A47Fc8AE5441Eb47EFfC3665e70e69Ac3F05",
          "salt": "ITS Factory v1.0.0",
          "implementation": "0x9c551097d890E16f407a1e675490a2359B3933FD",
          "address": "0x83a93500d23Fbc3e82B410aD07A6a9F7A0670D66"
        }
      }
    },
<<<<<<< HEAD
    "hedera": {
      "name": "Hedera",
      "axelarId": "hedera",
      "chainId": 295,
      "rpc": "https://mainnet.hashio.io/api",
      "tokenSymbol": "HBAR",
      "decimals": 8,
      "confirmations": 1,
      "finality": "finalized",
      "approxFinalityWaitTime": 1,
      "chainType": "evm",
      "explorer": {
        "name": "HashScan",
        "url": "https://hashscan.io/mainnet",
        "api": ""
      },
      "contracts": {}
=======
    "berachain": {
      "name": "Berachain",
      "axelarId": "berachain",
      "chainId": 80094,
      "rpc": "https://rpc.berachain.com/",
      "tokenSymbol": "BERA",
      "confirmations": 1,
      "finality": "finalized",
      "decimals": 18,
      "approxFinalityWaitTime": 1,
      "chainType": "evm",
      "explorer": {
        "name": "Berascan",
        "url": "https://berascan.com/",
        "api": "https://api.berascan.com/api"
      },
      "contracts": {
        "ConstAddressDeployer": {
          "address": "0x98B2920D53612483F91F12Ed7754E51b4A77919e",
          "deployer": "0xE86375704CDb8491a5Ed82D90DceCE02Ee0ac25F",
          "deploymentMethod": "create",
          "codehash": "0x8fda47a596dfba923270da84e0c32a2d0312f1c03389f83e16f2b5a35ed37fbe",
          "predeployCodehash": "0x8fda47a596dfba923270da84e0c32a2d0312f1c03389f83e16f2b5a35ed37fbe"
        },
        "Create3Deployer": {
          "address": "0x6513Aedb4D1593BA12e50644401D976aebDc90d8",
          "deployer": "0x6f24A47Fc8AE5441Eb47EFfC3665e70e69Ac3F05",
          "deploymentMethod": "create2",
          "codehash": "0xf0ad66defbe082df243d4d274e626f557f97579c5c9e19f33d8093d6160808b7",
          "predeployCodehash": "0x73fc31262c4bad113c79439fd231281201c7c7d45b50328bd86bccf37684bf92",
          "salt": "Create3Deployer"
        },
        "AxelarGateway": {
          "deployer": "0xB8Cd93C83A974649D76B1c19f311f639e62272BC",
          "operator": "0xB8Cd93C83A974649D76B1c19f311f639e62272BC",
          "proxyDeploymentArgs": [
            "0x05823c334150a48ACD5D325fBA16147c21bA3653",
            "0xB8Cd93C83A974649D76B1c19f311f639e62272BC",
            "0x000000000000000000000000b8cd93c83a974649d76b1c19f311f639e62272bc0000000000000000000000000000000000000000000000000000000000000040000000000000000000000000000000000000000000000000000000000000000100000000000000000000000000000000000000000000000000000000000000200000000000000000000000000000000000000000000000000000000000000060000000000000000000000000000000000000000000000000000000000000000400000000000000000000000000000000000000000000000000000000011a3db200000000000000000000000000000000000000000000000000000000000000060000000000000000000000002d9a783ae26a498e7bb77a8813480e62f523ad7d00000000000000000000000000000000000000000000000000000000000000010000000000000000000000003a5360b6231b2a44904a683915aaf8e33b760106000000000000000000000000000000000000000000000000000000000000000100000000000000000000000076cbb8657e50b4d9636cce9372d95388c9aebe390000000000000000000000000000000000000000000000000000000000000001000000000000000000000000adda4a8627185c1d5558552868e45f514fd641720000000000000000000000000000000000000000000000000000000000000001000000000000000000000000b18d3a3c404abda400b8f818ffaddf987ba088750000000000000000000000000000000000000000000000000000000000000001000000000000000000000000d601001d8ce6b1ed0f6e688005600b346f01fb6b0000000000000000000000000000000000000000000000000000000000000001"
          ],
          "initialVerifierSetId": "cd1008a7c7abf586dfbaf5d1afd470bf43eb833df5c73eeb9d1cae3cdb288e30",
          "address": "0xe432150cce91c13a887f7D836923d5597adD8E31",
          "implementation": "0x05823c334150a48ACD5D325fBA16147c21bA3653",
          "implementationCodehash": "0xd2672dc0210e6d8f30ef0611fed1b99eced34b742ce237385ba023c0d7908b03",
          "deploymentMethod": "create",
          "previousSignersRetention": 15,
          "domainSeparator": "0xfb124f51490a1cf2649bef7484b42997aca9ea285b0db4ac7ce44121d58245c8",
          "minimumRotationDelay": 86400,
          "connectionType": "amplifier",
          "owner": "0x6f24A47Fc8AE5441Eb47EFfC3665e70e69Ac3F05"
        },
        "Operators": {
          "owner": "0x6f24A47Fc8AE5441Eb47EFfC3665e70e69Ac3F05",
          "address": "0x7DdB2d76b80B0AA19bDEa48EB1301182F4CeefbC",
          "deployer": "0x6f24A47Fc8AE5441Eb47EFfC3665e70e69Ac3F05",
          "deploymentMethod": "create2",
          "codehash": "0xc561dc32ef670c929db9d7fbf6b5f6c074a62a30602481ba3b88912ca6d79feb",
          "predeployCodehash": "0xc561dc32ef670c929db9d7fbf6b5f6c074a62a30602481ba3b88912ca6d79feb",
          "salt": "Operators"
        },
        "AxelarGasService": {
          "collector": "0x7DdB2d76b80B0AA19bDEa48EB1301182F4CeefbC",
          "salt": "AxelarGasService",
          "address": "0x2d5d7d31F671F86C782533cc367F14109a082712",
          "implementation": "0xdC46f07661B673Fc262f61FC5b05B10A58a3b7fE",
          "deployer": "0x6f24A47Fc8AE5441Eb47EFfC3665e70e69Ac3F05"
        },
        "InterchainTokenService": {
          "salt": "ITS v2.1.0",
          "deployer": "0x6f24A47Fc8AE5441Eb47EFfC3665e70e69Ac3F05",
          "proxySalt": "ITS v1.0.0",
          "tokenManagerDeployer": "0xe50A35500805b555A8318Bdb98E542FB50DD6E08",
          "interchainToken": "0xFe3C351E8D85aBc4eb7B669C450583ff40ed0B22",
          "interchainTokenDeployer": "0x6Cf80d1dcEdD398A6af7e9b0026a750a5c6e2a4c",
          "tokenManager": "0x9D3583cBeB5542287B635Bf09D693C8106284C27",
          "tokenHandler": "0xcC360c322f72a89E5247F3875a02c214F31DA035",
          "gatewayCaller": "0x994014b7f3E5Ac898aAD533b10534B69D65DD6dE",
          "implementation": "0xd4B79294cd4B1f3C0781Da83B846C7558D9ee921",
          "predeployCodehash": "0x08a4a556c4db879b4f24104d13a8baf86915d58b12c81b382dfea2a82d2856cf",
          "address": "0xB5FB4BE02232B1bBA4dC8f81dc24C26980dE9e3C"
        },
        "InterchainTokenFactory": {
          "deployer": "0x6f24A47Fc8AE5441Eb47EFfC3665e70e69Ac3F05",
          "salt": "ITS Factory v1.0.0",
          "implementation": "0x9c551097d890E16f407a1e675490a2359B3933FD",
          "address": "0x83a93500d23Fbc3e82B410aD07A6a9F7A0670D66"
        }
      }
>>>>>>> 8742bdfa
    }
  },
  "axelar": {
    "axelarId": "axelar",
    "chainId": "axelar-dojo-1",
    "rpc": "https://tm.axelar.lava.build:443",
    "lcd": "https://rest.axelar.lava.build",
    "grpc": "grpc.axelar.lava.build:443",
    "tokenSymbol": "AXL",
    "axelarscanApi": "https://api.axelarscan.io",
    "gasPrice": "0.007uaxl",
    "gasLimit": "auto",
    "govProposalDepositAmount": "2000000000",
    "govProposalInstantiateAddresses": [
      "axelar1uk66drc8t9hwnddnejjp92t22plup0xd036uc2",
      "axelar10d07y265gmmuvt4z0w9aw880jnsr700j7v9daj",
      "axelar1nctnr9x0qexemeld5w7w752rmqdsqqv92dw9am"
    ],
    "contracts": {
      "ServiceRegistry": {
        "governanceAccount": "axelar10d07y265gmmuvt4z0w9aw880jnsr700j7v9daj",
        "storeCodeProposalId": "271",
        "storeCodeProposalCodeHash": "fcbd66ffc824fc52383132d7a57617e9bc40dd1521ecad77341726434f801406",
        "codeId": 24,
        "lastUploadedCodeId": 4,
        "address": "axelar1rpj2jjrv3vpugx9ake9kgk3s2kgwt0y60wtkmcgfml5m3et0mrls6nct9m"
      },
      "Router": {
        "adminAddress": "axelar1nctnr9x0qexemeld5w7w752rmqdsqqv92dw9am",
        "governanceAddress": "axelar10d07y265gmmuvt4z0w9aw880jnsr700j7v9daj",
        "storeCodeProposalId": "266",
        "storeCodeProposalCodeHash": "7368e7507f29ae9236c9c41fc1fbe5456260fb91acf1e2ff07d677bdcbca7e9f",
        "codeId": 19,
        "address": "axelar1d9atnamjjhtc46zmzyc202llqs0rhtxnphs6mkjurekath3mkgtq7hsk93",
        "executeProposalId": "242"
      },
      "NexusGateway": {
        "nexus": "axelar17h8uk4ct0mdv9mgkuxszt4gp2htpfr08mge20r",
        "storeCodeProposalId": "226",
        "storeCodeProposalCodeHash": "3f0fd354823ec5d85f051a7c54bd020498a2e37866cbf480e0c107aceae1b84d",
        "codeId": 3,
        "lastUploadedCodeId": 3,
        "address": "axelar14x5fqsezmzame904gkydguycsuqy5f8lp5knkzanccy8g8nz3yus65wveg"
      },
      "Rewards": {
        "governanceAddress": "axelar10d07y265gmmuvt4z0w9aw880jnsr700j7v9daj",
        "rewardsDenom": "uaxl",
        "params": {
          "epoch_duration": "14400",
          "rewards_per_epoch": "1500000000",
          "participation_threshold": [
            "8",
            "10"
          ]
        },
        "storeCodeProposalId": "268",
        "storeCodeProposalCodeHash": "095c1caca4f9b7381519bd8395f3f558202fd4d4ad03f223dd8a2e991c568bd6",
        "codeId": 21,
        "lastUploadedCodeId": 5,
        "address": "axelar1harq5xe68lzl2kx4e5ch4k8840cgqnry567g0fgw7vt2atcuugrqfa7j5z"
      },
      "Coordinator": {
        "governanceAddress": "axelar10d07y265gmmuvt4z0w9aw880jnsr700j7v9daj",
        "storeCodeProposalId": "270",
        "storeCodeProposalCodeHash": "a57dccb229cfab931b904618af2ebc854699a25a963c231834837d88ee4a0217",
        "codeId": 23,
        "address": "axelar1rwy79m8u76q2pm3lrxednlgtqjd8439l7hmctdxvjsv2shsu9meq8ntlvx",
        "executeProposalId": "245"
      },
      "Multisig": {
        "adminAddress": "axelar1nctnr9x0qexemeld5w7w752rmqdsqqv92dw9am",
        "governanceAddress": "axelar10d07y265gmmuvt4z0w9aw880jnsr700j7v9daj",
        "blockExpiry": 10,
        "storeCodeProposalId": "322",
        "storeCodeProposalCodeHash": "cd6109a37eab844941ea09266e54bf3fdb18bfb55e02a0ed91aa5a8d47aea2ec",
        "codeId": 33,
        "address": "axelar14a4ar5jh7ue4wg28jwsspf23r8k68j7g5d6d3fsttrhp42ajn4xq6zayy5",
        "executeProposalId": "244",
        "lastUploadedCodeId": 33
      },
      "MultisigProver": {
        "flow": {
          "governanceAddress": "axelar10d07y265gmmuvt4z0w9aw880jnsr700j7v9daj",
          "adminAddress": "axelar1pczf792wf3p3xssk4dmwfxrh6hcqnrjp70danj",
          "signingThreshold": [
            "2",
            "3"
          ],
          "serviceName": "amplifier",
          "verifierSetDiffThreshold": 0,
          "encoder": "abi",
          "keyType": "ecdsa",
          "domainSeparator": "0x3c8c7d9e180f608dcf6fc9b1c3ef905ac295b1c4cb2fe8ca2c4fcde1b6e9a8c6",
          "address": "axelar1rsuejfntt4rs2y8dn4dd3acszs00zyg9wpnsc6fmhevcp6plu5qspzn7e0"
        },
        "sui": {
          "governanceAddress": "axelar10d07y265gmmuvt4z0w9aw880jnsr700j7v9daj",
          "adminAddress": "axelar1pczf792wf3p3xssk4dmwfxrh6hcqnrjp70danj",
          "signingThreshold": [
            "2",
            "3"
          ],
          "serviceName": "amplifier",
          "verifierSetDiffThreshold": 0,
          "encoder": "bcs",
          "keyType": "ecdsa",
          "codeId": 16,
          "domainSeparator": "0xb92c62ca5a6860211b2cf0340641e8d6dffa3207c78c3055d7f708f2bfba3171",
          "address": "axelar1v8jrupu2rqpskwgtr69max0ajul92q8z5mdxd505m2hu3xc5jzcqm8zyc6"
        },
        "stellar": {
          "governanceAddress": "axelar10d07y265gmmuvt4z0w9aw880jnsr700j7v9daj",
          "adminAddress": "axelar1pczf792wf3p3xssk4dmwfxrh6hcqnrjp70danj",
          "signingThreshold": [
            "2",
            "3"
          ],
          "serviceName": "amplifier",
          "verifierSetDiffThreshold": 0,
          "encoder": "stellar_xdr",
          "keyType": "ed25519",
          "codeId": 16,
          "domainSeparator": "0xd2937eba76cea053386484dae0e3d497548237ecb777dfdd5401e12cfc97ec78",
          "address": "axelar1wdgp5xyqjyv5zsq86n6pah2lsmd46mn0gt4055mvvk6mezn9skqs6p93dg"
        },
        "xrpl-evm": {
          "governanceAddress": "axelar10d07y265gmmuvt4z0w9aw880jnsr700j7v9daj",
          "adminAddress": "axelar1pczf792wf3p3xssk4dmwfxrh6hcqnrjp70danj",
          "signingThreshold": [
            "2",
            "3"
          ],
          "serviceName": "amplifier",
          "verifierSetDiffThreshold": 0,
          "encoder": "abi",
          "keyType": "ecdsa",
          "codeId": 16,
          "domainSeparator": "0x0474cdd6880766991d1bab2fdfae4385e7b54b1032d68f9b1c0bab887b2f5ca4",
          "address": "axelar198xehj5htckk75s8wcamxerxtdc45669zdqjmr69guveqntj9f6s5rqq55"
        },
        "plume": {
          "governanceAddress": "axelar10d07y265gmmuvt4z0w9aw880jnsr700j7v9daj",
          "adminAddress": "axelar1pczf792wf3p3xssk4dmwfxrh6hcqnrjp70danj",
          "signingThreshold": [
            "2",
            "3"
          ],
          "serviceName": "amplifier",
          "verifierSetDiffThreshold": 0,
          "encoder": "abi",
          "keyType": "ecdsa",
          "codeId": 16,
          "domainSeparator": "0x2045d8261988680bb5160059c6d86d7ec571a291cea38c4fce4ba1d75670bd21",
          "address": "axelar1ll4yhqtldlgqwqthyffqln3cyr2f8ydzhv0djpjyp6sk4v5k4kqqrs60s7"
        },
<<<<<<< HEAD
        "hedera": {
=======
        "berachain": {
>>>>>>> 8742bdfa
          "governanceAddress": "axelar10d07y265gmmuvt4z0w9aw880jnsr700j7v9daj",
          "adminAddress": "axelar1pczf792wf3p3xssk4dmwfxrh6hcqnrjp70danj",
          "signingThreshold": [
            "2",
            "3"
          ],
          "serviceName": "amplifier",
          "verifierSetDiffThreshold": 0,
          "encoder": "abi",
          "keyType": "ecdsa",
          "codeId": 16,
<<<<<<< HEAD
          "domainSeparator": "0x728b5920e118e79bd7fc239e262515c558a52020ce3c2217774e89ef32ec3c48",
          "address": "axelar1e7z2faehrvpwl3apq3srr8djp386urvm2fgw3yafmju6slphhe8skecrwk"
=======
          "domainSeparator": "0xfb124f51490a1cf2649bef7484b42997aca9ea285b0db4ac7ce44121d58245c8",
          "address": "axelar1k483q898t5w0acqzxhdjlsmnpgcxxa49ye8m46757n8mtk70ugtsu927xw"
>>>>>>> 8742bdfa
        },
        "storeCodeProposalId": "263",
        "storeCodeProposalCodeHash": "00428ef0483f103a6e1a5853c4b29466a83e5b180cc53a00d1ff9d022bc2f03a",
        "codeId": 16,
        "lastUploadedCodeId": 16
      },
      "Gateway": {
        "flow": {
          "address": "axelar1w8frw33jn0yx59845wdgk0yru6fxvgr6hlh4xfdtdf08y5jamcnsyu0z6u"
        },
        "sui": {
          "codeId": 17,
          "address": "axelar1svl69e32m240xgjluezrvpudjn92usrn3dqzfm2tzn3zqkn76d6qfse593"
        },
        "storeCodeProposalId": "264",
        "storeCodeProposalCodeHash": "2ba600ee0d162184c9387eaf6fad655f1d75db548f93e379f0565cb2042d856f",
        "codeId": 17,
        "lastUploadedCodeId": 17,
        "stellar": {
          "codeId": 17,
          "address": "axelar1t46envzujl4kmhst6myg364v00f8jcyjespw6tr00r3ycd0pehxqetqrpm"
        },
        "xrpl-evm": {
          "codeId": 17,
          "address": "axelar1vvdukrmxdylvnn8e59s3gnn49lutv3n9tg4vnsttn33a8zulgfssl62q69"
        },
        "plume": {
          "codeId": 17,
          "address": "axelar163ee8p7xne8een7v3hwz6zxh339v6s8js3v5c9520mlnzd7nxneq5eq86v"
        },
<<<<<<< HEAD
        "hedera": {
          "codeId": 17,
          "address": "axelar16x686a2hqr7drs5y4kyzwn8aghf7ld4enfhqg295d5xdllgyhd9sqafr4z"
=======
        "berachain": {
          "codeId": 17,
          "address": "axelar1yedkcrlaf479vcu3xk47emzryc89kwm2m06zmecrd7ruqu4wguuqk0z0vg"
>>>>>>> 8742bdfa
        }
      },
      "VotingVerifier": {
        "flow": {
          "governanceAddress": "axelar10d07y265gmmuvt4z0w9aw880jnsr700j7v9daj",
          "serviceName": "amplifier",
          "sourceGatewayAddress": "0xe432150cce91c13a887f7D836923d5597adD8E31",
          "votingThreshold": [
            "2",
            "3"
          ],
          "blockExpiry": 10,
          "confirmationHeight": 10000,
          "msgIdFormat": "hex_tx_hash_and_event_index",
          "addressFormat": "eip55",
          "address": "axelar1kkqdsqvwq9a7p9fj0w89wpx2m2t0vrxl782aslhq0kdw2xxd2aesv3un04"
        },
        "sui": {
          "governanceAddress": "axelar10d07y265gmmuvt4z0w9aw880jnsr700j7v9daj",
          "sourceGatewayAddress": "0xeb055ffc3237c24e305a2bb760fe6551f6ff7c5fdb68735169c0f528fccab373",
          "serviceName": "amplifier",
          "votingThreshold": [
            "2",
            "3"
          ],
          "blockExpiry": 10,
          "confirmationHeight": 1,
          "msgIdFormat": "base58_tx_digest_and_event_index",
          "addressFormat": "sui",
          "codeId": 20,
          "address": "axelar1sykyha8kzf35kc5hplqk76kdufntjn6w45ntwlevwxp74dqr3rvsq7fazh"
        },
        "stellar": {
          "governanceAddress": "axelar10d07y265gmmuvt4z0w9aw880jnsr700j7v9daj",
          "serviceName": "amplifier",
          "sourceGatewayAddress": "CD6VSKXB4HY2DWU7EP2PUIYTBJBJ36LDJXEZN4NSXFYF5YP37DDFX6NF",
          "votingThreshold": [
            "2",
            "3"
          ],
          "blockExpiry": 10,
          "confirmationHeight": 1,
          "msgIdFormat": "hex_tx_hash_and_event_index",
          "addressFormat": "stellar",
          "codeId": 20,
          "address": "axelar1dalnx2yvmu3g3aau8m7fj426fk9u8dnzlr5azvqmr4x82rtclats8lhjmu"
        },
        "xrpl-evm": {
          "governanceAddress": "axelar10d07y265gmmuvt4z0w9aw880jnsr700j7v9daj",
          "serviceName": "amplifier",
          "sourceGatewayAddress": "0xe432150cce91c13a887f7D836923d5597adD8E31",
          "votingThreshold": [
            "2",
            "3"
          ],
          "blockExpiry": 10,
          "confirmationHeight": 1,
          "msgIdFormat": "hex_tx_hash_and_event_index",
          "addressFormat": "eip55",
          "codeId": 20,
          "address": "axelar1q8kn9t39ddpce42atk0d6wpdudr6djqxmz689m3nxy92ck0nnftqxfsuyk"
        },
        "plume": {
          "governanceAddress": "axelar10d07y265gmmuvt4z0w9aw880jnsr700j7v9daj",
          "serviceName": "amplifier",
          "sourceGatewayAddress": "0xe432150cce91c13a887f7D836923d5597adD8E31",
          "votingThreshold": [
            "2",
            "3"
          ],
          "blockExpiry": 10,
          "confirmationHeight": 1000000,
          "msgIdFormat": "hex_tx_hash_and_event_index",
          "addressFormat": "eip55",
          "codeId": 20,
          "address": "axelar1nrdqke6tcxjuymg5gyd9x3yg35n3wrgarnj3sqskp98z2xnvlx9q82f63t"
        },
<<<<<<< HEAD
        "hedera": {
=======
        "berachain": {
>>>>>>> 8742bdfa
          "governanceAddress": "axelar10d07y265gmmuvt4z0w9aw880jnsr700j7v9daj",
          "serviceName": "amplifier",
          "sourceGatewayAddress": "0xe432150cce91c13a887f7D836923d5597adD8E31",
          "votingThreshold": [
            "2",
            "3"
          ],
          "blockExpiry": 10,
          "confirmationHeight": 1,
          "msgIdFormat": "hex_tx_hash_and_event_index",
          "addressFormat": "eip55",
          "codeId": 20,
<<<<<<< HEAD
          "address": "axelar1q8q8qq59yv9wmhcreu5ykt4azsk83ttve4e7jyavt32k6jq862xsqexnfh"
=======
          "address": "axelar1xx6xdw6mwmfl6u2jygq0zfx2q6uyc8emtt29j9wg78l2l4p739nqmwsgal"
>>>>>>> 8742bdfa
        },
        "storeCodeProposalId": "267",
        "storeCodeProposalCodeHash": "d9412440820a51bc48bf41a77ae39cfb33101ddc6562323845627ea2042bf708",
        "codeId": 20,
        "lastUploadedCodeId": 20
      },
      "InterchainTokenService": {
        "storeCodeProposalId": "315",
        "storeCodeProposalCodeHash": "36c758c8e36951369ff2b5f9590485edab6c302e7c1b385415ecc6e08185d738",
        "governanceAddress": "axelar10d07y265gmmuvt4z0w9aw880jnsr700j7v9daj",
        "adminAddress": "axelar1nctnr9x0qexemeld5w7w752rmqdsqqv92dw9am",
        "lastUploadedCodeId": 29,
        "codeId": 29,
        "address": "axelar1aqcj54lzz0rk22gvqgcn8fr5tx4rzwdv5wv5j9dmnacgefvd7wzsy2j2mr",
        "stellar": {
          "maxUintBits": 127,
          "maxDecimalsWhenTruncating": 255
        },
        "xrpl": {
          "maxUintBits": 256,
          "maxDecimalsWhenTruncating": 255
        }
      },
      "AxelarnetGateway": {
        "storeCodeProposalId": "269",
        "storeCodeProposalCodeHash": "c7286d0f59276b794641bdfbb4f96fafcee3553b67f3397d662a4683968f525b",
        "nexus": "axelar17h8uk4ct0mdv9mgkuxszt4gp2htpfr08mge20r",
        "lastUploadedCodeId": 22,
        "codeId": 22,
        "address": "axelar18vsne7lns36uvm8gv2cv5jl2lghts0xm7dvzpqzn70dl56gk9hvsgu9sqg"
      }
    },
    "XrplVotingVerifier": {
      "xrpl": {
        "governanceAddress": "axelar10d07y265gmmuvt4z0w9aw880jnsr700j7v9daj",
        "adminAddress": "axelar1pczf792wf3p3xssk4dmwfxrh6hcqnrjp70danj",
        "serviceName": "amplifier",
        "votingThreshold": [
          "2",
          "3"
        ],
        "blockExpiry": 10,
        "confirmationHeight": 1,
        "address": "axelar14rd4uyrqyl0tw75gjn8zqfppmy08t3x3wrsujeqp37l0hghduanscfvkz6",
        "codeId": 34
      },
      "storeCodeProposalId": "323",
      "storeCodeProposalCodeHash": "7055d307103d5bcbed4c9465f40084acdb0f154a8dda0d8c0ee68f865892874a",
      "lastUploadedCodeId": 34
    },
    "XrplGateway": {
      "xrpl": {
        "governanceAddress": "axelar10d07y265gmmuvt4z0w9aw880jnsr700j7v9daj",
        "adminAddress": "axelar1pczf792wf3p3xssk4dmwfxrh6hcqnrjp70danj",
        "address": "axelar15dsw0qqnvumnsukjtwt040wnelwrglgslqcqsa7d62f2neuv7slq7rq7zd",
        "codeId": 35
      },
      "storeCodeProposalId": "324",
      "storeCodeProposalCodeHash": "9c626d4ab34d3e8cd7426b72ad476b8adce05bed3274ca1b35523e66bbcf7688",
      "lastUploadedCodeId": 35
    },
    "XrplMultisigProver": {
      "xrpl": {
        "governanceAddress": "axelar10d07y265gmmuvt4z0w9aw880jnsr700j7v9daj",
        "adminAddress": "axelar1pczf792wf3p3xssk4dmwfxrh6hcqnrjp70danj",
        "signingThreshold": [
          "2",
          "3"
        ],
        "serviceName": "amplifier",
        "verifierSetDiffThreshold": 0,
        "xrplTransactionFee": 5000,
        "ticketCountThreshold": 50,
        "address": "axelar15mhhuf887t6nfx2t0vuc6kx9w2uk65h939awmz6n7r6ggzyf659st25hff",
        "codeId": 36
      },
      "storeCodeProposalId": "325",
      "storeCodeProposalCodeHash": "bee1192a8ae1d8928127bbb23e259cfadf817b930c5176cf83f7985240a7254a",
      "lastUploadedCodeId": 36
    }
  }
}<|MERGE_RESOLUTION|>--- conflicted
+++ resolved
@@ -3058,7 +3058,6 @@
         }
       }
     },
-<<<<<<< HEAD
     "hedera": {
       "name": "Hedera",
       "axelarId": "hedera",
@@ -3076,7 +3075,7 @@
         "api": ""
       },
       "contracts": {}
-=======
+    },
     "berachain": {
       "name": "Berachain",
       "axelarId": "berachain",
@@ -3165,7 +3164,6 @@
           "address": "0x83a93500d23Fbc3e82B410aD07A6a9F7A0670D66"
         }
       }
->>>>>>> 8742bdfa
     }
   },
   "axelar": {
@@ -3321,11 +3319,7 @@
           "domainSeparator": "0x2045d8261988680bb5160059c6d86d7ec571a291cea38c4fce4ba1d75670bd21",
           "address": "axelar1ll4yhqtldlgqwqthyffqln3cyr2f8ydzhv0djpjyp6sk4v5k4kqqrs60s7"
         },
-<<<<<<< HEAD
         "hedera": {
-=======
-        "berachain": {
->>>>>>> 8742bdfa
           "governanceAddress": "axelar10d07y265gmmuvt4z0w9aw880jnsr700j7v9daj",
           "adminAddress": "axelar1pczf792wf3p3xssk4dmwfxrh6hcqnrjp70danj",
           "signingThreshold": [
@@ -3337,13 +3331,23 @@
           "encoder": "abi",
           "keyType": "ecdsa",
           "codeId": 16,
-<<<<<<< HEAD
           "domainSeparator": "0x728b5920e118e79bd7fc239e262515c558a52020ce3c2217774e89ef32ec3c48",
           "address": "axelar1e7z2faehrvpwl3apq3srr8djp386urvm2fgw3yafmju6slphhe8skecrwk"
-=======
+        },
+        "berachain": {
+          "governanceAddress": "axelar10d07y265gmmuvt4z0w9aw880jnsr700j7v9daj",
+          "adminAddress": "axelar1pczf792wf3p3xssk4dmwfxrh6hcqnrjp70danj",
+          "signingThreshold": [
+            "2",
+            "3"
+          ],
+          "serviceName": "amplifier",
+          "verifierSetDiffThreshold": 0,
+          "encoder": "abi",
+          "keyType": "ecdsa",
+          "codeId": 16,
           "domainSeparator": "0xfb124f51490a1cf2649bef7484b42997aca9ea285b0db4ac7ce44121d58245c8",
           "address": "axelar1k483q898t5w0acqzxhdjlsmnpgcxxa49ye8m46757n8mtk70ugtsu927xw"
->>>>>>> 8742bdfa
         },
         "storeCodeProposalId": "263",
         "storeCodeProposalCodeHash": "00428ef0483f103a6e1a5853c4b29466a83e5b180cc53a00d1ff9d022bc2f03a",
@@ -3374,15 +3378,13 @@
           "codeId": 17,
           "address": "axelar163ee8p7xne8een7v3hwz6zxh339v6s8js3v5c9520mlnzd7nxneq5eq86v"
         },
-<<<<<<< HEAD
         "hedera": {
           "codeId": 17,
           "address": "axelar16x686a2hqr7drs5y4kyzwn8aghf7ld4enfhqg295d5xdllgyhd9sqafr4z"
-=======
+        },
         "berachain": {
           "codeId": 17,
           "address": "axelar1yedkcrlaf479vcu3xk47emzryc89kwm2m06zmecrd7ruqu4wguuqk0z0vg"
->>>>>>> 8742bdfa
         }
       },
       "VotingVerifier": {
@@ -3460,11 +3462,7 @@
           "codeId": 20,
           "address": "axelar1nrdqke6tcxjuymg5gyd9x3yg35n3wrgarnj3sqskp98z2xnvlx9q82f63t"
         },
-<<<<<<< HEAD
         "hedera": {
-=======
-        "berachain": {
->>>>>>> 8742bdfa
           "governanceAddress": "axelar10d07y265gmmuvt4z0w9aw880jnsr700j7v9daj",
           "serviceName": "amplifier",
           "sourceGatewayAddress": "0xe432150cce91c13a887f7D836923d5597adD8E31",
@@ -3477,11 +3475,22 @@
           "msgIdFormat": "hex_tx_hash_and_event_index",
           "addressFormat": "eip55",
           "codeId": 20,
-<<<<<<< HEAD
           "address": "axelar1q8q8qq59yv9wmhcreu5ykt4azsk83ttve4e7jyavt32k6jq862xsqexnfh"
-=======
+        },
+        "berachain": {
+          "governanceAddress": "axelar10d07y265gmmuvt4z0w9aw880jnsr700j7v9daj",
+          "serviceName": "amplifier",
+          "sourceGatewayAddress": "0xe432150cce91c13a887f7D836923d5597adD8E31",
+          "votingThreshold": [
+            "2",
+            "3"
+          ],
+          "blockExpiry": 10,
+          "confirmationHeight": 1,
+          "msgIdFormat": "hex_tx_hash_and_event_index",
+          "addressFormat": "eip55",
+          "codeId": 20,
           "address": "axelar1xx6xdw6mwmfl6u2jygq0zfx2q6uyc8emtt29j9wg78l2l4p739nqmwsgal"
->>>>>>> 8742bdfa
         },
         "storeCodeProposalId": "267",
         "storeCodeProposalCodeHash": "d9412440820a51bc48bf41a77ae39cfb33101ddc6562323845627ea2042bf708",
