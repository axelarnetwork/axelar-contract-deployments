--- conflicted
+++ resolved
@@ -2968,25 +2968,6 @@
         }
       }
     },
-<<<<<<< HEAD
-    "berachain": {
-      "name": "Berachain",
-      "axelarId": "berachain",
-      "chainId": 80094,
-      "rpc": "https://rpc.berachain.com/",
-      "tokenSymbol": "BERA",
-      "confirmations": 1,
-      "finality": "finalized",
-      "decimals": 18,
-      "approxFinalityWaitTime": 1,
-      "chainType": "evm",
-      "explorer": {
-        "name": "Berascan",
-        "url": "https://berascan.com/",
-        "api": "https://api.berascan.com/api"
-      },
-      "contracts": {}
-=======
     "plume": {
       "name": "Plume",
       "axelarId": "plume",
@@ -3076,7 +3057,24 @@
           "address": "0x83a93500d23Fbc3e82B410aD07A6a9F7A0670D66"
         }
       }
->>>>>>> 50cf7098
+    },
+    "berachain": {
+      "name": "Berachain",
+      "axelarId": "berachain",
+      "chainId": 80094,
+      "rpc": "https://rpc.berachain.com/",
+      "tokenSymbol": "BERA",
+      "confirmations": 1,
+      "finality": "finalized",
+      "decimals": 18,
+      "approxFinalityWaitTime": 1,
+      "chainType": "evm",
+      "explorer": {
+        "name": "Berascan",
+        "url": "https://berascan.com/",
+        "api": "https://api.berascan.com/api"
+      },
+      "contracts": {}
     }
   },
   "axelar": {
@@ -3217,11 +3215,7 @@
           "domainSeparator": "0x0474cdd6880766991d1bab2fdfae4385e7b54b1032d68f9b1c0bab887b2f5ca4",
           "address": "axelar198xehj5htckk75s8wcamxerxtdc45669zdqjmr69guveqntj9f6s5rqq55"
         },
-<<<<<<< HEAD
-        "berachain": {
-=======
         "plume": {
->>>>>>> 50cf7098
           "governanceAddress": "axelar10d07y265gmmuvt4z0w9aw880jnsr700j7v9daj",
           "adminAddress": "axelar1pczf792wf3p3xssk4dmwfxrh6hcqnrjp70danj",
           "signingThreshold": [
@@ -3233,13 +3227,23 @@
           "encoder": "abi",
           "keyType": "ecdsa",
           "codeId": 16,
-<<<<<<< HEAD
+          "domainSeparator": "0x2045d8261988680bb5160059c6d86d7ec571a291cea38c4fce4ba1d75670bd21",
+          "address": "axelar1ll4yhqtldlgqwqthyffqln3cyr2f8ydzhv0djpjyp6sk4v5k4kqqrs60s7"
+        },
+        "berachain": {
+          "governanceAddress": "axelar10d07y265gmmuvt4z0w9aw880jnsr700j7v9daj",
+          "adminAddress": "axelar1pczf792wf3p3xssk4dmwfxrh6hcqnrjp70danj",
+          "signingThreshold": [
+            "2",
+            "3"
+          ],
+          "serviceName": "amplifier",
+          "verifierSetDiffThreshold": 0,
+          "encoder": "abi",
+          "keyType": "ecdsa",
+          "codeId": 16,
           "domainSeparator": "0xfb124f51490a1cf2649bef7484b42997aca9ea285b0db4ac7ce44121d58245c8",
           "address": "axelar1k483q898t5w0acqzxhdjlsmnpgcxxa49ye8m46757n8mtk70ugtsu927xw"
-=======
-          "domainSeparator": "0x2045d8261988680bb5160059c6d86d7ec571a291cea38c4fce4ba1d75670bd21",
-          "address": "axelar1ll4yhqtldlgqwqthyffqln3cyr2f8ydzhv0djpjyp6sk4v5k4kqqrs60s7"
->>>>>>> 50cf7098
         },
         "storeCodeProposalId": "263",
         "storeCodeProposalCodeHash": "00428ef0483f103a6e1a5853c4b29466a83e5b180cc53a00d1ff9d022bc2f03a",
@@ -3266,15 +3270,13 @@
           "codeId": 17,
           "address": "axelar1vvdukrmxdylvnn8e59s3gnn49lutv3n9tg4vnsttn33a8zulgfssl62q69"
         },
-<<<<<<< HEAD
+        "plume": {
+          "codeId": 17,
+          "address": "axelar163ee8p7xne8een7v3hwz6zxh339v6s8js3v5c9520mlnzd7nxneq5eq86v"
+        },
         "berachain": {
           "codeId": 17,
           "address": "axelar1yedkcrlaf479vcu3xk47emzryc89kwm2m06zmecrd7ruqu4wguuqk0z0vg"
-=======
-        "plume": {
-          "codeId": 17,
-          "address": "axelar163ee8p7xne8een7v3hwz6zxh339v6s8js3v5c9520mlnzd7nxneq5eq86v"
->>>>>>> 50cf7098
         }
       },
       "VotingVerifier": {
@@ -3337,11 +3339,7 @@
           "codeId": 20,
           "address": "axelar1q8kn9t39ddpce42atk0d6wpdudr6djqxmz689m3nxy92ck0nnftqxfsuyk"
         },
-<<<<<<< HEAD
-        "berachain": {
-=======
         "plume": {
->>>>>>> 50cf7098
           "governanceAddress": "axelar10d07y265gmmuvt4z0w9aw880jnsr700j7v9daj",
           "serviceName": "amplifier",
           "sourceGatewayAddress": "0xe432150cce91c13a887f7D836923d5597adD8E31",
@@ -3350,19 +3348,26 @@
             "3"
           ],
           "blockExpiry": 10,
-<<<<<<< HEAD
+          "confirmationHeight": 1000000,
+          "msgIdFormat": "hex_tx_hash_and_event_index",
+          "addressFormat": "eip55",
+          "codeId": 20,
+          "address": "axelar1nrdqke6tcxjuymg5gyd9x3yg35n3wrgarnj3sqskp98z2xnvlx9q82f63t"
+        },
+        "berachain": {
+          "governanceAddress": "axelar10d07y265gmmuvt4z0w9aw880jnsr700j7v9daj",
+          "serviceName": "amplifier",
+          "sourceGatewayAddress": "0xe432150cce91c13a887f7D836923d5597adD8E31",
+          "votingThreshold": [
+            "2",
+            "3"
+          ],
+          "blockExpiry": 10,
           "confirmationHeight": 1,
           "msgIdFormat": "hex_tx_hash_and_event_index",
           "addressFormat": "eip55",
           "codeId": 20,
           "address": "axelar1xx6xdw6mwmfl6u2jygq0zfx2q6uyc8emtt29j9wg78l2l4p739nqmwsgal"
-=======
-          "confirmationHeight": 1000000,
-          "msgIdFormat": "hex_tx_hash_and_event_index",
-          "addressFormat": "eip55",
-          "codeId": 20,
-          "address": "axelar1nrdqke6tcxjuymg5gyd9x3yg35n3wrgarnj3sqskp98z2xnvlx9q82f63t"
->>>>>>> 50cf7098
         },
         "storeCodeProposalId": "267",
         "storeCodeProposalCodeHash": "d9412440820a51bc48bf41a77ae39cfb33101ddc6562323845627ea2042bf708",
