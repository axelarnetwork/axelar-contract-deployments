{
  "chains": {
    "celo": {
      "name": "Celo",
      "axelarId": "celo",
      "chainId": 42220,
      "rpc": "https://forno.celo.org",
      "tokenSymbol": "CELO",
      "decimals": 18,
      "chainType": "evm",
      "contracts": {
        "AxelarGateway": {
          "address": "0xe432150cce91c13a887f7D836923d5597adD8E31",
          "deployer": "0x6f24A47Fc8AE5441Eb47EFfC3665e70e69Ac3F05",
          "startingKeyIDs": [
            "evm-celo-9170074"
          ],
          "implementation": "0x99B5FA03a5ea4315725c43346e55a6A6fbd94098",
          "implementationCodehash": "0x815c3711b7191c2598de8b4b7d977ac2d1903d20883bd25c26cf2c4a8ca37827",
          "authModule": "0x96eEE595f0ACD7d232a9B1dE4FCc2a4b2F6b0f3a",
          "tokenDeployer": "0xb28478319B64f8D47e19A120209A211D902F8b8f",
          "deploymentMethod": "create3",
          "salt": "AxelarGateway v6.2",
          "governance": "0xBbEE71e2fE7741Cdd7787DC46D73Af6715D47Dc0",
          "mintLimiter": "0xCC940AE49C78F20E3F13F3cF37e996b98Ac3EC68",
          "connectionType": "consensus"
        },
        "AxelarGasService": {
          "salt": "AxelarGasService",
          "collector": "0x7DdB2d76b80B0AA19bDEa48EB1301182F4CeefbC",
          "address": "0x2d5d7d31F671F86C782533cc367F14109a082712",
          "implementation": "0xcb5C784DCf8FF342625DbC53B356ed0Cbb0EBB9b",
          "deployer": "0x6f24A47Fc8AE5441Eb47EFfC3665e70e69Ac3F05"
        },
        "AxelarDepositService": {
          "salt": "AxelarDepositService",
          "wrappedSymbol": "",
          "refundIssuer": "0x4f671f34d2d23fec3eE3087E3A0221f8D314D9dF",
          "address": "0xc1DCb196BA862B337Aa23eDA1Cb9503C0801b955",
          "implementation": "0xb6241272C569767072e0587098415DF6BA0aaEe9",
          "deployer": "0xd55cd98cdE61c3CcE1286F9aF50cDbF16f5dba5b"
        },
        "ConstAddressDeployer": {
          "address": "0x98B2920D53612483F91F12Ed7754E51b4A77919e"
        },
        "Create3Deployer": {
          "address": "0x6513Aedb4D1593BA12e50644401D976aebDc90d8",
          "deployer": "0x6f24A47Fc8AE5441Eb47EFfC3665e70e69Ac3F05",
          "deploymentMethod": "create2",
          "salt": "Create3Deployer",
          "codehash": "0xf0ad66defbe082df243d4d274e626f557f97579c5c9e19f33d8093d6160808b7",
          "predeployCodehash": "0x73fc31262c4bad113c79439fd231281201c7c7d45b50328bd86bccf37684bf92"
        },
        "InterchainProposalSender": {
          "address": "0x1f8A4d195B647647c7dD45650CBd553FD33cCAA6",
          "deployer": "0x6f24A47Fc8AE5441Eb47EFfC3665e70e69Ac3F05",
          "deploymentMethod": "create3",
          "salt": "InterchainProposalSender v1.2"
        },
        "InterchainGovernance": {
          "governanceChain": "Axelarnet",
          "governanceAddress": "axelar10d07y265gmmuvt4z0w9aw880jnsr700j7v9daj",
          "minimumTimeDelay": 604800,
          "address": "0xfDF36A30070ea0241d69052ea85ff44Ad0476a66",
          "deployer": "0x6f24A47Fc8AE5441Eb47EFfC3665e70e69Ac3F05",
          "deploymentMethod": "create3",
          "codehash": "0x70cb562f5d856fab1b0eee1e91dfcbb568be85f28e184c6a096b4c63b145a6c2",
          "predeployCodehash": "0xe2de43b29f2387b6f3575a1b50d566908fc00e03a8d88ad6be74b674a70874d2",
          "salt": "InterchainGovernance v5.5"
        },
        "Multisig": {
          "threshold": 3,
          "signers": [
            "0x3f5876a2b06E54949aB106651Ab6694d0289b2b4",
            "0x9256Fd872118ed3a97754B0fB42c15015d17E0CC",
            "0x1486157d505C7F7E546aD00E3E2Eee25BF665C9b",
            "0x2eC991B5c0B742AbD9d2ea31fe6c14a85e91C821",
            "0xf505462A29E36E26f25Ef0175Ca1eCBa09CC118f",
            "0x027c1882B975E2cd771AE068b0389FA38B9dda73"
          ],
          "address": "0xCC940AE49C78F20E3F13F3cF37e996b98Ac3EC68",
          "deployer": "0x6f24A47Fc8AE5441Eb47EFfC3665e70e69Ac3F05",
          "deploymentMethod": "create3",
          "codehash": "0x912095d5076ee40a9dd49c0f9d61d61334c47a78c7512852791652baef26c296",
          "predeployCodehash": "0x912095d5076ee40a9dd49c0f9d61d61334c47a78c7512852791652baef26c296",
          "salt": "Multisig v5.5"
        },
        "Operators": {
          "owner": "0x6f24A47Fc8AE5441Eb47EFfC3665e70e69Ac3F05",
          "address": "0x7DdB2d76b80B0AA19bDEa48EB1301182F4CeefbC",
          "deployer": "0x6f24A47Fc8AE5441Eb47EFfC3665e70e69Ac3F05",
          "deploymentMethod": "create2",
          "codehash": "0xc561dc32ef670c929db9d7fbf6b5f6c074a62a30602481ba3b88912ca6d79feb",
          "predeployCodehash": "0xc561dc32ef670c929db9d7fbf6b5f6c074a62a30602481ba3b88912ca6d79feb",
          "salt": "Operators"
        },
        "InterchainTokenService": {
          "salt": "ITS v2.1.1",
          "proxySalt": "ITS v1.0.0",
          "deployer": "0x6f24A47Fc8AE5441Eb47EFfC3665e70e69Ac3F05",
          "tokenManagerDeployer": "0xDFef5B38C1c080A4a82431b687989759cB207d24",
          "interchainToken": "0x7F9F70Da4af54671a6abAc58e705b5634cac8819",
          "interchainTokenDeployer": "0xB769ce7dC3D642B082A55f0c12622c6E516969a3",
          "tokenManager": "0x8832F0381707bb29756eDECf42580800207F2a9e",
          "tokenHandler": "0x383dF8E8f96b3dF53F9bdc607811c7e96239e7da",
          "implementation": "0x1B13a9BaF8d3116C56CCDF3aa9049ad532a9C03d",
          "predeployCodehash": "0x08a4a556c4db879b4f24104d13a8baf86915d58b12c81b382dfea2a82d2856cf",
          "address": "0xB5FB4BE02232B1bBA4dC8f81dc24C26980dE9e3C",
          "gatewayCaller": "0xD484Ca55aa38bA020a007A2345D9A6Aa2fdfA76B",
          "version": "2.1.1"
        },
        "InterchainTokenFactory": {
          "salt": "ITS Factory v1.0.0",
          "deployer": "0x6f24A47Fc8AE5441Eb47EFfC3665e70e69Ac3F05",
          "implementation": "0xe833E9662cb0A811AA3b1746280AB43507B61946",
          "address": "0x83a93500d23Fbc3e82B410aD07A6a9F7A0670D66",
          "version": "2.1.1"
        }
      },
      "explorer": {
        "name": "Celoscan",
        "url": "https://celoscan.io",
        "api": "https://api.celoscan.io/api"
      },
      "staticGasOptions": {
        "gasLimit": 3000000,
        "gasPrice": 100000000000
      },
      "finality": "1",
      "approxFinalityWaitTime": 1
    },
    "ethereum": {
      "name": "Ethereum",
      "axelarId": "Ethereum",
      "chainId": 1,
      "rpc": "https://ethereum-rpc.publicnode.com",
      "tokenSymbol": "ETH",
      "decimals": 18,
      "chainType": "evm",
      "contracts": {
        "AxelarGateway": {
          "address": "0x4F4495243837681061C4743b74B3eEdf548D56A5",
          "deployer": "0x6f24A47Fc8AE5441Eb47EFfC3665e70e69Ac3F05",
          "startingKeyIDs": [
            "evm-ethereum-9169970"
          ],
          "implementation": "0x99B5FA03a5ea4315725c43346e55a6A6fbd94098",
          "implementationCodehash": "0x7d8ba71c940fc633465d77bc7c2b2d7c4d7fcc0d397d8f699d0345fcad136216",
          "authModule": "0xE3B83f79Fbf01B25659f8A814945aB82186A8AD0",
          "tokenDeployer": "0xb28478319B64f8D47e19A120209A211D902F8b8f",
          "deploymentMethod": "create3",
          "salt": "AxelarGateway v6.2",
          "connectionType": "consensus"
        },
        "AxelarGasService": {
          "salt": "AxelarGasService",
          "address": "0x2d5d7d31F671F86C782533cc367F14109a082712",
          "implementation": "0xcb5C784DCf8FF342625DbC53B356ed0Cbb0EBB9b",
          "deployer": "0x6f24A47Fc8AE5441Eb47EFfC3665e70e69Ac3F05",
          "collector": "0x7DdB2d76b80B0AA19bDEa48EB1301182F4CeefbC"
        },
        "AxelarDepositService": {
          "salt": "AxelarDepositService",
          "wrappedSymbol": "WETH",
          "refundIssuer": "0x4f671f34d2d23fec3eE3087E3A0221f8D314D9dF",
          "address": "0xc1DCb196BA862B337Aa23eDA1Cb9503C0801b955",
          "implementation": "0xd883C8bA523253c93d97b6C7a5087a7B5ff23d79",
          "deployer": "0xd55cd98cdE61c3CcE1286F9aF50cDbF16f5dba5b"
        },
        "ConstAddressDeployer": {
          "address": "0x98B2920D53612483F91F12Ed7754E51b4A77919e",
          "deployer": "0xE86375704CDb8491a5Ed82D90DceCE02Ee0ac25F",
          "deploymentMethod": "create",
          "codehash": "0x8fda47a596dfba923270da84e0c32a2d0312f1c03389f83e16f2b5a35ed37fbe",
          "predeployCodehash": "0x8fda47a596dfba923270da84e0c32a2d0312f1c03389f83e16f2b5a35ed37fbe"
        },
        "Create3Deployer": {
          "address": "0x6513Aedb4D1593BA12e50644401D976aebDc90d8",
          "deployer": "0x6f24A47Fc8AE5441Eb47EFfC3665e70e69Ac3F05",
          "deploymentMethod": "create2",
          "salt": "Create3Deployer",
          "codehash": "0xf0ad66defbe082df243d4d274e626f557f97579c5c9e19f33d8093d6160808b7",
          "predeployCodehash": "0x73fc31262c4bad113c79439fd231281201c7c7d45b50328bd86bccf37684bf92"
        },
        "InterchainProposalSender": {
          "address": "0x1f8A4d195B647647c7dD45650CBd553FD33cCAA6",
          "deployer": "0x6f24A47Fc8AE5441Eb47EFfC3665e70e69Ac3F05",
          "deploymentMethod": "create3",
          "salt": "InterchainProposalSender v1.2"
        },
        "InterchainGovernance": {
          "governanceChain": "Axelarnet",
          "governanceAddress": "axelar10d07y265gmmuvt4z0w9aw880jnsr700j7v9daj",
          "minimumTimeDelay": 604800,
          "address": "0xfDF36A30070ea0241d69052ea85ff44Ad0476a66",
          "deployer": "0x6f24A47Fc8AE5441Eb47EFfC3665e70e69Ac3F05",
          "deploymentMethod": "create3",
          "codehash": "0xc267d7aaedb1dc89499aaecf4ac77e3ab7c06b7ccca3312cabf6dcd76be177cd",
          "predeployCodehash": "0xe2de43b29f2387b6f3575a1b50d566908fc00e03a8d88ad6be74b674a70874d2",
          "salt": "InterchainGovernance v5.5"
        },
        "Multisig": {
          "threshold": 3,
          "signers": [
            "0x3f5876a2b06E54949aB106651Ab6694d0289b2b4",
            "0x9256Fd872118ed3a97754B0fB42c15015d17E0CC",
            "0x1486157d505C7F7E546aD00E3E2Eee25BF665C9b",
            "0x2eC991B5c0B742AbD9d2ea31fe6c14a85e91C821",
            "0xf505462A29E36E26f25Ef0175Ca1eCBa09CC118f",
            "0x027c1882B975E2cd771AE068b0389FA38B9dda73"
          ],
          "address": "0xCC940AE49C78F20E3F13F3cF37e996b98Ac3EC68",
          "deployer": "0x6f24A47Fc8AE5441Eb47EFfC3665e70e69Ac3F05",
          "deploymentMethod": "create3",
          "codehash": "0x912095d5076ee40a9dd49c0f9d61d61334c47a78c7512852791652baef26c296",
          "predeployCodehash": "0x912095d5076ee40a9dd49c0f9d61d61334c47a78c7512852791652baef26c296",
          "salt": "Multisig v5.5"
        },
        "Operators": {
          "owner": "0x6f24A47Fc8AE5441Eb47EFfC3665e70e69Ac3F05",
          "address": "0x7DdB2d76b80B0AA19bDEa48EB1301182F4CeefbC",
          "deployer": "0x6f24A47Fc8AE5441Eb47EFfC3665e70e69Ac3F05",
          "deploymentMethod": "create2",
          "codehash": "0xc561dc32ef670c929db9d7fbf6b5f6c074a62a30602481ba3b88912ca6d79feb",
          "predeployCodehash": "0xc561dc32ef670c929db9d7fbf6b5f6c074a62a30602481ba3b88912ca6d79feb",
          "salt": "Operators"
        },
        "InterchainTokenService": {
          "salt": "ITS v2.1.1",
          "deployer": "0x6f24A47Fc8AE5441Eb47EFfC3665e70e69Ac3F05",
          "proxySalt": "ITS v1.0.0",
          "tokenManagerDeployer": "0xDFef5B38C1c080A4a82431b687989759cB207d24",
          "interchainToken": "0x7F9F70Da4af54671a6abAc58e705b5634cac8819",
          "interchainTokenDeployer": "0xB769ce7dC3D642B082A55f0c12622c6E516969a3",
          "tokenManager": "0x8832F0381707bb29756eDECf42580800207F2a9e",
          "tokenHandler": "0x383dF8E8f96b3dF53F9bdc607811c7e96239e7da",
          "implementation": "0x1B13a9BaF8d3116C56CCDF3aa9049ad532a9C03d",
          "predeployCodehash": "0x08a4a556c4db879b4f24104d13a8baf86915d58b12c81b382dfea2a82d2856cf",
          "address": "0xB5FB4BE02232B1bBA4dC8f81dc24C26980dE9e3C",
          "gatewayCaller": "0xc15E449607224DB9ff8e6f7E5DB020C0E18BCff3",
          "version": "2.1.1"
        },
        "InterchainTokenFactory": {
          "salt": "ITS Factory v1.0.0",
          "deployer": "0x6f24A47Fc8AE5441Eb47EFfC3665e70e69Ac3F05",
          "implementation": "0xe833E9662cb0A811AA3b1746280AB43507B61946",
          "address": "0x83a93500d23Fbc3e82B410aD07A6a9F7A0670D66",
          "version": "2.1.1"
        },
        "AxelarTransceiver": {
          "salt": "AXELAR_TRANSCEIVER v1.1.0",
          "deployer": "0xba76c6980428A0b10CFC5d8ccb61949677A61233",
          "implementation": "0x87fc4b27385bb4e69a40027931229d74ef4d1943",
          "address": "0x723AEAD29acee7E9281C32D11eA4ed0070c41B13",
          "TransceiverStructs": "0xa12bc993d8144404a8c8c812816048275a066ced",
          "wstETH token": "0x7f39C581F595B53c5cb19bD0b3f8dA6c935E2Ca0",
          "NttManager": "0xb948a93827d68a82F6513Ad178964Da487fe2BD9",
          "wormholeChainId": 2
        }
      },
      "explorer": {
        "name": "Etherscan",
        "url": "https://etherscan.io",
        "api": "https://api.etherscan.io/api"
      },
      "staticGasOptions": {
        "gasLimit": 3000000,
        "gasPrice": 150000000000
      },
      "finality": "finalized",
      "approxFinalityWaitTime": 40,
      "onchainGasEstimate": {
        "blobBaseFee": 1
      }
    },
    "avalanche": {
      "name": "Avalanche",
      "axelarId": "Avalanche",
      "chainId": 43114,
      "rpc": "https://api.avax.network/ext/bc/C/rpc",
      "tokenSymbol": "AVAX",
      "decimals": 18,
      "chainType": "evm",
      "contracts": {
        "AxelarGateway": {
          "address": "0x5029C0EFf6C34351a0CEc334542cDb22c7928f78",
          "deployer": "0x6f24A47Fc8AE5441Eb47EFfC3665e70e69Ac3F05",
          "implementation": "0x99B5FA03a5ea4315725c43346e55a6A6fbd94098",
          "implementationCodehash": "0x7d8ba71c940fc633465d77bc7c2b2d7c4d7fcc0d397d8f699d0345fcad136216",
          "authModule": "0xE3B83f79Fbf01B25659f8A814945aB82186A8AD0",
          "tokenDeployer": "0xb28478319B64f8D47e19A120209A211D902F8b8f",
          "deploymentMethod": "create3",
          "salt": "AxelarGateway v6.2",
          "startingKeyIDs": [
            "evm-avalanche-9169969"
          ],
          "connectionType": "consensus"
        },
        "AxelarGasService": {
          "salt": "AxelarGasService",
          "address": "0x2d5d7d31F671F86C782533cc367F14109a082712",
          "implementation": "0xcb5C784DCf8FF342625DbC53B356ed0Cbb0EBB9b",
          "deployer": "0x6f24A47Fc8AE5441Eb47EFfC3665e70e69Ac3F05",
          "collector": "0x7DdB2d76b80B0AA19bDEa48EB1301182F4CeefbC"
        },
        "AxelarDepositService": {
          "salt": "AxelarDepositService",
          "wrappedSymbol": "WAVAX",
          "refundIssuer": "0x4f671f34d2d23fec3eE3087E3A0221f8D314D9dF",
          "address": "0xc1DCb196BA862B337Aa23eDA1Cb9503C0801b955",
          "implementation": "0xd883C8bA523253c93d97b6C7a5087a7B5ff23d79",
          "deployer": "0xd55cd98cdE61c3CcE1286F9aF50cDbF16f5dba5b"
        },
        "ConstAddressDeployer": {
          "address": "0x98B2920D53612483F91F12Ed7754E51b4A77919e"
        },
        "Create3Deployer": {
          "address": "0x6513Aedb4D1593BA12e50644401D976aebDc90d8",
          "deployer": "0x6f24A47Fc8AE5441Eb47EFfC3665e70e69Ac3F05",
          "deploymentMethod": "create2",
          "salt": "Create3Deployer",
          "codehash": "0xf0ad66defbe082df243d4d274e626f557f97579c5c9e19f33d8093d6160808b7",
          "predeployCodehash": "0x73fc31262c4bad113c79439fd231281201c7c7d45b50328bd86bccf37684bf92"
        },
        "InterchainProposalSender": {
          "address": "0x1f8A4d195B647647c7dD45650CBd553FD33cCAA6",
          "deployer": "0x6f24A47Fc8AE5441Eb47EFfC3665e70e69Ac3F05",
          "deploymentMethod": "create3",
          "salt": "InterchainProposalSender v1.2"
        },
        "InterchainGovernance": {
          "governanceChain": "Axelarnet",
          "governanceAddress": "axelar10d07y265gmmuvt4z0w9aw880jnsr700j7v9daj",
          "minimumTimeDelay": 604800,
          "address": "0xfDF36A30070ea0241d69052ea85ff44Ad0476a66",
          "deployer": "0x6f24A47Fc8AE5441Eb47EFfC3665e70e69Ac3F05",
          "deploymentMethod": "create3",
          "codehash": "0x72bf6ca25654837abfbd9e534fd22c77db6256058964e7c19d9c6968620347a9",
          "predeployCodehash": "0xe2de43b29f2387b6f3575a1b50d566908fc00e03a8d88ad6be74b674a70874d2",
          "salt": "InterchainGovernance v5.5"
        },
        "Multisig": {
          "threshold": 3,
          "signers": [
            "0x3f5876a2b06E54949aB106651Ab6694d0289b2b4",
            "0x9256Fd872118ed3a97754B0fB42c15015d17E0CC",
            "0x1486157d505C7F7E546aD00E3E2Eee25BF665C9b",
            "0x2eC991B5c0B742AbD9d2ea31fe6c14a85e91C821",
            "0xf505462A29E36E26f25Ef0175Ca1eCBa09CC118f",
            "0x027c1882B975E2cd771AE068b0389FA38B9dda73"
          ],
          "address": "0xCC940AE49C78F20E3F13F3cF37e996b98Ac3EC68",
          "deployer": "0x6f24A47Fc8AE5441Eb47EFfC3665e70e69Ac3F05",
          "deploymentMethod": "create3",
          "codehash": "0x912095d5076ee40a9dd49c0f9d61d61334c47a78c7512852791652baef26c296",
          "predeployCodehash": "0x912095d5076ee40a9dd49c0f9d61d61334c47a78c7512852791652baef26c296",
          "salt": "Multisig v5.5"
        },
        "Operators": {
          "owner": "0x6f24A47Fc8AE5441Eb47EFfC3665e70e69Ac3F05",
          "address": "0x7DdB2d76b80B0AA19bDEa48EB1301182F4CeefbC",
          "deployer": "0x6f24A47Fc8AE5441Eb47EFfC3665e70e69Ac3F05",
          "deploymentMethod": "create2",
          "codehash": "0xc561dc32ef670c929db9d7fbf6b5f6c074a62a30602481ba3b88912ca6d79feb",
          "predeployCodehash": "0xc561dc32ef670c929db9d7fbf6b5f6c074a62a30602481ba3b88912ca6d79feb",
          "salt": "Operators"
        },
        "InterchainTokenService": {
          "salt": "ITS v2.1.1",
          "deployer": "0x6f24A47Fc8AE5441Eb47EFfC3665e70e69Ac3F05",
          "proxySalt": "ITS v1.0.0",
          "tokenManagerDeployer": "0xDFef5B38C1c080A4a82431b687989759cB207d24",
          "interchainToken": "0x7F9F70Da4af54671a6abAc58e705b5634cac8819",
          "interchainTokenDeployer": "0xB769ce7dC3D642B082A55f0c12622c6E516969a3",
          "tokenManager": "0x8832F0381707bb29756eDECf42580800207F2a9e",
          "tokenHandler": "0x383dF8E8f96b3dF53F9bdc607811c7e96239e7da",
          "implementation": "0x1B13a9BaF8d3116C56CCDF3aa9049ad532a9C03d",
          "predeployCodehash": "0x08a4a556c4db879b4f24104d13a8baf86915d58b12c81b382dfea2a82d2856cf",
          "address": "0xB5FB4BE02232B1bBA4dC8f81dc24C26980dE9e3C",
          "gatewayCaller": "0xE4281aff29bd8812D14D459d58e82Acb907dCF0C",
          "version": "2.1.1"
        },
        "InterchainTokenFactory": {
          "salt": "ITS Factory v1.0.0",
          "deployer": "0x6f24A47Fc8AE5441Eb47EFfC3665e70e69Ac3F05",
          "implementation": "0xe833E9662cb0A811AA3b1746280AB43507B61946",
          "address": "0x83a93500d23Fbc3e82B410aD07A6a9F7A0670D66",
          "version": "2.1.1"
        }
      },
      "explorer": {
        "name": "Snowtrace",
        "url": "https://snowtrace.io",
        "api": "https://api.routescan.io/v2/network/mainnet/evm/43114/etherscan"
      },
      "staticGasOptions": {
        "gasLimit": 3000000,
        "gasPrice": 150000000000
      },
      "finality": "finalized",
      "approxFinalityWaitTime": 1
    },
    "fantom": {
      "name": "Fantom",
      "axelarId": "Fantom",
      "chainId": 250,
      "rpc": "https://rpc.fantom.network",
      "tokenSymbol": "FTM",
      "decimals": 18,
      "chainType": "evm",
      "contracts": {
        "AxelarGateway": {
          "address": "0x304acf330bbE08d1e512eefaa92F6a57871fD895",
          "deployer": "0x6f24A47Fc8AE5441Eb47EFfC3665e70e69Ac3F05",
          "startingKeyIDs": [
            "evm-fantom-9169993"
          ],
          "implementation": "0x99B5FA03a5ea4315725c43346e55a6A6fbd94098",
          "implementationCodehash": "0x85db006683bdfff99e7e8518d8eb23a89b6174b6c2c4cea2f5e06d66b0e09a9c",
          "authModule": "0xFcf8b865177c45A86a4977e518B44a1eD90191bd",
          "tokenDeployer": "0xb28478319B64f8D47e19A120209A211D902F8b8f",
          "deploymentMethod": "create3",
          "salt": "AxelarGateway v6.2",
          "connectionType": "consensus"
        },
        "AxelarGasService": {
          "salt": "AxelarGasService",
          "address": "0x2d5d7d31F671F86C782533cc367F14109a082712",
          "implementation": "0xcb5C784DCf8FF342625DbC53B356ed0Cbb0EBB9b",
          "deployer": "0x6f24A47Fc8AE5441Eb47EFfC3665e70e69Ac3F05",
          "collector": "0x7DdB2d76b80B0AA19bDEa48EB1301182F4CeefbC"
        },
        "AxelarDepositService": {
          "salt": "AxelarDepositService",
          "wrappedSymbol": "WFTM",
          "refundIssuer": "0x4f671f34d2d23fec3eE3087E3A0221f8D314D9dF",
          "address": "0xc1DCb196BA862B337Aa23eDA1Cb9503C0801b955",
          "implementation": "0xd883C8bA523253c93d97b6C7a5087a7B5ff23d79",
          "deployer": "0xd55cd98cdE61c3CcE1286F9aF50cDbF16f5dba5b"
        },
        "ConstAddressDeployer": {
          "address": "0x98B2920D53612483F91F12Ed7754E51b4A77919e"
        },
        "Create3Deployer": {
          "address": "0x6513Aedb4D1593BA12e50644401D976aebDc90d8",
          "deployer": "0x6f24A47Fc8AE5441Eb47EFfC3665e70e69Ac3F05",
          "deploymentMethod": "create2",
          "salt": "Create3Deployer",
          "codehash": "0xf0ad66defbe082df243d4d274e626f557f97579c5c9e19f33d8093d6160808b7",
          "predeployCodehash": "0x73fc31262c4bad113c79439fd231281201c7c7d45b50328bd86bccf37684bf92"
        },
        "InterchainProposalSender": {
          "address": "0x1f8A4d195B647647c7dD45650CBd553FD33cCAA6",
          "deployer": "0x6f24A47Fc8AE5441Eb47EFfC3665e70e69Ac3F05",
          "deploymentMethod": "create3",
          "salt": "InterchainProposalSender v1.2"
        },
        "InterchainGovernance": {
          "governanceChain": "Axelarnet",
          "governanceAddress": "axelar10d07y265gmmuvt4z0w9aw880jnsr700j7v9daj",
          "minimumTimeDelay": 604800,
          "address": "0xfDF36A30070ea0241d69052ea85ff44Ad0476a66",
          "deployer": "0x6f24A47Fc8AE5441Eb47EFfC3665e70e69Ac3F05",
          "deploymentMethod": "create3",
          "codehash": "0xc656797ac2fcb7da505d62ae2d037bd8cac0440281b19ccc177eb0d8de8640d3",
          "predeployCodehash": "0xe2de43b29f2387b6f3575a1b50d566908fc00e03a8d88ad6be74b674a70874d2",
          "salt": "InterchainGovernance v5.5"
        },
        "Multisig": {
          "threshold": 3,
          "signers": [
            "0x3f5876a2b06E54949aB106651Ab6694d0289b2b4",
            "0x9256Fd872118ed3a97754B0fB42c15015d17E0CC",
            "0x1486157d505C7F7E546aD00E3E2Eee25BF665C9b",
            "0x2eC991B5c0B742AbD9d2ea31fe6c14a85e91C821",
            "0xf505462A29E36E26f25Ef0175Ca1eCBa09CC118f",
            "0x027c1882B975E2cd771AE068b0389FA38B9dda73"
          ],
          "address": "0xCC940AE49C78F20E3F13F3cF37e996b98Ac3EC68",
          "deployer": "0x6f24A47Fc8AE5441Eb47EFfC3665e70e69Ac3F05",
          "deploymentMethod": "create3",
          "codehash": "0x912095d5076ee40a9dd49c0f9d61d61334c47a78c7512852791652baef26c296",
          "predeployCodehash": "0x912095d5076ee40a9dd49c0f9d61d61334c47a78c7512852791652baef26c296",
          "salt": "Multisig v5.5"
        },
        "Operators": {
          "owner": "0x6f24A47Fc8AE5441Eb47EFfC3665e70e69Ac3F05",
          "address": "0x7DdB2d76b80B0AA19bDEa48EB1301182F4CeefbC",
          "deployer": "0x6f24A47Fc8AE5441Eb47EFfC3665e70e69Ac3F05",
          "deploymentMethod": "create2",
          "codehash": "0xc561dc32ef670c929db9d7fbf6b5f6c074a62a30602481ba3b88912ca6d79feb",
          "predeployCodehash": "0xc561dc32ef670c929db9d7fbf6b5f6c074a62a30602481ba3b88912ca6d79feb",
          "salt": "Operators"
        },
        "InterchainTokenService": {
          "salt": "ITS v2.1.1",
          "deployer": "0x6f24A47Fc8AE5441Eb47EFfC3665e70e69Ac3F05",
          "proxySalt": "ITS v1.0.0",
          "tokenManagerDeployer": "0xDFef5B38C1c080A4a82431b687989759cB207d24",
          "interchainToken": "0x7F9F70Da4af54671a6abAc58e705b5634cac8819",
          "interchainTokenDeployer": "0xB769ce7dC3D642B082A55f0c12622c6E516969a3",
          "tokenManager": "0x8832F0381707bb29756eDECf42580800207F2a9e",
          "tokenHandler": "0x383dF8E8f96b3dF53F9bdc607811c7e96239e7da",
          "implementation": "0x1B13a9BaF8d3116C56CCDF3aa9049ad532a9C03d",
          "predeployCodehash": "0x08a4a556c4db879b4f24104d13a8baf86915d58b12c81b382dfea2a82d2856cf",
          "address": "0xB5FB4BE02232B1bBA4dC8f81dc24C26980dE9e3C",
          "gatewayCaller": "0x8eE852b9099307803bF1616e34b623fA4859bE91",
          "version": "2.1.1"
        },
        "InterchainTokenFactory": {
          "salt": "ITS Factory v1.0.0",
          "deployer": "0x6f24A47Fc8AE5441Eb47EFfC3665e70e69Ac3F05",
          "implementation": "0xe833E9662cb0A811AA3b1746280AB43507B61946",
          "address": "0x83a93500d23Fbc3e82B410aD07A6a9F7A0670D66",
          "version": "2.1.1"
        }
      },
      "explorer": {
        "name": "Ftmscan",
        "url": "https://ftmscan.com",
        "api": "https://api.ftmscan.com/api"
      },
      "gasOptions": {
        "gasLimit": 8000000,
        "gasPriceAdjustment": 1.8
      },
      "staticGasOptions": {
        "gasLimit": 3000000,
        "gasPrice": 1000000000000
      },
      "finality": "1",
      "approxFinalityWaitTime": 1
    },
    "polygon": {
      "name": "Polygon",
      "axelarId": "Polygon",
      "chainId": 137,
      "rpc": "https://polygon-rpc.com",
      "tokenSymbol": "MATIC",
      "decimals": 18,
      "chainType": "evm",
      "contracts": {
        "AxelarGateway": {
          "address": "0x6f015F16De9fC8791b234eF68D486d2bF203FBA8",
          "deployer": "0x6f24A47Fc8AE5441Eb47EFfC3665e70e69Ac3F05",
          "startingKeyIDs": [
            "evm-polygon-9170074"
          ],
          "implementation": "0x99B5FA03a5ea4315725c43346e55a6A6fbd94098",
          "implementationCodehash": "0x85db006683bdfff99e7e8518d8eb23a89b6174b6c2c4cea2f5e06d66b0e09a9c",
          "authModule": "0xFcf8b865177c45A86a4977e518B44a1eD90191bd",
          "tokenDeployer": "0xb28478319B64f8D47e19A120209A211D902F8b8f",
          "deploymentMethod": "create3",
          "salt": "AxelarGateway v6.2",
          "connectionType": "consensus"
        },
        "AxelarGasService": {
          "salt": "AxelarGasService",
          "address": "0x2d5d7d31F671F86C782533cc367F14109a082712",
          "implementation": "0xcb5C784DCf8FF342625DbC53B356ed0Cbb0EBB9b",
          "deployer": "0x6f24A47Fc8AE5441Eb47EFfC3665e70e69Ac3F05",
          "collector": "0x7DdB2d76b80B0AA19bDEa48EB1301182F4CeefbC"
        },
        "AxelarDepositService": {
          "salt": "AxelarDepositService",
          "wrappedSymbol": "WMATIC",
          "refundIssuer": "0x4f671f34d2d23fec3eE3087E3A0221f8D314D9dF",
          "address": "0xc1DCb196BA862B337Aa23eDA1Cb9503C0801b955",
          "implementation": "0xd883C8bA523253c93d97b6C7a5087a7B5ff23d79",
          "deployer": "0xd55cd98cdE61c3CcE1286F9aF50cDbF16f5dba5b"
        },
        "ConstAddressDeployer": {
          "address": "0x98B2920D53612483F91F12Ed7754E51b4A77919e"
        },
        "Create3Deployer": {
          "address": "0x6513Aedb4D1593BA12e50644401D976aebDc90d8",
          "deployer": "0x6f24A47Fc8AE5441Eb47EFfC3665e70e69Ac3F05",
          "deploymentMethod": "create2",
          "salt": "Create3Deployer",
          "codehash": "0xf0ad66defbe082df243d4d274e626f557f97579c5c9e19f33d8093d6160808b7",
          "predeployCodehash": "0x73fc31262c4bad113c79439fd231281201c7c7d45b50328bd86bccf37684bf92"
        },
        "InterchainProposalSender": {
          "address": "0x1f8A4d195B647647c7dD45650CBd553FD33cCAA6",
          "deployer": "0x6f24A47Fc8AE5441Eb47EFfC3665e70e69Ac3F05",
          "deploymentMethod": "create3",
          "salt": "InterchainProposalSender v1.2"
        },
        "InterchainGovernance": {
          "governanceChain": "Axelarnet",
          "governanceAddress": "axelar10d07y265gmmuvt4z0w9aw880jnsr700j7v9daj",
          "minimumTimeDelay": 604800,
          "address": "0xfDF36A30070ea0241d69052ea85ff44Ad0476a66",
          "deployer": "0x6f24A47Fc8AE5441Eb47EFfC3665e70e69Ac3F05",
          "deploymentMethod": "create3",
          "codehash": "0x29db59337c0baa2643f96b30678ad643a749bf8354794f6165d883a113c2074f",
          "predeployCodehash": "0xe2de43b29f2387b6f3575a1b50d566908fc00e03a8d88ad6be74b674a70874d2",
          "salt": "InterchainGovernance v5.5"
        },
        "Multisig": {
          "threshold": 3,
          "signers": [
            "0x3f5876a2b06E54949aB106651Ab6694d0289b2b4",
            "0x9256Fd872118ed3a97754B0fB42c15015d17E0CC",
            "0x1486157d505C7F7E546aD00E3E2Eee25BF665C9b",
            "0x2eC991B5c0B742AbD9d2ea31fe6c14a85e91C821",
            "0xf505462A29E36E26f25Ef0175Ca1eCBa09CC118f",
            "0x027c1882B975E2cd771AE068b0389FA38B9dda73"
          ],
          "address": "0xCC940AE49C78F20E3F13F3cF37e996b98Ac3EC68",
          "deployer": "0x6f24A47Fc8AE5441Eb47EFfC3665e70e69Ac3F05",
          "deploymentMethod": "create3",
          "codehash": "0x912095d5076ee40a9dd49c0f9d61d61334c47a78c7512852791652baef26c296",
          "predeployCodehash": "0x912095d5076ee40a9dd49c0f9d61d61334c47a78c7512852791652baef26c296",
          "salt": "Multisig v5.5"
        },
        "Operators": {
          "owner": "0x6f24A47Fc8AE5441Eb47EFfC3665e70e69Ac3F05",
          "address": "0x7DdB2d76b80B0AA19bDEa48EB1301182F4CeefbC",
          "deployer": "0x6f24A47Fc8AE5441Eb47EFfC3665e70e69Ac3F05",
          "deploymentMethod": "create2",
          "codehash": "0xc561dc32ef670c929db9d7fbf6b5f6c074a62a30602481ba3b88912ca6d79feb",
          "predeployCodehash": "0xc561dc32ef670c929db9d7fbf6b5f6c074a62a30602481ba3b88912ca6d79feb",
          "salt": "Operators"
        },
        "InterchainTokenService": {
          "salt": "ITS v2.1.1",
          "proxySalt": "ITS v1.0.0",
          "deployer": "0x6f24A47Fc8AE5441Eb47EFfC3665e70e69Ac3F05",
          "tokenManagerDeployer": "0xDFef5B38C1c080A4a82431b687989759cB207d24",
          "interchainToken": "0x7F9F70Da4af54671a6abAc58e705b5634cac8819",
          "interchainTokenDeployer": "0xB769ce7dC3D642B082A55f0c12622c6E516969a3",
          "tokenManager": "0x8832F0381707bb29756eDECf42580800207F2a9e",
          "tokenHandler": "0x383dF8E8f96b3dF53F9bdc607811c7e96239e7da",
          "implementation": "0x1B13a9BaF8d3116C56CCDF3aa9049ad532a9C03d",
          "predeployCodehash": "0x08a4a556c4db879b4f24104d13a8baf86915d58b12c81b382dfea2a82d2856cf",
          "address": "0xB5FB4BE02232B1bBA4dC8f81dc24C26980dE9e3C",
          "gatewayCaller": "0x67dF0a5EF66c000335222643adC9f0Ed1928480C",
          "version": "2.1.1"
        },
        "InterchainTokenFactory": {
          "salt": "ITS Factory v1.0.0",
          "deployer": "0x6f24A47Fc8AE5441Eb47EFfC3665e70e69Ac3F05",
          "implementation": "0xe833E9662cb0A811AA3b1746280AB43507B61946",
          "address": "0x83a93500d23Fbc3e82B410aD07A6a9F7A0670D66",
          "version": "2.1.1"
        }
      },
      "explorer": {
        "name": "Polygonscan",
        "url": "https://polygonscan.com",
        "api": "https://api.polygonscan.com/api"
      },
      "gasOptions": {
        "gasPriceAdjustment": 1.6
      },
      "staticGasOptions": {
        "gasLimit": 3000000,
        "gasPrice": 350000000000
      },
      "finality": "finalized",
      "approxFinalityWaitTime": 5
    },
    "moonbeam": {
      "name": "Moonbeam",
      "axelarId": "Moonbeam",
      "chainId": 1284,
      "rpc": "https://rpc.api.moonbeam.network",
      "tokenSymbol": "GLMR",
      "decimals": 18,
      "chainType": "evm",
      "contracts": {
        "AxelarGateway": {
          "address": "0x4F4495243837681061C4743b74B3eEdf548D56A5",
          "deployer": "0x6f24A47Fc8AE5441Eb47EFfC3665e70e69Ac3F05",
          "startingKeyIDs": [
            "evm-moonbeam-9169938"
          ],
          "implementation": "0x99B5FA03a5ea4315725c43346e55a6A6fbd94098",
          "implementationCodehash": "0x7d8ba71c940fc633465d77bc7c2b2d7c4d7fcc0d397d8f699d0345fcad136216",
          "authModule": "0xE3B83f79Fbf01B25659f8A814945aB82186A8AD0",
          "tokenDeployer": "0xb28478319B64f8D47e19A120209A211D902F8b8f",
          "deploymentMethod": "create3",
          "salt": "AxelarGateway v6.2",
          "connectionType": "consensus"
        },
        "AxelarGasService": {
          "salt": "AxelarGasService",
          "address": "0x2d5d7d31F671F86C782533cc367F14109a082712",
          "implementation": "0xcb5C784DCf8FF342625DbC53B356ed0Cbb0EBB9b",
          "deployer": "0x6f24A47Fc8AE5441Eb47EFfC3665e70e69Ac3F05",
          "collector": "0x7DdB2d76b80B0AA19bDEa48EB1301182F4CeefbC"
        },
        "AxelarDepositService": {
          "salt": "AxelarDepositService",
          "wrappedSymbol": "WGLMR",
          "refundIssuer": "0x4f671f34d2d23fec3eE3087E3A0221f8D314D9dF",
          "address": "0xc1DCb196BA862B337Aa23eDA1Cb9503C0801b955",
          "implementation": "0xd883C8bA523253c93d97b6C7a5087a7B5ff23d79",
          "deployer": "0xd55cd98cdE61c3CcE1286F9aF50cDbF16f5dba5b"
        },
        "ConstAddressDeployer": {
          "address": "0x98B2920D53612483F91F12Ed7754E51b4A77919e"
        },
        "Create3Deployer": {
          "address": "0x6513Aedb4D1593BA12e50644401D976aebDc90d8",
          "deployer": "0x6f24A47Fc8AE5441Eb47EFfC3665e70e69Ac3F05",
          "deploymentMethod": "create2",
          "salt": "Create3Deployer",
          "codehash": "0xf0ad66defbe082df243d4d274e626f557f97579c5c9e19f33d8093d6160808b7",
          "predeployCodehash": "0x73fc31262c4bad113c79439fd231281201c7c7d45b50328bd86bccf37684bf92"
        },
        "InterchainProposalSender": {
          "address": "0x1f8A4d195B647647c7dD45650CBd553FD33cCAA6",
          "deployer": "0x6f24A47Fc8AE5441Eb47EFfC3665e70e69Ac3F05",
          "deploymentMethod": "create3",
          "salt": "InterchainProposalSender v1.2"
        },
        "InterchainGovernance": {
          "governanceChain": "Axelarnet",
          "governanceAddress": "axelar10d07y265gmmuvt4z0w9aw880jnsr700j7v9daj",
          "minimumTimeDelay": 604800,
          "address": "0xfDF36A30070ea0241d69052ea85ff44Ad0476a66",
          "deployer": "0x6f24A47Fc8AE5441Eb47EFfC3665e70e69Ac3F05",
          "deploymentMethod": "create3",
          "codehash": "0xc267d7aaedb1dc89499aaecf4ac77e3ab7c06b7ccca3312cabf6dcd76be177cd",
          "predeployCodehash": "0xe2de43b29f2387b6f3575a1b50d566908fc00e03a8d88ad6be74b674a70874d2",
          "salt": "InterchainGovernance v5.5"
        },
        "Multisig": {
          "threshold": 3,
          "signers": [
            "0x3f5876a2b06E54949aB106651Ab6694d0289b2b4",
            "0x9256Fd872118ed3a97754B0fB42c15015d17E0CC",
            "0x1486157d505C7F7E546aD00E3E2Eee25BF665C9b",
            "0x2eC991B5c0B742AbD9d2ea31fe6c14a85e91C821",
            "0xf505462A29E36E26f25Ef0175Ca1eCBa09CC118f",
            "0x027c1882B975E2cd771AE068b0389FA38B9dda73"
          ],
          "address": "0xCC940AE49C78F20E3F13F3cF37e996b98Ac3EC68",
          "deployer": "0x6f24A47Fc8AE5441Eb47EFfC3665e70e69Ac3F05",
          "deploymentMethod": "create3",
          "codehash": "0x912095d5076ee40a9dd49c0f9d61d61334c47a78c7512852791652baef26c296",
          "predeployCodehash": "0x912095d5076ee40a9dd49c0f9d61d61334c47a78c7512852791652baef26c296",
          "salt": "Multisig v5.5"
        },
        "Operators": {
          "owner": "0x6f24A47Fc8AE5441Eb47EFfC3665e70e69Ac3F05",
          "address": "0x7DdB2d76b80B0AA19bDEa48EB1301182F4CeefbC",
          "deployer": "0x6f24A47Fc8AE5441Eb47EFfC3665e70e69Ac3F05",
          "deploymentMethod": "create2",
          "codehash": "0xc561dc32ef670c929db9d7fbf6b5f6c074a62a30602481ba3b88912ca6d79feb",
          "predeployCodehash": "0xc561dc32ef670c929db9d7fbf6b5f6c074a62a30602481ba3b88912ca6d79feb",
          "salt": "Operators"
        },
        "InterchainTokenService": {
          "salt": "ITS v2.1.1",
          "deployer": "0x6f24A47Fc8AE5441Eb47EFfC3665e70e69Ac3F05",
          "proxySalt": "ITS v1.0.0",
          "tokenManagerDeployer": "0xDFef5B38C1c080A4a82431b687989759cB207d24",
          "interchainToken": "0x7F9F70Da4af54671a6abAc58e705b5634cac8819",
          "interchainTokenDeployer": "0xB769ce7dC3D642B082A55f0c12622c6E516969a3",
          "tokenManager": "0x8832F0381707bb29756eDECf42580800207F2a9e",
          "tokenHandler": "0x383dF8E8f96b3dF53F9bdc607811c7e96239e7da",
          "implementation": "0x1B13a9BaF8d3116C56CCDF3aa9049ad532a9C03d",
          "predeployCodehash": "0x08a4a556c4db879b4f24104d13a8baf86915d58b12c81b382dfea2a82d2856cf",
          "address": "0xB5FB4BE02232B1bBA4dC8f81dc24C26980dE9e3C",
          "gatewayCaller": "0xc15E449607224DB9ff8e6f7E5DB020C0E18BCff3",
          "version": "2.1.1"
        },
        "InterchainTokenFactory": {
          "salt": "ITS Factory v1.0.0",
          "deployer": "0x6f24A47Fc8AE5441Eb47EFfC3665e70e69Ac3F05",
          "implementation": "0xe833E9662cb0A811AA3b1746280AB43507B61946",
          "address": "0x83a93500d23Fbc3e82B410aD07A6a9F7A0670D66",
          "version": "2.1.1"
        }
      },
      "explorer": {
        "name": "Moonscan",
        "url": "https://moonbeam.moonscan.io",
        "api": "https://api-moonbeam.moonscan.io/api"
      },
      "staticGasOptions": {
        "gasLimit": 3000000,
        "gasPrice": 625000000000
      },
      "finality": "finalized",
      "approxFinalityWaitTime": 1
    },
    "binance": {
      "name": "Binance",
      "axelarId": "binance",
      "chainId": 56,
      "rpc": "https://bsc.drpc.org",
      "tokenSymbol": "BNB",
      "decimals": 18,
      "wrappedSymbol": "WBNB",
      "chainType": "evm",
      "contracts": {
        "AxelarGateway": {
          "address": "0x304acf330bbE08d1e512eefaa92F6a57871fD895",
          "deployer": "0x6f24A47Fc8AE5441Eb47EFfC3665e70e69Ac3F05",
          "startingKeyIDs": [
            "evm-binance-9170027"
          ],
          "implementation": "0x99B5FA03a5ea4315725c43346e55a6A6fbd94098",
          "implementationCodehash": "0x021b7a78521cc2d80e7010e7b6c0dcb4e1200df45a89f00ee2b88ba60bacccbb",
          "authModule": "0x242E937CE1B5894bf92c343e56eC63fAe522d627",
          "tokenDeployer": "0xb28478319B64f8D47e19A120209A211D902F8b8f",
          "deploymentMethod": "create3",
          "salt": "AxelarGateway v6.2",
          "connectionType": "consensus"
        },
        "AxelarGasService": {
          "salt": "AxelarGasService",
          "address": "0x2d5d7d31F671F86C782533cc367F14109a082712",
          "implementation": "0xcb5C784DCf8FF342625DbC53B356ed0Cbb0EBB9b",
          "deployer": "0x6f24A47Fc8AE5441Eb47EFfC3665e70e69Ac3F05",
          "collector": "0x7DdB2d76b80B0AA19bDEa48EB1301182F4CeefbC"
        },
        "AxelarDepositService": {
          "salt": "AxelarDepositService",
          "wrappedSymbol": "WBNB",
          "refundIssuer": "0x4f671f34d2d23fec3eE3087E3A0221f8D314D9dF",
          "address": "0xc1DCb196BA862B337Aa23eDA1Cb9503C0801b955",
          "implementation": "0xd883C8bA523253c93d97b6C7a5087a7B5ff23d79",
          "deployer": "0xd55cd98cdE61c3CcE1286F9aF50cDbF16f5dba5b"
        },
        "ConstAddressDeployer": {
          "address": "0x98B2920D53612483F91F12Ed7754E51b4A77919e"
        },
        "Create3Deployer": {
          "address": "0x6513Aedb4D1593BA12e50644401D976aebDc90d8",
          "deployer": "0x6f24A47Fc8AE5441Eb47EFfC3665e70e69Ac3F05",
          "deploymentMethod": "create2",
          "salt": "Create3Deployer",
          "codehash": "0xf0ad66defbe082df243d4d274e626f557f97579c5c9e19f33d8093d6160808b7",
          "predeployCodehash": "0x73fc31262c4bad113c79439fd231281201c7c7d45b50328bd86bccf37684bf92"
        },
        "InterchainProposalSender": {
          "address": "0x1f8A4d195B647647c7dD45650CBd553FD33cCAA6",
          "deployer": "0x6f24A47Fc8AE5441Eb47EFfC3665e70e69Ac3F05",
          "deploymentMethod": "create3",
          "salt": "InterchainProposalSender v1.2"
        },
        "InterchainGovernance": {
          "governanceChain": "Axelarnet",
          "governanceAddress": "axelar10d07y265gmmuvt4z0w9aw880jnsr700j7v9daj",
          "minimumTimeDelay": 604800,
          "address": "0xfDF36A30070ea0241d69052ea85ff44Ad0476a66",
          "deployer": "0x6f24A47Fc8AE5441Eb47EFfC3665e70e69Ac3F05",
          "deploymentMethod": "create3",
          "codehash": "0xc656797ac2fcb7da505d62ae2d037bd8cac0440281b19ccc177eb0d8de8640d3",
          "predeployCodehash": "0xe2de43b29f2387b6f3575a1b50d566908fc00e03a8d88ad6be74b674a70874d2",
          "salt": "InterchainGovernance v5.5"
        },
        "Multisig": {
          "threshold": 3,
          "signers": [
            "0x3f5876a2b06E54949aB106651Ab6694d0289b2b4",
            "0x9256Fd872118ed3a97754B0fB42c15015d17E0CC",
            "0x1486157d505C7F7E546aD00E3E2Eee25BF665C9b",
            "0x2eC991B5c0B742AbD9d2ea31fe6c14a85e91C821",
            "0xf505462A29E36E26f25Ef0175Ca1eCBa09CC118f",
            "0x027c1882B975E2cd771AE068b0389FA38B9dda73"
          ],
          "address": "0xCC940AE49C78F20E3F13F3cF37e996b98Ac3EC68",
          "deployer": "0x6f24A47Fc8AE5441Eb47EFfC3665e70e69Ac3F05",
          "deploymentMethod": "create3",
          "codehash": "0x912095d5076ee40a9dd49c0f9d61d61334c47a78c7512852791652baef26c296",
          "predeployCodehash": "0x912095d5076ee40a9dd49c0f9d61d61334c47a78c7512852791652baef26c296",
          "salt": "Multisig v5.5"
        },
        "Operators": {
          "owner": "0x6f24A47Fc8AE5441Eb47EFfC3665e70e69Ac3F05",
          "address": "0x7DdB2d76b80B0AA19bDEa48EB1301182F4CeefbC",
          "deployer": "0x6f24A47Fc8AE5441Eb47EFfC3665e70e69Ac3F05",
          "deploymentMethod": "create2",
          "codehash": "0xc561dc32ef670c929db9d7fbf6b5f6c074a62a30602481ba3b88912ca6d79feb",
          "predeployCodehash": "0xc561dc32ef670c929db9d7fbf6b5f6c074a62a30602481ba3b88912ca6d79feb",
          "salt": "Operators"
        },
        "InterchainTokenService": {
          "salt": "ITS v2.1.1",
          "deployer": "0x6f24A47Fc8AE5441Eb47EFfC3665e70e69Ac3F05",
          "proxySalt": "ITS v1.0.0",
          "tokenManagerDeployer": "0xDFef5B38C1c080A4a82431b687989759cB207d24",
          "interchainToken": "0x7F9F70Da4af54671a6abAc58e705b5634cac8819",
          "interchainTokenDeployer": "0xB769ce7dC3D642B082A55f0c12622c6E516969a3",
          "tokenManager": "0x8832F0381707bb29756eDECf42580800207F2a9e",
          "tokenHandler": "0x383dF8E8f96b3dF53F9bdc607811c7e96239e7da",
          "implementation": "0x1B13a9BaF8d3116C56CCDF3aa9049ad532a9C03d",
          "predeployCodehash": "0x08a4a556c4db879b4f24104d13a8baf86915d58b12c81b382dfea2a82d2856cf",
          "address": "0xB5FB4BE02232B1bBA4dC8f81dc24C26980dE9e3C",
          "gatewayCaller": "0x8eE852b9099307803bF1616e34b623fA4859bE91",
          "version": "2.1.1"
        },
        "InterchainTokenFactory": {
          "salt": "ITS Factory v1.0.0",
          "deployer": "0x6f24A47Fc8AE5441Eb47EFfC3665e70e69Ac3F05",
          "implementation": "0xe833E9662cb0A811AA3b1746280AB43507B61946",
          "address": "0x83a93500d23Fbc3e82B410aD07A6a9F7A0670D66",
          "version": "2.1.1"
        },
        "AxelarTransceiver": {
          "salt": "AXELAR_TRANSCEIVER v1.1.0",
          "deployer": "0xba76c6980428A0b10CFC5d8ccb61949677A61233",
          "implementation": "0xa1ebb6a4b856df8bf6c3aca88a9115a9ab3b2e02",
          "address": "0x723AEAD29acee7E9281C32D11eA4ed0070c41B13",
          "TransceiverStructs": "0x27a3daf3b243104e9b0afae6b56026a416b852c9",
          "wstETH token": "0x26c5e01524d2E6280A48F2c50fF6De7e52E9611C",
          "NttManager": "0x6981F5621691CBfE3DdD524dE71076b79F0A0278",
          "wormholeChainId": 4
        }
      },
      "explorer": {
        "name": "Bscscan",
        "url": "https://bscscan.com",
        "api": "https://api.bscscan.com/api"
      },
      "gasOptions": {
        "gasLimit": 8000000,
        "gasPriceAdjustment": 1.4
      },
      "staticGasOptions": {
        "gasLimit": 3000000,
        "gasPrice": 30000000000
      },
      "finality": "finalized",
      "approxFinalityWaitTime": 2
    },
    "arbitrum": {
      "name": "Arbitrum",
      "axelarId": "arbitrum",
      "chainId": 42161,
      "rpc": "https://arb1.arbitrum.io/rpc",
      "tokenSymbol": "ETH",
      "decimals": 18,
      "chainType": "evm",
      "contracts": {
        "AxelarGateway": {
          "address": "0xe432150cce91c13a887f7D836923d5597adD8E31",
          "deployer": "0x6f24A47Fc8AE5441Eb47EFfC3665e70e69Ac3F05",
          "startingKeyIDs": [
            "evm-arbitrum-9170015"
          ],
          "implementation": "0x99B5FA03a5ea4315725c43346e55a6A6fbd94098",
          "implementationCodehash": "0x815c3711b7191c2598de8b4b7d977ac2d1903d20883bd25c26cf2c4a8ca37827",
          "authModule": "0x96eEE595f0ACD7d232a9B1dE4FCc2a4b2F6b0f3a",
          "tokenDeployer": "0xb28478319B64f8D47e19A120209A211D902F8b8f",
          "deploymentMethod": "create3",
          "salt": "AxelarGateway v6.2",
          "connectionType": "consensus"
        },
        "AxelarGasService": {
          "salt": "AxelarGasService",
          "collector": "0x7DdB2d76b80B0AA19bDEa48EB1301182F4CeefbC",
          "address": "0x2d5d7d31F671F86C782533cc367F14109a082712",
          "implementation": "0xcb5C784DCf8FF342625DbC53B356ed0Cbb0EBB9b",
          "deployer": "0x6f24A47Fc8AE5441Eb47EFfC3665e70e69Ac3F05"
        },
        "AxelarDepositService": {
          "salt": "AxelarDepositService",
          "wrappedSymbol": "",
          "refundIssuer": "0x4f671f34d2d23fec3eE3087E3A0221f8D314D9dF",
          "address": "0xc1DCb196BA862B337Aa23eDA1Cb9503C0801b955",
          "implementation": "0xBeE52844E35985c1B6729A6B88980209358F9979",
          "deployer": "0xd55cd98cdE61c3CcE1286F9aF50cDbF16f5dba5b"
        },
        "ConstAddressDeployer": {
          "address": "0x98B2920D53612483F91F12Ed7754E51b4A77919e"
        },
        "Create3Deployer": {
          "address": "0x6513Aedb4D1593BA12e50644401D976aebDc90d8",
          "deployer": "0x6f24A47Fc8AE5441Eb47EFfC3665e70e69Ac3F05",
          "deploymentMethod": "create2",
          "salt": "Create3Deployer",
          "codehash": "0xf0ad66defbe082df243d4d274e626f557f97579c5c9e19f33d8093d6160808b7",
          "predeployCodehash": "0x73fc31262c4bad113c79439fd231281201c7c7d45b50328bd86bccf37684bf92"
        },
        "InterchainProposalSender": {
          "address": "0x1f8A4d195B647647c7dD45650CBd553FD33cCAA6",
          "deployer": "0x6f24A47Fc8AE5441Eb47EFfC3665e70e69Ac3F05",
          "deploymentMethod": "create3",
          "salt": "InterchainProposalSender v1.2"
        },
        "InterchainGovernance": {
          "governanceChain": "Axelarnet",
          "governanceAddress": "axelar10d07y265gmmuvt4z0w9aw880jnsr700j7v9daj",
          "minimumTimeDelay": 604800,
          "address": "0xfDF36A30070ea0241d69052ea85ff44Ad0476a66",
          "deployer": "0x6f24A47Fc8AE5441Eb47EFfC3665e70e69Ac3F05",
          "deploymentMethod": "create3",
          "codehash": "0x70cb562f5d856fab1b0eee1e91dfcbb568be85f28e184c6a096b4c63b145a6c2",
          "predeployCodehash": "0xe2de43b29f2387b6f3575a1b50d566908fc00e03a8d88ad6be74b674a70874d2",
          "salt": "InterchainGovernance v5.5"
        },
        "Multisig": {
          "threshold": 3,
          "signers": [
            "0x3f5876a2b06E54949aB106651Ab6694d0289b2b4",
            "0x9256Fd872118ed3a97754B0fB42c15015d17E0CC",
            "0x1486157d505C7F7E546aD00E3E2Eee25BF665C9b",
            "0x2eC991B5c0B742AbD9d2ea31fe6c14a85e91C821",
            "0xf505462A29E36E26f25Ef0175Ca1eCBa09CC118f",
            "0x027c1882B975E2cd771AE068b0389FA38B9dda73"
          ],
          "address": "0xCC940AE49C78F20E3F13F3cF37e996b98Ac3EC68",
          "deployer": "0x6f24A47Fc8AE5441Eb47EFfC3665e70e69Ac3F05",
          "deploymentMethod": "create3",
          "codehash": "0x912095d5076ee40a9dd49c0f9d61d61334c47a78c7512852791652baef26c296",
          "predeployCodehash": "0x912095d5076ee40a9dd49c0f9d61d61334c47a78c7512852791652baef26c296",
          "salt": "Multisig v5.5"
        },
        "Operators": {
          "owner": "0x6f24A47Fc8AE5441Eb47EFfC3665e70e69Ac3F05",
          "address": "0x7DdB2d76b80B0AA19bDEa48EB1301182F4CeefbC",
          "deployer": "0x6f24A47Fc8AE5441Eb47EFfC3665e70e69Ac3F05",
          "deploymentMethod": "create2",
          "codehash": "0xc561dc32ef670c929db9d7fbf6b5f6c074a62a30602481ba3b88912ca6d79feb",
          "predeployCodehash": "0xc561dc32ef670c929db9d7fbf6b5f6c074a62a30602481ba3b88912ca6d79feb",
          "salt": "Operators"
        },
        "InterchainTokenService": {
          "salt": "ITS v2.1.1",
          "deployer": "0x6f24A47Fc8AE5441Eb47EFfC3665e70e69Ac3F05",
          "proxySalt": "ITS v1.0.0",
          "tokenManagerDeployer": "0xDFef5B38C1c080A4a82431b687989759cB207d24",
          "interchainToken": "0x7F9F70Da4af54671a6abAc58e705b5634cac8819",
          "interchainTokenDeployer": "0xB769ce7dC3D642B082A55f0c12622c6E516969a3",
          "tokenManager": "0x8832F0381707bb29756eDECf42580800207F2a9e",
          "tokenHandler": "0x383dF8E8f96b3dF53F9bdc607811c7e96239e7da",
          "implementation": "0x1B13a9BaF8d3116C56CCDF3aa9049ad532a9C03d",
          "predeployCodehash": "0x08a4a556c4db879b4f24104d13a8baf86915d58b12c81b382dfea2a82d2856cf",
          "address": "0xB5FB4BE02232B1bBA4dC8f81dc24C26980dE9e3C",
          "gatewayCaller": "0xD484Ca55aa38bA020a007A2345D9A6Aa2fdfA76B",
          "version": "2.1.1"
        },
        "InterchainTokenFactory": {
          "salt": "ITS Factory v1.0.0",
          "deployer": "0x6f24A47Fc8AE5441Eb47EFfC3665e70e69Ac3F05",
          "implementation": "0xe833E9662cb0A811AA3b1746280AB43507B61946",
          "address": "0x83a93500d23Fbc3e82B410aD07A6a9F7A0670D66",
          "version": "2.1.1"
        }
      },
      "explorer": {
        "name": "Arbiscan",
        "url": "https://arbiscan.io",
        "api": "https://api.arbiscan.io/api"
      },
      "gasOptions": {},
      "onchainGasEstimate": {
        "l1ChainName": "ethereum",
        "gasEstimationType": 3
      },
      "staticGasOptions": {
        "gasLimit": 3000000,
        "gasPrice": 2000000000
      },
      "finality": "finalized",
      "approxFinalityWaitTime": 25
    },
    "kava": {
      "name": "Kava",
      "axelarId": "kava",
      "chainId": 2222,
      "rpc": "https://evm.kava.io",
      "tokenSymbol": "KAVA",
      "decimals": 18,
      "chainType": "evm",
      "contracts": {
        "AxelarGateway": {
          "address": "0xe432150cce91c13a887f7D836923d5597adD8E31",
          "deployer": "0x6f24A47Fc8AE5441Eb47EFfC3665e70e69Ac3F05",
          "startingKeyIDs": [
            "evm-kava-9169958"
          ],
          "implementation": "0x99B5FA03a5ea4315725c43346e55a6A6fbd94098",
          "implementationCodehash": "0x815c3711b7191c2598de8b4b7d977ac2d1903d20883bd25c26cf2c4a8ca37827",
          "authModule": "0x96eEE595f0ACD7d232a9B1dE4FCc2a4b2F6b0f3a",
          "tokenDeployer": "0xb28478319B64f8D47e19A120209A211D902F8b8f",
          "deploymentMethod": "create3",
          "salt": "AxelarGateway v6.2",
          "connectionType": "consensus"
        },
        "AxelarGasService": {
          "salt": "AxelarGasService",
          "collector": "0x7DdB2d76b80B0AA19bDEa48EB1301182F4CeefbC",
          "address": "0x2d5d7d31F671F86C782533cc367F14109a082712",
          "implementation": "0xcb5C784DCf8FF342625DbC53B356ed0Cbb0EBB9b",
          "deployer": "0x6f24A47Fc8AE5441Eb47EFfC3665e70e69Ac3F05"
        },
        "AxelarDepositService": {
          "salt": "AxelarDepositService",
          "wrappedSymbol": "",
          "refundIssuer": "0x4f671f34d2d23fec3eE3087E3A0221f8D314D9dF",
          "address": "0xc1DCb196BA862B337Aa23eDA1Cb9503C0801b955",
          "implementation": "0xd883C8bA523253c93d97b6C7a5087a7B5ff23d79",
          "deployer": "0xd55cd98cdE61c3CcE1286F9aF50cDbF16f5dba5b"
        },
        "ConstAddressDeployer": {
          "address": "0x98B2920D53612483F91F12Ed7754E51b4A77919e"
        },
        "Create3Deployer": {
          "address": "0x6513Aedb4D1593BA12e50644401D976aebDc90d8",
          "deployer": "0x6f24A47Fc8AE5441Eb47EFfC3665e70e69Ac3F05",
          "deploymentMethod": "create2",
          "salt": "Create3Deployer",
          "codehash": "0xf0ad66defbe082df243d4d274e626f557f97579c5c9e19f33d8093d6160808b7",
          "predeployCodehash": "0x73fc31262c4bad113c79439fd231281201c7c7d45b50328bd86bccf37684bf92"
        },
        "InterchainProposalSender": {
          "address": "0x1f8A4d195B647647c7dD45650CBd553FD33cCAA6",
          "deployer": "0x6f24A47Fc8AE5441Eb47EFfC3665e70e69Ac3F05",
          "deploymentMethod": "create3",
          "salt": "InterchainProposalSender v1.2"
        },
        "InterchainGovernance": {
          "governanceChain": "Axelarnet",
          "governanceAddress": "axelar10d07y265gmmuvt4z0w9aw880jnsr700j7v9daj",
          "minimumTimeDelay": 604800,
          "address": "0xfDF36A30070ea0241d69052ea85ff44Ad0476a66",
          "deployer": "0x6f24A47Fc8AE5441Eb47EFfC3665e70e69Ac3F05",
          "deploymentMethod": "create3",
          "codehash": "0x70cb562f5d856fab1b0eee1e91dfcbb568be85f28e184c6a096b4c63b145a6c2",
          "predeployCodehash": "0xe2de43b29f2387b6f3575a1b50d566908fc00e03a8d88ad6be74b674a70874d2",
          "salt": "InterchainGovernance v5.5"
        },
        "Multisig": {
          "threshold": 3,
          "signers": [
            "0x3f5876a2b06E54949aB106651Ab6694d0289b2b4",
            "0x9256Fd872118ed3a97754B0fB42c15015d17E0CC",
            "0x1486157d505C7F7E546aD00E3E2Eee25BF665C9b",
            "0x2eC991B5c0B742AbD9d2ea31fe6c14a85e91C821",
            "0xf505462A29E36E26f25Ef0175Ca1eCBa09CC118f",
            "0x027c1882B975E2cd771AE068b0389FA38B9dda73"
          ],
          "address": "0xCC940AE49C78F20E3F13F3cF37e996b98Ac3EC68",
          "deployer": "0x6f24A47Fc8AE5441Eb47EFfC3665e70e69Ac3F05",
          "deploymentMethod": "create3",
          "codehash": "0x912095d5076ee40a9dd49c0f9d61d61334c47a78c7512852791652baef26c296",
          "predeployCodehash": "0x912095d5076ee40a9dd49c0f9d61d61334c47a78c7512852791652baef26c296",
          "salt": "Multisig v5.5"
        },
        "Operators": {
          "owner": "0x6f24A47Fc8AE5441Eb47EFfC3665e70e69Ac3F05",
          "address": "0x7DdB2d76b80B0AA19bDEa48EB1301182F4CeefbC",
          "deployer": "0x6f24A47Fc8AE5441Eb47EFfC3665e70e69Ac3F05",
          "deploymentMethod": "create2",
          "codehash": "0xc561dc32ef670c929db9d7fbf6b5f6c074a62a30602481ba3b88912ca6d79feb",
          "predeployCodehash": "0xc561dc32ef670c929db9d7fbf6b5f6c074a62a30602481ba3b88912ca6d79feb",
          "salt": "Operators"
        },
        "InterchainTokenService": {
          "salt": "ITS v2.1.1",
          "deployer": "0x6f24A47Fc8AE5441Eb47EFfC3665e70e69Ac3F05",
          "proxySalt": "ITS v1.0.0",
          "tokenManagerDeployer": "0xDFef5B38C1c080A4a82431b687989759cB207d24",
          "interchainToken": "0x7F9F70Da4af54671a6abAc58e705b5634cac8819",
          "interchainTokenDeployer": "0xB769ce7dC3D642B082A55f0c12622c6E516969a3",
          "tokenManager": "0x8832F0381707bb29756eDECf42580800207F2a9e",
          "tokenHandler": "0x383dF8E8f96b3dF53F9bdc607811c7e96239e7da",
          "implementation": "0x1B13a9BaF8d3116C56CCDF3aa9049ad532a9C03d",
          "predeployCodehash": "0x08a4a556c4db879b4f24104d13a8baf86915d58b12c81b382dfea2a82d2856cf",
          "address": "0xB5FB4BE02232B1bBA4dC8f81dc24C26980dE9e3C",
          "gatewayCaller": "0xD484Ca55aa38bA020a007A2345D9A6Aa2fdfA76B",
          "version": "2.1.1"
        },
        "InterchainTokenFactory": {
          "salt": "ITS Factory v1.0.0",
          "deployer": "0x6f24A47Fc8AE5441Eb47EFfC3665e70e69Ac3F05",
          "implementation": "0xe833E9662cb0A811AA3b1746280AB43507B61946",
          "address": "0x83a93500d23Fbc3e82B410aD07A6a9F7A0670D66",
          "version": "2.1.1"
        }
      },
      "explorer": {
        "name": "Kavascan",
        "url": "https://kavascan.com",
        "api": "https://kavascan.com/api"
      },
      "staticGasOptions": {
        "gasLimit": 3000000,
        "gasPrice": 50000000000
      },
      "finality": "finalized",
      "approxFinalityWaitTime": 1
    },
    "filecoin": {
      "name": "Filecoin",
      "axelarId": "filecoin",
      "chainId": 314,
      "rpc": "https://api.chain.love/rpc/v2",
      "tokenSymbol": "FIL",
      "decimals": 18,
      "chainType": "evm",
      "contracts": {
        "AxelarGateway": {
          "address": "0xe432150cce91c13a887f7D836923d5597adD8E31",
          "implementation": "0x99B5FA03a5ea4315725c43346e55a6A6fbd94098",
          "authModule": "0x96eEE595f0ACD7d232a9B1dE4FCc2a4b2F6b0f3a",
          "tokenDeployer": "0xb28478319B64f8D47e19A120209A211D902F8b8f",
          "deployer": "0x6f24A47Fc8AE5441Eb47EFfC3665e70e69Ac3F05",
          "startingKeyIDs": [
            "evm-filecoin-9169887"
          ],
          "implementationCodehash": "0x815c3711b7191c2598de8b4b7d977ac2d1903d20883bd25c26cf2c4a8ca37827",
          "deploymentMethod": "create3",
          "salt": "AxelarGateway v6.2",
          "connectionType": "consensus"
        },
        "AxelarGasService": {
          "salt": "AxelarGasService",
          "collector": "0x7DdB2d76b80B0AA19bDEa48EB1301182F4CeefbC",
          "address": "0x2d5d7d31F671F86C782533cc367F14109a082712",
          "implementation": "0xcb5C784DCf8FF342625DbC53B356ed0Cbb0EBB9b",
          "deployer": "0x6f24A47Fc8AE5441Eb47EFfC3665e70e69Ac3F05"
        },
        "AxelarDepositService": {
          "salt": "AxelarDepositService",
          "wrappedSymbol": "WFIL",
          "refundIssuer": "0x4f671f34d2d23fec3eE3087E3A0221f8D314D9dF",
          "address": "0xc1DCb196BA862B337Aa23eDA1Cb9503C0801b955",
          "implementation": "0xd883C8bA523253c93d97b6C7a5087a7B5ff23d79",
          "deployer": "0xd55cd98cdE61c3CcE1286F9aF50cDbF16f5dba5b"
        },
        "ConstAddressDeployer": {
          "address": "0x98B2920D53612483F91F12Ed7754E51b4A77919e"
        },
        "Create3Deployer": {
          "address": "0x6513Aedb4D1593BA12e50644401D976aebDc90d8",
          "deployer": "0x6f24A47Fc8AE5441Eb47EFfC3665e70e69Ac3F05",
          "deploymentMethod": "create2",
          "salt": "Create3Deployer",
          "codehash": "0xf0ad66defbe082df243d4d274e626f557f97579c5c9e19f33d8093d6160808b7",
          "predeployCodehash": "0x73fc31262c4bad113c79439fd231281201c7c7d45b50328bd86bccf37684bf92"
        },
        "InterchainProposalSender": {
          "address": "0x1f8A4d195B647647c7dD45650CBd553FD33cCAA6",
          "deployer": "0x6f24A47Fc8AE5441Eb47EFfC3665e70e69Ac3F05",
          "deploymentMethod": "create3",
          "salt": "InterchainProposalSender v1.2"
        },
        "InterchainGovernance": {
          "governanceChain": "Axelarnet",
          "governanceAddress": "axelar10d07y265gmmuvt4z0w9aw880jnsr700j7v9daj",
          "minimumTimeDelay": 604800,
          "address": "0xfDF36A30070ea0241d69052ea85ff44Ad0476a66",
          "deployer": "0x6f24A47Fc8AE5441Eb47EFfC3665e70e69Ac3F05",
          "deploymentMethod": "create3",
          "codehash": "0x70cb562f5d856fab1b0eee1e91dfcbb568be85f28e184c6a096b4c63b145a6c2",
          "predeployCodehash": "0xe2de43b29f2387b6f3575a1b50d566908fc00e03a8d88ad6be74b674a70874d2",
          "salt": "InterchainGovernance v5.5"
        },
        "Multisig": {
          "threshold": 3,
          "signers": [
            "0x3f5876a2b06E54949aB106651Ab6694d0289b2b4",
            "0x9256Fd872118ed3a97754B0fB42c15015d17E0CC",
            "0x1486157d505C7F7E546aD00E3E2Eee25BF665C9b",
            "0x2eC991B5c0B742AbD9d2ea31fe6c14a85e91C821",
            "0xf505462A29E36E26f25Ef0175Ca1eCBa09CC118f",
            "0x027c1882B975E2cd771AE068b0389FA38B9dda73"
          ],
          "address": "0xCC940AE49C78F20E3F13F3cF37e996b98Ac3EC68",
          "deployer": "0x6f24A47Fc8AE5441Eb47EFfC3665e70e69Ac3F05",
          "deploymentMethod": "create3",
          "codehash": "0x912095d5076ee40a9dd49c0f9d61d61334c47a78c7512852791652baef26c296",
          "predeployCodehash": "0x912095d5076ee40a9dd49c0f9d61d61334c47a78c7512852791652baef26c296",
          "salt": "Multisig v5.5"
        },
        "Operators": {
          "owner": "0x6f24A47Fc8AE5441Eb47EFfC3665e70e69Ac3F05",
          "address": "0x7DdB2d76b80B0AA19bDEa48EB1301182F4CeefbC",
          "deployer": "0x6f24A47Fc8AE5441Eb47EFfC3665e70e69Ac3F05",
          "deploymentMethod": "create2",
          "codehash": "0xc561dc32ef670c929db9d7fbf6b5f6c074a62a30602481ba3b88912ca6d79feb",
          "predeployCodehash": "0xc561dc32ef670c929db9d7fbf6b5f6c074a62a30602481ba3b88912ca6d79feb",
          "salt": "Operators"
        },
        "InterchainTokenService": {
          "salt": "ITS v2.1.1",
          "deployer": "0x6f24A47Fc8AE5441Eb47EFfC3665e70e69Ac3F05",
          "proxySalt": "ITS v1.0.0",
          "tokenManagerDeployer": "0xDFef5B38C1c080A4a82431b687989759cB207d24",
          "interchainToken": "0x7F9F70Da4af54671a6abAc58e705b5634cac8819",
          "interchainTokenDeployer": "0xB769ce7dC3D642B082A55f0c12622c6E516969a3",
          "tokenManager": "0x8832F0381707bb29756eDECf42580800207F2a9e",
          "tokenHandler": "0x383dF8E8f96b3dF53F9bdc607811c7e96239e7da",
          "implementation": "0x1B13a9BaF8d3116C56CCDF3aa9049ad532a9C03d",
          "predeployCodehash": "0x08a4a556c4db879b4f24104d13a8baf86915d58b12c81b382dfea2a82d2856cf",
          "address": "0xB5FB4BE02232B1bBA4dC8f81dc24C26980dE9e3C",
          "gatewayCaller": "0xD484Ca55aa38bA020a007A2345D9A6Aa2fdfA76B",
          "version": "2.1.1"
        },
        "InterchainTokenFactory": {
          "salt": "ITS Factory v1.0.0",
          "deployer": "0x6f24A47Fc8AE5441Eb47EFfC3665e70e69Ac3F05",
          "implementation": "0xe833E9662cb0A811AA3b1746280AB43507B61946",
          "address": "0x83a93500d23Fbc3e82B410aD07A6a9F7A0670D66",
          "version": "2.1.1"
        }
      },
      "confirmations": 3,
      "explorer": {
        "name": "Filfox",
        "url": "https://www.filfox.info"
      },
      "gasOptions": {
        "gasLimit": 500000000
      },
      "eip1559": true,
      "staticGasOptions": {
        "gasLimit": 100000000,
        "maxFeePerGas": 1000000000
      },
      "finality": "finalized",
      "approxFinalityWaitTime": 5,
      "txTimeout": 180000
    },
    "optimism": {
      "name": "Optimism",
      "axelarId": "optimism",
      "chainId": 10,
      "rpc": "https://optimism.drpc.org",
      "tokenSymbol": "ETH",
      "decimals": 18,
      "chainType": "evm",
      "contracts": {
        "AxelarGateway": {
          "address": "0xe432150cce91c13a887f7D836923d5597adD8E31",
          "implementation": "0x99B5FA03a5ea4315725c43346e55a6A6fbd94098",
          "authModule": "0x96eEE595f0ACD7d232a9B1dE4FCc2a4b2F6b0f3a",
          "tokenDeployer": "0xb28478319B64f8D47e19A120209A211D902F8b8f",
          "deployer": "0x6f24A47Fc8AE5441Eb47EFfC3665e70e69Ac3F05",
          "startingKeyIDs": [
            "evm-optimism-9169964"
          ],
          "implementationCodehash": "0x815c3711b7191c2598de8b4b7d977ac2d1903d20883bd25c26cf2c4a8ca37827",
          "deploymentMethod": "create3",
          "salt": "AxelarGateway v6.2",
          "connectionType": "consensus"
        },
        "AxelarGasService": {
          "salt": "AxelarGasService",
          "collector": "0x7DdB2d76b80B0AA19bDEa48EB1301182F4CeefbC",
          "address": "0x2d5d7d31F671F86C782533cc367F14109a082712",
          "implementation": "0xcb5C784DCf8FF342625DbC53B356ed0Cbb0EBB9b",
          "deployer": "0x6f24A47Fc8AE5441Eb47EFfC3665e70e69Ac3F05"
        },
        "AxelarDepositService": {
          "salt": "AxelarDepositService",
          "wrappedSymbol": "",
          "refundIssuer": "0x4f671f34d2d23fec3eE3087E3A0221f8D314D9dF",
          "address": "0xc1DCb196BA862B337Aa23eDA1Cb9503C0801b955",
          "implementation": "0xd883C8bA523253c93d97b6C7a5087a7B5ff23d79",
          "deployer": "0xd55cd98cdE61c3CcE1286F9aF50cDbF16f5dba5b"
        },
        "ConstAddressDeployer": {
          "address": "0x98B2920D53612483F91F12Ed7754E51b4A77919e"
        },
        "Create3Deployer": {
          "address": "0x6513Aedb4D1593BA12e50644401D976aebDc90d8",
          "deployer": "0x6f24A47Fc8AE5441Eb47EFfC3665e70e69Ac3F05",
          "deploymentMethod": "create2",
          "salt": "Create3Deployer",
          "codehash": "0xf0ad66defbe082df243d4d274e626f557f97579c5c9e19f33d8093d6160808b7",
          "predeployCodehash": "0x73fc31262c4bad113c79439fd231281201c7c7d45b50328bd86bccf37684bf92"
        },
        "InterchainProposalSender": {
          "address": "0x1f8A4d195B647647c7dD45650CBd553FD33cCAA6",
          "deployer": "0x6f24A47Fc8AE5441Eb47EFfC3665e70e69Ac3F05",
          "deploymentMethod": "create3",
          "salt": "InterchainProposalSender v1.2"
        },
        "InterchainGovernance": {
          "governanceChain": "Axelarnet",
          "governanceAddress": "axelar10d07y265gmmuvt4z0w9aw880jnsr700j7v9daj",
          "minimumTimeDelay": 604800,
          "address": "0xfDF36A30070ea0241d69052ea85ff44Ad0476a66",
          "deployer": "0x6f24A47Fc8AE5441Eb47EFfC3665e70e69Ac3F05",
          "deploymentMethod": "create3",
          "codehash": "0x70cb562f5d856fab1b0eee1e91dfcbb568be85f28e184c6a096b4c63b145a6c2",
          "predeployCodehash": "0xe2de43b29f2387b6f3575a1b50d566908fc00e03a8d88ad6be74b674a70874d2",
          "salt": "InterchainGovernance v5.5"
        },
        "Multisig": {
          "threshold": 3,
          "signers": [
            "0x3f5876a2b06E54949aB106651Ab6694d0289b2b4",
            "0x9256Fd872118ed3a97754B0fB42c15015d17E0CC",
            "0x1486157d505C7F7E546aD00E3E2Eee25BF665C9b",
            "0x2eC991B5c0B742AbD9d2ea31fe6c14a85e91C821",
            "0xf505462A29E36E26f25Ef0175Ca1eCBa09CC118f",
            "0x027c1882B975E2cd771AE068b0389FA38B9dda73"
          ],
          "address": "0xCC940AE49C78F20E3F13F3cF37e996b98Ac3EC68",
          "deployer": "0x6f24A47Fc8AE5441Eb47EFfC3665e70e69Ac3F05",
          "deploymentMethod": "create3",
          "codehash": "0x912095d5076ee40a9dd49c0f9d61d61334c47a78c7512852791652baef26c296",
          "predeployCodehash": "0x912095d5076ee40a9dd49c0f9d61d61334c47a78c7512852791652baef26c296",
          "salt": "Multisig v5.5"
        },
        "Operators": {
          "owner": "0x6f24A47Fc8AE5441Eb47EFfC3665e70e69Ac3F05",
          "address": "0x7DdB2d76b80B0AA19bDEa48EB1301182F4CeefbC",
          "deployer": "0x6f24A47Fc8AE5441Eb47EFfC3665e70e69Ac3F05",
          "deploymentMethod": "create2",
          "codehash": "0xc561dc32ef670c929db9d7fbf6b5f6c074a62a30602481ba3b88912ca6d79feb",
          "predeployCodehash": "0xc561dc32ef670c929db9d7fbf6b5f6c074a62a30602481ba3b88912ca6d79feb",
          "salt": "Operators"
        },
        "InterchainTokenService": {
          "salt": "ITS v2.1.1",
          "deployer": "0x6f24A47Fc8AE5441Eb47EFfC3665e70e69Ac3F05",
          "proxySalt": "ITS v1.0.0",
          "tokenManagerDeployer": "0xDFef5B38C1c080A4a82431b687989759cB207d24",
          "interchainToken": "0x7F9F70Da4af54671a6abAc58e705b5634cac8819",
          "interchainTokenDeployer": "0xB769ce7dC3D642B082A55f0c12622c6E516969a3",
          "tokenManager": "0x8832F0381707bb29756eDECf42580800207F2a9e",
          "tokenHandler": "0x383dF8E8f96b3dF53F9bdc607811c7e96239e7da",
          "implementation": "0x1B13a9BaF8d3116C56CCDF3aa9049ad532a9C03d",
          "predeployCodehash": "0x08a4a556c4db879b4f24104d13a8baf86915d58b12c81b382dfea2a82d2856cf",
          "address": "0xB5FB4BE02232B1bBA4dC8f81dc24C26980dE9e3C",
          "gatewayCaller": "0xD484Ca55aa38bA020a007A2345D9A6Aa2fdfA76B",
          "version": "2.1.1"
        },
        "InterchainTokenFactory": {
          "salt": "ITS Factory v1.0.0",
          "deployer": "0x6f24A47Fc8AE5441Eb47EFfC3665e70e69Ac3F05",
          "implementation": "0xe833E9662cb0A811AA3b1746280AB43507B61946",
          "address": "0x83a93500d23Fbc3e82B410aD07A6a9F7A0670D66",
          "version": "2.1.1"
        }
      },
      "explorer": {
        "name": "Opscan",
        "url": "https://optimistic.etherscan.io",
        "api": "https://api-optimistic.etherscan.io/api"
      },
      "gasOptions": {
        "gasLimit": 8000000
      },
      "onchainGasEstimate": {
        "l1ChainName": "ethereum",
        "gasEstimationType": 1,
        "l1FeeScalar": 1368
      },
      "confirmations": 3,
      "staticGasOptions": {
        "gasLimit": 3000000,
        "gasPrice": 10000000000
      },
      "finality": "finalized",
      "approxFinalityWaitTime": 25
    },
    "linea": {
      "name": "Linea",
      "axelarId": "linea",
      "chainId": 59144,
      "rpc": "https://rpc.linea.build",
      "tokenSymbol": "ETH",
      "decimals": 18,
      "chainType": "evm",
      "contracts": {
        "AxelarGateway": {
          "address": "0xe432150cce91c13a887f7D836923d5597adD8E31",
          "implementation": "0x99B5FA03a5ea4315725c43346e55a6A6fbd94098",
          "authModule": "0x96eEE595f0ACD7d232a9B1dE4FCc2a4b2F6b0f3a",
          "tokenDeployer": "0xb28478319B64f8D47e19A120209A211D902F8b8f",
          "deployer": "0x6f24A47Fc8AE5441Eb47EFfC3665e70e69Ac3F05",
          "startingKeyIDs": [
            "evm-linea-9169923"
          ],
          "implementationCodehash": "0x815c3711b7191c2598de8b4b7d977ac2d1903d20883bd25c26cf2c4a8ca37827",
          "deploymentMethod": "create3",
          "salt": "AxelarGateway v6.2",
          "connectionType": "consensus"
        },
        "AxelarGasService": {
          "collector": "0x7DdB2d76b80B0AA19bDEa48EB1301182F4CeefbC",
          "salt": "AxelarGasService",
          "address": "0x2d5d7d31F671F86C782533cc367F14109a082712",
          "implementation": "0xcb5C784DCf8FF342625DbC53B356ed0Cbb0EBB9b",
          "deployer": "0x6f24A47Fc8AE5441Eb47EFfC3665e70e69Ac3F05"
        },
        "AxelarDepositService": {
          "wrappedSymbol": "",
          "refundIssuer": "0x4f671f34d2d23fec3eE3087E3A0221f8D314D9dF",
          "salt": "AxelarDepositService",
          "address": "0xc1DCb196BA862B337Aa23eDA1Cb9503C0801b955",
          "implementation": "0xd883C8bA523253c93d97b6C7a5087a7B5ff23d79",
          "deployer": "0xd55cd98cdE61c3CcE1286F9aF50cDbF16f5dba5b"
        },
        "ConstAddressDeployer": {
          "address": "0x98B2920D53612483F91F12Ed7754E51b4A77919e"
        },
        "Create3Deployer": {
          "address": "0x6513Aedb4D1593BA12e50644401D976aebDc90d8",
          "deployer": "0x6f24A47Fc8AE5441Eb47EFfC3665e70e69Ac3F05",
          "deploymentMethod": "create2",
          "salt": "Create3Deployer",
          "codehash": "0xf0ad66defbe082df243d4d274e626f557f97579c5c9e19f33d8093d6160808b7",
          "predeployCodehash": "0x73fc31262c4bad113c79439fd231281201c7c7d45b50328bd86bccf37684bf92"
        },
        "InterchainProposalSender": {
          "address": "0x1f8A4d195B647647c7dD45650CBd553FD33cCAA6",
          "deployer": "0x6f24A47Fc8AE5441Eb47EFfC3665e70e69Ac3F05",
          "deploymentMethod": "create3",
          "salt": "InterchainProposalSender v1.2"
        },
        "InterchainGovernance": {
          "governanceChain": "Axelarnet",
          "governanceAddress": "axelar10d07y265gmmuvt4z0w9aw880jnsr700j7v9daj",
          "minimumTimeDelay": 604800,
          "address": "0xfDF36A30070ea0241d69052ea85ff44Ad0476a66",
          "deployer": "0x6f24A47Fc8AE5441Eb47EFfC3665e70e69Ac3F05",
          "deploymentMethod": "create3",
          "codehash": "0x70cb562f5d856fab1b0eee1e91dfcbb568be85f28e184c6a096b4c63b145a6c2",
          "predeployCodehash": "0xe2de43b29f2387b6f3575a1b50d566908fc00e03a8d88ad6be74b674a70874d2",
          "salt": "InterchainGovernance v5.5"
        },
        "Multisig": {
          "threshold": 3,
          "signers": [
            "0x3f5876a2b06E54949aB106651Ab6694d0289b2b4",
            "0x9256Fd872118ed3a97754B0fB42c15015d17E0CC",
            "0x1486157d505C7F7E546aD00E3E2Eee25BF665C9b",
            "0x2eC991B5c0B742AbD9d2ea31fe6c14a85e91C821",
            "0xf505462A29E36E26f25Ef0175Ca1eCBa09CC118f",
            "0x027c1882B975E2cd771AE068b0389FA38B9dda73"
          ],
          "address": "0xCC940AE49C78F20E3F13F3cF37e996b98Ac3EC68",
          "deployer": "0x6f24A47Fc8AE5441Eb47EFfC3665e70e69Ac3F05",
          "deploymentMethod": "create3",
          "codehash": "0x912095d5076ee40a9dd49c0f9d61d61334c47a78c7512852791652baef26c296",
          "predeployCodehash": "0x912095d5076ee40a9dd49c0f9d61d61334c47a78c7512852791652baef26c296",
          "salt": "Multisig v5.5"
        },
        "Operators": {
          "owner": "0x6f24A47Fc8AE5441Eb47EFfC3665e70e69Ac3F05",
          "address": "0x7DdB2d76b80B0AA19bDEa48EB1301182F4CeefbC",
          "deployer": "0x6f24A47Fc8AE5441Eb47EFfC3665e70e69Ac3F05",
          "deploymentMethod": "create2",
          "codehash": "0xc561dc32ef670c929db9d7fbf6b5f6c074a62a30602481ba3b88912ca6d79feb",
          "predeployCodehash": "0xc561dc32ef670c929db9d7fbf6b5f6c074a62a30602481ba3b88912ca6d79feb",
          "salt": "Operators"
        },
        "InterchainTokenService": {
          "salt": "ITS v2.1.1",
          "deployer": "0x6f24A47Fc8AE5441Eb47EFfC3665e70e69Ac3F05",
          "proxySalt": "ITS v1.0.0",
          "tokenManagerDeployer": "0xDFef5B38C1c080A4a82431b687989759cB207d24",
          "interchainToken": "0x7F9F70Da4af54671a6abAc58e705b5634cac8819",
          "interchainTokenDeployer": "0xB769ce7dC3D642B082A55f0c12622c6E516969a3",
          "tokenManager": "0x8832F0381707bb29756eDECf42580800207F2a9e",
          "tokenHandler": "0x383dF8E8f96b3dF53F9bdc607811c7e96239e7da",
          "implementation": "0x1B13a9BaF8d3116C56CCDF3aa9049ad532a9C03d",
          "predeployCodehash": "0x08a4a556c4db879b4f24104d13a8baf86915d58b12c81b382dfea2a82d2856cf",
          "address": "0xB5FB4BE02232B1bBA4dC8f81dc24C26980dE9e3C",
          "gatewayCaller": "0xD484Ca55aa38bA020a007A2345D9A6Aa2fdfA76B",
          "version": "2.1.1"
        },
        "InterchainTokenFactory": {
          "salt": "ITS Factory v1.0.0",
          "deployer": "0x6f24A47Fc8AE5441Eb47EFfC3665e70e69Ac3F05",
          "implementation": "0xe833E9662cb0A811AA3b1746280AB43507B61946",
          "address": "0x83a93500d23Fbc3e82B410aD07A6a9F7A0670D66",
          "version": "2.1.1"
        }
      },
      "explorer": {
        "name": "Lineascan",
        "url": "https://lineascan.build",
        "api": "https://api.lineascan.build/api"
      },
      "staticGasOptions": {
        "gasLimit": 3000000,
        "gasPrice": 10000000000
      },
      "gasOptions": {
        "gasLimit": 8000000,
        "gasPriceAdjustment": 2
      },
      "finality": "400",
      "approxFinalityWaitTime": 30
    },
    "base": {
      "name": "Base",
      "axelarId": "base",
      "chainId": 8453,
      "rpc": "https://developer-access-mainnet.base.org",
      "tokenSymbol": "ETH",
      "decimals": 18,
      "chainType": "evm",
      "contracts": {
        "AxelarGateway": {
          "address": "0xe432150cce91c13a887f7D836923d5597adD8E31",
          "implementation": "0x99B5FA03a5ea4315725c43346e55a6A6fbd94098",
          "authModule": "0x96eEE595f0ACD7d232a9B1dE4FCc2a4b2F6b0f3a",
          "tokenDeployer": "0xb28478319B64f8D47e19A120209A211D902F8b8f",
          "deployer": "0x6f24A47Fc8AE5441Eb47EFfC3665e70e69Ac3F05",
          "startingKeyIDs": [
            "evm-base-9169992"
          ],
          "implementationCodehash": "0x815c3711b7191c2598de8b4b7d977ac2d1903d20883bd25c26cf2c4a8ca37827",
          "deploymentMethod": "create3",
          "salt": "AxelarGateway v6.2",
          "connectionType": "consensus"
        },
        "AxelarGasService": {
          "collector": "0x7DdB2d76b80B0AA19bDEa48EB1301182F4CeefbC",
          "salt": "AxelarGasService",
          "address": "0x2d5d7d31F671F86C782533cc367F14109a082712",
          "implementation": "0xcb5C784DCf8FF342625DbC53B356ed0Cbb0EBB9b",
          "deployer": "0x6f24A47Fc8AE5441Eb47EFfC3665e70e69Ac3F05"
        },
        "AxelarDepositService": {
          "wrappedSymbol": "",
          "refundIssuer": "0x4f671f34d2d23fec3eE3087E3A0221f8D314D9dF",
          "salt": "AxelarDepositService",
          "address": "0xc1DCb196BA862B337Aa23eDA1Cb9503C0801b955",
          "implementation": "0xd883C8bA523253c93d97b6C7a5087a7B5ff23d79",
          "deployer": "0xd55cd98cdE61c3CcE1286F9aF50cDbF16f5dba5b"
        },
        "ConstAddressDeployer": {
          "address": "0x98B2920D53612483F91F12Ed7754E51b4A77919e"
        },
        "Create3Deployer": {
          "address": "0x6513Aedb4D1593BA12e50644401D976aebDc90d8",
          "deployer": "0x6f24A47Fc8AE5441Eb47EFfC3665e70e69Ac3F05",
          "deploymentMethod": "create2",
          "salt": "Create3Deployer",
          "codehash": "0xf0ad66defbe082df243d4d274e626f557f97579c5c9e19f33d8093d6160808b7",
          "predeployCodehash": "0x73fc31262c4bad113c79439fd231281201c7c7d45b50328bd86bccf37684bf92"
        },
        "InterchainProposalSender": {
          "address": "0x1f8A4d195B647647c7dD45650CBd553FD33cCAA6",
          "deployer": "0x6f24A47Fc8AE5441Eb47EFfC3665e70e69Ac3F05",
          "deploymentMethod": "create3",
          "salt": "InterchainProposalSender v1.2"
        },
        "InterchainGovernance": {
          "governanceChain": "Axelarnet",
          "governanceAddress": "axelar10d07y265gmmuvt4z0w9aw880jnsr700j7v9daj",
          "minimumTimeDelay": 604800,
          "address": "0xfDF36A30070ea0241d69052ea85ff44Ad0476a66",
          "deployer": "0x6f24A47Fc8AE5441Eb47EFfC3665e70e69Ac3F05",
          "deploymentMethod": "create3",
          "codehash": "0x70cb562f5d856fab1b0eee1e91dfcbb568be85f28e184c6a096b4c63b145a6c2",
          "predeployCodehash": "0xe2de43b29f2387b6f3575a1b50d566908fc00e03a8d88ad6be74b674a70874d2",
          "salt": "InterchainGovernance v5.5"
        },
        "Multisig": {
          "threshold": 3,
          "signers": [
            "0x3f5876a2b06E54949aB106651Ab6694d0289b2b4",
            "0x9256Fd872118ed3a97754B0fB42c15015d17E0CC",
            "0x1486157d505C7F7E546aD00E3E2Eee25BF665C9b",
            "0x2eC991B5c0B742AbD9d2ea31fe6c14a85e91C821",
            "0xf505462A29E36E26f25Ef0175Ca1eCBa09CC118f",
            "0x027c1882B975E2cd771AE068b0389FA38B9dda73"
          ],
          "address": "0xCC940AE49C78F20E3F13F3cF37e996b98Ac3EC68",
          "deployer": "0x6f24A47Fc8AE5441Eb47EFfC3665e70e69Ac3F05",
          "deploymentMethod": "create3",
          "codehash": "0x912095d5076ee40a9dd49c0f9d61d61334c47a78c7512852791652baef26c296",
          "predeployCodehash": "0x912095d5076ee40a9dd49c0f9d61d61334c47a78c7512852791652baef26c296",
          "salt": "Multisig v5.5"
        },
        "Operators": {
          "owner": "0x6f24A47Fc8AE5441Eb47EFfC3665e70e69Ac3F05",
          "address": "0x7DdB2d76b80B0AA19bDEa48EB1301182F4CeefbC",
          "deployer": "0x6f24A47Fc8AE5441Eb47EFfC3665e70e69Ac3F05",
          "deploymentMethod": "create2",
          "codehash": "0xc561dc32ef670c929db9d7fbf6b5f6c074a62a30602481ba3b88912ca6d79feb",
          "predeployCodehash": "0xc561dc32ef670c929db9d7fbf6b5f6c074a62a30602481ba3b88912ca6d79feb",
          "salt": "Operators"
        },
        "InterchainTokenService": {
          "salt": "ITS v2.1.1",
          "deployer": "0x6f24A47Fc8AE5441Eb47EFfC3665e70e69Ac3F05",
          "proxySalt": "ITS v1.0.0",
          "tokenManagerDeployer": "0xDFef5B38C1c080A4a82431b687989759cB207d24",
          "interchainToken": "0x7F9F70Da4af54671a6abAc58e705b5634cac8819",
          "interchainTokenDeployer": "0xB769ce7dC3D642B082A55f0c12622c6E516969a3",
          "tokenManager": "0x8832F0381707bb29756eDECf42580800207F2a9e",
          "tokenHandler": "0x383dF8E8f96b3dF53F9bdc607811c7e96239e7da",
          "implementation": "0x1B13a9BaF8d3116C56CCDF3aa9049ad532a9C03d",
          "predeployCodehash": "0x08a4a556c4db879b4f24104d13a8baf86915d58b12c81b382dfea2a82d2856cf",
          "address": "0xB5FB4BE02232B1bBA4dC8f81dc24C26980dE9e3C",
          "gatewayCaller": "0xD484Ca55aa38bA020a007A2345D9A6Aa2fdfA76B",
          "version": "2.1.1"
        },
        "InterchainTokenFactory": {
          "salt": "ITS Factory v1.0.0",
          "deployer": "0x6f24A47Fc8AE5441Eb47EFfC3665e70e69Ac3F05",
          "implementation": "0xe833E9662cb0A811AA3b1746280AB43507B61946",
          "address": "0x83a93500d23Fbc3e82B410aD07A6a9F7A0670D66",
          "version": "2.1.1"
        }
      },
      "confirmations": 2,
      "explorer": {
        "name": "Basescan",
        "url": "https://basescan.org",
        "api": "https://api.basescan.org/api"
      },
      "staticGasOptions": {
        "gasLimit": 3000000,
        "gasPrice": 10000000000
      },
      "onchainGasEstimate": {
        "l1ChainName": "ethereum",
        "gasEstimationType": 1,
        "l1FeeScalar": 1101
      },
      "finality": "finalized",
      "approxFinalityWaitTime": 30
    },
    "mantle": {
      "name": "Mantle",
      "axelarId": "mantle",
      "chainId": 5000,
      "rpc": "https://rpc.mantle.xyz",
      "tokenSymbol": "MNT",
      "decimals": 18,
      "chainType": "evm",
      "contracts": {
        "AxelarGateway": {
          "deployer": "0x6f24A47Fc8AE5441Eb47EFfC3665e70e69Ac3F05",
          "address": "0xe432150cce91c13a887f7D836923d5597adD8E31",
          "implementation": "0x99B5FA03a5ea4315725c43346e55a6A6fbd94098",
          "authModule": "0x4EC83aE13097EF1Fb1dC9fC98592bf607A22A55D",
          "tokenDeployer": "0xb28478319B64f8D47e19A120209A211D902F8b8f",
          "startingKeyIDs": [
            "evm-mantle-9169917"
          ],
          "implementationCodehash": "0x44a3e78ebfbd139f4023ba77ffced61aeea29f0a20eec807d260e805e272c5c9",
          "deploymentMethod": "create3",
          "salt": "AxelarGateway v6.2",
          "connectionType": "consensus"
        },
        "AxelarGasService": {
          "collector": "0x7DdB2d76b80B0AA19bDEa48EB1301182F4CeefbC",
          "salt": "AxelarGasService",
          "address": "0x2d5d7d31F671F86C782533cc367F14109a082712",
          "implementation": "0xcb5C784DCf8FF342625DbC53B356ed0Cbb0EBB9b",
          "deployer": "0x6f24A47Fc8AE5441Eb47EFfC3665e70e69Ac3F05"
        },
        "AxelarDepositService": {
          "wrappedSymbol": "",
          "refundIssuer": "0x4f671f34d2d23fec3eE3087E3A0221f8D314D9dF",
          "salt": "AxelarDepositService",
          "address": "0xc1DCb196BA862B337Aa23eDA1Cb9503C0801b955",
          "implementation": "0xd883C8bA523253c93d97b6C7a5087a7B5ff23d79",
          "deployer": "0xd55cd98cdE61c3CcE1286F9aF50cDbF16f5dba5b"
        },
        "ConstAddressDeployer": {
          "address": "0x98B2920D53612483F91F12Ed7754E51b4A77919e"
        },
        "Create3Deployer": {
          "address": "0x6513Aedb4D1593BA12e50644401D976aebDc90d8",
          "deployer": "0x6f24A47Fc8AE5441Eb47EFfC3665e70e69Ac3F05",
          "deploymentMethod": "create2",
          "salt": "Create3Deployer",
          "codehash": "0xf0ad66defbe082df243d4d274e626f557f97579c5c9e19f33d8093d6160808b7",
          "predeployCodehash": "0x73fc31262c4bad113c79439fd231281201c7c7d45b50328bd86bccf37684bf92"
        },
        "InterchainProposalSender": {
          "address": "0x1f8A4d195B647647c7dD45650CBd553FD33cCAA6",
          "deployer": "0x6f24A47Fc8AE5441Eb47EFfC3665e70e69Ac3F05",
          "deploymentMethod": "create3",
          "salt": "InterchainProposalSender v1.2"
        },
        "InterchainGovernance": {
          "governanceChain": "Axelarnet",
          "governanceAddress": "axelar10d07y265gmmuvt4z0w9aw880jnsr700j7v9daj",
          "minimumTimeDelay": 604800,
          "address": "0xfDF36A30070ea0241d69052ea85ff44Ad0476a66",
          "deployer": "0x6f24A47Fc8AE5441Eb47EFfC3665e70e69Ac3F05",
          "deploymentMethod": "create3",
          "codehash": "0x70cb562f5d856fab1b0eee1e91dfcbb568be85f28e184c6a096b4c63b145a6c2",
          "predeployCodehash": "0xe2de43b29f2387b6f3575a1b50d566908fc00e03a8d88ad6be74b674a70874d2",
          "salt": "InterchainGovernance v5.5"
        },
        "Multisig": {
          "threshold": 3,
          "signers": [
            "0x3f5876a2b06E54949aB106651Ab6694d0289b2b4",
            "0x9256Fd872118ed3a97754B0fB42c15015d17E0CC",
            "0x1486157d505C7F7E546aD00E3E2Eee25BF665C9b",
            "0x2eC991B5c0B742AbD9d2ea31fe6c14a85e91C821",
            "0xf505462A29E36E26f25Ef0175Ca1eCBa09CC118f",
            "0x027c1882B975E2cd771AE068b0389FA38B9dda73"
          ],
          "address": "0xCC940AE49C78F20E3F13F3cF37e996b98Ac3EC68",
          "deployer": "0x6f24A47Fc8AE5441Eb47EFfC3665e70e69Ac3F05",
          "deploymentMethod": "create3",
          "codehash": "0x912095d5076ee40a9dd49c0f9d61d61334c47a78c7512852791652baef26c296",
          "predeployCodehash": "0x912095d5076ee40a9dd49c0f9d61d61334c47a78c7512852791652baef26c296",
          "salt": "Multisig v5.5"
        },
        "Operators": {
          "owner": "0x6f24A47Fc8AE5441Eb47EFfC3665e70e69Ac3F05",
          "address": "0x7DdB2d76b80B0AA19bDEa48EB1301182F4CeefbC",
          "deployer": "0x6f24A47Fc8AE5441Eb47EFfC3665e70e69Ac3F05",
          "deploymentMethod": "create2",
          "codehash": "0xc561dc32ef670c929db9d7fbf6b5f6c074a62a30602481ba3b88912ca6d79feb",
          "predeployCodehash": "0xc561dc32ef670c929db9d7fbf6b5f6c074a62a30602481ba3b88912ca6d79feb",
          "salt": "Operators"
        },
        "InterchainTokenService": {
          "salt": "ITS v2.1.1",
          "deployer": "0x6f24A47Fc8AE5441Eb47EFfC3665e70e69Ac3F05",
          "proxySalt": "ITS v1.0.0",
          "tokenManagerDeployer": "0xDFef5B38C1c080A4a82431b687989759cB207d24",
          "interchainToken": "0x7F9F70Da4af54671a6abAc58e705b5634cac8819",
          "interchainTokenDeployer": "0xB769ce7dC3D642B082A55f0c12622c6E516969a3",
          "tokenManager": "0x8832F0381707bb29756eDECf42580800207F2a9e",
          "tokenHandler": "0x383dF8E8f96b3dF53F9bdc607811c7e96239e7da",
          "implementation": "0x1B13a9BaF8d3116C56CCDF3aa9049ad532a9C03d",
          "predeployCodehash": "0x08a4a556c4db879b4f24104d13a8baf86915d58b12c81b382dfea2a82d2856cf",
          "address": "0xB5FB4BE02232B1bBA4dC8f81dc24C26980dE9e3C",
          "gatewayCaller": "0xD484Ca55aa38bA020a007A2345D9A6Aa2fdfA76B",
          "version": "2.1.1"
        },
        "InterchainTokenFactory": {
          "salt": "ITS Factory v1.0.0",
          "deployer": "0x6f24A47Fc8AE5441Eb47EFfC3665e70e69Ac3F05",
          "implementation": "0xe833E9662cb0A811AA3b1746280AB43507B61946",
          "address": "0x83a93500d23Fbc3e82B410aD07A6a9F7A0670D66",
          "version": "2.1.1"
        }
      },
      "confirmations": 2,
      "onchainGasEstimate": {
        "l1ChainName": "ethereum",
        "gasEstimationType": 2,
        "l1FeeScalar": 10000
      },
      "explorer": {
        "name": "Mantle Explorer",
        "url": "https://mantlescan.xyz",
        "api": "https://api.mantlescan.xyz/api"
      },
      "skipRevertTests": true,
      "staticGasOptions": {
        "gasLimit": 3000000,
        "gasPrice": 25000000000
      },
      "gasOptions": {
        "gasPriceAdjustment": 1.8
      },
      "finality": "9000",
      "approxFinalityWaitTime": 60
    },
    "scroll": {
      "name": "Scroll",
      "axelarId": "scroll",
      "chainId": 534352,
      "rpc": "https://rpc.scroll.io",
      "tokenSymbol": "ETH",
      "decimals": 18,
      "chainType": "evm",
      "contracts": {
        "AxelarGateway": {
          "deployer": "0x6f24A47Fc8AE5441Eb47EFfC3665e70e69Ac3F05",
          "address": "0xe432150cce91c13a887f7D836923d5597adD8E31",
          "implementation": "0x99B5FA03a5ea4315725c43346e55a6A6fbd94098",
          "implementationCodehash": "0xbfae4d9f9280a802bd594ee14e35b2da6bfb5e89d2542c366faaa96702ece420",
          "authModule": "0xdC46f07661B673Fc262f61FC5b05B10A58a3b7fE",
          "tokenDeployer": "0xb28478319B64f8D47e19A120209A211D902F8b8f",
          "startingKeyIDs": [
            "evm-scroll-genesis"
          ],
          "deploymentMethod": "create3",
          "salt": "AxelarGateway v6.2",
          "connectionType": "consensus"
        },
        "AxelarGasService": {
          "collector": "0x7DdB2d76b80B0AA19bDEa48EB1301182F4CeefbC",
          "salt": "AxelarGasService",
          "address": "0x2d5d7d31F671F86C782533cc367F14109a082712",
          "implementation": "0xcb5C784DCf8FF342625DbC53B356ed0Cbb0EBB9b",
          "deployer": "0x6f24A47Fc8AE5441Eb47EFfC3665e70e69Ac3F05"
        },
        "AxelarDepositService": {
          "wrappedSymbol": "",
          "refundIssuer": "0x4f671f34d2d23fec3eE3087E3A0221f8D314D9dF",
          "salt": "AxelarDepositService",
          "address": "0xc1DCb196BA862B337Aa23eDA1Cb9503C0801b955",
          "implementation": "0xb79fB2Cfb023CC939407499Aa809BD7e8c5c09D0",
          "deployer": "0xd55cd98cdE61c3CcE1286F9aF50cDbF16f5dba5b"
        },
        "ConstAddressDeployer": {
          "address": "0x98B2920D53612483F91F12Ed7754E51b4A77919e"
        },
        "Create3Deployer": {
          "address": "0x6513Aedb4D1593BA12e50644401D976aebDc90d8",
          "deployer": "0x6f24A47Fc8AE5441Eb47EFfC3665e70e69Ac3F05",
          "deploymentMethod": "create2",
          "codehash": "0xf0ad66defbe082df243d4d274e626f557f97579c5c9e19f33d8093d6160808b7",
          "predeployCodehash": "0x73fc31262c4bad113c79439fd231281201c7c7d45b50328bd86bccf37684bf92",
          "salt": "Create3Deployer"
        },
        "InterchainGovernance": {
          "governanceChain": "Axelarnet",
          "governanceAddress": "axelar10d07y265gmmuvt4z0w9aw880jnsr700j7v9daj",
          "minimumTimeDelay": 604800,
          "address": "0xfDF36A30070ea0241d69052ea85ff44Ad0476a66",
          "deployer": "0x6f24A47Fc8AE5441Eb47EFfC3665e70e69Ac3F05",
          "deploymentMethod": "create3",
          "codehash": "0x70cb562f5d856fab1b0eee1e91dfcbb568be85f28e184c6a096b4c63b145a6c2",
          "predeployCodehash": "0xe2de43b29f2387b6f3575a1b50d566908fc00e03a8d88ad6be74b674a70874d2",
          "salt": "InterchainGovernance v5.5"
        },
        "Multisig": {
          "threshold": 3,
          "signers": [
            "0x3f5876a2b06E54949aB106651Ab6694d0289b2b4",
            "0x9256Fd872118ed3a97754B0fB42c15015d17E0CC",
            "0x1486157d505C7F7E546aD00E3E2Eee25BF665C9b",
            "0x2eC991B5c0B742AbD9d2ea31fe6c14a85e91C821",
            "0xf505462A29E36E26f25Ef0175Ca1eCBa09CC118f",
            "0x027c1882B975E2cd771AE068b0389FA38B9dda73"
          ],
          "address": "0xCC940AE49C78F20E3F13F3cF37e996b98Ac3EC68",
          "deployer": "0x6f24A47Fc8AE5441Eb47EFfC3665e70e69Ac3F05",
          "deploymentMethod": "create3",
          "codehash": "0x912095d5076ee40a9dd49c0f9d61d61334c47a78c7512852791652baef26c296",
          "predeployCodehash": "0x912095d5076ee40a9dd49c0f9d61d61334c47a78c7512852791652baef26c296",
          "salt": "Multisig v5.5"
        },
        "Operators": {
          "owner": "0x6f24A47Fc8AE5441Eb47EFfC3665e70e69Ac3F05",
          "address": "0x7DdB2d76b80B0AA19bDEa48EB1301182F4CeefbC",
          "deployer": "0x6f24A47Fc8AE5441Eb47EFfC3665e70e69Ac3F05",
          "deploymentMethod": "create2",
          "codehash": "0xc561dc32ef670c929db9d7fbf6b5f6c074a62a30602481ba3b88912ca6d79feb",
          "predeployCodehash": "0xc561dc32ef670c929db9d7fbf6b5f6c074a62a30602481ba3b88912ca6d79feb",
          "salt": "Operators"
        },
        "InterchainTokenService": {
          "salt": "ITS v2.1.1",
          "deployer": "0x6f24A47Fc8AE5441Eb47EFfC3665e70e69Ac3F05",
          "proxySalt": "ITS v1.0.0",
          "tokenManagerDeployer": "0xDFef5B38C1c080A4a82431b687989759cB207d24",
          "interchainToken": "0x7F9F70Da4af54671a6abAc58e705b5634cac8819",
          "interchainTokenDeployer": "0xB769ce7dC3D642B082A55f0c12622c6E516969a3",
          "tokenManager": "0x8832F0381707bb29756eDECf42580800207F2a9e",
          "tokenHandler": "0x383dF8E8f96b3dF53F9bdc607811c7e96239e7da",
          "implementation": "0x1B13a9BaF8d3116C56CCDF3aa9049ad532a9C03d",
          "predeployCodehash": "0x08a4a556c4db879b4f24104d13a8baf86915d58b12c81b382dfea2a82d2856cf",
          "address": "0xB5FB4BE02232B1bBA4dC8f81dc24C26980dE9e3C",
          "gatewayCaller": "0xD484Ca55aa38bA020a007A2345D9A6Aa2fdfA76B",
          "version": "2.1.1"
        },
        "InterchainTokenFactory": {
          "salt": "ITS Factory v1.0.0",
          "deployer": "0x6f24A47Fc8AE5441Eb47EFfC3665e70e69Ac3F05",
          "implementation": "0xe833E9662cb0A811AA3b1746280AB43507B61946",
          "address": "0x83a93500d23Fbc3e82B410aD07A6a9F7A0670D66",
          "version": "2.1.1"
        }
      },
      "explorer": {
        "name": "Scroll Explorer",
        "url": "https://scrollscan.com/",
        "api": "https://api.scrollscan.com/api"
      },
      "confirmations": 2,
      "gasOptions": {
        "gasLimit": 8000000
      },
      "onchainGasEstimate": {
        "l1ChainName": "ethereum",
        "gasEstimationType": 4,
        "l1FeeScalar": 1050000000
      },
      "staticGasOptions": {
        "gasLimit": 3000000,
        "gasPrice": 25000000000
      },
      "finality": "finalized",
      "approxFinalityWaitTime": 60
    },
    "centrifuge": {
      "name": "Centrifuge",
      "axelarId": "centrifuge",
      "chainId": 2031,
      "rpc": "https://fullnode.parachain.centrifuge.io",
      "tokenSymbol": "CFG",
      "decimals": 18,
      "confirmations": 1,
      "chainType": "evm",
      "contracts": {
        "ConstAddressDeployer": {
          "address": "0x98B2920D53612483F91F12Ed7754E51b4A77919e",
          "deployer": "0xE86375704CDb8491a5Ed82D90DceCE02Ee0ac25F",
          "deploymentMethod": "create",
          "codehash": "0x8fda47a596dfba923270da84e0c32a2d0312f1c03389f83e16f2b5a35ed37fbe",
          "predeployCodehash": "0x8fda47a596dfba923270da84e0c32a2d0312f1c03389f83e16f2b5a35ed37fbe"
        },
        "Create3Deployer": {
          "address": "0x6513Aedb4D1593BA12e50644401D976aebDc90d8",
          "deployer": "0x6f24A47Fc8AE5441Eb47EFfC3665e70e69Ac3F05",
          "deploymentMethod": "create2",
          "codehash": "0xf0ad66defbe082df243d4d274e626f557f97579c5c9e19f33d8093d6160808b7",
          "predeployCodehash": "0x73fc31262c4bad113c79439fd231281201c7c7d45b50328bd86bccf37684bf92",
          "salt": "Create3Deployer"
        },
        "AxelarGateway": {
          "deployer": "0xB8Cd93C83A974649D76B1c19f311f639e62272BC",
          "startingKeyIDs": [
            "evm-centrifuge-genesis"
          ],
          "address": "0xe432150cce91c13a887f7D836923d5597adD8E31",
          "implementation": "0xc1712652326E87D193Ac11910934085FF45C2F48",
          "implementationCodehash": "0xd0e057031b5acbd22b8e98686f6cda19dcbcac6495bd7297cff31dcb22ddcbae",
          "authModule": "0x1a920B29eBD437074225cAeE44f78FC700B27a5d",
          "tokenDeployer": "0xD2aDceFd0496449E3FDE873A2332B18A0F0FCADf",
          "deploymentMethod": "create3",
          "salt": "AxelarGateway v6.2",
          "connectionType": "consensus"
        },
        "AxelarGasService": {
          "collector": "0x7DdB2d76b80B0AA19bDEa48EB1301182F4CeefbC",
          "salt": "AxelarGasService",
          "address": "0x2d5d7d31F671F86C782533cc367F14109a082712",
          "implementation": "0xcb5C784DCf8FF342625DbC53B356ed0Cbb0EBB9b",
          "deployer": "0x6f24A47Fc8AE5441Eb47EFfC3665e70e69Ac3F05"
        },
        "InterchainGovernance": {
          "minimumTimeDelay": 604800,
          "address": "0xfDF36A30070ea0241d69052ea85ff44Ad0476a66",
          "governanceChain": "Axelarnet",
          "governanceAddress": "axelar10d07y265gmmuvt4z0w9aw880jnsr700j7v9daj",
          "deployer": "0x6f24A47Fc8AE5441Eb47EFfC3665e70e69Ac3F05",
          "deploymentMethod": "create3",
          "codehash": "0x70cb562f5d856fab1b0eee1e91dfcbb568be85f28e184c6a096b4c63b145a6c2",
          "predeployCodehash": "0xe2de43b29f2387b6f3575a1b50d566908fc00e03a8d88ad6be74b674a70874d2",
          "salt": "InterchainGovernance v5.5"
        },
        "Multisig": {
          "threshold": 3,
          "signers": [
            "0x3f5876a2b06E54949aB106651Ab6694d0289b2b4",
            "0x9256Fd872118ed3a97754B0fB42c15015d17E0CC",
            "0x1486157d505C7F7E546aD00E3E2Eee25BF665C9b",
            "0x2eC991B5c0B742AbD9d2ea31fe6c14a85e91C821",
            "0xf505462A29E36E26f25Ef0175Ca1eCBa09CC118f",
            "0x027c1882B975E2cd771AE068b0389FA38B9dda73"
          ],
          "address": "0xCC940AE49C78F20E3F13F3cF37e996b98Ac3EC68",
          "deployer": "0x6f24A47Fc8AE5441Eb47EFfC3665e70e69Ac3F05",
          "deploymentMethod": "create3",
          "codehash": "0x912095d5076ee40a9dd49c0f9d61d61334c47a78c7512852791652baef26c296",
          "predeployCodehash": "0x912095d5076ee40a9dd49c0f9d61d61334c47a78c7512852791652baef26c296",
          "salt": "Multisig v5.5"
        },
        "Operators": {
          "owner": "0x6f24A47Fc8AE5441Eb47EFfC3665e70e69Ac3F05",
          "address": "0x7DdB2d76b80B0AA19bDEa48EB1301182F4CeefbC",
          "deployer": "0x6f24A47Fc8AE5441Eb47EFfC3665e70e69Ac3F05",
          "deploymentMethod": "create2",
          "codehash": "0xc561dc32ef670c929db9d7fbf6b5f6c074a62a30602481ba3b88912ca6d79feb",
          "predeployCodehash": "0xc561dc32ef670c929db9d7fbf6b5f6c074a62a30602481ba3b88912ca6d79feb",
          "salt": "Operators"
        }
      },
      "gasOptions": {
        "gasLimit": 8000000
      },
      "explorer": {
        "name": "Subscan",
        "url": "https://centrifuge.subscan.io"
      },
      "staticGasOptions": {
        "gasLimit": 3000000,
        "gasPrice": 40
      },
      "finality": "finalized",
      "approxFinalityWaitTime": 1
    },
    "immutable": {
      "name": "Immutable",
      "axelarId": "immutable",
      "chainId": 13371,
      "rpc": "https://rpc.immutable.com/",
      "tokenSymbol": "IMX",
      "decimals": 18,
      "chainType": "evm",
      "contracts": {
        "AxelarGateway": {
          "deployer": "0xB8Cd93C83A974649D76B1c19f311f639e62272BC",
          "startingKeyIDs": [
            "evm-immutable-genesis"
          ],
          "address": "0xe432150cce91c13a887f7D836923d5597adD8E31",
          "deploymentMethod": "create",
          "salt": "AxelarGateway v6.2",
          "implementation": "0x05823c334150a48ACD5D325fBA16147c21bA3653",
          "implementationCodehash": "0x9bdd7652536460a69d217dc4fd03669ef763ba66d1dcdf5068ef6e887b2c1ea8",
          "authModule": "0x1a920B29eBD437074225cAeE44f78FC700B27a5d",
          "tokenDeployer": "0x8A156bCA562FB75385c4d41ea6903E270A34B727",
          "connectionType": "consensus"
        },
        "AxelarGasService": {
          "collector": "0xfEF5c90d84a1C93804496f5e7fbf98ec0C85243C",
          "salt": "AxelarGasService",
          "address": "0x24C2b56128fF8E7bFaD578ABefB0fc7Dfa9ba358",
          "implementation": "0x5aE753f0A558617133bd1ccd98374E222e015763",
          "deployer": "0xB8Cd93C83A974649D76B1c19f311f639e62272BC"
        },
        "InterchainGovernance": {
          "address": "0x35dFacdE7B4b80e156e69b1291D12EA51ce123BD",
          "minimumTimeDelay": 604800,
          "governanceChain": "Axelarnet",
          "governanceAddress": "axelar10d07y265gmmuvt4z0w9aw880jnsr700j7v9daj",
          "deployer": "0x6f24A47Fc8AE5441Eb47EFfC3665e70e69Ac3F05",
          "deploymentMethod": "create",
          "codehash": "0x70cb562f5d856fab1b0eee1e91dfcbb568be85f28e184c6a096b4c63b145a6c2",
          "predeployCodehash": "0xe2de43b29f2387b6f3575a1b50d566908fc00e03a8d88ad6be74b674a70874d2"
        },
        "Multisig": {
          "threshold": 3,
          "signers": [
            "0x3f5876a2b06E54949aB106651Ab6694d0289b2b4",
            "0x9256Fd872118ed3a97754B0fB42c15015d17E0CC",
            "0x1486157d505C7F7E546aD00E3E2Eee25BF665C9b",
            "0x2eC991B5c0B742AbD9d2ea31fe6c14a85e91C821",
            "0xf505462A29E36E26f25Ef0175Ca1eCBa09CC118f",
            "0x027c1882B975E2cd771AE068b0389FA38B9dda73"
          ],
          "address": "0xdC46f07661B673Fc262f61FC5b05B10A58a3b7fE",
          "deployer": "0x6f24A47Fc8AE5441Eb47EFfC3665e70e69Ac3F05",
          "deploymentMethod": "create",
          "codehash": "0x912095d5076ee40a9dd49c0f9d61d61334c47a78c7512852791652baef26c296",
          "predeployCodehash": "0x912095d5076ee40a9dd49c0f9d61d61334c47a78c7512852791652baef26c296"
        },
        "Operators": {
          "owner": "0x6f24A47Fc8AE5441Eb47EFfC3665e70e69Ac3F05",
          "address": "0xfEF5c90d84a1C93804496f5e7fbf98ec0C85243C",
          "deployer": "0x6f24A47Fc8AE5441Eb47EFfC3665e70e69Ac3F05",
          "deploymentMethod": "create",
          "codehash": "0xc561dc32ef670c929db9d7fbf6b5f6c074a62a30602481ba3b88912ca6d79feb",
          "predeployCodehash": "0xc561dc32ef670c929db9d7fbf6b5f6c074a62a30602481ba3b88912ca6d79feb"
        },
        "ConstAddressDeployer": {
          "address": "0x98B2920D53612483F91F12Ed7754E51b4A77919e",
          "deployer": "0xE86375704CDb8491a5Ed82D90DceCE02Ee0ac25F",
          "deploymentMethod": "create",
          "codehash": "0x8fda47a596dfba923270da84e0c32a2d0312f1c03389f83e16f2b5a35ed37fbe",
          "predeployCodehash": "0x8fda47a596dfba923270da84e0c32a2d0312f1c03389f83e16f2b5a35ed37fbe"
        },
        "Create3Deployer": {
          "address": "0x6513Aedb4D1593BA12e50644401D976aebDc90d8",
          "deployer": "0x6f24A47Fc8AE5441Eb47EFfC3665e70e69Ac3F05",
          "deploymentMethod": "create2",
          "codehash": "0xf0ad66defbe082df243d4d274e626f557f97579c5c9e19f33d8093d6160808b7",
          "predeployCodehash": "0x73fc31262c4bad113c79439fd231281201c7c7d45b50328bd86bccf37684bf92",
          "salt": "Create3Deployer"
        },
        "InterchainTokenService": {
          "salt": "ITS v2.1.1",
          "deployer": "0x6f24A47Fc8AE5441Eb47EFfC3665e70e69Ac3F05",
          "proxySalt": "ITS v1.0.0",
          "tokenManagerDeployer": "0xDFef5B38C1c080A4a82431b687989759cB207d24",
          "interchainToken": "0x2f8102DeA2caaee1Ec5Fe67754F828353C4c180F",
          "interchainTokenDeployer": "0xC5290Bc2B4e8D4b0ADA5B5bdA19a0C72E3D7C1B0",
          "tokenManager": "0x8832F0381707bb29756eDECf42580800207F2a9e",
          "tokenHandler": "0x383dF8E8f96b3dF53F9bdc607811c7e96239e7da",
          "implementation": "0x1B13a9BaF8d3116C56CCDF3aa9049ad532a9C03d",
          "predeployCodehash": "0x08a4a556c4db879b4f24104d13a8baf86915d58b12c81b382dfea2a82d2856cf",
          "address": "0xB5FB4BE02232B1bBA4dC8f81dc24C26980dE9e3C",
          "gatewayCaller": "0x04D8634f991117838E15C5358b40735bc3F6C67c",
          "version": "2.1.1"
        },
        "InterchainTokenFactory": {
          "deployer": "0x6f24A47Fc8AE5441Eb47EFfC3665e70e69Ac3F05",
          "salt": "ITS Factory v1.0.0",
          "implementation": "0xe833E9662cb0A811AA3b1746280AB43507B61946",
          "address": "0x83a93500d23Fbc3e82B410aD07A6a9F7A0670D66",
          "version": "2.1.1"
        }
      },
      "gasOptions": {
        "maxPriorityFeePerGas": 10000000000,
        "maxFeePerGas": 100000000000
      },
      "explorer": {
        "name": "Immutable Explorer",
        "url": "https://explorer.immutable.com",
        "api": "https://explorer.immutable.com/api"
      },
      "finality": "1",
      "approxFinalityWaitTime": 1
    },
    "fraxtal": {
      "name": "Fraxtal",
      "axelarId": "fraxtal",
      "chainId": 252,
      "rpc": "https://rpc.frax.com",
      "tokenSymbol": "frxETH",
      "decimals": 18,
      "confirmations": 2,
      "gasOptions": {
        "gasLimit": 8000000
      },
      "onchainGasEstimate": {
        "l1ChainName": "ethereum",
        "gasEstimationType": 2,
        "l1FeeScalar": 50000
      },
      "explorer": {
        "name": "Fraxscan",
        "url": "https://fraxscan.com",
        "api": "https://api.fraxscan.com/api"
      },
      "chainType": "evm",
      "contracts": {
        "AxelarGateway": {
          "deployer": "0xB8Cd93C83A974649D76B1c19f311f639e62272BC",
          "startingKeyIDs": [
            "evm-fraxtal-genesis"
          ],
          "address": "0xe432150cce91c13a887f7D836923d5597adD8E31",
          "implementation": "0xc1712652326E87D193Ac11910934085FF45C2F48",
          "implementationCodehash": "0xd0e057031b5acbd22b8e98686f6cda19dcbcac6495bd7297cff31dcb22ddcbae",
          "authModule": "0x1a920B29eBD437074225cAeE44f78FC700B27a5d",
          "tokenDeployer": "0xD2aDceFd0496449E3FDE873A2332B18A0F0FCADf",
          "deploymentMethod": "create3",
          "salt": "AxelarGateway v6.2",
          "connectionType": "consensus"
        },
        "AxelarGasService": {
          "collector": "0x7DdB2d76b80B0AA19bDEa48EB1301182F4CeefbC",
          "salt": "AxelarGasService",
          "address": "0x2d5d7d31F671F86C782533cc367F14109a082712",
          "implementation": "0xcb5C784DCf8FF342625DbC53B356ed0Cbb0EBB9b",
          "deployer": "0x6f24A47Fc8AE5441Eb47EFfC3665e70e69Ac3F05"
        },
        "Multisig": {
          "threshold": 3,
          "signers": [
            "0x3f5876a2b06E54949aB106651Ab6694d0289b2b4",
            "0x9256Fd872118ed3a97754B0fB42c15015d17E0CC",
            "0x1486157d505C7F7E546aD00E3E2Eee25BF665C9b",
            "0x2eC991B5c0B742AbD9d2ea31fe6c14a85e91C821",
            "0xf505462A29E36E26f25Ef0175Ca1eCBa09CC118f",
            "0x027c1882B975E2cd771AE068b0389FA38B9dda73"
          ],
          "address": "0xCC940AE49C78F20E3F13F3cF37e996b98Ac3EC68",
          "deployer": "0x6f24A47Fc8AE5441Eb47EFfC3665e70e69Ac3F05",
          "deploymentMethod": "create3",
          "codehash": "0x912095d5076ee40a9dd49c0f9d61d61334c47a78c7512852791652baef26c296",
          "predeployCodehash": "0x912095d5076ee40a9dd49c0f9d61d61334c47a78c7512852791652baef26c296",
          "salt": "Multisig v5.5"
        },
        "InterchainGovernance": {
          "minimumTimeDelay": 604800,
          "address": "0xfDF36A30070ea0241d69052ea85ff44Ad0476a66",
          "governanceChain": "Axelarnet",
          "governanceAddress": "axelar10d07y265gmmuvt4z0w9aw880jnsr700j7v9daj",
          "deployer": "0x6f24A47Fc8AE5441Eb47EFfC3665e70e69Ac3F05",
          "deploymentMethod": "create3",
          "codehash": "0x70cb562f5d856fab1b0eee1e91dfcbb568be85f28e184c6a096b4c63b145a6c2",
          "predeployCodehash": "0xe2de43b29f2387b6f3575a1b50d566908fc00e03a8d88ad6be74b674a70874d2",
          "salt": "InterchainGovernance v5.5"
        },
        "ConstAddressDeployer": {
          "address": "0x98B2920D53612483F91F12Ed7754E51b4A77919e",
          "deployer": "0xE86375704CDb8491a5Ed82D90DceCE02Ee0ac25F",
          "deploymentMethod": "create",
          "codehash": "0x8fda47a596dfba923270da84e0c32a2d0312f1c03389f83e16f2b5a35ed37fbe",
          "predeployCodehash": "0x8fda47a596dfba923270da84e0c32a2d0312f1c03389f83e16f2b5a35ed37fbe"
        },
        "Create3Deployer": {
          "address": "0x6513Aedb4D1593BA12e50644401D976aebDc90d8",
          "deployer": "0x6f24A47Fc8AE5441Eb47EFfC3665e70e69Ac3F05",
          "deploymentMethod": "create2",
          "codehash": "0xf0ad66defbe082df243d4d274e626f557f97579c5c9e19f33d8093d6160808b7",
          "predeployCodehash": "0x73fc31262c4bad113c79439fd231281201c7c7d45b50328bd86bccf37684bf92",
          "salt": "Create3Deployer"
        },
        "Operators": {
          "owner": "0x6f24A47Fc8AE5441Eb47EFfC3665e70e69Ac3F05",
          "address": "0x7DdB2d76b80B0AA19bDEa48EB1301182F4CeefbC",
          "deployer": "0x6f24A47Fc8AE5441Eb47EFfC3665e70e69Ac3F05",
          "deploymentMethod": "create2",
          "codehash": "0xc561dc32ef670c929db9d7fbf6b5f6c074a62a30602481ba3b88912ca6d79feb",
          "predeployCodehash": "0xc561dc32ef670c929db9d7fbf6b5f6c074a62a30602481ba3b88912ca6d79feb",
          "salt": "Operators"
        },
        "InterchainTokenService": {
          "salt": "ITS v2.1.1",
          "deployer": "0x6f24A47Fc8AE5441Eb47EFfC3665e70e69Ac3F05",
          "proxySalt": "ITS v1.0.0",
          "tokenManagerDeployer": "0xDFef5B38C1c080A4a82431b687989759cB207d24",
          "interchainToken": "0x7F9F70Da4af54671a6abAc58e705b5634cac8819",
          "interchainTokenDeployer": "0xB769ce7dC3D642B082A55f0c12622c6E516969a3",
          "tokenManager": "0x8832F0381707bb29756eDECf42580800207F2a9e",
          "tokenHandler": "0x383dF8E8f96b3dF53F9bdc607811c7e96239e7da",
          "implementation": "0x1B13a9BaF8d3116C56CCDF3aa9049ad532a9C03d",
          "predeployCodehash": "0x08a4a556c4db879b4f24104d13a8baf86915d58b12c81b382dfea2a82d2856cf",
          "address": "0xB5FB4BE02232B1bBA4dC8f81dc24C26980dE9e3C",
          "gatewayCaller": "0xD484Ca55aa38bA020a007A2345D9A6Aa2fdfA76B",
          "version": "2.1.1"
        },
        "InterchainTokenFactory": {
          "deployer": "0x6f24A47Fc8AE5441Eb47EFfC3665e70e69Ac3F05",
          "salt": "ITS Factory v1.0.0",
          "implementation": "0xe833E9662cb0A811AA3b1746280AB43507B61946",
          "address": "0x83a93500d23Fbc3e82B410aD07A6a9F7A0670D66",
          "version": "2.1.1"
        }
      },
      "staticGasOptions": {
        "gasLimit": 3000000,
        "gasPrice": 5001270
      },
      "finality": "finalized",
      "approxFinalityWaitTime": 80
    },
    "blast": {
      "name": "Blast",
      "axelarId": "blast",
      "chainId": 81457,
      "rpc": "https://rpc.blast.io",
      "tokenSymbol": "ETH",
      "decimals": 18,
      "chainType": "evm",
      "contracts": {
        "ConstAddressDeployer": {
          "address": "0x98B2920D53612483F91F12Ed7754E51b4A77919e",
          "deployer": "0xE86375704CDb8491a5Ed82D90DceCE02Ee0ac25F",
          "deploymentMethod": "create",
          "codehash": "0x8fda47a596dfba923270da84e0c32a2d0312f1c03389f83e16f2b5a35ed37fbe",
          "predeployCodehash": "0x8fda47a596dfba923270da84e0c32a2d0312f1c03389f83e16f2b5a35ed37fbe"
        },
        "Create3Deployer": {
          "address": "0x6513Aedb4D1593BA12e50644401D976aebDc90d8",
          "deployer": "0x6f24A47Fc8AE5441Eb47EFfC3665e70e69Ac3F05",
          "deploymentMethod": "create2",
          "codehash": "0xf0ad66defbe082df243d4d274e626f557f97579c5c9e19f33d8093d6160808b7",
          "predeployCodehash": "0x73fc31262c4bad113c79439fd231281201c7c7d45b50328bd86bccf37684bf92",
          "salt": "Create3Deployer"
        },
        "AxelarGateway": {
          "deployer": "0xB8Cd93C83A974649D76B1c19f311f639e62272BC",
          "startingKeyIDs": [
            "evm-blast-genesis"
          ],
          "address": "0xe432150cce91c13a887f7D836923d5597adD8E31",
          "implementation": "0xc1712652326E87D193Ac11910934085FF45C2F48",
          "implementationCodehash": "0xd0e057031b5acbd22b8e98686f6cda19dcbcac6495bd7297cff31dcb22ddcbae",
          "authModule": "0x1a920B29eBD437074225cAeE44f78FC700B27a5d",
          "tokenDeployer": "0xD2aDceFd0496449E3FDE873A2332B18A0F0FCADf",
          "deploymentMethod": "create3",
          "salt": "AxelarGateway v6.2",
          "connectionType": "consensus"
        },
        "InterchainGovernance": {
          "minimumTimeDelay": 604800,
          "address": "0xfDF36A30070ea0241d69052ea85ff44Ad0476a66",
          "governanceChain": "Axelarnet",
          "governanceAddress": "axelar10d07y265gmmuvt4z0w9aw880jnsr700j7v9daj",
          "deployer": "0x6f24A47Fc8AE5441Eb47EFfC3665e70e69Ac3F05",
          "deploymentMethod": "create3",
          "codehash": "0x70cb562f5d856fab1b0eee1e91dfcbb568be85f28e184c6a096b4c63b145a6c2",
          "predeployCodehash": "0xe2de43b29f2387b6f3575a1b50d566908fc00e03a8d88ad6be74b674a70874d2",
          "salt": "InterchainGovernance v5.5"
        },
        "Multisig": {
          "threshold": 3,
          "signers": [
            "0x3f5876a2b06E54949aB106651Ab6694d0289b2b4",
            "0x9256Fd872118ed3a97754B0fB42c15015d17E0CC",
            "0x1486157d505C7F7E546aD00E3E2Eee25BF665C9b",
            "0x2eC991B5c0B742AbD9d2ea31fe6c14a85e91C821",
            "0xf505462A29E36E26f25Ef0175Ca1eCBa09CC118f",
            "0x027c1882B975E2cd771AE068b0389FA38B9dda73"
          ],
          "address": "0xCC940AE49C78F20E3F13F3cF37e996b98Ac3EC68",
          "deployer": "0x6f24A47Fc8AE5441Eb47EFfC3665e70e69Ac3F05",
          "deploymentMethod": "create3",
          "codehash": "0x912095d5076ee40a9dd49c0f9d61d61334c47a78c7512852791652baef26c296",
          "predeployCodehash": "0x912095d5076ee40a9dd49c0f9d61d61334c47a78c7512852791652baef26c296",
          "salt": "Multisig v5.5"
        },
        "Operators": {
          "owner": "0x6f24A47Fc8AE5441Eb47EFfC3665e70e69Ac3F05",
          "address": "0x7DdB2d76b80B0AA19bDEa48EB1301182F4CeefbC",
          "deployer": "0x6f24A47Fc8AE5441Eb47EFfC3665e70e69Ac3F05",
          "deploymentMethod": "create2",
          "codehash": "0xc561dc32ef670c929db9d7fbf6b5f6c074a62a30602481ba3b88912ca6d79feb",
          "predeployCodehash": "0xc561dc32ef670c929db9d7fbf6b5f6c074a62a30602481ba3b88912ca6d79feb",
          "salt": "Operators"
        },
        "AxelarGasService": {
          "collector": "0x7DdB2d76b80B0AA19bDEa48EB1301182F4CeefbC",
          "salt": "AxelarGasService",
          "address": "0x2d5d7d31F671F86C782533cc367F14109a082712",
          "implementation": "0xcb5C784DCf8FF342625DbC53B356ed0Cbb0EBB9b",
          "deployer": "0x6f24A47Fc8AE5441Eb47EFfC3665e70e69Ac3F05"
        },
        "InterchainTokenService": {
          "salt": "ITS v2.1.1",
          "deployer": "0x6f24A47Fc8AE5441Eb47EFfC3665e70e69Ac3F05",
          "proxySalt": "ITS v1.0.0",
          "tokenManagerDeployer": "0xDFef5B38C1c080A4a82431b687989759cB207d24",
          "interchainToken": "0x7F9F70Da4af54671a6abAc58e705b5634cac8819",
          "interchainTokenDeployer": "0xB769ce7dC3D642B082A55f0c12622c6E516969a3",
          "tokenManager": "0x8832F0381707bb29756eDECf42580800207F2a9e",
          "tokenHandler": "0x383dF8E8f96b3dF53F9bdc607811c7e96239e7da",
          "implementation": "0x1B13a9BaF8d3116C56CCDF3aa9049ad532a9C03d",
          "predeployCodehash": "0x08a4a556c4db879b4f24104d13a8baf86915d58b12c81b382dfea2a82d2856cf",
          "address": "0xB5FB4BE02232B1bBA4dC8f81dc24C26980dE9e3C",
          "gatewayCaller": "0xD484Ca55aa38bA020a007A2345D9A6Aa2fdfA76B",
          "version": "2.1.1"
        },
        "InterchainTokenFactory": {
          "deployer": "0x6f24A47Fc8AE5441Eb47EFfC3665e70e69Ac3F05",
          "salt": "ITS Factory v1.0.0",
          "implementation": "0xe833E9662cb0A811AA3b1746280AB43507B61946",
          "address": "0x83a93500d23Fbc3e82B410aD07A6a9F7A0670D66",
          "version": "2.1.1"
        }
      },
      "gasOptions": {
        "gasLimit": 8000000
      },
      "onchainGasEstimate": {
        "l1ChainName": "ethereum",
        "gasEstimationType": 2,
        "l1FeeScalar": 684000
      },
      "confirmations": 2,
      "explorer": {
        "name": "Blastscan",
        "url": "https://blastscan.io",
        "api": "https://api.blastscan.io/api"
      },
      "staticGasOptions": {
        "gasLimit": 3000000,
        "gasPrice": 5641495
      },
      "finality": "finalized",
      "approxFinalityWaitTime": 25
    },
    "flow": {
      "name": "Flow",
      "axelarId": "flow",
      "chainId": 747,
      "rpc": "https://mainnet.evm.nodes.onflow.org",
      "tokenSymbol": "FLOW",
      "decimals": 18,
      "chainType": "evm",
      "contracts": {
        "ConstAddressDeployer": {
          "address": "0x98B2920D53612483F91F12Ed7754E51b4A77919e",
          "deployer": "0xE86375704CDb8491a5Ed82D90DceCE02Ee0ac25F",
          "deploymentMethod": "create",
          "codehash": "0x8fda47a596dfba923270da84e0c32a2d0312f1c03389f83e16f2b5a35ed37fbe",
          "predeployCodehash": "0x8fda47a596dfba923270da84e0c32a2d0312f1c03389f83e16f2b5a35ed37fbe"
        },
        "Create3Deployer": {
          "address": "0x6513Aedb4D1593BA12e50644401D976aebDc90d8",
          "deployer": "0x6f24A47Fc8AE5441Eb47EFfC3665e70e69Ac3F05",
          "deploymentMethod": "create2",
          "codehash": "0xf0ad66defbe082df243d4d274e626f557f97579c5c9e19f33d8093d6160808b7",
          "predeployCodehash": "0x73fc31262c4bad113c79439fd231281201c7c7d45b50328bd86bccf37684bf92",
          "salt": "Create3Deployer"
        },
        "AxelarGateway": {
          "deployer": "0xB8Cd93C83A974649D76B1c19f311f639e62272BC",
          "operator": "0xB8Cd93C83A974649D76B1c19f311f639e62272BC",
          "proxyDeploymentArgs": [
            "0x05823c334150a48ACD5D325fBA16147c21bA3653",
            "0xB8Cd93C83A974649D76B1c19f311f639e62272BC",
            "0x000000000000000000000000b8cd93c83a974649d76b1c19f311f639e62272bc000000000000000000000000000000000000000000000000000000000000004000000000000000000000000000000000000000000000000000000000000000010000000000000000000000000000000000000000000000000000000000000020000000000000000000000000000000000000000000000000000000000000006000000000000000000000000000000000000000000000000000000000000000120000000000000000000000000000000000000000000000000000000000e442e6000000000000000000000000000000000000000000000000000000000000001b00000000000000000000000013476c82ab76de288a1d2765cc113e83845fa9e4000000000000000000000000000000000000000000000000000000000000000100000000000000000000000020c4ad615e3c5f0ee136c56adfc5296da94828c40000000000000000000000000000000000000000000000000000000000000001000000000000000000000000215fa9602f4991c665a3f8cfae301a15d597fda9000000000000000000000000000000000000000000000000000000000000000100000000000000000000000021861415ed4e9708fa5ccb0775da0bbb73e0847d000000000000000000000000000000000000000000000000000000000000000100000000000000000000000026962652554141b7555af409a0a5bf5db4504ad200000000000000000000000000000000000000000000000000000000000000010000000000000000000000002743a8844f399bb7a0d6d8535be417fde72a867e00000000000000000000000000000000000000000000000000000000000000010000000000000000000000003a5360b6231b2a44904a683915aaf8e33b760106000000000000000000000000000000000000000000000000000000000000000100000000000000000000000047e22383c384a92ece0e16908da432472efb7b4c00000000000000000000000000000000000000000000000000000000000000010000000000000000000000004d5955cba942a448052469a7b2c5c768bbf7b84100000000000000000000000000000000000000000000000000000000000000010000000000000000000000005aa28a502d8a9f9df24d6f45f6af5177a7faa6d000000000000000000000000000000000000000000000000000000000000000010000000000000000000000005d0cb24000b17585b118686d44d7792e4fdb329700000000000000000000000000000000000000000000000000000000000000010000000000000000000000007191523b52690a777820601d60d5523ca1481af90000000000000000000000000000000000000000000000000000000000000001000000000000000000000000743e91394fed80577cd893cbfc23fb78bb59ef22000000000000000000000000000000000000000000000000000000000000000100000000000000000000000076cbb8657e50b4d9636cce9372d95388c9aebe3900000000000000000000000000000000000000000000000000000000000000010000000000000000000000008b99555ad6d2c3c114037746f3582e2105ac8561000000000000000000000000000000000000000000000000000000000000000100000000000000000000000099f6753fa1330af12e262a94cbc297f1c7beb8900000000000000000000000000000000000000000000000000000000000000001000000000000000000000000a86ea8fd27a607a437fe37107d8940c29a0adbd40000000000000000000000000000000000000000000000000000000000000001000000000000000000000000adda4a8627185c1d5558552868e45f514fd641720000000000000000000000000000000000000000000000000000000000000001000000000000000000000000b18d3a3c404abda400b8f818ffaddf987ba088750000000000000000000000000000000000000000000000000000000000000001000000000000000000000000cdb49d6d7167d71ddea024e0ce3da5fcceab37e30000000000000000000000000000000000000000000000000000000000000001000000000000000000000000d601001d8ce6b1ed0f6e688005600b346f01fb6b0000000000000000000000000000000000000000000000000000000000000001000000000000000000000000d88a2598600814e985a1fe19a5b350aaaf3245100000000000000000000000000000000000000000000000000000000000000001000000000000000000000000e6e0dbe152a9754bba3c8ead8d44c2c4cb7e554b0000000000000000000000000000000000000000000000000000000000000001000000000000000000000000ef3350da91a1ca637fcc2c6d664551a7dd3171c40000000000000000000000000000000000000000000000000000000000000001000000000000000000000000f04636c843a8d38efb549b310c041f5052b6e0ca0000000000000000000000000000000000000000000000000000000000000001000000000000000000000000f24bbd6f2e0e0b14f897b2c7980d1a4d99125f190000000000000000000000000000000000000000000000000000000000000001000000000000000000000000fe5f6b8dc944b5a8c259ef70f464c1da77f9e1720000000000000000000000000000000000000000000000000000000000000001"
          ],
          "initialVerifierSetId": "cfcd6101b38099c6b05d621699c6ecb61673cc845581353d91b3026b649b0547",
          "address": "0xe432150cce91c13a887f7D836923d5597adD8E31",
          "implementation": "0xb87D957935E63dbA9aCd958ee702c17AeCD2a4dA",
          "implementationCodehash": "0x44ff4ac1f2d4fb10228a86f2dfe8d39a5301764c2428920561ebdde60fa87a29",
          "deploymentMethod": "create2",
          "previousSignersRetention": 15,
          "domainSeparator": "0x3c8c7d9e180f608dcf6fc9b1c3ef905ac295b1c4cb2fe8ca2c4fcde1b6e9a8c6",
          "minimumRotationDelay": 86400,
          "connectionType": "amplifier",
          "owner": "0x6f24A47Fc8AE5441Eb47EFfC3665e70e69Ac3F05",
          "salt": "v6.0.4"
        },
        "InterchainGovernance": {
          "address": "0xB8Cd93C83A974649D76B1c19f311f639e62272BC"
        },
        "Operators": {
          "owner": "0x6f24A47Fc8AE5441Eb47EFfC3665e70e69Ac3F05",
          "address": "0x7DdB2d76b80B0AA19bDEa48EB1301182F4CeefbC",
          "deployer": "0x6f24A47Fc8AE5441Eb47EFfC3665e70e69Ac3F05",
          "deploymentMethod": "create2",
          "codehash": "0xc561dc32ef670c929db9d7fbf6b5f6c074a62a30602481ba3b88912ca6d79feb",
          "predeployCodehash": "0xc561dc32ef670c929db9d7fbf6b5f6c074a62a30602481ba3b88912ca6d79feb",
          "salt": "Operators"
        },
        "AxelarGasService": {
          "collector": "0x7DdB2d76b80B0AA19bDEa48EB1301182F4CeefbC",
          "salt": "AxelarGasService",
          "address": "0x2d5d7d31F671F86C782533cc367F14109a082712",
          "implementation": "0xdC46f07661B673Fc262f61FC5b05B10A58a3b7fE",
          "deployer": "0x6f24A47Fc8AE5441Eb47EFfC3665e70e69Ac3F05"
        },
        "InterchainTokenService": {
          "salt": "ITS v2.1.1",
          "deployer": "0x6f24A47Fc8AE5441Eb47EFfC3665e70e69Ac3F05",
          "proxySalt": "ITS v1.0.0",
          "tokenManagerDeployer": "0xDFef5B38C1c080A4a82431b687989759cB207d24",
          "interchainToken": "0xF4E61a459343fb9fEA5A479176Afd435404aD39e",
          "interchainTokenDeployer": "0xdf4d5340F016BEdA82e34aa1F34358C1B864Dc2F",
          "tokenManager": "0x8832F0381707bb29756eDECf42580800207F2a9e",
          "tokenHandler": "0x383dF8E8f96b3dF53F9bdc607811c7e96239e7da",
          "gatewayCaller": "0xD484Ca55aa38bA020a007A2345D9A6Aa2fdfA76B",
          "implementation": "0x1B13a9BaF8d3116C56CCDF3aa9049ad532a9C03d",
          "predeployCodehash": "0x08a4a556c4db879b4f24104d13a8baf86915d58b12c81b382dfea2a82d2856cf",
          "address": "0xB5FB4BE02232B1bBA4dC8f81dc24C26980dE9e3C",
          "version": "2.1.1"
        },
        "InterchainTokenFactory": {
          "deployer": "0x6f24A47Fc8AE5441Eb47EFfC3665e70e69Ac3F05",
          "salt": "ITS Factory v1.0.0",
          "implementation": "0xe833E9662cb0A811AA3b1746280AB43507B61946",
          "address": "0x83a93500d23Fbc3e82B410aD07A6a9F7A0670D66",
          "version": "2.1.1"
        }
      },
      "explorer": {
        "name": "Flowscan",
        "url": "https://evm.flowscan.io/",
        "api": "https://evm.flowscan.io/api"
      },
      "gasOptions": {
        "gasLimit": 8000000
      },
      "confirmations": 1,
      "finality": "finalized",
      "approxFinalityWaitTime": 1
    },
    "sui": {
      "name": "Sui",
      "axelarId": "sui",
      "networkType": "mainnet",
      "rpc": "https://sui-mainnet.gateway.tatum.io/",
      "tokenSymbol": "SUI",
      "decimals": 9,
      "chainType": "sui",
      "finality": "1",
      "approxFinalityWaitTime": 1,
      "explorer": {
        "name": "Suiscan",
        "url": "https://suiscan.xyz/mainnet"
      },
      "contracts": {
        "AxelarGateway": {
          "address": "0xeb055ffc3237c24e305a2bb760fe6551f6ff7c5fdb68735169c0f528fccab373",
          "deployer": "0x980372415053fe9d09956dea38d33d295f10de3d5c5226099304fe346ce241c9",
          "versions": {
            "0": "0xeb055ffc3237c24e305a2bb760fe6551f6ff7c5fdb68735169c0f528fccab373"
          },
          "structs": {
            "WeightedSigner": "0xeb055ffc3237c24e305a2bb760fe6551f6ff7c5fdb68735169c0f528fccab373::weighted_signer::WeightedSigner",
            "Bytes32": "0xeb055ffc3237c24e305a2bb760fe6551f6ff7c5fdb68735169c0f528fccab373::bytes32::Bytes32",
            "WeightedSigners": "0xeb055ffc3237c24e305a2bb760fe6551f6ff7c5fdb68735169c0f528fccab373::weighted_signers::WeightedSigners",
            "Signature": "0xeb055ffc3237c24e305a2bb760fe6551f6ff7c5fdb68735169c0f528fccab373::proof::Signature",
            "Proof": "0xeb055ffc3237c24e305a2bb760fe6551f6ff7c5fdb68735169c0f528fccab373::proof::Proof",
            "Message": "0xeb055ffc3237c24e305a2bb760fe6551f6ff7c5fdb68735169c0f528fccab373::message::Message",
            "SignersRotated": "0xeb055ffc3237c24e305a2bb760fe6551f6ff7c5fdb68735169c0f528fccab373::events::SignersRotated",
            "ChannelCreated": "0xeb055ffc3237c24e305a2bb760fe6551f6ff7c5fdb68735169c0f528fccab373::events::ChannelCreated",
            "ChannelDestroyed": "0xeb055ffc3237c24e305a2bb760fe6551f6ff7c5fdb68735169c0f528fccab373::events::ChannelDestroyed",
            "ContractCall": "0xeb055ffc3237c24e305a2bb760fe6551f6ff7c5fdb68735169c0f528fccab373::events::ContractCall",
            "MessageApproved": "0xeb055ffc3237c24e305a2bb760fe6551f6ff7c5fdb68735169c0f528fccab373::events::MessageApproved",
            "MessageExecuted": "0xeb055ffc3237c24e305a2bb760fe6551f6ff7c5fdb68735169c0f528fccab373::events::MessageExecuted",
            "AxelarSigners": "0xeb055ffc3237c24e305a2bb760fe6551f6ff7c5fdb68735169c0f528fccab373::auth::AxelarSigners",
            "MessageToSign": "0xeb055ffc3237c24e305a2bb760fe6551f6ff7c5fdb68735169c0f528fccab373::auth::MessageToSign",
            "Channel": "0xeb055ffc3237c24e305a2bb760fe6551f6ff7c5fdb68735169c0f528fccab373::channel::Channel",
            "ApprovedMessage": "0xeb055ffc3237c24e305a2bb760fe6551f6ff7c5fdb68735169c0f528fccab373::channel::ApprovedMessage",
            "OwnerCap": "0xeb055ffc3237c24e305a2bb760fe6551f6ff7c5fdb68735169c0f528fccab373::owner_cap::OwnerCap",
            "MessageTicket": "0xeb055ffc3237c24e305a2bb760fe6551f6ff7c5fdb68735169c0f528fccab373::message_ticket::MessageTicket",
            "MessageStatus": "0xeb055ffc3237c24e305a2bb760fe6551f6ff7c5fdb68735169c0f528fccab373::message_status::MessageStatus",
            "Gateway_v0": "0xeb055ffc3237c24e305a2bb760fe6551f6ff7c5fdb68735169c0f528fccab373::gateway_v0::Gateway_v0",
            "CommandType": "0xeb055ffc3237c24e305a2bb760fe6551f6ff7c5fdb68735169c0f528fccab373::gateway_v0::CommandType",
            "Gateway": "0xeb055ffc3237c24e305a2bb760fe6551f6ff7c5fdb68735169c0f528fccab373::gateway::Gateway"
          },
          "objects": {
            "Gateway": "0xde761b85a85477bba0ca6b4a09bcde7da33db2f64c392f806f24f433971514f5",
            "UpgradeCap": "0xf3a39b0db65293097bea42aeff35b1f5172b8f19e29d1bb9ab23c8cd75a7b688",
            "Gatewayv0": "0x5c3610a1e260c393fb50a37a3ca1e3e2cd933eb3fff476f68aae85d0f790cd60",
            "OwnerCap": "0xa1e1fe8c64de931cee41d6e4d3a511f176ffb58428c4e472a4cd5028e94146f2"
          },
          "domainSeparator": "0xb92c62ca5a6860211b2cf0340641e8d6dffa3207c78c3055d7f708f2bfba3171",
          "operator": "0x980372415053fe9d09956dea38d33d295f10de3d5c5226099304fe346ce241c9",
          "minimumRotationDelay": 86400000,
          "connectionType": "amplifier"
        },
        "Utils": {
          "address": "0x5920750d9804267493c958bffb7fcc1aa534705fffefbeaab0314418d631550c",
          "deployer": "0x980372415053fe9d09956dea38d33d295f10de3d5c5226099304fe346ce241c9",
          "versions": {
            "0": "0x5920750d9804267493c958bffb7fcc1aa534705fffefbeaab0314418d631550c"
          },
          "structs": {},
          "objects": {
            "UpgradeCap": "0x587e72522b003aca0876e31776130dd6f6152dd66eabda03102b02d89cec3d32"
          }
        },
        "VersionControl": {
          "address": "0x647a3b34b3a16f5f00443bdafd13d281983b2280703ab4f416cf706e6d739087",
          "deployer": "0x980372415053fe9d09956dea38d33d295f10de3d5c5226099304fe346ce241c9",
          "versions": {
            "0": "0x647a3b34b3a16f5f00443bdafd13d281983b2280703ab4f416cf706e6d739087"
          },
          "structs": {
            "VersionControl": "0x647a3b34b3a16f5f00443bdafd13d281983b2280703ab4f416cf706e6d739087::version_control::VersionControl"
          }
        },
        "RelayerDiscovery": {
          "address": "0x2b839b25c7133e5e0f8f585cb2e89bf430a6585a88c4a0343ae3b246372d431c",
          "deployer": "0x980372415053fe9d09956dea38d33d295f10de3d5c5226099304fe346ce241c9",
          "versions": {
            "0": "0x2b839b25c7133e5e0f8f585cb2e89bf430a6585a88c4a0343ae3b246372d431c"
          },
          "structs": {
            "Function": "0x2b839b25c7133e5e0f8f585cb2e89bf430a6585a88c4a0343ae3b246372d431c::transaction::Function",
            "MoveCall": "0x2b839b25c7133e5e0f8f585cb2e89bf430a6585a88c4a0343ae3b246372d431c::transaction::MoveCall",
            "Transaction": "0x2b839b25c7133e5e0f8f585cb2e89bf430a6585a88c4a0343ae3b246372d431c::transaction::Transaction",
            "TransactionRegistered": "0x2b839b25c7133e5e0f8f585cb2e89bf430a6585a88c4a0343ae3b246372d431c::events::TransactionRegistered",
            "TransactionRemoved": "0x2b839b25c7133e5e0f8f585cb2e89bf430a6585a88c4a0343ae3b246372d431c::events::TransactionRemoved",
            "RelayerDiscovery_v0": "0x2b839b25c7133e5e0f8f585cb2e89bf430a6585a88c4a0343ae3b246372d431c::relayer_discovery_v0::RelayerDiscovery_v0",
            "OwnerCap": "0x2b839b25c7133e5e0f8f585cb2e89bf430a6585a88c4a0343ae3b246372d431c::owner_cap::OwnerCap",
            "RelayerDiscovery": "0x2b839b25c7133e5e0f8f585cb2e89bf430a6585a88c4a0343ae3b246372d431c::discovery::RelayerDiscovery"
          },
          "objects": {
            "RelayerDiscovery": "0x310144e74e9a73d750ff17e62ed597681f519d799fea491d61740f6dd1e8c656",
            "RelayerDiscoveryv0": "0xbe8a0b65e338e83bad9f2511f82d8ff8f181c16ec288824699b4c9b952efe260",
            "OwnerCap": "0x7d371a39e25394a89d0d7362e0fff3975d049011efff0af1cbd1ff99cfc47ff9"
          }
        },
        "Operators": {
          "address": "0x013d0f9713b4b615f7234c470d8dfa851b7fecb11528319fbd5e618849dd064f",
          "deployer": "0x980372415053fe9d09956dea38d33d295f10de3d5c5226099304fe346ce241c9",
          "versions": {
            "0": "0x013d0f9713b4b615f7234c470d8dfa851b7fecb11528319fbd5e618849dd064f"
          },
          "structs": {
            "OwnerCap": "0x013d0f9713b4b615f7234c470d8dfa851b7fecb11528319fbd5e618849dd064f::operators::OwnerCap",
            "OperatorCap": "0x013d0f9713b4b615f7234c470d8dfa851b7fecb11528319fbd5e618849dd064f::operators::OperatorCap",
            "Operators": "0x013d0f9713b4b615f7234c470d8dfa851b7fecb11528319fbd5e618849dd064f::operators::Operators",
            "Borrow": "0x013d0f9713b4b615f7234c470d8dfa851b7fecb11528319fbd5e618849dd064f::operators::Borrow",
            "OperatorAdded": "0x013d0f9713b4b615f7234c470d8dfa851b7fecb11528319fbd5e618849dd064f::operators::OperatorAdded",
            "OperatorRemoved": "0x013d0f9713b4b615f7234c470d8dfa851b7fecb11528319fbd5e618849dd064f::operators::OperatorRemoved",
            "CapabilityStored": "0x013d0f9713b4b615f7234c470d8dfa851b7fecb11528319fbd5e618849dd064f::operators::CapabilityStored",
            "CapabilityRemoved": "0x013d0f9713b4b615f7234c470d8dfa851b7fecb11528319fbd5e618849dd064f::operators::CapabilityRemoved"
          },
          "objects": {
            "Operators": "0xa8edeba4d7fe6dc098523016870f03e0411b296750926d11e55cf2c4180ef028",
            "OwnerCap": "0x6a3565b574e1d7a7b18959719190785a9a3f2c54bf2291ec82d3c59620ef7338"
          }
        },
        "GasService": {
          "address": "0x695f612a1ee9268d25ca5c03e705819a285ff0c5b4f7720fc75a00cb8c6f3b63",
          "versions": {
            "0": "0x695f612a1ee9268d25ca5c03e705819a285ff0c5b4f7720fc75a00cb8c6f3b63"
          },
          "deployer": "0x2d55266c416ce633f46edf33c45c8c45f65fdac64a48d82715c2f304ed498634",
          "structs": {
            "GasPaid": "0x695f612a1ee9268d25ca5c03e705819a285ff0c5b4f7720fc75a00cb8c6f3b63::events::GasPaid",
            "GasAdded": "0x695f612a1ee9268d25ca5c03e705819a285ff0c5b4f7720fc75a00cb8c6f3b63::events::GasAdded",
            "Refunded": "0x695f612a1ee9268d25ca5c03e705819a285ff0c5b4f7720fc75a00cb8c6f3b63::events::Refunded",
            "GasCollected": "0x695f612a1ee9268d25ca5c03e705819a285ff0c5b4f7720fc75a00cb8c6f3b63::events::GasCollected",
            "OwnerCap": "0x695f612a1ee9268d25ca5c03e705819a285ff0c5b4f7720fc75a00cb8c6f3b63::owner_cap::OwnerCap",
            "OperatorCap": "0x695f612a1ee9268d25ca5c03e705819a285ff0c5b4f7720fc75a00cb8c6f3b63::operator_cap::OperatorCap",
            "GasService_v0": "0x695f612a1ee9268d25ca5c03e705819a285ff0c5b4f7720fc75a00cb8c6f3b63::gas_service_v0::GasService_v0",
            "GasService": "0x695f612a1ee9268d25ca5c03e705819a285ff0c5b4f7720fc75a00cb8c6f3b63::gas_service::GasService"
          },
          "objects": {
            "OperatorCap": "0x640dd897f312bd5628bfb5230f63c20afd0494be1c28dcd2edb0a3cb7c55785f",
            "OwnerCap": "0x8be36a47832d041e318483f602232a8603245a779111b5f95a2eba348e9d32cd",
            "GasService": "0x0a3a8e08d156595e5a097964d5d294fcfc9ff75f736b55f44470a93e48bdeb8f",
            "GasServicev0": "0x1987e5f87158df4e915a57e285f6081d6bf19d1aa033fd1dea18dc428d50b577",
            "UpgradeCap": "0xd475ca903bc13e125ed0b6742cd88ceffad1361f01b7bed50bd1108797abd5c0"
          }
        },
        "Abi": {
          "address": "0x53106e8a23ea2b83b0f1cc18861d287e08757525e0e47d3712130080af8cf49a",
          "versions": {
            "0": "0x53106e8a23ea2b83b0f1cc18861d287e08757525e0e47d3712130080af8cf49a"
          },
          "deployer": "0x2d55266c416ce633f46edf33c45c8c45f65fdac64a48d82715c2f304ed498634",
          "structs": {
            "AbiReader": "0x53106e8a23ea2b83b0f1cc18861d287e08757525e0e47d3712130080af8cf49a::abi::AbiReader",
            "AbiWriter": "0x53106e8a23ea2b83b0f1cc18861d287e08757525e0e47d3712130080af8cf49a::abi::AbiWriter"
          },
          "objects": {
            "UpgradeCap": "0x1cbb460e5ef7ce003942a850ce9d9d235f451fbc1a56f2aca124bb843c8c3ba0"
          }
        },
        "InterchainTokenService": {
          "address": "0xbaec6524bedbc95fa4c3314271ecf5d2ce7d8a602c8413c03a5264c949c7263d",
          "versions": {
            "0": "0xc3c0222e59c9d3b34ab804840e271ef9a0e6f0adcc280133c9db9b9e060887ca",
            "1": "0xbaec6524bedbc95fa4c3314271ecf5d2ce7d8a602c8413c03a5264c949c7263d"
          },
          "deployer": "0x2d55266c416ce633f46edf33c45c8c45f65fdac64a48d82715c2f304ed498634",
          "structs": {
            "FlowLimit": "0xc3c0222e59c9d3b34ab804840e271ef9a0e6f0adcc280133c9db9b9e060887ca::flow_limit::FlowLimit",
            "CoinManagement": "0xc3c0222e59c9d3b34ab804840e271ef9a0e6f0adcc280133c9db9b9e060887ca::coin_management::CoinManagement",
            "CoinInfo": "0xc3c0222e59c9d3b34ab804840e271ef9a0e6f0adcc280133c9db9b9e060887ca::coin_info::CoinInfo",
            "CoinData": "0xc3c0222e59c9d3b34ab804840e271ef9a0e6f0adcc280133c9db9b9e060887ca::coin_data::CoinData",
            "CreatorCap": "0xc3c0222e59c9d3b34ab804840e271ef9a0e6f0adcc280133c9db9b9e060887ca::creator_cap::CreatorCap",
            "TokenManagerType": "0xbaec6524bedbc95fa4c3314271ecf5d2ce7d8a602c8413c03a5264c949c7263d::token_manager_type::TokenManagerType",
            "TokenId": "0xc3c0222e59c9d3b34ab804840e271ef9a0e6f0adcc280133c9db9b9e060887ca::token_id::TokenId",
            "UnlinkedTokenId": "0xbaec6524bedbc95fa4c3314271ecf5d2ce7d8a602c8413c03a5264c949c7263d::token_id::UnlinkedTokenId",
            "UnregisteredTokenId": "0xc3c0222e59c9d3b34ab804840e271ef9a0e6f0adcc280133c9db9b9e060887ca::token_id::UnregisteredTokenId",
            "UnregisteredCoinData": "0xc3c0222e59c9d3b34ab804840e271ef9a0e6f0adcc280133c9db9b9e060887ca::unregistered_coin_data::UnregisteredCoinData",
            "CoinRegistered": "0xc3c0222e59c9d3b34ab804840e271ef9a0e6f0adcc280133c9db9b9e060887ca::events::CoinRegistered",
            "InterchainTransfer": "0xc3c0222e59c9d3b34ab804840e271ef9a0e6f0adcc280133c9db9b9e060887ca::events::InterchainTransfer",
            "InterchainTokenDeploymentStarted": "0xc3c0222e59c9d3b34ab804840e271ef9a0e6f0adcc280133c9db9b9e060887ca::events::InterchainTokenDeploymentStarted",
            "InterchainTransferReceived": "0xc3c0222e59c9d3b34ab804840e271ef9a0e6f0adcc280133c9db9b9e060887ca::events::InterchainTransferReceived",
            "UnregisteredCoinReceived": "0xc3c0222e59c9d3b34ab804840e271ef9a0e6f0adcc280133c9db9b9e060887ca::events::UnregisteredCoinReceived",
            "UnlinkedCoinReceived": "0xbaec6524bedbc95fa4c3314271ecf5d2ce7d8a602c8413c03a5264c949c7263d::events::UnlinkedCoinReceived",
            "UnlinkedCoinRemoved": "0xbaec6524bedbc95fa4c3314271ecf5d2ce7d8a602c8413c03a5264c949c7263d::events::UnlinkedCoinRemoved",
            "TrustedChainAdded": "0xc3c0222e59c9d3b34ab804840e271ef9a0e6f0adcc280133c9db9b9e060887ca::events::TrustedChainAdded",
            "TrustedChainRemoved": "0xc3c0222e59c9d3b34ab804840e271ef9a0e6f0adcc280133c9db9b9e060887ca::events::TrustedChainRemoved",
            "FlowLimitSet": "0xc3c0222e59c9d3b34ab804840e271ef9a0e6f0adcc280133c9db9b9e060887ca::events::FlowLimitSet",
            "DistributorshipTransfered": "0xc3c0222e59c9d3b34ab804840e271ef9a0e6f0adcc280133c9db9b9e060887ca::events::DistributorshipTransfered",
            "OperatorshipTransfered": "0xc3c0222e59c9d3b34ab804840e271ef9a0e6f0adcc280133c9db9b9e060887ca::events::OperatorshipTransfered",
            "InterchainTokenIdClaimed": "0xbaec6524bedbc95fa4c3314271ecf5d2ce7d8a602c8413c03a5264c949c7263d::events::InterchainTokenIdClaimed",
            "LinkTokenStarted": "0xbaec6524bedbc95fa4c3314271ecf5d2ce7d8a602c8413c03a5264c949c7263d::events::LinkTokenStarted",
            "LinkTokenReceived": "0xbaec6524bedbc95fa4c3314271ecf5d2ce7d8a602c8413c03a5264c949c7263d::events::LinkTokenReceived",
            "CoinMetadataRegistered": "0xbaec6524bedbc95fa4c3314271ecf5d2ce7d8a602c8413c03a5264c949c7263d::events::CoinMetadataRegistered",
            "TrustedChain": "0xc3c0222e59c9d3b34ab804840e271ef9a0e6f0adcc280133c9db9b9e060887ca::trusted_chains::TrustedChain",
            "TrustedChains": "0xc3c0222e59c9d3b34ab804840e271ef9a0e6f0adcc280133c9db9b9e060887ca::trusted_chains::TrustedChains",
            "TreasuryCapReclaimer": "0xbaec6524bedbc95fa4c3314271ecf5d2ce7d8a602c8413c03a5264c949c7263d::treasury_cap_reclaimer::TreasuryCapReclaimer",
            "InterchainTransferTicket": "0xc3c0222e59c9d3b34ab804840e271ef9a0e6f0adcc280133c9db9b9e060887ca::interchain_transfer_ticket::InterchainTransferTicket",
            "InterchainTokenService_v0": "0xc3c0222e59c9d3b34ab804840e271ef9a0e6f0adcc280133c9db9b9e060887ca::interchain_token_service_v0::InterchainTokenService_v0",
            "OwnerCap": "0xc3c0222e59c9d3b34ab804840e271ef9a0e6f0adcc280133c9db9b9e060887ca::owner_cap::OwnerCap",
            "OperatorCap": "0xc3c0222e59c9d3b34ab804840e271ef9a0e6f0adcc280133c9db9b9e060887ca::operator_cap::OperatorCap",
            "InterchainTokenService": "0xc3c0222e59c9d3b34ab804840e271ef9a0e6f0adcc280133c9db9b9e060887ca::interchain_token_service::InterchainTokenService"
          },
          "objects": {
            "InterchainTokenService": "0xef0d515e2f6be9199150e63758035bca7b1e016dcc1a93cec123abb35880b379",
            "InterchainTokenServicev0": "0x47e83ca3244d3456729f909f62511f8ed9f28b0f4c302c782bf6585ba5dfa938",
            "ChannelId": "0x43f65158c85e1bc1e27a4a1ecc49a0089283051c04b4bb21a69bbbe06078c2f8",
            "OwnerCap": "0x18165d4b91e128d2d0076d3eb569facfd9603c288c14e2d6b2216baff738c5d0",
            "OperatorCap": "0x89317f6bf7f134df64015232cfdb7ee55115e8c64f7f6f6e4fa1358c361f0544",
            "UpgradeCap": "0x32c23055d49d04c34f48456eaff3bea01b9ccd27415f4a8412ded09f15b345bb"
          },
          "disallowedFunctions": {
            "versions": [
              0,
              0,
              0,
              0,
              0,
              0,
              0,
              0,
              0,
              0,
              0,
              0,
              0,
              0,
              0
            ],
            "functionNames": [
              "deploy_remote_interchain_token",
              "send_interchain_transfer",
              "receive_interchain_transfer",
              "receive_interchain_transfer_with_data",
              "receive_deploy_interchain_token",
              "give_unregistered_coin",
              "mint_as_distributor",
              "mint_to_as_distributor",
              "burn_as_distributor",
              "add_trusted_chains",
              "remove_trusted_chains",
              "set_flow_limit",
              "set_flow_limit_as_token_operator",
              "transfer_distributorship",
              "transfer_operatorship"
            ]
          }
        },
        "Example": {
          "address": "0xe80557d7f9b6cce827716c9f8ad1c6e34c95aae564847b223e0e163a64fd1317",
          "versions": {
            "0": "0xe80557d7f9b6cce827716c9f8ad1c6e34c95aae564847b223e0e163a64fd1317"
          },
          "deployer": "0x980372415053fe9d09956dea38d33d295f10de3d5c5226099304fe346ce241c9",
          "structs": {
            "Singleton": "0xe80557d7f9b6cce827716c9f8ad1c6e34c95aae564847b223e0e163a64fd1317::its::Singleton",
            "Executed": "0xe80557d7f9b6cce827716c9f8ad1c6e34c95aae564847b223e0e163a64fd1317::gmp::Executed",
            "ExecutedWithToken": "0xe80557d7f9b6cce827716c9f8ad1c6e34c95aae564847b223e0e163a64fd1317::its::ExecutedWithToken",
            "MultiMinter": "0xe80557d7f9b6cce827716c9f8ad1c6e34c95aae564847b223e0e163a64fd1317::operators::MultiMinter",
            "OwnerCap": "0xe80557d7f9b6cce827716c9f8ad1c6e34c95aae564847b223e0e163a64fd1317::operators::OwnerCap",
            "TOKEN": "0xe80557d7f9b6cce827716c9f8ad1c6e34c95aae564847b223e0e163a64fd1317::token::TOKEN",
            "TOKEN_A": "0xe80557d7f9b6cce827716c9f8ad1c6e34c95aae564847b223e0e163a64fd1317::token_a::TOKEN_A",
            "TOKEN_B": "0xe80557d7f9b6cce827716c9f8ad1c6e34c95aae564847b223e0e163a64fd1317::token_b::TOKEN_B",
            "TOKEN_C": "0xe80557d7f9b6cce827716c9f8ad1c6e34c95aae564847b223e0e163a64fd1317::token_c::TOKEN_C"
          },
          "objects": {
            "GmpSingleton": "0x4b4d54d936996fbc3c8c234c9da0d5f35893e5304332695f3a0d97b520e17314",
            "GmpChannelId": "0x3947f67db7174a6c86279eebcacbaaadd17bec606efedf12b5864a127044501f",
            "ItsSingleton": "0x790b6f1cd1cd21e373ac2550f20b5a58d1bb39adeec4500197dac5ec597e76fa",
            "ItsChannelId": "0x8dbbd3fc6fa2c541cb94847a9eba81dd991c16a6701354c142875bd267059c14"
          }
        }
      }
    },
    "stellar": {
      "name": "Stellar",
      "axelarId": "stellar",
      "rpc": "https://mainnet.sorobanrpc.com",
      "horizonRpc": "https://horizon.stellar.org",
      "networkType": "mainnet",
      "chainType": "stellar",
      "decimals": 7,
      "finality": "1",
      "tokenSymbol": "XLM",
      "tokenAddress": "CAS3J7GYLGXMF6TDJBBYYSE3HQ6BBSMLNUQ34T6TZMYMW2EVH34XOWMA",
      "contracts": {
        "AxelarGateway": {
          "address": "CD6VSKXB4HY2DWU7EP2PUIYTBJBJ36LDJXEZN4NSXFYF5YP37DDFX6NF",
          "deployer": "GC2SJ4YXCMP2LYXMXBNJMK6SNK4XUR7TGJXY4GA3VACNMCZVCQ6VFGG3",
          "wasmHash": "d68610690fa381aace03f16ef591334d61e808bcba0ac9e3a15d76df492aff24",
          "initializeArgs": {
            "owner": "GC2SJ4YXCMP2LYXMXBNJMK6SNK4XUR7TGJXY4GA3VACNMCZVCQ6VFGG3",
            "operator": "GC2SJ4YXCMP2LYXMXBNJMK6SNK4XUR7TGJXY4GA3VACNMCZVCQ6VFGG3",
            "domainSeparator": "d2937eba76cea053386484dae0e3d497548237ecb777dfdd5401e12cfc97ec78",
            "minimumRotationDelay": "86400",
            "previousSignersRetention": "15",
            "initialSigners": [
              {
                "nonce": "0000000000000000000000000000000000000000000000000000000000000000",
                "signers": [
                  {
                    "signer": "b524f317131fa5e2ecb85a962bd26ab97a47f3326f8e181ba804d60b35143d52",
                    "weight": "1"
                  }
                ],
                "threshold": "1"
              }
            ]
          },
          "connectionType": "amplifier",
          "version": "1.1.1"
        },
        "AxelarOperators": {
          "address": "CCO23C66LAPU5YO66VNXB75T7SDVZ5UZ2GHAU3M7T2YGRKHJI3B2LZPQ",
          "deployer": "GCUIBOS2JPTJSJ3PFMXU4RD67PS5QT7FG3HSXHFZQGVNIYXPYODKRJ7S",
          "wasmHash": "8e0d3c6ace7b80c80d945eaca495ff2cea7de12e9cf736dcf1fb9aaee07b4dd2",
          "initializeArgs": {
            "owner": "GCUIBOS2JPTJSJ3PFMXU4RD67PS5QT7FG3HSXHFZQGVNIYXPYODKRJ7S"
          },
          "version": "1.1.1"
        },
        "AxelarGasService": {
          "address": "CDZNIEA5FLJY2L4BWFW3P6WPFYWQNZTNP6ED2K5UHD5PNYTIMNFZDD3W",
          "deployer": "GC2SJ4YXCMP2LYXMXBNJMK6SNK4XUR7TGJXY4GA3VACNMCZVCQ6VFGG3",
          "wasmHash": "5f85b5ca8888347990b7d6384a3c73dac1fc652f93086224d78dbadfc934d729",
          "initializeArgs": {
            "owner": "GC2SJ4YXCMP2LYXMXBNJMK6SNK4XUR7TGJXY4GA3VACNMCZVCQ6VFGG3",
            "operator": "CCO23C66LAPU5YO66VNXB75T7SDVZ5UZ2GHAU3M7T2YGRKHJI3B2LZPQ"
          },
          "version": "1.1.1"
        },
        "Upgrader": {
          "address": "CDXI3F2R6Q3W5AZRP3VQIOXM3YEIBFPEUAGZDOOSZ7DNQXHOKXU4FPVB",
          "deployer": "GC2SJ4YXCMP2LYXMXBNJMK6SNK4XUR7TGJXY4GA3VACNMCZVCQ6VFGG3",
          "wasmHash": "8393a1d52cc40fc3fd37d93da56a3322109159d794ab1d0fbee120dcb3d8cbcc",
          "version": "1.1.1",
          "initializeArgs": {}
        },
        "AxelarExample": {
          "address": "CCHEWZGXJSJL6Y4XONWGCWWQPWXEVPEE7GSF76PICHJSSQCJEHEL62F6",
          "deployer": "GC2SJ4YXCMP2LYXMXBNJMK6SNK4XUR7TGJXY4GA3VACNMCZVCQ6VFGG3",
          "wasmHash": "cb96e568d52b5933111d3d97c7a3c23330df1db086aad6001f67e2daaa62d73b",
          "version": "1.0.3",
          "initializeArgs": {
            "gatewayAddress": "CD6VSKXB4HY2DWU7EP2PUIYTBJBJ36LDJXEZN4NSXFYF5YP37DDFX6NF",
            "gasServiceAddress": "CDZNIEA5FLJY2L4BWFW3P6WPFYWQNZTNP6ED2K5UHD5PNYTIMNFZDD3W",
            "itsAddress": "CBDBMIOFHGWUFRYH3D3STI2DHBOWGDDBCRKQEUB4RGQEBVG74SEED6C6"
          }
        },
        "InterchainTokenService": {
          "address": "CBDBMIOFHGWUFRYH3D3STI2DHBOWGDDBCRKQEUB4RGQEBVG74SEED6C6",
          "deployer": "GC2SJ4YXCMP2LYXMXBNJMK6SNK4XUR7TGJXY4GA3VACNMCZVCQ6VFGG3",
          "wasmHash": "827225d8911a0034b6059f6279453b8d6a09a9510b061026bdcbdbe19f918d0d",
          "initializeArgs": {
            "owner": "GC2SJ4YXCMP2LYXMXBNJMK6SNK4XUR7TGJXY4GA3VACNMCZVCQ6VFGG3",
            "operator": "GC2SJ4YXCMP2LYXMXBNJMK6SNK4XUR7TGJXY4GA3VACNMCZVCQ6VFGG3",
            "gatewayAddress": "CD6VSKXB4HY2DWU7EP2PUIYTBJBJ36LDJXEZN4NSXFYF5YP37DDFX6NF",
            "gasServiceAddress": "CDZNIEA5FLJY2L4BWFW3P6WPFYWQNZTNP6ED2K5UHD5PNYTIMNFZDD3W",
            "itsHubAddress": "axelar1aqcj54lzz0rk22gvqgcn8fr5tx4rzwdv5wv5j9dmnacgefvd7wzsy2j2mr",
            "chainName": "stellar",
            "nativeTokenAddress": "CAS3J7GYLGXMF6TDJBBYYSE3HQ6BBSMLNUQ34T6TZMYMW2EVH34XOWMA",
            "interchainTokenWasmHash": "85693704d656eb99af464d553a0a8d99b62d039223e72e86b98655def0d345ca",
            "tokenManagerWasmHash": "4164f47872741793bc682f6fb124623c6c1eb64e342b73319c11d05c2e0e39b0"
          },
          "version": "1.4.1"
        },
        "Multicall": {
          "address": "CC5LVKQA73ZVVUBAOCV5INV4TXPMELBFJ6XTQUBJTP4O2LSUKAA7VHLZ",
          "deployer": "GC2SJ4YXCMP2LYXMXBNJMK6SNK4XUR7TGJXY4GA3VACNMCZVCQ6VFGG3",
          "wasmHash": "0c491cc15edf95dbc131cbac07dc3035f05a9e6fd180d2733b9315685323df26",
          "version": "1.0.1",
          "initializeArgs": {}
        },
        "TokenUtils": {
          "address": "CBFUPD6RNBYGW6UNMIP26TOXM2FSMCBI7XFY4LATRKFKHTIHPRG2W7LJ",
          "deployer": "GCUIBOS2JPTJSJ3PFMXU4RD67PS5QT7FG3HSXHFZQGVNIYXPYODKRJ7S",
          "wasmHash": "48d81492a15e4a77f4ba270dcee530910ff0470c14bfa446cee2ee42ae43d8cb",
          "version": "1.0.0",
          "initializeArgs": {}
        }
      },
      "approxFinalityWaitTime": 1,
      "explorer": {
        "name": "Stellar Expert",
        "url": "https://stellar.expert/explorer/public"
      }
    },
    "xrpl-evm": {
      "name": "XRPL EVM",
      "axelarId": "xrpl-evm",
      "chainId": 1440000,
      "rpc": "https://rpc.xrplevm.org",
      "tokenSymbol": "XRP",
      "decimals": 18,
      "confirmations": 1,
      "finality": "finalized",
      "approxFinalityWaitTime": 1,
      "chainType": "evm",
      "explorer": {
        "name": "Xrplscan",
        "url": "https://explorer-mainnet.aws.peersyst.tech",
        "api": "https://explorer-mainnet.aws.peersyst.tech/api"
      },
      "contracts": {
        "ConstAddressDeployer": {
          "address": "0x98B2920D53612483F91F12Ed7754E51b4A77919e",
          "deployer": "0xE86375704CDb8491a5Ed82D90DceCE02Ee0ac25F",
          "deploymentMethod": "create",
          "codehash": "0x8fda47a596dfba923270da84e0c32a2d0312f1c03389f83e16f2b5a35ed37fbe",
          "predeployCodehash": "0x8fda47a596dfba923270da84e0c32a2d0312f1c03389f83e16f2b5a35ed37fbe"
        },
        "Create3Deployer": {
          "address": "0x6513Aedb4D1593BA12e50644401D976aebDc90d8",
          "deployer": "0x6f24A47Fc8AE5441Eb47EFfC3665e70e69Ac3F05",
          "deploymentMethod": "create2",
          "codehash": "0xf0ad66defbe082df243d4d274e626f557f97579c5c9e19f33d8093d6160808b7",
          "predeployCodehash": "0x73fc31262c4bad113c79439fd231281201c7c7d45b50328bd86bccf37684bf92",
          "salt": "Create3Deployer"
        },
        "AxelarGateway": {
          "deployer": "0xB8Cd93C83A974649D76B1c19f311f639e62272BC",
          "operator": "0xB8Cd93C83A974649D76B1c19f311f639e62272BC",
          "proxyDeploymentArgs": [
            "0x05823c334150a48ACD5D325fBA16147c21bA3653",
            "0xB8Cd93C83A974649D76B1c19f311f639e62272BC",
            "0x000000000000000000000000b8cd93c83a974649d76b1c19f311f639e62272bc00000000000000000000000000000000000000000000000000000000000000400000000000000000000000000000000000000000000000000000000000000001000000000000000000000000000000000000000000000000000000000000002000000000000000000000000000000000000000000000000000000000000000600000000000000000000000000000000000000000000000000000000000000011000000000000000000000000000000000000000000000000000000000111950c000000000000000000000000000000000000000000000000000000000000001900000000000000000000000013476c82ab76de288a1d2765cc113e83845fa9e4000000000000000000000000000000000000000000000000000000000000000100000000000000000000000020c4ad615e3c5f0ee136c56adfc5296da94828c40000000000000000000000000000000000000000000000000000000000000001000000000000000000000000215fa9602f4991c665a3f8cfae301a15d597fda900000000000000000000000000000000000000000000000000000000000000010000000000000000000000002743a8844f399bb7a0d6d8535be417fde72a867e00000000000000000000000000000000000000000000000000000000000000010000000000000000000000002d9a783ae26a498e7bb77a8813480e62f523ad7d00000000000000000000000000000000000000000000000000000000000000010000000000000000000000003a5360b6231b2a44904a683915aaf8e33b760106000000000000000000000000000000000000000000000000000000000000000100000000000000000000000040a08e1ddb42cdb8869342958a829b80cf150c61000000000000000000000000000000000000000000000000000000000000000100000000000000000000000040d56668eb8e2c7e02a15795804f37cc7e9f55cd000000000000000000000000000000000000000000000000000000000000000100000000000000000000000047e22383c384a92ece0e16908da432472efb7b4c00000000000000000000000000000000000000000000000000000000000000010000000000000000000000004d5955cba942a448052469a7b2c5c768bbf7b84100000000000000000000000000000000000000000000000000000000000000010000000000000000000000005aa28a502d8a9f9df24d6f45f6af5177a7faa6d000000000000000000000000000000000000000000000000000000000000000010000000000000000000000005d0cb24000b17585b118686d44d7792e4fdb329700000000000000000000000000000000000000000000000000000000000000010000000000000000000000007191523b52690a777820601d60d5523ca1481af90000000000000000000000000000000000000000000000000000000000000001000000000000000000000000743e91394fed80577cd893cbfc23fb78bb59ef2200000000000000000000000000000000000000000000000000000000000000010000000000000000000000008b99555ad6d2c3c114037746f3582e2105ac8561000000000000000000000000000000000000000000000000000000000000000100000000000000000000000099f6753fa1330af12e262a94cbc297f1c7beb8900000000000000000000000000000000000000000000000000000000000000001000000000000000000000000a360fae63e806238de4dde49bfa92f79eff73fc60000000000000000000000000000000000000000000000000000000000000001000000000000000000000000adda4a8627185c1d5558552868e45f514fd641720000000000000000000000000000000000000000000000000000000000000001000000000000000000000000b18d3a3c404abda400b8f818ffaddf987ba088750000000000000000000000000000000000000000000000000000000000000001000000000000000000000000cdb49d6d7167d71ddea024e0ce3da5fcceab37e30000000000000000000000000000000000000000000000000000000000000001000000000000000000000000d601001d8ce6b1ed0f6e688005600b346f01fb6b0000000000000000000000000000000000000000000000000000000000000001000000000000000000000000d88a2598600814e985a1fe19a5b350aaaf3245100000000000000000000000000000000000000000000000000000000000000001000000000000000000000000ef3350da91a1ca637fcc2c6d664551a7dd3171c40000000000000000000000000000000000000000000000000000000000000001000000000000000000000000f04636c843a8d38efb549b310c041f5052b6e0ca0000000000000000000000000000000000000000000000000000000000000001000000000000000000000000f24bbd6f2e0e0b14f897b2c7980d1a4d99125f190000000000000000000000000000000000000000000000000000000000000001"
          ],
          "initialVerifierSetId": "04281267616f3e94729df7c494552599a6cffdf11fbd67e692a9da10e65d4117",
          "address": "0xe432150cce91c13a887f7D836923d5597adD8E31",
          "implementation": "0x05823c334150a48ACD5D325fBA16147c21bA3653",
          "implementationCodehash": "0x6bf95c2a410e1f72b47cdabc8d8fcf794f3ccd5171f16ddd4a8db8a1f69a82b2",
          "deploymentMethod": "create",
          "previousSignersRetention": 15,
          "domainSeparator": "0x0474cdd6880766991d1bab2fdfae4385e7b54b1032d68f9b1c0bab887b2f5ca4",
          "minimumRotationDelay": 86400,
          "connectionType": "amplifier",
          "owner": "0x6f24A47Fc8AE5441Eb47EFfC3665e70e69Ac3F05"
        },
        "Operators": {
          "owner": "0x6f24A47Fc8AE5441Eb47EFfC3665e70e69Ac3F05",
          "address": "0x7DdB2d76b80B0AA19bDEa48EB1301182F4CeefbC",
          "deployer": "0x6f24A47Fc8AE5441Eb47EFfC3665e70e69Ac3F05",
          "deploymentMethod": "create2",
          "codehash": "0xc561dc32ef670c929db9d7fbf6b5f6c074a62a30602481ba3b88912ca6d79feb",
          "predeployCodehash": "0xc561dc32ef670c929db9d7fbf6b5f6c074a62a30602481ba3b88912ca6d79feb",
          "salt": "Operators"
        },
        "AxelarGasService": {
          "collector": "0x7DdB2d76b80B0AA19bDEa48EB1301182F4CeefbC",
          "salt": "AxelarGasService",
          "address": "0x2d5d7d31F671F86C782533cc367F14109a082712",
          "implementation": "0xdC46f07661B673Fc262f61FC5b05B10A58a3b7fE",
          "deployer": "0x6f24A47Fc8AE5441Eb47EFfC3665e70e69Ac3F05"
        },
        "InterchainTokenService": {
          "salt": "ITS v2.1.1",
          "deployer": "0x6f24A47Fc8AE5441Eb47EFfC3665e70e69Ac3F05",
          "proxySalt": "ITS v1.0.0",
          "tokenManagerDeployer": "0xDFef5B38C1c080A4a82431b687989759cB207d24",
          "interchainToken": "0xFe3C351E8D85aBc4eb7B669C450583ff40ed0B22",
          "interchainTokenDeployer": "0x3f8Adcc0bCBb5ad43f987c1a1618E407015DAe50",
          "tokenManager": "0x8832F0381707bb29756eDECf42580800207F2a9e",
          "tokenHandler": "0x383dF8E8f96b3dF53F9bdc607811c7e96239e7da",
          "gatewayCaller": "0xD484Ca55aa38bA020a007A2345D9A6Aa2fdfA76B",
          "implementation": "0x1B13a9BaF8d3116C56CCDF3aa9049ad532a9C03d",
          "predeployCodehash": "0x08a4a556c4db879b4f24104d13a8baf86915d58b12c81b382dfea2a82d2856cf",
          "address": "0xB5FB4BE02232B1bBA4dC8f81dc24C26980dE9e3C",
          "version": "2.1.1"
        },
        "InterchainTokenFactory": {
          "deployer": "0x6f24A47Fc8AE5441Eb47EFfC3665e70e69Ac3F05",
          "salt": "ITS Factory v1.0.0",
          "implementation": "0xe833E9662cb0A811AA3b1746280AB43507B61946",
          "address": "0x83a93500d23Fbc3e82B410aD07A6a9F7A0670D66",
          "version": "2.1.1"
        }
      }
    },
    "xrpl": {
      "name": "XRPL",
      "axelarId": "xrpl",
      "rpc": "https://s1.ripple.com:51234",
      "wssRpc": "wss://s1.ripple.com",
      "tokenSymbol": "XRP",
      "decimals": 6,
      "networkType": "mainnet",
      "chainType": "xrpl",
      "finality": "1",
      "approxFinalityWaitTime": 1,
      "explorer": {
        "name": "XRPL Explorer",
        "url": "https://livenet.xrpl.org"
      },
      "contracts": {
        "InterchainTokenService": {
          "address": "rfmS3zqrQrka8wVyhXifEeyTwe8AMz2Yhw"
        },
        "AxelarGateway": {
          "address": "rfmS3zqrQrka8wVyhXifEeyTwe8AMz2Yhw",
          "connectionType": "amplifier",
          "initialSigner": "rJJAmTa5f9rNmBtvUMmFKn2KoX2o8QhiQ9",
          "transferRate": 0,
          "tickSize": 6,
          "domain": "axelar.foundation",
          "flags": [
            4,
            12,
            13,
            14,
            8,
            6
          ]
        }
      }
    },
    "plume": {
      "name": "Plume",
      "axelarId": "plume",
      "networkType": "mainnet",
      "chainId": 98866,
      "rpc": "https://rpc.plume.org",
      "tokenSymbol": "PLUME",
      "confirmations": 1,
      "finality": "finalized",
      "decimals": 18,
      "approxFinalityWaitTime": 22,
      "chainType": "evm",
      "explorer": {
        "name": "Plume Explorer",
        "url": "https://explorer.plume.org",
        "api": "https://explorer.plume.org/api/"
      },
      "contracts": {
        "ConstAddressDeployer": {
          "address": "0x98B2920D53612483F91F12Ed7754E51b4A77919e",
          "deployer": "0xE86375704CDb8491a5Ed82D90DceCE02Ee0ac25F",
          "deploymentMethod": "create",
          "codehash": "0x8fda47a596dfba923270da84e0c32a2d0312f1c03389f83e16f2b5a35ed37fbe",
          "predeployCodehash": "0x8fda47a596dfba923270da84e0c32a2d0312f1c03389f83e16f2b5a35ed37fbe"
        },
        "Create3Deployer": {
          "address": "0x6513Aedb4D1593BA12e50644401D976aebDc90d8",
          "deployer": "0x6f24A47Fc8AE5441Eb47EFfC3665e70e69Ac3F05",
          "deploymentMethod": "create2",
          "codehash": "0xf0ad66defbe082df243d4d274e626f557f97579c5c9e19f33d8093d6160808b7",
          "predeployCodehash": "0x73fc31262c4bad113c79439fd231281201c7c7d45b50328bd86bccf37684bf92",
          "salt": "Create3Deployer"
        },
        "AxelarGateway": {
          "deployer": "0xB8Cd93C83A974649D76B1c19f311f639e62272BC",
          "operator": "0xB8Cd93C83A974649D76B1c19f311f639e62272BC",
          "proxyDeploymentArgs": [
            "0x05823c334150a48ACD5D325fBA16147c21bA3653",
            "0xB8Cd93C83A974649D76B1c19f311f639e62272BC",
            "0x000000000000000000000000b8cd93c83a974649d76b1c19f311f639e62272bc00000000000000000000000000000000000000000000000000000000000000400000000000000000000000000000000000000000000000000000000000000001000000000000000000000000000000000000000000000000000000000000002000000000000000000000000000000000000000000000000000000000000000600000000000000000000000000000000000000000000000000000000000000006000000000000000000000000000000000000000000000000000000000119d1d0000000000000000000000000000000000000000000000000000000000000000900000000000000000000000013476c82ab76de288a1d2765cc113e83845fa9e400000000000000000000000000000000000000000000000000000000000000010000000000000000000000002d9a783ae26a498e7bb77a8813480e62f523ad7d00000000000000000000000000000000000000000000000000000000000000010000000000000000000000003a5360b6231b2a44904a683915aaf8e33b76010600000000000000000000000000000000000000000000000000000000000000010000000000000000000000004d5955cba942a448052469a7b2c5c768bbf7b84100000000000000000000000000000000000000000000000000000000000000010000000000000000000000007191523b52690a777820601d60d5523ca1481af900000000000000000000000000000000000000000000000000000000000000010000000000000000000000007e49e5edd8ceece6a98cc9e174c87e307632f9af0000000000000000000000000000000000000000000000000000000000000001000000000000000000000000d601001d8ce6b1ed0f6e688005600b346f01fb6b0000000000000000000000000000000000000000000000000000000000000001000000000000000000000000d88a2598600814e985a1fe19a5b350aaaf3245100000000000000000000000000000000000000000000000000000000000000001000000000000000000000000f04636c843a8d38efb549b310c041f5052b6e0ca0000000000000000000000000000000000000000000000000000000000000001"
          ],
          "initialVerifierSetId": "4ac282baadbca37078daa25bd8a3db05643fcced40d7cc0dba7138a1194d3382",
          "address": "0xe432150cce91c13a887f7D836923d5597adD8E31",
          "implementation": "0x05823c334150a48ACD5D325fBA16147c21bA3653",
          "implementationCodehash": "0xcad71ec2377581f9330d3c0f7b4348178b755890f489eb4d37d7824b9b38a3b1",
          "deploymentMethod": "create",
          "previousSignersRetention": 15,
          "domainSeparator": "0x2045d8261988680bb5160059c6d86d7ec571a291cea38c4fce4ba1d75670bd21",
          "minimumRotationDelay": 86400,
          "connectionType": "amplifier",
          "owner": "0x6f24A47Fc8AE5441Eb47EFfC3665e70e69Ac3F05"
        },
        "Operators": {
          "owner": "0x6f24A47Fc8AE5441Eb47EFfC3665e70e69Ac3F05",
          "address": "0x7DdB2d76b80B0AA19bDEa48EB1301182F4CeefbC",
          "deployer": "0x6f24A47Fc8AE5441Eb47EFfC3665e70e69Ac3F05",
          "deploymentMethod": "create2",
          "codehash": "0xc561dc32ef670c929db9d7fbf6b5f6c074a62a30602481ba3b88912ca6d79feb",
          "predeployCodehash": "0xc561dc32ef670c929db9d7fbf6b5f6c074a62a30602481ba3b88912ca6d79feb",
          "salt": "Operators"
        },
        "AxelarGasService": {
          "collector": "0x7DdB2d76b80B0AA19bDEa48EB1301182F4CeefbC",
          "salt": "AxelarGasService",
          "address": "0x2d5d7d31F671F86C782533cc367F14109a082712",
          "implementation": "0xdC46f07661B673Fc262f61FC5b05B10A58a3b7fE",
          "deployer": "0x6f24A47Fc8AE5441Eb47EFfC3665e70e69Ac3F05"
        },
        "InterchainTokenService": {
          "salt": "ITS v2.1.1",
          "deployer": "0x6f24A47Fc8AE5441Eb47EFfC3665e70e69Ac3F05",
          "proxySalt": "ITS v1.0.0",
          "tokenManagerDeployer": "0xDFef5B38C1c080A4a82431b687989759cB207d24",
          "interchainToken": "0xFe3C351E8D85aBc4eb7B669C450583ff40ed0B22",
          "interchainTokenDeployer": "0x3f8Adcc0bCBb5ad43f987c1a1618E407015DAe50",
          "tokenManager": "0x8832F0381707bb29756eDECf42580800207F2a9e",
          "tokenHandler": "0x383dF8E8f96b3dF53F9bdc607811c7e96239e7da",
          "gatewayCaller": "0xD484Ca55aa38bA020a007A2345D9A6Aa2fdfA76B",
          "implementation": "0x1B13a9BaF8d3116C56CCDF3aa9049ad532a9C03d",
          "predeployCodehash": "0x08a4a556c4db879b4f24104d13a8baf86915d58b12c81b382dfea2a82d2856cf",
          "address": "0xB5FB4BE02232B1bBA4dC8f81dc24C26980dE9e3C",
          "version": "2.1.1"
        },
        "InterchainTokenFactory": {
          "deployer": "0x6f24A47Fc8AE5441Eb47EFfC3665e70e69Ac3F05",
          "salt": "ITS Factory v1.0.0",
          "implementation": "0xe833E9662cb0A811AA3b1746280AB43507B61946",
          "address": "0x83a93500d23Fbc3e82B410aD07A6a9F7A0670D66",
          "version": "2.1.1"
        }
      }
    },
    "hedera": {
      "name": "Hedera",
      "axelarId": "hedera",
      "chainId": 295,
      "rpc": "https://mainnet.hashio.io/api",
      "tokenSymbol": "HBAR",
      "decimals": 8,
      "confirmations": 1,
      "finality": "finalized",
      "approxFinalityWaitTime": 1,
      "chainType": "evm",
      "explorer": {
        "name": "HashScan",
        "url": "https://hashscan.io/mainnet",
        "api": ""
      },
      "gasScalingFactor": 10,
      "whbarAddress": "0xb1F616b8134F602c3Bb465fB5b5e6565cCAd37Ed",
      "htsLibraryAddress": "0x000000000000000000000000000000000094fd08",
      "contracts": {
        "ConstAddressDeployer": {
          "address": "0x98B2920D53612483F91F12Ed7754E51b4A77919e",
          "deployer": "0xE86375704CDb8491a5Ed82D90DceCE02Ee0ac25F",
          "deploymentMethod": "create",
          "codehash": "0x8fda47a596dfba923270da84e0c32a2d0312f1c03389f83e16f2b5a35ed37fbe",
          "predeployCodehash": "0x8fda47a596dfba923270da84e0c32a2d0312f1c03389f83e16f2b5a35ed37fbe"
        },
        "Create3Deployer": {
          "address": "0x6513Aedb4D1593BA12e50644401D976aebDc90d8",
          "deployer": "0x6f24A47Fc8AE5441Eb47EFfC3665e70e69Ac3F05",
          "deploymentMethod": "create2",
          "codehash": "0xf0ad66defbe082df243d4d274e626f557f97579c5c9e19f33d8093d6160808b7",
          "predeployCodehash": "0x73fc31262c4bad113c79439fd231281201c7c7d45b50328bd86bccf37684bf92",
          "salt": "Create3Deployer"
        },
        "AxelarGateway": {
          "deployer": "0xB8Cd93C83A974649D76B1c19f311f639e62272BC",
          "operator": "0xB8Cd93C83A974649D76B1c19f311f639e62272BC",
          "proxyDeploymentArgs": [
            "0x05823c334150a48ACD5D325fBA16147c21bA3653",
            "0xB8Cd93C83A974649D76B1c19f311f639e62272BC",
            "0x000000000000000000000000b8cd93c83a974649d76b1c19f311f639e62272bc0000000000000000000000000000000000000000000000000000000000000040000000000000000000000000000000000000000000000000000000000000000100000000000000000000000000000000000000000000000000000000000000200000000000000000000000000000000000000000000000000000000000000060000000000000000000000000000000000000000000000000000000000000000700000000000000000000000000000000000000000000000000000000011b15de000000000000000000000000000000000000000000000000000000000000000a0000000000000000000000002d9a783ae26a498e7bb77a8813480e62f523ad7d00000000000000000000000000000000000000000000000000000000000000010000000000000000000000003a5360b6231b2a44904a683915aaf8e33b76010600000000000000000000000000000000000000000000000000000000000000010000000000000000000000004d5955cba942a448052469a7b2c5c768bbf7b84100000000000000000000000000000000000000000000000000000000000000010000000000000000000000007191523b52690a777820601d60d5523ca1481af9000000000000000000000000000000000000000000000000000000000000000100000000000000000000000076cbb8657e50b4d9636cce9372d95388c9aebe3900000000000000000000000000000000000000000000000000000000000000010000000000000000000000007e49e5edd8ceece6a98cc9e174c87e307632f9af0000000000000000000000000000000000000000000000000000000000000001000000000000000000000000adda4a8627185c1d5558552868e45f514fd641720000000000000000000000000000000000000000000000000000000000000001000000000000000000000000b18d3a3c404abda400b8f818ffaddf987ba088750000000000000000000000000000000000000000000000000000000000000001000000000000000000000000f04636c843a8d38efb549b310c041f5052b6e0ca0000000000000000000000000000000000000000000000000000000000000001000000000000000000000000fe5f6b8dc944b5a8c259ef70f464c1da77f9e1720000000000000000000000000000000000000000000000000000000000000001"
          ],
          "initialVerifierSetId": "e76c574864ad03c0d3267ee2b5e829b2996577b8565e4b67fbdfb6044a44c9b8",
          "address": "0xe432150cce91c13a887f7D836923d5597adD8E31",
          "implementation": "0x05823c334150a48ACD5D325fBA16147c21bA3653",
          "implementationCodehash": "0x79b49ac2af045fbe98fc8c6abc0fffe0c2444786644c9e7cc73aa58b73f98e08",
          "deploymentMethod": "create",
          "previousSignersRetention": 15,
          "domainSeparator": "0x728b5920e118e79bd7fc239e262515c558a52020ce3c2217774e89ef32ec3c48",
          "minimumRotationDelay": 86400,
          "connectionType": "amplifier",
          "owner": "0x6f24A47Fc8AE5441Eb47EFfC3665e70e69Ac3F05"
        },
        "Operators": {
          "owner": "0x6f24A47Fc8AE5441Eb47EFfC3665e70e69Ac3F05",
          "address": "0x7DdB2d76b80B0AA19bDEa48EB1301182F4CeefbC",
          "deployer": "0x6f24A47Fc8AE5441Eb47EFfC3665e70e69Ac3F05",
          "deploymentMethod": "create2",
          "codehash": "0xc561dc32ef670c929db9d7fbf6b5f6c074a62a30602481ba3b88912ca6d79feb",
          "predeployCodehash": "0xc561dc32ef670c929db9d7fbf6b5f6c074a62a30602481ba3b88912ca6d79feb",
          "salt": "Operators"
        },
        "AxelarGasService": {
          "collector": "0x7DdB2d76b80B0AA19bDEa48EB1301182F4CeefbC",
          "salt": "AxelarGasService",
          "address": "0x2d5d7d31F671F86C782533cc367F14109a082712",
          "implementation": "0xE622B1D44F5061DB10ABa2594F1A8eb2DC1fC1d4",
          "deployer": "0x6f24A47Fc8AE5441Eb47EFfC3665e70e69Ac3F05"
        },
        "InterchainTokenService": {
          "salt": "ITS v2.1.0",
          "proxySalt": "ITS v1.0.0",
          "deployer": "0x6f24A47Fc8AE5441Eb47EFfC3665e70e69Ac3F05",
          "address": "0xB5FB4BE02232B1bBA4dC8f81dc24C26980dE9e3C",
          "version": "2.1.0",
          "tokenManagerDeployer": "0x478b2BC902B73D06ff541b411FC6124cA50C6A3C",
          "interchainTokenDeployer": "0x644afd0e2B68044fE0A160bAb4CaC30f854e141A",
          "tokenManager": "0x2AE94c771508A4A6Ca8Aa808532665E5668C968B",
          "tokenHandler": "0x88Ccd3040Eb4D73B155A3552EA49bdA3063AB13B",
          "implementation": "0xd4B79294cd4B1f3C0781Da83B846C7558D9ee921",
          "predeployCodehash": "0x08a4a556c4db879b4f24104d13a8baf86915d58b12c81b382dfea2a82d2856cf"
        },
        "InterchainTokenFactory": {
          "deployer": "0x6f24A47Fc8AE5441Eb47EFfC3665e70e69Ac3F05",
          "salt": "ITS Factory v1.0.0",
          "address": "0x83a93500d23Fbc3e82B410aD07A6a9F7A0670D66",
          "version": "2.1.0",
          "implementation": "0x595cEDA049140D54630FEDCc6Be71F9E2AA85b95"
        }
      }
    },
    "berachain": {
      "name": "Berachain",
      "axelarId": "berachain",
      "chainId": 80094,
      "rpc": "https://rpc.berachain.com/",
      "tokenSymbol": "BERA",
      "confirmations": 1,
      "finality": "finalized",
      "decimals": 18,
      "approxFinalityWaitTime": 1,
      "chainType": "evm",
      "explorer": {
        "name": "Berascan",
        "url": "https://berascan.com/",
        "api": "https://api.berascan.com/api"
      },
      "contracts": {
        "ConstAddressDeployer": {
          "address": "0x98B2920D53612483F91F12Ed7754E51b4A77919e",
          "deployer": "0xE86375704CDb8491a5Ed82D90DceCE02Ee0ac25F",
          "deploymentMethod": "create",
          "codehash": "0x8fda47a596dfba923270da84e0c32a2d0312f1c03389f83e16f2b5a35ed37fbe",
          "predeployCodehash": "0x8fda47a596dfba923270da84e0c32a2d0312f1c03389f83e16f2b5a35ed37fbe"
        },
        "Create3Deployer": {
          "address": "0x6513Aedb4D1593BA12e50644401D976aebDc90d8",
          "deployer": "0x6f24A47Fc8AE5441Eb47EFfC3665e70e69Ac3F05",
          "deploymentMethod": "create2",
          "codehash": "0xf0ad66defbe082df243d4d274e626f557f97579c5c9e19f33d8093d6160808b7",
          "predeployCodehash": "0x73fc31262c4bad113c79439fd231281201c7c7d45b50328bd86bccf37684bf92",
          "salt": "Create3Deployer"
        },
        "AxelarGateway": {
          "deployer": "0xB8Cd93C83A974649D76B1c19f311f639e62272BC",
          "operator": "0xB8Cd93C83A974649D76B1c19f311f639e62272BC",
          "proxyDeploymentArgs": [
            "0x05823c334150a48ACD5D325fBA16147c21bA3653",
            "0xB8Cd93C83A974649D76B1c19f311f639e62272BC",
            "0x000000000000000000000000b8cd93c83a974649d76b1c19f311f639e62272bc0000000000000000000000000000000000000000000000000000000000000040000000000000000000000000000000000000000000000000000000000000000100000000000000000000000000000000000000000000000000000000000000200000000000000000000000000000000000000000000000000000000000000060000000000000000000000000000000000000000000000000000000000000000400000000000000000000000000000000000000000000000000000000011a3db200000000000000000000000000000000000000000000000000000000000000060000000000000000000000002d9a783ae26a498e7bb77a8813480e62f523ad7d00000000000000000000000000000000000000000000000000000000000000010000000000000000000000003a5360b6231b2a44904a683915aaf8e33b760106000000000000000000000000000000000000000000000000000000000000000100000000000000000000000076cbb8657e50b4d9636cce9372d95388c9aebe390000000000000000000000000000000000000000000000000000000000000001000000000000000000000000adda4a8627185c1d5558552868e45f514fd641720000000000000000000000000000000000000000000000000000000000000001000000000000000000000000b18d3a3c404abda400b8f818ffaddf987ba088750000000000000000000000000000000000000000000000000000000000000001000000000000000000000000d601001d8ce6b1ed0f6e688005600b346f01fb6b0000000000000000000000000000000000000000000000000000000000000001"
          ],
          "initialVerifierSetId": "cd1008a7c7abf586dfbaf5d1afd470bf43eb833df5c73eeb9d1cae3cdb288e30",
          "address": "0xe432150cce91c13a887f7D836923d5597adD8E31",
          "implementation": "0x05823c334150a48ACD5D325fBA16147c21bA3653",
          "implementationCodehash": "0xd2672dc0210e6d8f30ef0611fed1b99eced34b742ce237385ba023c0d7908b03",
          "deploymentMethod": "create",
          "previousSignersRetention": 15,
          "domainSeparator": "0xfb124f51490a1cf2649bef7484b42997aca9ea285b0db4ac7ce44121d58245c8",
          "minimumRotationDelay": 86400,
          "connectionType": "amplifier",
          "owner": "0x6f24A47Fc8AE5441Eb47EFfC3665e70e69Ac3F05"
        },
        "Operators": {
          "owner": "0x6f24A47Fc8AE5441Eb47EFfC3665e70e69Ac3F05",
          "address": "0x7DdB2d76b80B0AA19bDEa48EB1301182F4CeefbC",
          "deployer": "0x6f24A47Fc8AE5441Eb47EFfC3665e70e69Ac3F05",
          "deploymentMethod": "create2",
          "codehash": "0xc561dc32ef670c929db9d7fbf6b5f6c074a62a30602481ba3b88912ca6d79feb",
          "predeployCodehash": "0xc561dc32ef670c929db9d7fbf6b5f6c074a62a30602481ba3b88912ca6d79feb",
          "salt": "Operators"
        },
        "AxelarGasService": {
          "collector": "0x7DdB2d76b80B0AA19bDEa48EB1301182F4CeefbC",
          "salt": "AxelarGasService",
          "address": "0x2d5d7d31F671F86C782533cc367F14109a082712",
          "implementation": "0xdC46f07661B673Fc262f61FC5b05B10A58a3b7fE",
          "deployer": "0x6f24A47Fc8AE5441Eb47EFfC3665e70e69Ac3F05"
        },
        "InterchainTokenService": {
          "salt": "ITS v2.1.1",
          "deployer": "0x6f24A47Fc8AE5441Eb47EFfC3665e70e69Ac3F05",
          "proxySalt": "ITS v1.0.0",
          "tokenManagerDeployer": "0xDFef5B38C1c080A4a82431b687989759cB207d24",
          "interchainToken": "0xFe3C351E8D85aBc4eb7B669C450583ff40ed0B22",
          "interchainTokenDeployer": "0x3f8Adcc0bCBb5ad43f987c1a1618E407015DAe50",
          "tokenManager": "0x8832F0381707bb29756eDECf42580800207F2a9e",
          "tokenHandler": "0x383dF8E8f96b3dF53F9bdc607811c7e96239e7da",
          "gatewayCaller": "0xD484Ca55aa38bA020a007A2345D9A6Aa2fdfA76B",
          "implementation": "0x1B13a9BaF8d3116C56CCDF3aa9049ad532a9C03d",
          "predeployCodehash": "0x08a4a556c4db879b4f24104d13a8baf86915d58b12c81b382dfea2a82d2856cf",
          "address": "0xB5FB4BE02232B1bBA4dC8f81dc24C26980dE9e3C",
          "version": "2.1.1"
        },
        "InterchainTokenFactory": {
          "deployer": "0x6f24A47Fc8AE5441Eb47EFfC3665e70e69Ac3F05",
          "salt": "ITS Factory v1.0.0",
          "implementation": "0xe833E9662cb0A811AA3b1746280AB43507B61946",
          "address": "0x83a93500d23Fbc3e82B410aD07A6a9F7A0670D66",
          "version": "2.1.1"
        }
      }
    },
    "hyperliquid": {
      "name": "Hyperliquid",
      "axelarId": "hyperliquid",
      "networkType": "mainnet",
      "chainId": 999,
      "rpc": "https://rpc.hyperliquid.xyz/evm",
      "tokenSymbol": "HYPE",
      "confirmations": 1,
      "finality": "finalized",
      "decimals": 18,
      "approxFinalityWaitTime": 1,
      "chainType": "evm",
      "explorer": {
        "name": "Hyperliquid Explorer",
        "url": "https://hyperevmscan.io/"
      },
      "hypercore": {
        "domain": {
          "chainId": 1337,
          "name": "Exchange",
          "verifyingContract": "0x0000000000000000000000000000000000000000",
          "version": "1"
        },
        "url": "https://api.hyperliquid.xyz",
        "source": "a"
      },
      "contracts": {
        "ConstAddressDeployer": {
          "address": "0x98B2920D53612483F91F12Ed7754E51b4A77919e",
          "deployer": "0xE86375704CDb8491a5Ed82D90DceCE02Ee0ac25F",
          "deploymentMethod": "create",
          "codehash": "0x8fda47a596dfba923270da84e0c32a2d0312f1c03389f83e16f2b5a35ed37fbe",
          "predeployCodehash": "0x8fda47a596dfba923270da84e0c32a2d0312f1c03389f83e16f2b5a35ed37fbe"
        },
        "Create3Deployer": {
          "address": "0x6513Aedb4D1593BA12e50644401D976aebDc90d8",
          "deployer": "0x6f24A47Fc8AE5441Eb47EFfC3665e70e69Ac3F05",
          "deploymentMethod": "create2",
          "codehash": "0xf0ad66defbe082df243d4d274e626f557f97579c5c9e19f33d8093d6160808b7",
          "predeployCodehash": "0x73fc31262c4bad113c79439fd231281201c7c7d45b50328bd86bccf37684bf92",
          "salt": "Create3Deployer"
        },
        "AxelarGateway": {
          "deployer": "0xB8Cd93C83A974649D76B1c19f311f639e62272BC",
          "operator": "0xB8Cd93C83A974649D76B1c19f311f639e62272BC",
          "proxyDeploymentArgs": [
            "0x05823c334150a48ACD5D325fBA16147c21bA3653",
            "0xB8Cd93C83A974649D76B1c19f311f639e62272BC",
            "0x000000000000000000000000b8cd93c83a974649d76b1c19f311f639e62272bc0000000000000000000000000000000000000000000000000000000000000040000000000000000000000000000000000000000000000000000000000000000100000000000000000000000000000000000000000000000000000000000000200000000000000000000000000000000000000000000000000000000000000060000000000000000000000000000000000000000000000000000000000000000e000000000000000000000000000000000000000000000000000000000120a1f7000000000000000000000000000000000000000000000000000000000000001500000000000000000000000013476c82ab76de288a1d2765cc113e83845fa9e4000000000000000000000000000000000000000000000000000000000000000100000000000000000000000021861415ed4e9708fa5ccb0775da0bbb73e0847d00000000000000000000000000000000000000000000000000000000000000010000000000000000000000002743a8844f399bb7a0d6d8535be417fde72a867e00000000000000000000000000000000000000000000000000000000000000010000000000000000000000002d9a783ae26a498e7bb77a8813480e62f523ad7d00000000000000000000000000000000000000000000000000000000000000010000000000000000000000003a5360b6231b2a44904a683915aaf8e33b760106000000000000000000000000000000000000000000000000000000000000000100000000000000000000000040d56668eb8e2c7e02a15795804f37cc7e9f55cd00000000000000000000000000000000000000000000000000000000000000010000000000000000000000005aa28a502d8a9f9df24d6f45f6af5177a7faa6d000000000000000000000000000000000000000000000000000000000000000010000000000000000000000007191523b52690a777820601d60d5523ca1481af90000000000000000000000000000000000000000000000000000000000000001000000000000000000000000743e91394fed80577cd893cbfc23fb78bb59ef2200000000000000000000000000000000000000000000000000000000000000010000000000000000000000007e49e5edd8ceece6a98cc9e174c87e307632f9af00000000000000000000000000000000000000000000000000000000000000010000000000000000000000008b99555ad6d2c3c114037746f3582e2105ac8561000000000000000000000000000000000000000000000000000000000000000100000000000000000000000099f6753fa1330af12e262a94cbc297f1c7beb8900000000000000000000000000000000000000000000000000000000000000001000000000000000000000000a360fae63e806238de4dde49bfa92f79eff73fc60000000000000000000000000000000000000000000000000000000000000001000000000000000000000000adda4a8627185c1d5558552868e45f514fd641720000000000000000000000000000000000000000000000000000000000000001000000000000000000000000b18d3a3c404abda400b8f818ffaddf987ba088750000000000000000000000000000000000000000000000000000000000000001000000000000000000000000d601001d8ce6b1ed0f6e688005600b346f01fb6b0000000000000000000000000000000000000000000000000000000000000001000000000000000000000000d88a2598600814e985a1fe19a5b350aaaf3245100000000000000000000000000000000000000000000000000000000000000001000000000000000000000000e6e0dbe152a9754bba3c8ead8d44c2c4cb7e554b0000000000000000000000000000000000000000000000000000000000000001000000000000000000000000ef3350da91a1ca637fcc2c6d664551a7dd3171c40000000000000000000000000000000000000000000000000000000000000001000000000000000000000000f04636c843a8d38efb549b310c041f5052b6e0ca0000000000000000000000000000000000000000000000000000000000000001000000000000000000000000fe5f6b8dc944b5a8c259ef70f464c1da77f9e1720000000000000000000000000000000000000000000000000000000000000001"
          ],
          "initialVerifierSetId": "aa0d9ee97c51f009c9fc8bb6c9408d802e2188b5bc9a77e5ca8f2a48e77ff027",
          "address": "0xe432150cce91c13a887f7D836923d5597adD8E31",
          "implementation": "0x05823c334150a48ACD5D325fBA16147c21bA3653",
          "implementationCodehash": "0x47490708d18105889c3e16fb6733a4d3435ef32d9312f7121ff78738f50eb691",
          "deploymentMethod": "create",
          "previousSignersRetention": 15,
          "domainSeparator": "0xe21f055815da1492cebd0e6dd84aa03527004f02b3ac9c830d6a22c033008521",
          "minimumRotationDelay": 86400,
          "connectionType": "amplifier",
          "owner": "0x6f24A47Fc8AE5441Eb47EFfC3665e70e69Ac3F05"
        },
        "Operators": {
          "owner": "0x6f24A47Fc8AE5441Eb47EFfC3665e70e69Ac3F05",
          "address": "0x7DdB2d76b80B0AA19bDEa48EB1301182F4CeefbC",
          "deployer": "0x6f24A47Fc8AE5441Eb47EFfC3665e70e69Ac3F05",
          "deploymentMethod": "create2",
          "codehash": "0xc561dc32ef670c929db9d7fbf6b5f6c074a62a30602481ba3b88912ca6d79feb",
          "predeployCodehash": "0xc561dc32ef670c929db9d7fbf6b5f6c074a62a30602481ba3b88912ca6d79feb",
          "salt": "Operators"
        },
        "AxelarGasService": {
          "collector": "0x7DdB2d76b80B0AA19bDEa48EB1301182F4CeefbC",
          "salt": "AxelarGasService",
          "address": "0x2d5d7d31F671F86C782533cc367F14109a082712",
          "implementation": "0xdC46f07661B673Fc262f61FC5b05B10A58a3b7fE",
          "deployer": "0x6f24A47Fc8AE5441Eb47EFfC3665e70e69Ac3F05"
        },
        "InterchainTokenService": {
          "salt": "ITS v2.2.0",
          "proxySalt": "ITS v1.0.0",
          "deployer": "0x6f24A47Fc8AE5441Eb47EFfC3665e70e69Ac3F05",
          "address": "0xB5FB4BE02232B1bBA4dC8f81dc24C26980dE9e3C",
          "tokenManagerDeployer": "0x148feB2C0eFE43A1eD5C061e1AbbB609CD730c22",
          "interchainToken": "0x5756160f4ffBCD119D8F547CDE52d68B33083286",
          "interchainTokenDeployer": "0xE2402725371b9a06ac1654af50499bF150C1E472",
          "tokenManager": "0x2be6F57fb0E69D26F8c8FbbebD8403d88fbAc09c",
          "tokenHandler": "0x79aE65Ea16E88D3a7303A7FF019353140B06F39B",
          "implementation": "0x4Aca663c242D31F85b77bf27d5D7dA4cF69fa7bd",
          "predeployCodehash": "0x08a4a556c4db879b4f24104d13a8baf86915d58b12c81b382dfea2a82d2856cf",
          "version": "2.2.0"
        },
        "InterchainTokenFactory": {
          "deployer": "0x6f24A47Fc8AE5441Eb47EFfC3665e70e69Ac3F05",
          "salt": "ITS Factory v1.0.0",
          "address": "0x83a93500d23Fbc3e82B410aD07A6a9F7A0670D66",
          "implementation": "0x6977477Bd4C053E1BfD0B6F287060c2A4E5E1aA1",
          "version": "2.2.0"
        }
      }
    },
    "monad": {
      "name": "Monad",
      "axelarId": "monad",
      "chainId": 143,
      "rpc": "TBD",
      "tokenSymbol": "MON",
      "confirmations": 1,
      "finality": "finalized",
      "decimals": 18,
      "approxFinalityWaitTime": 1,
      "chainType": "evm",
      "explorer": {
        "name": "TBD",
        "url": "TBD",
        "api": "TBD"
      },
      "contracts": {
        "ConstAddressDeployer": {
          "address": "0x98B2920D53612483F91F12Ed7754E51b4A77919e",
          "predeployCodehash": "0x8fda47a596dfba923270da84e0c32a2d0312f1c03389f83e16f2b5a35ed37fbe",
          "deployer": "0xE86375704CDb8491a5Ed82D90DceCE02Ee0ac25F",
          "deploymentMethod": "create",
          "codehash": "0x8fda47a596dfba923270da84e0c32a2d0312f1c03389f83e16f2b5a35ed37fbe"
        },
        "Create3Deployer": {
          "address": "0x6513Aedb4D1593BA12e50644401D976aebDc90d8",
          "predeployCodehash": "0x73fc31262c4bad113c79439fd231281201c7c7d45b50328bd86bccf37684bf92",
          "deployer": "0x6f24A47Fc8AE5441Eb47EFfC3665e70e69Ac3F05",
          "deploymentMethod": "create2",
          "codehash": "0xf0ad66defbe082df243d4d274e626f557f97579c5c9e19f33d8093d6160808b7",
          "salt": "Create3Deployer"
        },
        "AxelarGateway": {
          "deployer": "0xB8Cd93C83A974649D76B1c19f311f639e62272BC",
          "operator": "0xB8Cd93C83A974649D76B1c19f311f639e62272BC",
          "proxyDeploymentArgs": [
            "0x05823c334150a48ACD5D325fBA16147c21bA3653",
            "0xB8Cd93C83A974649D76B1c19f311f639e62272BC",
            "0x000000000000000000000000b8cd93c83a974649d76b1c19f311f639e62272bc00000000000000000000000000000000000000000000000000000000000000400000000000000000000000000000000000000000000000000000000000000001000000000000000000000000000000000000000000000000000000000000002000000000000000000000000000000000000000000000000000000000000000600000000000000000000000000000000000000000000000000000000000000009000000000000000000000000000000000000000000000000000000000130a970000000000000000000000000000000000000000000000000000000000000000d0000000000000000000000002743a8844f399bb7a0d6d8535be417fde72a867e00000000000000000000000000000000000000000000000000000000000000010000000000000000000000002d9a783ae26a498e7bb77a8813480e62f523ad7d00000000000000000000000000000000000000000000000000000000000000010000000000000000000000003a5360b6231b2a44904a683915aaf8e33b760106000000000000000000000000000000000000000000000000000000000000000100000000000000000000000040a08e1ddb42cdb8869342958a829b80cf150c6100000000000000000000000000000000000000000000000000000000000000010000000000000000000000005aa28a502d8a9f9df24d6f45f6af5177a7faa6d000000000000000000000000000000000000000000000000000000000000000010000000000000000000000005d0cb24000b17585b118686d44d7792e4fdb329700000000000000000000000000000000000000000000000000000000000000010000000000000000000000007191523b52690a777820601d60d5523ca1481af90000000000000000000000000000000000000000000000000000000000000001000000000000000000000000adda4a8627185c1d5558552868e45f514fd641720000000000000000000000000000000000000000000000000000000000000001000000000000000000000000b18d3a3c404abda400b8f818ffaddf987ba088750000000000000000000000000000000000000000000000000000000000000001000000000000000000000000d601001d8ce6b1ed0f6e688005600b346f01fb6b0000000000000000000000000000000000000000000000000000000000000001000000000000000000000000d88a2598600814e985a1fe19a5b350aaaf3245100000000000000000000000000000000000000000000000000000000000000001000000000000000000000000e6e0dbe152a9754bba3c8ead8d44c2c4cb7e554b0000000000000000000000000000000000000000000000000000000000000001000000000000000000000000f04636c843a8d38efb549b310c041f5052b6e0ca0000000000000000000000000000000000000000000000000000000000000001"
          ],
          "initialVerifierSetId": "e1e9cc5b06c74db68782cf9350d65be0f462ba5356dfa8de4731e04e2eea3806",
          "address": "0xe432150cce91c13a887f7D836923d5597adD8E31",
          "implementation": "0x05823c334150a48ACD5D325fBA16147c21bA3653",
          "implementationCodehash": "0xaba64084724e340c2018ea82af69c868ea5bc35ea3fc950ca50296acdf65afda",
          "deploymentMethod": "create",
          "previousSignersRetention": 15,
          "domainSeparator": "0x390700f2004f1c31299253ee13842db9e361d2cd37badbb8a6e3996c37f2ce5b",
          "minimumRotationDelay": 86400,
          "connectionType": "amplifier",
          "owner": "0x6f24A47Fc8AE5441Eb47EFfC3665e70e69Ac3F05"
        },
        "Operators": {
          "owner": "0x6f24A47Fc8AE5441Eb47EFfC3665e70e69Ac3F05",
          "address": "0x7DdB2d76b80B0AA19bDEa48EB1301182F4CeefbC",
          "predeployCodehash": "0xc561dc32ef670c929db9d7fbf6b5f6c074a62a30602481ba3b88912ca6d79feb",
          "deployer": "0x6f24A47Fc8AE5441Eb47EFfC3665e70e69Ac3F05",
          "deploymentMethod": "create2",
          "codehash": "0xc561dc32ef670c929db9d7fbf6b5f6c074a62a30602481ba3b88912ca6d79feb",
          "salt": "Operators"
        },
        "AxelarGasService": {
          "collector": "0x7DdB2d76b80B0AA19bDEa48EB1301182F4CeefbC",
          "salt": "AxelarGasService",
          "address": "0x2d5d7d31F671F86C782533cc367F14109a082712",
          "implementation": "0xdC46f07661B673Fc262f61FC5b05B10A58a3b7fE",
          "deployer": "0x6f24A47Fc8AE5441Eb47EFfC3665e70e69Ac3F05"
        }
      }
    }
  },
  "axelar": {
    "axelarId": "axelar",
    "chainId": "axelar-dojo-1",
    "rpc": "https://axelar-rpc.polkachu.com:443",
    "lcd": "https://rest.axelar.lava.build",
    "grpc": "grpc.axelar.lava.build:443",
    "tokenSymbol": "AXL",
    "axelarscanApi": "https://api.axelarscan.io",
    "gasPrice": "0.007uaxl",
    "gasLimit": "auto",
    "govProposalDepositAmount": "2000000000",
    "govProposalInstantiateAddresses": [
      "axelar1uk66drc8t9hwnddnejjp92t22plup0xd036uc2",
      "axelar10d07y265gmmuvt4z0w9aw880jnsr700j7v9daj",
      "axelar1nctnr9x0qexemeld5w7w752rmqdsqqv92dw9am"
    ],
    "cosmosSDK": "0.45.16",
    "contracts": {
      "ServiceRegistry": {
        "governanceAccount": "axelar10d07y265gmmuvt4z0w9aw880jnsr700j7v9daj",
        "storeCodeProposalId": "371",
        "storeCodeProposalCodeHash": "1ece3b2b765257ed931f9e151b936ae24b26b632990baf90f63306a9db55f714",
        "codeId": 40,
        "lastUploadedCodeId": 40,
        "address": "axelar1rpj2jjrv3vpugx9ake9kgk3s2kgwt0y60wtkmcgfml5m3et0mrls6nct9m"
      },
      "Router": {
        "adminAddress": "axelar1nctnr9x0qexemeld5w7w752rmqdsqqv92dw9am",
        "governanceAddress": "axelar10d07y265gmmuvt4z0w9aw880jnsr700j7v9daj",
<<<<<<< HEAD
        "storeCodeProposalId": "382",
        "storeCodeProposalCodeHash": "1a2698e36b5b341732fccd1131abc3d030ee307f30a6a0d7eb9b1a2c1856b1b7",
        "codeId": 43,
        "address": "axelar1d9atnamjjhtc46zmzyc202llqs0rhtxnphs6mkjurekath3mkgtq7hsk93",
        "executeProposalId": "242",
        "lastUploadedCodeId": 43
=======
        "storeCodeProposalId": "266",
        "storeCodeProposalCodeHash": "7368e7507f29ae9236c9c41fc1fbe5456260fb91acf1e2ff07d677bdcbca7e9f",
        "codeId": 42,
        "address": "axelar1d9atnamjjhtc46zmzyc202llqs0rhtxnphs6mkjurekath3mkgtq7hsk93",
        "executeProposalId": "382"
>>>>>>> 83b1bf83
      },
      "NexusGateway": {
        "nexus": "axelar17h8uk4ct0mdv9mgkuxszt4gp2htpfr08mge20r",
        "storeCodeProposalId": "226",
        "storeCodeProposalCodeHash": "3f0fd354823ec5d85f051a7c54bd020498a2e37866cbf480e0c107aceae1b84d",
        "codeId": 3,
        "lastUploadedCodeId": 3,
        "address": "axelar14x5fqsezmzame904gkydguycsuqy5f8lp5knkzanccy8g8nz3yus65wveg"
      },
      "Rewards": {
        "governanceAddress": "axelar10d07y265gmmuvt4z0w9aw880jnsr700j7v9daj",
        "rewardsDenom": "uaxl",
        "params": {
          "epoch_duration": "14400",
          "rewards_per_epoch": "1500000000",
          "participation_threshold": [
            "8",
            "10"
          ]
        },
        "storeCodeProposalId": "268",
        "storeCodeProposalCodeHash": "095c1caca4f9b7381519bd8395f3f558202fd4d4ad03f223dd8a2e991c568bd6",
        "codeId": 21,
        "lastUploadedCodeId": 5,
        "address": "axelar1harq5xe68lzl2kx4e5ch4k8840cgqnry567g0fgw7vt2atcuugrqfa7j5z"
      },
      "Coordinator": {
        "governanceAddress": "axelar10d07y265gmmuvt4z0w9aw880jnsr700j7v9daj",
        "storeCodeProposalId": "384",
        "storeCodeProposalCodeHash": "5a12c166833e73f12b17bf8480c51b638afbae6aba13bf6ea9870bdddc78e681",
        "codeId": 45,
        "address": "axelar1rwy79m8u76q2pm3lrxednlgtqjd8439l7hmctdxvjsv2shsu9meq8ntlvx",
        "executeProposalId": "245",
        "lastUploadedCodeId": 45
      },
      "Multisig": {
        "adminAddress": "axelar1nctnr9x0qexemeld5w7w752rmqdsqqv92dw9am",
        "governanceAddress": "axelar10d07y265gmmuvt4z0w9aw880jnsr700j7v9daj",
        "blockExpiry": 10,
        "storeCodeProposalId": "383",
        "storeCodeProposalCodeHash": "78919bd79976f9e22a632b8301e219819900161c94914ee6fdf49a3b6d9db272",
        "codeId": 44,
        "address": "axelar14a4ar5jh7ue4wg28jwsspf23r8k68j7g5d6d3fsttrhp42ajn4xq6zayy5",
        "executeProposalId": "244",
        "lastUploadedCodeId": 44
      },
      "MultisigProver": {
        "flow": {
          "governanceAddress": "axelar10d07y265gmmuvt4z0w9aw880jnsr700j7v9daj",
          "adminAddress": "axelar1pczf792wf3p3xssk4dmwfxrh6hcqnrjp70danj",
          "signingThreshold": [
            "2",
            "3"
          ],
          "serviceName": "amplifier",
          "verifierSetDiffThreshold": 0,
          "encoder": "abi",
          "keyType": "ecdsa",
          "domainSeparator": "0x3c8c7d9e180f608dcf6fc9b1c3ef905ac295b1c4cb2fe8ca2c4fcde1b6e9a8c6",
          "address": "axelar1rsuejfntt4rs2y8dn4dd3acszs00zyg9wpnsc6fmhevcp6plu5qspzn7e0"
        },
        "sui": {
          "governanceAddress": "axelar10d07y265gmmuvt4z0w9aw880jnsr700j7v9daj",
          "adminAddress": "axelar1pczf792wf3p3xssk4dmwfxrh6hcqnrjp70danj",
          "signingThreshold": [
            "2",
            "3"
          ],
          "serviceName": "amplifier",
          "verifierSetDiffThreshold": 0,
          "encoder": "bcs",
          "keyType": "ecdsa",
          "codeId": 16,
          "domainSeparator": "0xb92c62ca5a6860211b2cf0340641e8d6dffa3207c78c3055d7f708f2bfba3171",
          "address": "axelar1v8jrupu2rqpskwgtr69max0ajul92q8z5mdxd505m2hu3xc5jzcqm8zyc6"
        },
        "stellar": {
          "governanceAddress": "axelar10d07y265gmmuvt4z0w9aw880jnsr700j7v9daj",
          "adminAddress": "axelar1pczf792wf3p3xssk4dmwfxrh6hcqnrjp70danj",
          "signingThreshold": [
            "2",
            "3"
          ],
          "serviceName": "amplifier",
          "verifierSetDiffThreshold": 0,
          "encoder": "stellar_xdr",
          "keyType": "ed25519",
          "codeId": 16,
          "domainSeparator": "0xd2937eba76cea053386484dae0e3d497548237ecb777dfdd5401e12cfc97ec78",
          "address": "axelar1wdgp5xyqjyv5zsq86n6pah2lsmd46mn0gt4055mvvk6mezn9skqs6p93dg"
        },
        "xrpl-evm": {
          "governanceAddress": "axelar10d07y265gmmuvt4z0w9aw880jnsr700j7v9daj",
          "adminAddress": "axelar1pczf792wf3p3xssk4dmwfxrh6hcqnrjp70danj",
          "signingThreshold": [
            "2",
            "3"
          ],
          "serviceName": "amplifier",
          "verifierSetDiffThreshold": 0,
          "encoder": "abi",
          "keyType": "ecdsa",
          "codeId": 16,
          "domainSeparator": "0x0474cdd6880766991d1bab2fdfae4385e7b54b1032d68f9b1c0bab887b2f5ca4",
          "address": "axelar198xehj5htckk75s8wcamxerxtdc45669zdqjmr69guveqntj9f6s5rqq55"
        },
        "plume": {
          "governanceAddress": "axelar10d07y265gmmuvt4z0w9aw880jnsr700j7v9daj",
          "adminAddress": "axelar1pczf792wf3p3xssk4dmwfxrh6hcqnrjp70danj",
          "signingThreshold": [
            "2",
            "3"
          ],
          "serviceName": "amplifier",
          "verifierSetDiffThreshold": 0,
          "encoder": "abi",
          "keyType": "ecdsa",
          "codeId": 16,
          "domainSeparator": "0x2045d8261988680bb5160059c6d86d7ec571a291cea38c4fce4ba1d75670bd21",
          "address": "axelar1ll4yhqtldlgqwqthyffqln3cyr2f8ydzhv0djpjyp6sk4v5k4kqqrs60s7"
        },
        "hedera": {
          "governanceAddress": "axelar10d07y265gmmuvt4z0w9aw880jnsr700j7v9daj",
          "adminAddress": "axelar1pczf792wf3p3xssk4dmwfxrh6hcqnrjp70danj",
          "signingThreshold": [
            "2",
            "3"
          ],
          "serviceName": "amplifier",
          "verifierSetDiffThreshold": 0,
          "encoder": "abi",
          "keyType": "ecdsa",
          "codeId": 16,
          "domainSeparator": "0x728b5920e118e79bd7fc239e262515c558a52020ce3c2217774e89ef32ec3c48",
          "address": "axelar1e7z2faehrvpwl3apq3srr8djp386urvm2fgw3yafmju6slphhe8skecrwk"
        },
        "berachain": {
          "governanceAddress": "axelar10d07y265gmmuvt4z0w9aw880jnsr700j7v9daj",
          "adminAddress": "axelar1pczf792wf3p3xssk4dmwfxrh6hcqnrjp70danj",
          "signingThreshold": [
            "2",
            "3"
          ],
          "serviceName": "amplifier",
          "verifierSetDiffThreshold": 0,
          "encoder": "abi",
          "keyType": "ecdsa",
          "codeId": 16,
          "domainSeparator": "0xfb124f51490a1cf2649bef7484b42997aca9ea285b0db4ac7ce44121d58245c8",
          "address": "axelar1k483q898t5w0acqzxhdjlsmnpgcxxa49ye8m46757n8mtk70ugtsu927xw"
        },
        "hyperliquid": {
          "governanceAddress": "axelar10d07y265gmmuvt4z0w9aw880jnsr700j7v9daj",
          "adminAddress": "axelar1pczf792wf3p3xssk4dmwfxrh6hcqnrjp70danj",
          "signingThreshold": [
            "2",
            "3"
          ],
          "serviceName": "amplifier",
          "verifierSetDiffThreshold": 0,
          "encoder": "abi",
          "keyType": "ecdsa",
          "codeId": 16,
          "domainSeparator": "0xe21f055815da1492cebd0e6dd84aa03527004f02b3ac9c830d6a22c033008521",
          "address": "axelar1fxd8rq5j6wluyc07vl9vqr4xmdxxm25l2gd6m2an20mn5fdnzy6qll2nxx"
        },
        "monad": {
          "governanceAddress": "axelar10d07y265gmmuvt4z0w9aw880jnsr700j7v9daj",
          "adminAddress": "axelar1pczf792wf3p3xssk4dmwfxrh6hcqnrjp70danj",
          "signingThreshold": [
            "2",
            "3"
          ],
          "serviceName": "amplifier",
          "verifierSetDiffThreshold": 0,
          "encoder": "abi",
          "keyType": "ecdsa",
          "codeId": 16,
          "domainSeparator": "0x390700f2004f1c31299253ee13842db9e361d2cd37badbb8a6e3996c37f2ce5b",
          "address": "axelar1dt6apz0m2lkuls3ah2h7zw277r0v50668fxytqtdxv83yzs4n69qlutnpk"
        },
        "storeCodeProposalId": "263",
        "storeCodeProposalCodeHash": "00428ef0483f103a6e1a5853c4b29466a83e5b180cc53a00d1ff9d022bc2f03a",
        "codeId": 16,
        "lastUploadedCodeId": 16
      },
      "Gateway": {
        "flow": {
          "address": "axelar1w8frw33jn0yx59845wdgk0yru6fxvgr6hlh4xfdtdf08y5jamcnsyu0z6u"
        },
        "sui": {
          "codeId": 17,
          "address": "axelar1svl69e32m240xgjluezrvpudjn92usrn3dqzfm2tzn3zqkn76d6qfse593"
        },
        "storeCodeProposalId": "264",
        "storeCodeProposalCodeHash": "2ba600ee0d162184c9387eaf6fad655f1d75db548f93e379f0565cb2042d856f",
        "codeId": 17,
        "lastUploadedCodeId": 17,
        "stellar": {
          "codeId": 17,
          "address": "axelar1t46envzujl4kmhst6myg364v00f8jcyjespw6tr00r3ycd0pehxqetqrpm"
        },
        "xrpl-evm": {
          "codeId": 17,
          "address": "axelar1vvdukrmxdylvnn8e59s3gnn49lutv3n9tg4vnsttn33a8zulgfssl62q69"
        },
        "plume": {
          "codeId": 17,
          "address": "axelar163ee8p7xne8een7v3hwz6zxh339v6s8js3v5c9520mlnzd7nxneq5eq86v"
        },
        "hedera": {
          "codeId": 17,
          "address": "axelar16x686a2hqr7drs5y4kyzwn8aghf7ld4enfhqg295d5xdllgyhd9sqafr4z"
        },
        "berachain": {
          "codeId": 17,
          "address": "axelar1yedkcrlaf479vcu3xk47emzryc89kwm2m06zmecrd7ruqu4wguuqk0z0vg"
        },
        "hyperliquid": {
          "codeId": 17,
          "address": "axelar1qezshrvqspy84w3ermmrny5w6wp347c9nzu3ktq37mwv3hmn42pqdtgzty"
        },
        "monad": {
          "codeId": 17,
          "address": "axelar1pwjjvn9cqtk8f5furw26szn7pl2x547cyc8qrsjk542c9gpyfs0spuetwl"
        }
      },
      "VotingVerifier": {
        "flow": {
          "governanceAddress": "axelar10d07y265gmmuvt4z0w9aw880jnsr700j7v9daj",
          "serviceName": "amplifier",
          "sourceGatewayAddress": "0xe432150cce91c13a887f7D836923d5597adD8E31",
          "votingThreshold": [
            "2",
            "3"
          ],
          "blockExpiry": 10,
          "confirmationHeight": 10000,
          "msgIdFormat": "hex_tx_hash_and_event_index",
          "addressFormat": "eip55",
          "address": "axelar1kkqdsqvwq9a7p9fj0w89wpx2m2t0vrxl782aslhq0kdw2xxd2aesv3un04"
        },
        "sui": {
          "governanceAddress": "axelar10d07y265gmmuvt4z0w9aw880jnsr700j7v9daj",
          "sourceGatewayAddress": "0xeb055ffc3237c24e305a2bb760fe6551f6ff7c5fdb68735169c0f528fccab373",
          "serviceName": "amplifier",
          "votingThreshold": [
            "2",
            "3"
          ],
          "blockExpiry": 10,
          "confirmationHeight": 1,
          "msgIdFormat": "base58_tx_digest_and_event_index",
          "addressFormat": "sui",
          "codeId": 20,
          "address": "axelar1sykyha8kzf35kc5hplqk76kdufntjn6w45ntwlevwxp74dqr3rvsq7fazh"
        },
        "stellar": {
          "governanceAddress": "axelar10d07y265gmmuvt4z0w9aw880jnsr700j7v9daj",
          "serviceName": "amplifier",
          "sourceGatewayAddress": "CD6VSKXB4HY2DWU7EP2PUIYTBJBJ36LDJXEZN4NSXFYF5YP37DDFX6NF",
          "votingThreshold": [
            "2",
            "3"
          ],
          "blockExpiry": 10,
          "confirmationHeight": 1,
          "msgIdFormat": "hex_tx_hash_and_event_index",
          "addressFormat": "stellar",
          "codeId": 20,
          "address": "axelar1dalnx2yvmu3g3aau8m7fj426fk9u8dnzlr5azvqmr4x82rtclats8lhjmu"
        },
        "xrpl-evm": {
          "governanceAddress": "axelar10d07y265gmmuvt4z0w9aw880jnsr700j7v9daj",
          "serviceName": "amplifier",
          "sourceGatewayAddress": "0xe432150cce91c13a887f7D836923d5597adD8E31",
          "votingThreshold": [
            "2",
            "3"
          ],
          "blockExpiry": 10,
          "confirmationHeight": 1,
          "msgIdFormat": "hex_tx_hash_and_event_index",
          "addressFormat": "eip55",
          "codeId": 20,
          "address": "axelar1q8kn9t39ddpce42atk0d6wpdudr6djqxmz689m3nxy92ck0nnftqxfsuyk"
        },
        "plume": {
          "governanceAddress": "axelar10d07y265gmmuvt4z0w9aw880jnsr700j7v9daj",
          "serviceName": "amplifier",
          "sourceGatewayAddress": "0xe432150cce91c13a887f7D836923d5597adD8E31",
          "votingThreshold": [
            "2",
            "3"
          ],
          "blockExpiry": 10,
          "confirmationHeight": 1000000,
          "msgIdFormat": "hex_tx_hash_and_event_index",
          "addressFormat": "eip55",
          "codeId": 20,
          "address": "axelar1nrdqke6tcxjuymg5gyd9x3yg35n3wrgarnj3sqskp98z2xnvlx9q82f63t"
        },
        "hedera": {
          "governanceAddress": "axelar10d07y265gmmuvt4z0w9aw880jnsr700j7v9daj",
          "serviceName": "amplifier",
          "sourceGatewayAddress": "0xe432150cce91c13a887f7D836923d5597adD8E31",
          "votingThreshold": [
            "2",
            "3"
          ],
          "blockExpiry": 10,
          "confirmationHeight": 1,
          "msgIdFormat": "hex_tx_hash_and_event_index",
          "addressFormat": "eip55",
          "codeId": 20,
          "address": "axelar1q8q8qq59yv9wmhcreu5ykt4azsk83ttve4e7jyavt32k6jq862xsqexnfh"
        },
        "berachain": {
          "governanceAddress": "axelar10d07y265gmmuvt4z0w9aw880jnsr700j7v9daj",
          "serviceName": "amplifier",
          "sourceGatewayAddress": "0xe432150cce91c13a887f7D836923d5597adD8E31",
          "votingThreshold": [
            "2",
            "3"
          ],
          "blockExpiry": 10,
          "confirmationHeight": 1,
          "msgIdFormat": "hex_tx_hash_and_event_index",
          "addressFormat": "eip55",
          "codeId": 20,
          "address": "axelar1xx6xdw6mwmfl6u2jygq0zfx2q6uyc8emtt29j9wg78l2l4p739nqmwsgal"
        },
        "hyperliquid": {
          "governanceAddress": "axelar10d07y265gmmuvt4z0w9aw880jnsr700j7v9daj",
          "serviceName": "amplifier",
          "sourceGatewayAddress": "0xe432150cce91c13a887f7D836923d5597adD8E31",
          "votingThreshold": [
            "2",
            "3"
          ],
          "blockExpiry": 10,
          "confirmationHeight": 1,
          "msgIdFormat": "hex_tx_hash_and_event_index",
          "addressFormat": "eip55",
          "codeId": 20,
          "address": "axelar1n64vk7l3zagh2eadkuhl7602lxluu86dn9smfxyp7c2e4v8pqj5sv4ypjr"
        },
        "monad": {
          "governanceAddress": "axelar10d07y265gmmuvt4z0w9aw880jnsr700j7v9daj",
          "serviceName": "amplifier",
          "sourceGatewayAddress": "0xe432150cce91c13a887f7D836923d5597adD8E31",
          "votingThreshold": [
            "2",
            "3"
          ],
          "blockExpiry": 10,
          "confirmationHeight": 1000000,
          "msgIdFormat": "hex_tx_hash_and_event_index",
          "addressFormat": "eip55",
          "codeId": 20,
          "address": "axelar1u080xgqqu9zhl4e9hf2ktdny4pq6kc2pmh6u6mlv8nw5zjvcetvqqjzeu0"
        },
        "storeCodeProposalId": "267",
        "storeCodeProposalCodeHash": "d9412440820a51bc48bf41a77ae39cfb33101ddc6562323845627ea2042bf708",
        "codeId": 20,
        "lastUploadedCodeId": 20
      },
      "InterchainTokenService": {
        "storeCodeProposalId": "364",
        "storeCodeProposalCodeHash": "ba46bfa2daa4f5d8ac77f456aecafb63a2e13c7a7965fa5c3e2af05dbd865e97",
        "governanceAddress": "axelar10d07y265gmmuvt4z0w9aw880jnsr700j7v9daj",
        "adminAddress": "axelar1nctnr9x0qexemeld5w7w752rmqdsqqv92dw9am",
        "lastUploadedCodeId": 38,
        "codeId": 38,
        "address": "axelar1aqcj54lzz0rk22gvqgcn8fr5tx4rzwdv5wv5j9dmnacgefvd7wzsy2j2mr",
        "stellar": {
          "maxUintBits": 127,
          "maxDecimalsWhenTruncating": 255
        },
        "xrpl": {
          "maxUintBits": 256,
          "maxDecimalsWhenTruncating": 255
        },
        "hedera": {
          "maxUintBits": 64,
          "maxDecimalsWhenTruncating": 6
        }
      },
      "AxelarnetGateway": {
        "storeCodeProposalId": "269",
        "storeCodeProposalCodeHash": "c7286d0f59276b794641bdfbb4f96fafcee3553b67f3397d662a4683968f525b",
        "nexus": "axelar17h8uk4ct0mdv9mgkuxszt4gp2htpfr08mge20r",
        "lastUploadedCodeId": 22,
        "codeId": 22,
        "address": "axelar18vsne7lns36uvm8gv2cv5jl2lghts0xm7dvzpqzn70dl56gk9hvsgu9sqg"
      },
      "XrplVotingVerifier": {
        "xrpl": {
          "governanceAddress": "axelar10d07y265gmmuvt4z0w9aw880jnsr700j7v9daj",
          "adminAddress": "axelar1pczf792wf3p3xssk4dmwfxrh6hcqnrjp70danj",
          "serviceName": "amplifier",
          "votingThreshold": [
            "2",
            "3"
          ],
          "blockExpiry": 10,
          "confirmationHeight": 1,
          "address": "axelar14rd4uyrqyl0tw75gjn8zqfppmy08t3x3wrsujeqp37l0hghduanscfvkz6",
          "codeId": 34
        },
        "storeCodeProposalId": "323",
        "storeCodeProposalCodeHash": "7055d307103d5bcbed4c9465f40084acdb0f154a8dda0d8c0ee68f865892874a",
        "lastUploadedCodeId": 34
      },
      "XrplGateway": {
        "xrpl": {
          "governanceAddress": "axelar10d07y265gmmuvt4z0w9aw880jnsr700j7v9daj",
          "adminAddress": "axelar1pczf792wf3p3xssk4dmwfxrh6hcqnrjp70danj",
          "address": "axelar15dsw0qqnvumnsukjtwt040wnelwrglgslqcqsa7d62f2neuv7slq7rq7zd",
          "codeId": 41
        },
        "storeCodeProposalId": "374",
        "storeCodeProposalCodeHash": "c38d24ee11f8f4ed86312e310ead065b3ad779b01352c2e98dcc192986cdac1a",
        "lastUploadedCodeId": 41
      },
      "XrplMultisigProver": {
        "xrpl": {
          "governanceAddress": "axelar10d07y265gmmuvt4z0w9aw880jnsr700j7v9daj",
          "adminAddress": "axelar1pczf792wf3p3xssk4dmwfxrh6hcqnrjp70danj",
          "signingThreshold": [
            "2",
            "3"
          ],
          "serviceName": "amplifier",
          "verifierSetDiffThreshold": 0,
          "xrplTransactionFee": 5000,
          "ticketCountThreshold": 50,
          "address": "axelar15mhhuf887t6nfx2t0vuc6kx9w2uk65h939awmz6n7r6ggzyf659st25hff",
          "codeId": 37
        },
        "storeCodeProposalId": "356",
        "storeCodeProposalCodeHash": "94d8bbf002b97cc586b584f7cfc12caa812bc5ee47581df209dbd8298b6b9ec5",
        "lastUploadedCodeId": 37
      },
      "ItsAbiTranslator": {
        "storeCodeProposalId": "365",
        "storeCodeProposalCodeHash": "7d34c8ce53c21d8e461a556264311903981c8a350964bd532791db8d4ebbd758",
        "lastUploadedCodeId": 39,
        "codeId": 39,
        "instantiateProposalId": "366",
        "address": "axelar10u3epx046nep88escmgchjyhah9d50jjewa35m2vuw2s2j5tcn7qtw4zmh"
      }
    }
  }
}<|MERGE_RESOLUTION|>--- conflicted
+++ resolved
@@ -3537,20 +3537,12 @@
       "Router": {
         "adminAddress": "axelar1nctnr9x0qexemeld5w7w752rmqdsqqv92dw9am",
         "governanceAddress": "axelar10d07y265gmmuvt4z0w9aw880jnsr700j7v9daj",
-<<<<<<< HEAD
         "storeCodeProposalId": "382",
         "storeCodeProposalCodeHash": "1a2698e36b5b341732fccd1131abc3d030ee307f30a6a0d7eb9b1a2c1856b1b7",
         "codeId": 43,
         "address": "axelar1d9atnamjjhtc46zmzyc202llqs0rhtxnphs6mkjurekath3mkgtq7hsk93",
         "executeProposalId": "242",
         "lastUploadedCodeId": 43
-=======
-        "storeCodeProposalId": "266",
-        "storeCodeProposalCodeHash": "7368e7507f29ae9236c9c41fc1fbe5456260fb91acf1e2ff07d677bdcbca7e9f",
-        "codeId": 42,
-        "address": "axelar1d9atnamjjhtc46zmzyc202llqs0rhtxnphs6mkjurekath3mkgtq7hsk93",
-        "executeProposalId": "382"
->>>>>>> 83b1bf83
       },
       "NexusGateway": {
         "nexus": "axelar17h8uk4ct0mdv9mgkuxszt4gp2htpfr08mge20r",
