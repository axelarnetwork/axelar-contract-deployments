{
  "chains": {
    "celo": {
      "name": "Celo",
      "axelarId": "celo",
      "chainId": 42220,
      "rpc": "https://forno.celo.org",
      "tokenSymbol": "CELO",
      "decimals": 18,
      "chainType": "evm",
      "contracts": {
        "AxelarGateway": {
          "address": "0xe432150cce91c13a887f7D836923d5597adD8E31",
          "deployer": "0x6f24A47Fc8AE5441Eb47EFfC3665e70e69Ac3F05",
          "startingKeyIDs": [
            "evm-celo-9170074"
          ],
          "implementation": "0x99B5FA03a5ea4315725c43346e55a6A6fbd94098",
          "implementationCodehash": "0x815c3711b7191c2598de8b4b7d977ac2d1903d20883bd25c26cf2c4a8ca37827",
          "authModule": "0x96eEE595f0ACD7d232a9B1dE4FCc2a4b2F6b0f3a",
          "tokenDeployer": "0xb28478319B64f8D47e19A120209A211D902F8b8f",
          "deploymentMethod": "create3",
          "salt": "AxelarGateway v6.2",
          "governance": "0xBbEE71e2fE7741Cdd7787DC46D73Af6715D47Dc0",
          "mintLimiter": "0xCC940AE49C78F20E3F13F3cF37e996b98Ac3EC68",
          "connectionType": "consensus"
        },
        "AxelarGasService": {
          "salt": "AxelarGasService",
          "collector": "0x7DdB2d76b80B0AA19bDEa48EB1301182F4CeefbC",
          "address": "0x2d5d7d31F671F86C782533cc367F14109a082712",
          "implementation": "0xcb5C784DCf8FF342625DbC53B356ed0Cbb0EBB9b",
          "deployer": "0x6f24A47Fc8AE5441Eb47EFfC3665e70e69Ac3F05"
        },
        "AxelarDepositService": {
          "salt": "AxelarDepositService",
          "wrappedSymbol": "",
          "refundIssuer": "0x4f671f34d2d23fec3eE3087E3A0221f8D314D9dF",
          "address": "0xc1DCb196BA862B337Aa23eDA1Cb9503C0801b955",
          "implementation": "0xb6241272C569767072e0587098415DF6BA0aaEe9",
          "deployer": "0xd55cd98cdE61c3CcE1286F9aF50cDbF16f5dba5b"
        },
        "ConstAddressDeployer": {
          "address": "0x98B2920D53612483F91F12Ed7754E51b4A77919e"
        },
        "Create3Deployer": {
          "address": "0x6513Aedb4D1593BA12e50644401D976aebDc90d8",
          "deployer": "0x6f24A47Fc8AE5441Eb47EFfC3665e70e69Ac3F05",
          "deploymentMethod": "create2",
          "salt": "Create3Deployer",
          "codehash": "0xf0ad66defbe082df243d4d274e626f557f97579c5c9e19f33d8093d6160808b7",
          "predeployCodehash": "0x73fc31262c4bad113c79439fd231281201c7c7d45b50328bd86bccf37684bf92"
        },
        "InterchainProposalSender": {
          "address": "0x1f8A4d195B647647c7dD45650CBd553FD33cCAA6",
          "deployer": "0x6f24A47Fc8AE5441Eb47EFfC3665e70e69Ac3F05",
          "deploymentMethod": "create3",
          "salt": "InterchainProposalSender v1.2"
        },
        "InterchainGovernance": {
          "governanceChain": "Axelarnet",
          "governanceAddress": "axelar10d07y265gmmuvt4z0w9aw880jnsr700j7v9daj",
          "minimumTimeDelay": 604800,
          "address": "0xfDF36A30070ea0241d69052ea85ff44Ad0476a66",
          "deployer": "0x6f24A47Fc8AE5441Eb47EFfC3665e70e69Ac3F05",
          "deploymentMethod": "create3",
          "codehash": "0x70cb562f5d856fab1b0eee1e91dfcbb568be85f28e184c6a096b4c63b145a6c2",
          "predeployCodehash": "0xe2de43b29f2387b6f3575a1b50d566908fc00e03a8d88ad6be74b674a70874d2",
          "salt": "InterchainGovernance v5.5"
        },
        "Multisig": {
          "threshold": 3,
          "signers": [
            "0x3f5876a2b06E54949aB106651Ab6694d0289b2b4",
            "0x9256Fd872118ed3a97754B0fB42c15015d17E0CC",
            "0x1486157d505C7F7E546aD00E3E2Eee25BF665C9b",
            "0x2eC991B5c0B742AbD9d2ea31fe6c14a85e91C821",
            "0xf505462A29E36E26f25Ef0175Ca1eCBa09CC118f",
            "0x027c1882B975E2cd771AE068b0389FA38B9dda73"
          ],
          "address": "0xCC940AE49C78F20E3F13F3cF37e996b98Ac3EC68",
          "deployer": "0x6f24A47Fc8AE5441Eb47EFfC3665e70e69Ac3F05",
          "deploymentMethod": "create3",
          "codehash": "0x912095d5076ee40a9dd49c0f9d61d61334c47a78c7512852791652baef26c296",
          "predeployCodehash": "0x912095d5076ee40a9dd49c0f9d61d61334c47a78c7512852791652baef26c296",
          "salt": "Multisig v5.5"
        },
        "Operators": {
          "owner": "0x6f24A47Fc8AE5441Eb47EFfC3665e70e69Ac3F05",
          "address": "0x7DdB2d76b80B0AA19bDEa48EB1301182F4CeefbC",
          "deployer": "0x6f24A47Fc8AE5441Eb47EFfC3665e70e69Ac3F05",
          "deploymentMethod": "create2",
          "codehash": "0xc561dc32ef670c929db9d7fbf6b5f6c074a62a30602481ba3b88912ca6d79feb",
          "predeployCodehash": "0xc561dc32ef670c929db9d7fbf6b5f6c074a62a30602481ba3b88912ca6d79feb",
          "salt": "Operators"
        },
        "InterchainTokenService": {
          "salt": "ITS v2.1.1",
          "proxySalt": "ITS v1.0.0",
          "deployer": "0x6f24A47Fc8AE5441Eb47EFfC3665e70e69Ac3F05",
          "tokenManagerDeployer": "0xDFef5B38C1c080A4a82431b687989759cB207d24",
          "interchainToken": "0x7F9F70Da4af54671a6abAc58e705b5634cac8819",
          "interchainTokenDeployer": "0xB769ce7dC3D642B082A55f0c12622c6E516969a3",
          "tokenManager": "0x8832F0381707bb29756eDECf42580800207F2a9e",
          "tokenHandler": "0x383dF8E8f96b3dF53F9bdc607811c7e96239e7da",
          "implementation": "0x1B13a9BaF8d3116C56CCDF3aa9049ad532a9C03d",
          "predeployCodehash": "0x08a4a556c4db879b4f24104d13a8baf86915d58b12c81b382dfea2a82d2856cf",
          "address": "0xB5FB4BE02232B1bBA4dC8f81dc24C26980dE9e3C",
          "gatewayCaller": "0xD484Ca55aa38bA020a007A2345D9A6Aa2fdfA76B",
          "version": "2.1.1"
        },
        "InterchainTokenFactory": {
          "salt": "ITS Factory v1.0.0",
          "deployer": "0x6f24A47Fc8AE5441Eb47EFfC3665e70e69Ac3F05",
          "implementation": "0xe833E9662cb0A811AA3b1746280AB43507B61946",
          "address": "0x83a93500d23Fbc3e82B410aD07A6a9F7A0670D66",
          "version": "2.1.1"
        }
      },
      "explorer": {
        "name": "Celoscan",
        "url": "https://celoscan.io",
        "api": "https://api.celoscan.io/api"
      },
      "staticGasOptions": {
        "gasLimit": 3000000,
        "gasPrice": 100000000000
      },
      "finality": "1",
      "approxFinalityWaitTime": 1
    },
    "ethereum": {
      "name": "Ethereum",
      "axelarId": "Ethereum",
      "chainId": 1,
      "rpc": "https://ethereum-rpc.publicnode.com",
      "tokenSymbol": "ETH",
      "decimals": 18,
      "chainType": "evm",
      "contracts": {
        "AxelarGateway": {
          "address": "0x4F4495243837681061C4743b74B3eEdf548D56A5",
          "deployer": "0x6f24A47Fc8AE5441Eb47EFfC3665e70e69Ac3F05",
          "startingKeyIDs": [
            "evm-ethereum-9169970"
          ],
          "implementation": "0x99B5FA03a5ea4315725c43346e55a6A6fbd94098",
          "implementationCodehash": "0x7d8ba71c940fc633465d77bc7c2b2d7c4d7fcc0d397d8f699d0345fcad136216",
          "authModule": "0xE3B83f79Fbf01B25659f8A814945aB82186A8AD0",
          "tokenDeployer": "0xb28478319B64f8D47e19A120209A211D902F8b8f",
          "deploymentMethod": "create3",
          "salt": "AxelarGateway v6.2",
          "connectionType": "consensus"
        },
        "AxelarGasService": {
          "salt": "AxelarGasService",
          "address": "0x2d5d7d31F671F86C782533cc367F14109a082712",
          "implementation": "0xcb5C784DCf8FF342625DbC53B356ed0Cbb0EBB9b",
          "deployer": "0x6f24A47Fc8AE5441Eb47EFfC3665e70e69Ac3F05",
          "collector": "0x7DdB2d76b80B0AA19bDEa48EB1301182F4CeefbC"
        },
        "AxelarDepositService": {
          "salt": "AxelarDepositService",
          "wrappedSymbol": "WETH",
          "refundIssuer": "0x4f671f34d2d23fec3eE3087E3A0221f8D314D9dF",
          "address": "0xc1DCb196BA862B337Aa23eDA1Cb9503C0801b955",
          "implementation": "0xd883C8bA523253c93d97b6C7a5087a7B5ff23d79",
          "deployer": "0xd55cd98cdE61c3CcE1286F9aF50cDbF16f5dba5b"
        },
        "ConstAddressDeployer": {
          "address": "0x98B2920D53612483F91F12Ed7754E51b4A77919e",
          "deployer": "0xE86375704CDb8491a5Ed82D90DceCE02Ee0ac25F",
          "deploymentMethod": "create",
          "codehash": "0x8fda47a596dfba923270da84e0c32a2d0312f1c03389f83e16f2b5a35ed37fbe",
          "predeployCodehash": "0x8fda47a596dfba923270da84e0c32a2d0312f1c03389f83e16f2b5a35ed37fbe"
        },
        "Create3Deployer": {
          "address": "0x6513Aedb4D1593BA12e50644401D976aebDc90d8",
          "deployer": "0x6f24A47Fc8AE5441Eb47EFfC3665e70e69Ac3F05",
          "deploymentMethod": "create2",
          "salt": "Create3Deployer",
          "codehash": "0xf0ad66defbe082df243d4d274e626f557f97579c5c9e19f33d8093d6160808b7",
          "predeployCodehash": "0x73fc31262c4bad113c79439fd231281201c7c7d45b50328bd86bccf37684bf92"
        },
        "InterchainProposalSender": {
          "address": "0x1f8A4d195B647647c7dD45650CBd553FD33cCAA6",
          "deployer": "0x6f24A47Fc8AE5441Eb47EFfC3665e70e69Ac3F05",
          "deploymentMethod": "create3",
          "salt": "InterchainProposalSender v1.2"
        },
        "InterchainGovernance": {
          "governanceChain": "Axelarnet",
          "governanceAddress": "axelar10d07y265gmmuvt4z0w9aw880jnsr700j7v9daj",
          "minimumTimeDelay": 604800,
          "address": "0xfDF36A30070ea0241d69052ea85ff44Ad0476a66",
          "deployer": "0x6f24A47Fc8AE5441Eb47EFfC3665e70e69Ac3F05",
          "deploymentMethod": "create3",
          "codehash": "0xc267d7aaedb1dc89499aaecf4ac77e3ab7c06b7ccca3312cabf6dcd76be177cd",
          "predeployCodehash": "0xe2de43b29f2387b6f3575a1b50d566908fc00e03a8d88ad6be74b674a70874d2",
          "salt": "InterchainGovernance v5.5"
        },
        "Multisig": {
          "threshold": 3,
          "signers": [
            "0x3f5876a2b06E54949aB106651Ab6694d0289b2b4",
            "0x9256Fd872118ed3a97754B0fB42c15015d17E0CC",
            "0x1486157d505C7F7E546aD00E3E2Eee25BF665C9b",
            "0x2eC991B5c0B742AbD9d2ea31fe6c14a85e91C821",
            "0xf505462A29E36E26f25Ef0175Ca1eCBa09CC118f",
            "0x027c1882B975E2cd771AE068b0389FA38B9dda73"
          ],
          "address": "0xCC940AE49C78F20E3F13F3cF37e996b98Ac3EC68",
          "deployer": "0x6f24A47Fc8AE5441Eb47EFfC3665e70e69Ac3F05",
          "deploymentMethod": "create3",
          "codehash": "0x912095d5076ee40a9dd49c0f9d61d61334c47a78c7512852791652baef26c296",
          "predeployCodehash": "0x912095d5076ee40a9dd49c0f9d61d61334c47a78c7512852791652baef26c296",
          "salt": "Multisig v5.5"
        },
        "Operators": {
          "owner": "0x6f24A47Fc8AE5441Eb47EFfC3665e70e69Ac3F05",
          "address": "0x7DdB2d76b80B0AA19bDEa48EB1301182F4CeefbC",
          "deployer": "0x6f24A47Fc8AE5441Eb47EFfC3665e70e69Ac3F05",
          "deploymentMethod": "create2",
          "codehash": "0xc561dc32ef670c929db9d7fbf6b5f6c074a62a30602481ba3b88912ca6d79feb",
          "predeployCodehash": "0xc561dc32ef670c929db9d7fbf6b5f6c074a62a30602481ba3b88912ca6d79feb",
          "salt": "Operators"
        },
        "InterchainTokenService": {
          "salt": "ITS v2.1.1",
          "deployer": "0x6f24A47Fc8AE5441Eb47EFfC3665e70e69Ac3F05",
          "proxySalt": "ITS v1.0.0",
          "tokenManagerDeployer": "0xDFef5B38C1c080A4a82431b687989759cB207d24",
          "interchainToken": "0x7F9F70Da4af54671a6abAc58e705b5634cac8819",
          "interchainTokenDeployer": "0xB769ce7dC3D642B082A55f0c12622c6E516969a3",
          "tokenManager": "0x8832F0381707bb29756eDECf42580800207F2a9e",
          "tokenHandler": "0x383dF8E8f96b3dF53F9bdc607811c7e96239e7da",
          "implementation": "0x1B13a9BaF8d3116C56CCDF3aa9049ad532a9C03d",
          "predeployCodehash": "0x08a4a556c4db879b4f24104d13a8baf86915d58b12c81b382dfea2a82d2856cf",
          "address": "0xB5FB4BE02232B1bBA4dC8f81dc24C26980dE9e3C",
          "gatewayCaller": "0xc15E449607224DB9ff8e6f7E5DB020C0E18BCff3",
          "version": "2.1.1"
        },
        "InterchainTokenFactory": {
          "salt": "ITS Factory v1.0.0",
          "deployer": "0x6f24A47Fc8AE5441Eb47EFfC3665e70e69Ac3F05",
          "implementation": "0xe833E9662cb0A811AA3b1746280AB43507B61946",
          "address": "0x83a93500d23Fbc3e82B410aD07A6a9F7A0670D66",
          "version": "2.1.1"
        },
        "AxelarTransceiver": {
          "salt": "AXELAR_TRANSCEIVER v1.1.0",
          "deployer": "0xba76c6980428A0b10CFC5d8ccb61949677A61233",
          "implementation": "0x87fc4b27385bb4e69a40027931229d74ef4d1943",
          "address": "0x723AEAD29acee7E9281C32D11eA4ed0070c41B13",
          "TransceiverStructs": "0xa12bc993d8144404a8c8c812816048275a066ced",
          "wstETH token": "0x7f39C581F595B53c5cb19bD0b3f8dA6c935E2Ca0",
          "NttManager": "0xb948a93827d68a82F6513Ad178964Da487fe2BD9",
          "wormholeChainId": 2
        },
        "MonadAxelarTransceiver": {
          "gmpManager": "0xc6793a32761a11e96c97A3D18fC6545ea931F0E9",
          "implementation": "0xBEd6c98351204ac71795E7C923f02c22941Db3E0",
          "gateway": "0x4F4495243837681061C4743b74B3eEdf548D56A5",
          "gasService": "0x2d5d7d31F671F86C782533cc367F14109a082712",
          "deployer": "0xf21b824434d93F659aCe9dA3ED3F66480a94E2Fe",
          "deploymentMethod": "create",
          "codehash": "0xa8d97fae97c96dfda29d588bb9fe2d09144e48db6dc0b43f66932c2d7b07c6d8",
          "address": "0x50beAbe4883981624aEa01F737B040d1e3Fe83FB",
          "pauser": "0x6f24A47Fc8AE5441Eb47EFfC3665e70e69Ac3F05",
          "owner": "0x308287fe52966daf1b36d3eA1FEcF8A110bC3aF1"
        }
      },
      "explorer": {
        "name": "Etherscan",
        "url": "https://etherscan.io",
        "api": "https://api.etherscan.io/api"
      },
      "staticGasOptions": {
        "gasLimit": 3000000,
        "gasPrice": 150000000000
      },
      "finality": "finalized",
      "approxFinalityWaitTime": 40,
      "onchainGasEstimate": {
        "blobBaseFee": 1
      }
    },
    "avalanche": {
      "name": "Avalanche",
      "axelarId": "Avalanche",
      "chainId": 43114,
      "rpc": "https://api.avax.network/ext/bc/C/rpc",
      "tokenSymbol": "AVAX",
      "decimals": 18,
      "chainType": "evm",
      "contracts": {
        "AxelarGateway": {
          "address": "0x5029C0EFf6C34351a0CEc334542cDb22c7928f78",
          "deployer": "0x6f24A47Fc8AE5441Eb47EFfC3665e70e69Ac3F05",
          "implementation": "0x99B5FA03a5ea4315725c43346e55a6A6fbd94098",
          "implementationCodehash": "0x7d8ba71c940fc633465d77bc7c2b2d7c4d7fcc0d397d8f699d0345fcad136216",
          "authModule": "0xE3B83f79Fbf01B25659f8A814945aB82186A8AD0",
          "tokenDeployer": "0xb28478319B64f8D47e19A120209A211D902F8b8f",
          "deploymentMethod": "create3",
          "salt": "AxelarGateway v6.2",
          "startingKeyIDs": [
            "evm-avalanche-9169969"
          ],
          "connectionType": "consensus"
        },
        "AxelarGasService": {
          "salt": "AxelarGasService",
          "address": "0x2d5d7d31F671F86C782533cc367F14109a082712",
          "implementation": "0xcb5C784DCf8FF342625DbC53B356ed0Cbb0EBB9b",
          "deployer": "0x6f24A47Fc8AE5441Eb47EFfC3665e70e69Ac3F05",
          "collector": "0x7DdB2d76b80B0AA19bDEa48EB1301182F4CeefbC"
        },
        "AxelarDepositService": {
          "salt": "AxelarDepositService",
          "wrappedSymbol": "WAVAX",
          "refundIssuer": "0x4f671f34d2d23fec3eE3087E3A0221f8D314D9dF",
          "address": "0xc1DCb196BA862B337Aa23eDA1Cb9503C0801b955",
          "implementation": "0xd883C8bA523253c93d97b6C7a5087a7B5ff23d79",
          "deployer": "0xd55cd98cdE61c3CcE1286F9aF50cDbF16f5dba5b"
        },
        "ConstAddressDeployer": {
          "address": "0x98B2920D53612483F91F12Ed7754E51b4A77919e"
        },
        "Create3Deployer": {
          "address": "0x6513Aedb4D1593BA12e50644401D976aebDc90d8",
          "deployer": "0x6f24A47Fc8AE5441Eb47EFfC3665e70e69Ac3F05",
          "deploymentMethod": "create2",
          "salt": "Create3Deployer",
          "codehash": "0xf0ad66defbe082df243d4d274e626f557f97579c5c9e19f33d8093d6160808b7",
          "predeployCodehash": "0x73fc31262c4bad113c79439fd231281201c7c7d45b50328bd86bccf37684bf92"
        },
        "InterchainProposalSender": {
          "address": "0x1f8A4d195B647647c7dD45650CBd553FD33cCAA6",
          "deployer": "0x6f24A47Fc8AE5441Eb47EFfC3665e70e69Ac3F05",
          "deploymentMethod": "create3",
          "salt": "InterchainProposalSender v1.2"
        },
        "InterchainGovernance": {
          "governanceChain": "Axelarnet",
          "governanceAddress": "axelar10d07y265gmmuvt4z0w9aw880jnsr700j7v9daj",
          "minimumTimeDelay": 604800,
          "address": "0xfDF36A30070ea0241d69052ea85ff44Ad0476a66",
          "deployer": "0x6f24A47Fc8AE5441Eb47EFfC3665e70e69Ac3F05",
          "deploymentMethod": "create3",
          "codehash": "0x72bf6ca25654837abfbd9e534fd22c77db6256058964e7c19d9c6968620347a9",
          "predeployCodehash": "0xe2de43b29f2387b6f3575a1b50d566908fc00e03a8d88ad6be74b674a70874d2",
          "salt": "InterchainGovernance v5.5"
        },
        "Multisig": {
          "threshold": 3,
          "signers": [
            "0x3f5876a2b06E54949aB106651Ab6694d0289b2b4",
            "0x9256Fd872118ed3a97754B0fB42c15015d17E0CC",
            "0x1486157d505C7F7E546aD00E3E2Eee25BF665C9b",
            "0x2eC991B5c0B742AbD9d2ea31fe6c14a85e91C821",
            "0xf505462A29E36E26f25Ef0175Ca1eCBa09CC118f",
            "0x027c1882B975E2cd771AE068b0389FA38B9dda73"
          ],
          "address": "0xCC940AE49C78F20E3F13F3cF37e996b98Ac3EC68",
          "deployer": "0x6f24A47Fc8AE5441Eb47EFfC3665e70e69Ac3F05",
          "deploymentMethod": "create3",
          "codehash": "0x912095d5076ee40a9dd49c0f9d61d61334c47a78c7512852791652baef26c296",
          "predeployCodehash": "0x912095d5076ee40a9dd49c0f9d61d61334c47a78c7512852791652baef26c296",
          "salt": "Multisig v5.5"
        },
        "Operators": {
          "owner": "0x6f24A47Fc8AE5441Eb47EFfC3665e70e69Ac3F05",
          "address": "0x7DdB2d76b80B0AA19bDEa48EB1301182F4CeefbC",
          "deployer": "0x6f24A47Fc8AE5441Eb47EFfC3665e70e69Ac3F05",
          "deploymentMethod": "create2",
          "codehash": "0xc561dc32ef670c929db9d7fbf6b5f6c074a62a30602481ba3b88912ca6d79feb",
          "predeployCodehash": "0xc561dc32ef670c929db9d7fbf6b5f6c074a62a30602481ba3b88912ca6d79feb",
          "salt": "Operators"
        },
        "InterchainTokenService": {
          "salt": "ITS v2.1.1",
          "deployer": "0x6f24A47Fc8AE5441Eb47EFfC3665e70e69Ac3F05",
          "proxySalt": "ITS v1.0.0",
          "tokenManagerDeployer": "0xDFef5B38C1c080A4a82431b687989759cB207d24",
          "interchainToken": "0x7F9F70Da4af54671a6abAc58e705b5634cac8819",
          "interchainTokenDeployer": "0xB769ce7dC3D642B082A55f0c12622c6E516969a3",
          "tokenManager": "0x8832F0381707bb29756eDECf42580800207F2a9e",
          "tokenHandler": "0x383dF8E8f96b3dF53F9bdc607811c7e96239e7da",
          "implementation": "0x1B13a9BaF8d3116C56CCDF3aa9049ad532a9C03d",
          "predeployCodehash": "0x08a4a556c4db879b4f24104d13a8baf86915d58b12c81b382dfea2a82d2856cf",
          "address": "0xB5FB4BE02232B1bBA4dC8f81dc24C26980dE9e3C",
          "gatewayCaller": "0xE4281aff29bd8812D14D459d58e82Acb907dCF0C",
          "version": "2.1.1"
        },
        "InterchainTokenFactory": {
          "salt": "ITS Factory v1.0.0",
          "deployer": "0x6f24A47Fc8AE5441Eb47EFfC3665e70e69Ac3F05",
          "implementation": "0xe833E9662cb0A811AA3b1746280AB43507B61946",
          "address": "0x83a93500d23Fbc3e82B410aD07A6a9F7A0670D66",
          "version": "2.1.1"
        }
      },
      "explorer": {
        "name": "Snowtrace",
        "url": "https://snowtrace.io",
        "api": "https://api.routescan.io/v2/network/mainnet/evm/43114/etherscan"
      },
      "staticGasOptions": {
        "gasLimit": 3000000,
        "gasPrice": 150000000000
      },
      "finality": "finalized",
      "approxFinalityWaitTime": 1
    },
    "fantom": {
      "name": "Fantom",
      "axelarId": "Fantom",
      "chainId": 250,
      "rpc": "https://rpc.fantom.network",
      "tokenSymbol": "FTM",
      "decimals": 18,
      "chainType": "evm",
      "contracts": {
        "AxelarGateway": {
          "address": "0x304acf330bbE08d1e512eefaa92F6a57871fD895",
          "deployer": "0x6f24A47Fc8AE5441Eb47EFfC3665e70e69Ac3F05",
          "startingKeyIDs": [
            "evm-fantom-9169993"
          ],
          "implementation": "0x99B5FA03a5ea4315725c43346e55a6A6fbd94098",
          "implementationCodehash": "0x85db006683bdfff99e7e8518d8eb23a89b6174b6c2c4cea2f5e06d66b0e09a9c",
          "authModule": "0xFcf8b865177c45A86a4977e518B44a1eD90191bd",
          "tokenDeployer": "0xb28478319B64f8D47e19A120209A211D902F8b8f",
          "deploymentMethod": "create3",
          "salt": "AxelarGateway v6.2",
          "connectionType": "consensus"
        },
        "AxelarGasService": {
          "salt": "AxelarGasService",
          "address": "0x2d5d7d31F671F86C782533cc367F14109a082712",
          "implementation": "0xcb5C784DCf8FF342625DbC53B356ed0Cbb0EBB9b",
          "deployer": "0x6f24A47Fc8AE5441Eb47EFfC3665e70e69Ac3F05",
          "collector": "0x7DdB2d76b80B0AA19bDEa48EB1301182F4CeefbC"
        },
        "AxelarDepositService": {
          "salt": "AxelarDepositService",
          "wrappedSymbol": "WFTM",
          "refundIssuer": "0x4f671f34d2d23fec3eE3087E3A0221f8D314D9dF",
          "address": "0xc1DCb196BA862B337Aa23eDA1Cb9503C0801b955",
          "implementation": "0xd883C8bA523253c93d97b6C7a5087a7B5ff23d79",
          "deployer": "0xd55cd98cdE61c3CcE1286F9aF50cDbF16f5dba5b"
        },
        "ConstAddressDeployer": {
          "address": "0x98B2920D53612483F91F12Ed7754E51b4A77919e"
        },
        "Create3Deployer": {
          "address": "0x6513Aedb4D1593BA12e50644401D976aebDc90d8",
          "deployer": "0x6f24A47Fc8AE5441Eb47EFfC3665e70e69Ac3F05",
          "deploymentMethod": "create2",
          "salt": "Create3Deployer",
          "codehash": "0xf0ad66defbe082df243d4d274e626f557f97579c5c9e19f33d8093d6160808b7",
          "predeployCodehash": "0x73fc31262c4bad113c79439fd231281201c7c7d45b50328bd86bccf37684bf92"
        },
        "InterchainProposalSender": {
          "address": "0x1f8A4d195B647647c7dD45650CBd553FD33cCAA6",
          "deployer": "0x6f24A47Fc8AE5441Eb47EFfC3665e70e69Ac3F05",
          "deploymentMethod": "create3",
          "salt": "InterchainProposalSender v1.2"
        },
        "InterchainGovernance": {
          "governanceChain": "Axelarnet",
          "governanceAddress": "axelar10d07y265gmmuvt4z0w9aw880jnsr700j7v9daj",
          "minimumTimeDelay": 604800,
          "address": "0xfDF36A30070ea0241d69052ea85ff44Ad0476a66",
          "deployer": "0x6f24A47Fc8AE5441Eb47EFfC3665e70e69Ac3F05",
          "deploymentMethod": "create3",
          "codehash": "0xc656797ac2fcb7da505d62ae2d037bd8cac0440281b19ccc177eb0d8de8640d3",
          "predeployCodehash": "0xe2de43b29f2387b6f3575a1b50d566908fc00e03a8d88ad6be74b674a70874d2",
          "salt": "InterchainGovernance v5.5"
        },
        "Multisig": {
          "threshold": 3,
          "signers": [
            "0x3f5876a2b06E54949aB106651Ab6694d0289b2b4",
            "0x9256Fd872118ed3a97754B0fB42c15015d17E0CC",
            "0x1486157d505C7F7E546aD00E3E2Eee25BF665C9b",
            "0x2eC991B5c0B742AbD9d2ea31fe6c14a85e91C821",
            "0xf505462A29E36E26f25Ef0175Ca1eCBa09CC118f",
            "0x027c1882B975E2cd771AE068b0389FA38B9dda73"
          ],
          "address": "0xCC940AE49C78F20E3F13F3cF37e996b98Ac3EC68",
          "deployer": "0x6f24A47Fc8AE5441Eb47EFfC3665e70e69Ac3F05",
          "deploymentMethod": "create3",
          "codehash": "0x912095d5076ee40a9dd49c0f9d61d61334c47a78c7512852791652baef26c296",
          "predeployCodehash": "0x912095d5076ee40a9dd49c0f9d61d61334c47a78c7512852791652baef26c296",
          "salt": "Multisig v5.5"
        },
        "Operators": {
          "owner": "0x6f24A47Fc8AE5441Eb47EFfC3665e70e69Ac3F05",
          "address": "0x7DdB2d76b80B0AA19bDEa48EB1301182F4CeefbC",
          "deployer": "0x6f24A47Fc8AE5441Eb47EFfC3665e70e69Ac3F05",
          "deploymentMethod": "create2",
          "codehash": "0xc561dc32ef670c929db9d7fbf6b5f6c074a62a30602481ba3b88912ca6d79feb",
          "predeployCodehash": "0xc561dc32ef670c929db9d7fbf6b5f6c074a62a30602481ba3b88912ca6d79feb",
          "salt": "Operators"
        },
        "InterchainTokenService": {
          "salt": "ITS v2.1.1",
          "deployer": "0x6f24A47Fc8AE5441Eb47EFfC3665e70e69Ac3F05",
          "proxySalt": "ITS v1.0.0",
          "tokenManagerDeployer": "0xDFef5B38C1c080A4a82431b687989759cB207d24",
          "interchainToken": "0x7F9F70Da4af54671a6abAc58e705b5634cac8819",
          "interchainTokenDeployer": "0xB769ce7dC3D642B082A55f0c12622c6E516969a3",
          "tokenManager": "0x8832F0381707bb29756eDECf42580800207F2a9e",
          "tokenHandler": "0x383dF8E8f96b3dF53F9bdc607811c7e96239e7da",
          "implementation": "0x1B13a9BaF8d3116C56CCDF3aa9049ad532a9C03d",
          "predeployCodehash": "0x08a4a556c4db879b4f24104d13a8baf86915d58b12c81b382dfea2a82d2856cf",
          "address": "0xB5FB4BE02232B1bBA4dC8f81dc24C26980dE9e3C",
          "gatewayCaller": "0x8eE852b9099307803bF1616e34b623fA4859bE91",
          "version": "2.1.1"
        },
        "InterchainTokenFactory": {
          "salt": "ITS Factory v1.0.0",
          "deployer": "0x6f24A47Fc8AE5441Eb47EFfC3665e70e69Ac3F05",
          "implementation": "0xe833E9662cb0A811AA3b1746280AB43507B61946",
          "address": "0x83a93500d23Fbc3e82B410aD07A6a9F7A0670D66",
          "version": "2.1.1"
        }
      },
      "explorer": {
        "name": "Ftmscan",
        "url": "https://ftmscan.com",
        "api": "https://api.ftmscan.com/api"
      },
      "gasOptions": {
        "gasLimit": 8000000,
        "gasPriceAdjustment": 1.8
      },
      "staticGasOptions": {
        "gasLimit": 3000000,
        "gasPrice": 1000000000000
      },
      "finality": "1",
      "approxFinalityWaitTime": 1
    },
    "polygon": {
      "name": "Polygon",
      "axelarId": "Polygon",
      "chainId": 137,
      "rpc": "https://polygon-rpc.com",
      "tokenSymbol": "MATIC",
      "decimals": 18,
      "chainType": "evm",
      "contracts": {
        "AxelarGateway": {
          "address": "0x6f015F16De9fC8791b234eF68D486d2bF203FBA8",
          "deployer": "0x6f24A47Fc8AE5441Eb47EFfC3665e70e69Ac3F05",
          "startingKeyIDs": [
            "evm-polygon-9170074"
          ],
          "implementation": "0x99B5FA03a5ea4315725c43346e55a6A6fbd94098",
          "implementationCodehash": "0x85db006683bdfff99e7e8518d8eb23a89b6174b6c2c4cea2f5e06d66b0e09a9c",
          "authModule": "0xFcf8b865177c45A86a4977e518B44a1eD90191bd",
          "tokenDeployer": "0xb28478319B64f8D47e19A120209A211D902F8b8f",
          "deploymentMethod": "create3",
          "salt": "AxelarGateway v6.2",
          "connectionType": "consensus"
        },
        "AxelarGasService": {
          "salt": "AxelarGasService",
          "address": "0x2d5d7d31F671F86C782533cc367F14109a082712",
          "implementation": "0xcb5C784DCf8FF342625DbC53B356ed0Cbb0EBB9b",
          "deployer": "0x6f24A47Fc8AE5441Eb47EFfC3665e70e69Ac3F05",
          "collector": "0x7DdB2d76b80B0AA19bDEa48EB1301182F4CeefbC"
        },
        "AxelarDepositService": {
          "salt": "AxelarDepositService",
          "wrappedSymbol": "WMATIC",
          "refundIssuer": "0x4f671f34d2d23fec3eE3087E3A0221f8D314D9dF",
          "address": "0xc1DCb196BA862B337Aa23eDA1Cb9503C0801b955",
          "implementation": "0xd883C8bA523253c93d97b6C7a5087a7B5ff23d79",
          "deployer": "0xd55cd98cdE61c3CcE1286F9aF50cDbF16f5dba5b"
        },
        "ConstAddressDeployer": {
          "address": "0x98B2920D53612483F91F12Ed7754E51b4A77919e"
        },
        "Create3Deployer": {
          "address": "0x6513Aedb4D1593BA12e50644401D976aebDc90d8",
          "deployer": "0x6f24A47Fc8AE5441Eb47EFfC3665e70e69Ac3F05",
          "deploymentMethod": "create2",
          "salt": "Create3Deployer",
          "codehash": "0xf0ad66defbe082df243d4d274e626f557f97579c5c9e19f33d8093d6160808b7",
          "predeployCodehash": "0x73fc31262c4bad113c79439fd231281201c7c7d45b50328bd86bccf37684bf92"
        },
        "InterchainProposalSender": {
          "address": "0x1f8A4d195B647647c7dD45650CBd553FD33cCAA6",
          "deployer": "0x6f24A47Fc8AE5441Eb47EFfC3665e70e69Ac3F05",
          "deploymentMethod": "create3",
          "salt": "InterchainProposalSender v1.2"
        },
        "InterchainGovernance": {
          "governanceChain": "Axelarnet",
          "governanceAddress": "axelar10d07y265gmmuvt4z0w9aw880jnsr700j7v9daj",
          "minimumTimeDelay": 604800,
          "address": "0xfDF36A30070ea0241d69052ea85ff44Ad0476a66",
          "deployer": "0x6f24A47Fc8AE5441Eb47EFfC3665e70e69Ac3F05",
          "deploymentMethod": "create3",
          "codehash": "0x29db59337c0baa2643f96b30678ad643a749bf8354794f6165d883a113c2074f",
          "predeployCodehash": "0xe2de43b29f2387b6f3575a1b50d566908fc00e03a8d88ad6be74b674a70874d2",
          "salt": "InterchainGovernance v5.5"
        },
        "Multisig": {
          "threshold": 3,
          "signers": [
            "0x3f5876a2b06E54949aB106651Ab6694d0289b2b4",
            "0x9256Fd872118ed3a97754B0fB42c15015d17E0CC",
            "0x1486157d505C7F7E546aD00E3E2Eee25BF665C9b",
            "0x2eC991B5c0B742AbD9d2ea31fe6c14a85e91C821",
            "0xf505462A29E36E26f25Ef0175Ca1eCBa09CC118f",
            "0x027c1882B975E2cd771AE068b0389FA38B9dda73"
          ],
          "address": "0xCC940AE49C78F20E3F13F3cF37e996b98Ac3EC68",
          "deployer": "0x6f24A47Fc8AE5441Eb47EFfC3665e70e69Ac3F05",
          "deploymentMethod": "create3",
          "codehash": "0x912095d5076ee40a9dd49c0f9d61d61334c47a78c7512852791652baef26c296",
          "predeployCodehash": "0x912095d5076ee40a9dd49c0f9d61d61334c47a78c7512852791652baef26c296",
          "salt": "Multisig v5.5"
        },
        "Operators": {
          "owner": "0x6f24A47Fc8AE5441Eb47EFfC3665e70e69Ac3F05",
          "address": "0x7DdB2d76b80B0AA19bDEa48EB1301182F4CeefbC",
          "deployer": "0x6f24A47Fc8AE5441Eb47EFfC3665e70e69Ac3F05",
          "deploymentMethod": "create2",
          "codehash": "0xc561dc32ef670c929db9d7fbf6b5f6c074a62a30602481ba3b88912ca6d79feb",
          "predeployCodehash": "0xc561dc32ef670c929db9d7fbf6b5f6c074a62a30602481ba3b88912ca6d79feb",
          "salt": "Operators"
        },
        "InterchainTokenService": {
          "salt": "ITS v2.1.1",
          "proxySalt": "ITS v1.0.0",
          "deployer": "0x6f24A47Fc8AE5441Eb47EFfC3665e70e69Ac3F05",
          "tokenManagerDeployer": "0xDFef5B38C1c080A4a82431b687989759cB207d24",
          "interchainToken": "0x7F9F70Da4af54671a6abAc58e705b5634cac8819",
          "interchainTokenDeployer": "0xB769ce7dC3D642B082A55f0c12622c6E516969a3",
          "tokenManager": "0x8832F0381707bb29756eDECf42580800207F2a9e",
          "tokenHandler": "0x383dF8E8f96b3dF53F9bdc607811c7e96239e7da",
          "implementation": "0x1B13a9BaF8d3116C56CCDF3aa9049ad532a9C03d",
          "predeployCodehash": "0x08a4a556c4db879b4f24104d13a8baf86915d58b12c81b382dfea2a82d2856cf",
          "address": "0xB5FB4BE02232B1bBA4dC8f81dc24C26980dE9e3C",
          "gatewayCaller": "0x67dF0a5EF66c000335222643adC9f0Ed1928480C",
          "version": "2.1.1"
        },
        "InterchainTokenFactory": {
          "salt": "ITS Factory v1.0.0",
          "deployer": "0x6f24A47Fc8AE5441Eb47EFfC3665e70e69Ac3F05",
          "implementation": "0xe833E9662cb0A811AA3b1746280AB43507B61946",
          "address": "0x83a93500d23Fbc3e82B410aD07A6a9F7A0670D66",
          "version": "2.1.1"
        }
      },
      "explorer": {
        "name": "Polygonscan",
        "url": "https://polygonscan.com",
        "api": "https://api.polygonscan.com/api"
      },
      "gasOptions": {
        "gasPriceAdjustment": 1.6
      },
      "staticGasOptions": {
        "gasLimit": 3000000,
        "gasPrice": 350000000000
      },
      "finality": "finalized",
      "approxFinalityWaitTime": 5
    },
    "moonbeam": {
      "name": "Moonbeam",
      "axelarId": "Moonbeam",
      "chainId": 1284,
      "rpc": "https://rpc.api.moonbeam.network",
      "tokenSymbol": "GLMR",
      "decimals": 18,
      "chainType": "evm",
      "contracts": {
        "AxelarGateway": {
          "address": "0x4F4495243837681061C4743b74B3eEdf548D56A5",
          "deployer": "0x6f24A47Fc8AE5441Eb47EFfC3665e70e69Ac3F05",
          "startingKeyIDs": [
            "evm-moonbeam-9169938"
          ],
          "implementation": "0x99B5FA03a5ea4315725c43346e55a6A6fbd94098",
          "implementationCodehash": "0x7d8ba71c940fc633465d77bc7c2b2d7c4d7fcc0d397d8f699d0345fcad136216",
          "authModule": "0xE3B83f79Fbf01B25659f8A814945aB82186A8AD0",
          "tokenDeployer": "0xb28478319B64f8D47e19A120209A211D902F8b8f",
          "deploymentMethod": "create3",
          "salt": "AxelarGateway v6.2",
          "connectionType": "consensus"
        },
        "AxelarGasService": {
          "salt": "AxelarGasService",
          "address": "0x2d5d7d31F671F86C782533cc367F14109a082712",
          "implementation": "0xcb5C784DCf8FF342625DbC53B356ed0Cbb0EBB9b",
          "deployer": "0x6f24A47Fc8AE5441Eb47EFfC3665e70e69Ac3F05",
          "collector": "0x7DdB2d76b80B0AA19bDEa48EB1301182F4CeefbC"
        },
        "AxelarDepositService": {
          "salt": "AxelarDepositService",
          "wrappedSymbol": "WGLMR",
          "refundIssuer": "0x4f671f34d2d23fec3eE3087E3A0221f8D314D9dF",
          "address": "0xc1DCb196BA862B337Aa23eDA1Cb9503C0801b955",
          "implementation": "0xd883C8bA523253c93d97b6C7a5087a7B5ff23d79",
          "deployer": "0xd55cd98cdE61c3CcE1286F9aF50cDbF16f5dba5b"
        },
        "ConstAddressDeployer": {
          "address": "0x98B2920D53612483F91F12Ed7754E51b4A77919e"
        },
        "Create3Deployer": {
          "address": "0x6513Aedb4D1593BA12e50644401D976aebDc90d8",
          "deployer": "0x6f24A47Fc8AE5441Eb47EFfC3665e70e69Ac3F05",
          "deploymentMethod": "create2",
          "salt": "Create3Deployer",
          "codehash": "0xf0ad66defbe082df243d4d274e626f557f97579c5c9e19f33d8093d6160808b7",
          "predeployCodehash": "0x73fc31262c4bad113c79439fd231281201c7c7d45b50328bd86bccf37684bf92"
        },
        "InterchainProposalSender": {
          "address": "0x1f8A4d195B647647c7dD45650CBd553FD33cCAA6",
          "deployer": "0x6f24A47Fc8AE5441Eb47EFfC3665e70e69Ac3F05",
          "deploymentMethod": "create3",
          "salt": "InterchainProposalSender v1.2"
        },
        "InterchainGovernance": {
          "governanceChain": "Axelarnet",
          "governanceAddress": "axelar10d07y265gmmuvt4z0w9aw880jnsr700j7v9daj",
          "minimumTimeDelay": 604800,
          "address": "0xfDF36A30070ea0241d69052ea85ff44Ad0476a66",
          "deployer": "0x6f24A47Fc8AE5441Eb47EFfC3665e70e69Ac3F05",
          "deploymentMethod": "create3",
          "codehash": "0xc267d7aaedb1dc89499aaecf4ac77e3ab7c06b7ccca3312cabf6dcd76be177cd",
          "predeployCodehash": "0xe2de43b29f2387b6f3575a1b50d566908fc00e03a8d88ad6be74b674a70874d2",
          "salt": "InterchainGovernance v5.5"
        },
        "Multisig": {
          "threshold": 3,
          "signers": [
            "0x3f5876a2b06E54949aB106651Ab6694d0289b2b4",
            "0x9256Fd872118ed3a97754B0fB42c15015d17E0CC",
            "0x1486157d505C7F7E546aD00E3E2Eee25BF665C9b",
            "0x2eC991B5c0B742AbD9d2ea31fe6c14a85e91C821",
            "0xf505462A29E36E26f25Ef0175Ca1eCBa09CC118f",
            "0x027c1882B975E2cd771AE068b0389FA38B9dda73"
          ],
          "address": "0xCC940AE49C78F20E3F13F3cF37e996b98Ac3EC68",
          "deployer": "0x6f24A47Fc8AE5441Eb47EFfC3665e70e69Ac3F05",
          "deploymentMethod": "create3",
          "codehash": "0x912095d5076ee40a9dd49c0f9d61d61334c47a78c7512852791652baef26c296",
          "predeployCodehash": "0x912095d5076ee40a9dd49c0f9d61d61334c47a78c7512852791652baef26c296",
          "salt": "Multisig v5.5"
        },
        "Operators": {
          "owner": "0x6f24A47Fc8AE5441Eb47EFfC3665e70e69Ac3F05",
          "address": "0x7DdB2d76b80B0AA19bDEa48EB1301182F4CeefbC",
          "deployer": "0x6f24A47Fc8AE5441Eb47EFfC3665e70e69Ac3F05",
          "deploymentMethod": "create2",
          "codehash": "0xc561dc32ef670c929db9d7fbf6b5f6c074a62a30602481ba3b88912ca6d79feb",
          "predeployCodehash": "0xc561dc32ef670c929db9d7fbf6b5f6c074a62a30602481ba3b88912ca6d79feb",
          "salt": "Operators"
        },
        "InterchainTokenService": {
          "salt": "ITS v2.1.1",
          "deployer": "0x6f24A47Fc8AE5441Eb47EFfC3665e70e69Ac3F05",
          "proxySalt": "ITS v1.0.0",
          "tokenManagerDeployer": "0xDFef5B38C1c080A4a82431b687989759cB207d24",
          "interchainToken": "0x7F9F70Da4af54671a6abAc58e705b5634cac8819",
          "interchainTokenDeployer": "0xB769ce7dC3D642B082A55f0c12622c6E516969a3",
          "tokenManager": "0x8832F0381707bb29756eDECf42580800207F2a9e",
          "tokenHandler": "0x383dF8E8f96b3dF53F9bdc607811c7e96239e7da",
          "implementation": "0x1B13a9BaF8d3116C56CCDF3aa9049ad532a9C03d",
          "predeployCodehash": "0x08a4a556c4db879b4f24104d13a8baf86915d58b12c81b382dfea2a82d2856cf",
          "address": "0xB5FB4BE02232B1bBA4dC8f81dc24C26980dE9e3C",
          "gatewayCaller": "0xc15E449607224DB9ff8e6f7E5DB020C0E18BCff3",
          "version": "2.1.1"
        },
        "InterchainTokenFactory": {
          "salt": "ITS Factory v1.0.0",
          "deployer": "0x6f24A47Fc8AE5441Eb47EFfC3665e70e69Ac3F05",
          "implementation": "0xe833E9662cb0A811AA3b1746280AB43507B61946",
          "address": "0x83a93500d23Fbc3e82B410aD07A6a9F7A0670D66",
          "version": "2.1.1"
        }
      },
      "explorer": {
        "name": "Moonscan",
        "url": "https://moonbeam.moonscan.io",
        "api": "https://api-moonbeam.moonscan.io/api"
      },
      "staticGasOptions": {
        "gasLimit": 3000000,
        "gasPrice": 625000000000
      },
      "finality": "finalized",
      "approxFinalityWaitTime": 1
    },
    "binance": {
      "name": "Binance",
      "axelarId": "binance",
      "chainId": 56,
      "rpc": "https://public-bsc.nownodes.io",
      "tokenSymbol": "BNB",
      "decimals": 18,
      "wrappedSymbol": "WBNB",
      "chainType": "evm",
      "contracts": {
        "AxelarGateway": {
          "address": "0x304acf330bbE08d1e512eefaa92F6a57871fD895",
          "deployer": "0x6f24A47Fc8AE5441Eb47EFfC3665e70e69Ac3F05",
          "startingKeyIDs": [
            "evm-binance-9170027"
          ],
          "implementation": "0x99B5FA03a5ea4315725c43346e55a6A6fbd94098",
          "implementationCodehash": "0x021b7a78521cc2d80e7010e7b6c0dcb4e1200df45a89f00ee2b88ba60bacccbb",
          "authModule": "0x242E937CE1B5894bf92c343e56eC63fAe522d627",
          "tokenDeployer": "0xb28478319B64f8D47e19A120209A211D902F8b8f",
          "deploymentMethod": "create3",
          "salt": "AxelarGateway v6.2",
          "connectionType": "consensus"
        },
        "AxelarGasService": {
          "salt": "AxelarGasService",
          "address": "0x2d5d7d31F671F86C782533cc367F14109a082712",
          "implementation": "0xcb5C784DCf8FF342625DbC53B356ed0Cbb0EBB9b",
          "deployer": "0x6f24A47Fc8AE5441Eb47EFfC3665e70e69Ac3F05",
          "collector": "0x7DdB2d76b80B0AA19bDEa48EB1301182F4CeefbC"
        },
        "AxelarDepositService": {
          "salt": "AxelarDepositService",
          "wrappedSymbol": "WBNB",
          "refundIssuer": "0x4f671f34d2d23fec3eE3087E3A0221f8D314D9dF",
          "address": "0xc1DCb196BA862B337Aa23eDA1Cb9503C0801b955",
          "implementation": "0xd883C8bA523253c93d97b6C7a5087a7B5ff23d79",
          "deployer": "0xd55cd98cdE61c3CcE1286F9aF50cDbF16f5dba5b"
        },
        "ConstAddressDeployer": {
          "address": "0x98B2920D53612483F91F12Ed7754E51b4A77919e"
        },
        "Create3Deployer": {
          "address": "0x6513Aedb4D1593BA12e50644401D976aebDc90d8",
          "deployer": "0x6f24A47Fc8AE5441Eb47EFfC3665e70e69Ac3F05",
          "deploymentMethod": "create2",
          "salt": "Create3Deployer",
          "codehash": "0xf0ad66defbe082df243d4d274e626f557f97579c5c9e19f33d8093d6160808b7",
          "predeployCodehash": "0x73fc31262c4bad113c79439fd231281201c7c7d45b50328bd86bccf37684bf92"
        },
        "InterchainProposalSender": {
          "address": "0x1f8A4d195B647647c7dD45650CBd553FD33cCAA6",
          "deployer": "0x6f24A47Fc8AE5441Eb47EFfC3665e70e69Ac3F05",
          "deploymentMethod": "create3",
          "salt": "InterchainProposalSender v1.2"
        },
        "InterchainGovernance": {
          "governanceChain": "Axelarnet",
          "governanceAddress": "axelar10d07y265gmmuvt4z0w9aw880jnsr700j7v9daj",
          "minimumTimeDelay": 604800,
          "address": "0xfDF36A30070ea0241d69052ea85ff44Ad0476a66",
          "deployer": "0x6f24A47Fc8AE5441Eb47EFfC3665e70e69Ac3F05",
          "deploymentMethod": "create3",
          "codehash": "0xc656797ac2fcb7da505d62ae2d037bd8cac0440281b19ccc177eb0d8de8640d3",
          "predeployCodehash": "0xe2de43b29f2387b6f3575a1b50d566908fc00e03a8d88ad6be74b674a70874d2",
          "salt": "InterchainGovernance v5.5"
        },
        "Multisig": {
          "threshold": 3,
          "signers": [
            "0x3f5876a2b06E54949aB106651Ab6694d0289b2b4",
            "0x9256Fd872118ed3a97754B0fB42c15015d17E0CC",
            "0x1486157d505C7F7E546aD00E3E2Eee25BF665C9b",
            "0x2eC991B5c0B742AbD9d2ea31fe6c14a85e91C821",
            "0xf505462A29E36E26f25Ef0175Ca1eCBa09CC118f",
            "0x027c1882B975E2cd771AE068b0389FA38B9dda73"
          ],
          "address": "0xCC940AE49C78F20E3F13F3cF37e996b98Ac3EC68",
          "deployer": "0x6f24A47Fc8AE5441Eb47EFfC3665e70e69Ac3F05",
          "deploymentMethod": "create3",
          "codehash": "0x912095d5076ee40a9dd49c0f9d61d61334c47a78c7512852791652baef26c296",
          "predeployCodehash": "0x912095d5076ee40a9dd49c0f9d61d61334c47a78c7512852791652baef26c296",
          "salt": "Multisig v5.5"
        },
        "Operators": {
          "owner": "0x6f24A47Fc8AE5441Eb47EFfC3665e70e69Ac3F05",
          "address": "0x7DdB2d76b80B0AA19bDEa48EB1301182F4CeefbC",
          "deployer": "0x6f24A47Fc8AE5441Eb47EFfC3665e70e69Ac3F05",
          "deploymentMethod": "create2",
          "codehash": "0xc561dc32ef670c929db9d7fbf6b5f6c074a62a30602481ba3b88912ca6d79feb",
          "predeployCodehash": "0xc561dc32ef670c929db9d7fbf6b5f6c074a62a30602481ba3b88912ca6d79feb",
          "salt": "Operators"
        },
        "InterchainTokenService": {
          "salt": "ITS v2.1.1",
          "deployer": "0x6f24A47Fc8AE5441Eb47EFfC3665e70e69Ac3F05",
          "proxySalt": "ITS v1.0.0",
          "tokenManagerDeployer": "0xDFef5B38C1c080A4a82431b687989759cB207d24",
          "interchainToken": "0x7F9F70Da4af54671a6abAc58e705b5634cac8819",
          "interchainTokenDeployer": "0xB769ce7dC3D642B082A55f0c12622c6E516969a3",
          "tokenManager": "0x8832F0381707bb29756eDECf42580800207F2a9e",
          "tokenHandler": "0x383dF8E8f96b3dF53F9bdc607811c7e96239e7da",
          "implementation": "0x1B13a9BaF8d3116C56CCDF3aa9049ad532a9C03d",
          "predeployCodehash": "0x08a4a556c4db879b4f24104d13a8baf86915d58b12c81b382dfea2a82d2856cf",
          "address": "0xB5FB4BE02232B1bBA4dC8f81dc24C26980dE9e3C",
          "gatewayCaller": "0x8eE852b9099307803bF1616e34b623fA4859bE91",
          "version": "2.1.1"
        },
        "InterchainTokenFactory": {
          "salt": "ITS Factory v1.0.0",
          "deployer": "0x6f24A47Fc8AE5441Eb47EFfC3665e70e69Ac3F05",
          "implementation": "0xe833E9662cb0A811AA3b1746280AB43507B61946",
          "address": "0x83a93500d23Fbc3e82B410aD07A6a9F7A0670D66",
          "version": "2.1.1"
        },
        "AxelarTransceiver": {
          "salt": "AXELAR_TRANSCEIVER v1.1.0",
          "deployer": "0xba76c6980428A0b10CFC5d8ccb61949677A61233",
          "implementation": "0xa1ebb6a4b856df8bf6c3aca88a9115a9ab3b2e02",
          "address": "0x723AEAD29acee7E9281C32D11eA4ed0070c41B13",
          "TransceiverStructs": "0x27a3daf3b243104e9b0afae6b56026a416b852c9",
          "wstETH token": "0x26c5e01524d2E6280A48F2c50fF6De7e52E9611C",
          "NttManager": "0x6981F5621691CBfE3DdD524dE71076b79F0A0278",
          "wormholeChainId": 4
        }
      },
      "explorer": {
        "name": "Bscscan",
        "url": "https://bscscan.com",
        "api": "https://api.bscscan.com/api"
      },
      "gasOptions": {
        "gasLimit": 8000000,
        "gasPriceAdjustment": 1.4
      },
      "staticGasOptions": {
        "gasLimit": 3000000,
        "gasPrice": 30000000000
      },
      "finality": "finalized",
      "approxFinalityWaitTime": 2
    },
    "arbitrum": {
      "name": "Arbitrum",
      "axelarId": "arbitrum",
      "chainId": 42161,
      "rpc": "https://arb1.arbitrum.io/rpc",
      "tokenSymbol": "ETH",
      "decimals": 18,
      "chainType": "evm",
      "contracts": {
        "AxelarGateway": {
          "address": "0xe432150cce91c13a887f7D836923d5597adD8E31",
          "deployer": "0x6f24A47Fc8AE5441Eb47EFfC3665e70e69Ac3F05",
          "startingKeyIDs": [
            "evm-arbitrum-9170015"
          ],
          "implementation": "0x99B5FA03a5ea4315725c43346e55a6A6fbd94098",
          "implementationCodehash": "0x815c3711b7191c2598de8b4b7d977ac2d1903d20883bd25c26cf2c4a8ca37827",
          "authModule": "0x96eEE595f0ACD7d232a9B1dE4FCc2a4b2F6b0f3a",
          "tokenDeployer": "0xb28478319B64f8D47e19A120209A211D902F8b8f",
          "deploymentMethod": "create3",
          "salt": "AxelarGateway v6.2",
          "connectionType": "consensus"
        },
        "AxelarGasService": {
          "salt": "AxelarGasService",
          "collector": "0x7DdB2d76b80B0AA19bDEa48EB1301182F4CeefbC",
          "address": "0x2d5d7d31F671F86C782533cc367F14109a082712",
          "implementation": "0xcb5C784DCf8FF342625DbC53B356ed0Cbb0EBB9b",
          "deployer": "0x6f24A47Fc8AE5441Eb47EFfC3665e70e69Ac3F05"
        },
        "AxelarDepositService": {
          "salt": "AxelarDepositService",
          "wrappedSymbol": "",
          "refundIssuer": "0x4f671f34d2d23fec3eE3087E3A0221f8D314D9dF",
          "address": "0xc1DCb196BA862B337Aa23eDA1Cb9503C0801b955",
          "implementation": "0xBeE52844E35985c1B6729A6B88980209358F9979",
          "deployer": "0xd55cd98cdE61c3CcE1286F9aF50cDbF16f5dba5b"
        },
        "ConstAddressDeployer": {
          "address": "0x98B2920D53612483F91F12Ed7754E51b4A77919e"
        },
        "Create3Deployer": {
          "address": "0x6513Aedb4D1593BA12e50644401D976aebDc90d8",
          "deployer": "0x6f24A47Fc8AE5441Eb47EFfC3665e70e69Ac3F05",
          "deploymentMethod": "create2",
          "salt": "Create3Deployer",
          "codehash": "0xf0ad66defbe082df243d4d274e626f557f97579c5c9e19f33d8093d6160808b7",
          "predeployCodehash": "0x73fc31262c4bad113c79439fd231281201c7c7d45b50328bd86bccf37684bf92"
        },
        "InterchainProposalSender": {
          "address": "0x1f8A4d195B647647c7dD45650CBd553FD33cCAA6",
          "deployer": "0x6f24A47Fc8AE5441Eb47EFfC3665e70e69Ac3F05",
          "deploymentMethod": "create3",
          "salt": "InterchainProposalSender v1.2"
        },
        "InterchainGovernance": {
          "governanceChain": "Axelarnet",
          "governanceAddress": "axelar10d07y265gmmuvt4z0w9aw880jnsr700j7v9daj",
          "minimumTimeDelay": 604800,
          "address": "0xfDF36A30070ea0241d69052ea85ff44Ad0476a66",
          "deployer": "0x6f24A47Fc8AE5441Eb47EFfC3665e70e69Ac3F05",
          "deploymentMethod": "create3",
          "codehash": "0x70cb562f5d856fab1b0eee1e91dfcbb568be85f28e184c6a096b4c63b145a6c2",
          "predeployCodehash": "0xe2de43b29f2387b6f3575a1b50d566908fc00e03a8d88ad6be74b674a70874d2",
          "salt": "InterchainGovernance v5.5"
        },
        "Multisig": {
          "threshold": 3,
          "signers": [
            "0x3f5876a2b06E54949aB106651Ab6694d0289b2b4",
            "0x9256Fd872118ed3a97754B0fB42c15015d17E0CC",
            "0x1486157d505C7F7E546aD00E3E2Eee25BF665C9b",
            "0x2eC991B5c0B742AbD9d2ea31fe6c14a85e91C821",
            "0xf505462A29E36E26f25Ef0175Ca1eCBa09CC118f",
            "0x027c1882B975E2cd771AE068b0389FA38B9dda73"
          ],
          "address": "0xCC940AE49C78F20E3F13F3cF37e996b98Ac3EC68",
          "deployer": "0x6f24A47Fc8AE5441Eb47EFfC3665e70e69Ac3F05",
          "deploymentMethod": "create3",
          "codehash": "0x912095d5076ee40a9dd49c0f9d61d61334c47a78c7512852791652baef26c296",
          "predeployCodehash": "0x912095d5076ee40a9dd49c0f9d61d61334c47a78c7512852791652baef26c296",
          "salt": "Multisig v5.5"
        },
        "Operators": {
          "owner": "0x6f24A47Fc8AE5441Eb47EFfC3665e70e69Ac3F05",
          "address": "0x7DdB2d76b80B0AA19bDEa48EB1301182F4CeefbC",
          "deployer": "0x6f24A47Fc8AE5441Eb47EFfC3665e70e69Ac3F05",
          "deploymentMethod": "create2",
          "codehash": "0xc561dc32ef670c929db9d7fbf6b5f6c074a62a30602481ba3b88912ca6d79feb",
          "predeployCodehash": "0xc561dc32ef670c929db9d7fbf6b5f6c074a62a30602481ba3b88912ca6d79feb",
          "salt": "Operators"
        },
        "InterchainTokenService": {
          "salt": "ITS v2.1.1",
          "deployer": "0x6f24A47Fc8AE5441Eb47EFfC3665e70e69Ac3F05",
          "proxySalt": "ITS v1.0.0",
          "tokenManagerDeployer": "0xDFef5B38C1c080A4a82431b687989759cB207d24",
          "interchainToken": "0x7F9F70Da4af54671a6abAc58e705b5634cac8819",
          "interchainTokenDeployer": "0xB769ce7dC3D642B082A55f0c12622c6E516969a3",
          "tokenManager": "0x8832F0381707bb29756eDECf42580800207F2a9e",
          "tokenHandler": "0x383dF8E8f96b3dF53F9bdc607811c7e96239e7da",
          "implementation": "0x1B13a9BaF8d3116C56CCDF3aa9049ad532a9C03d",
          "predeployCodehash": "0x08a4a556c4db879b4f24104d13a8baf86915d58b12c81b382dfea2a82d2856cf",
          "address": "0xB5FB4BE02232B1bBA4dC8f81dc24C26980dE9e3C",
          "gatewayCaller": "0xD484Ca55aa38bA020a007A2345D9A6Aa2fdfA76B",
          "version": "2.1.1"
        },
        "InterchainTokenFactory": {
          "salt": "ITS Factory v1.0.0",
          "deployer": "0x6f24A47Fc8AE5441Eb47EFfC3665e70e69Ac3F05",
          "implementation": "0xe833E9662cb0A811AA3b1746280AB43507B61946",
          "address": "0x83a93500d23Fbc3e82B410aD07A6a9F7A0670D66",
          "version": "2.1.1"
        }
      },
      "explorer": {
        "name": "Arbiscan",
        "url": "https://arbiscan.io",
        "api": "https://api.arbiscan.io/api"
      },
      "gasOptions": {},
      "onchainGasEstimate": {
        "l1ChainName": "ethereum",
        "gasEstimationType": 3
      },
      "staticGasOptions": {
        "gasLimit": 3000000,
        "gasPrice": 2000000000
      },
      "finality": "finalized",
      "approxFinalityWaitTime": 25
    },
    "kava": {
      "name": "Kava",
      "axelarId": "kava",
      "chainId": 2222,
      "rpc": "https://evm.kava.io",
      "tokenSymbol": "KAVA",
      "decimals": 18,
      "chainType": "evm",
      "contracts": {
        "AxelarGateway": {
          "address": "0xe432150cce91c13a887f7D836923d5597adD8E31",
          "deployer": "0x6f24A47Fc8AE5441Eb47EFfC3665e70e69Ac3F05",
          "startingKeyIDs": [
            "evm-kava-9169958"
          ],
          "implementation": "0x99B5FA03a5ea4315725c43346e55a6A6fbd94098",
          "implementationCodehash": "0x815c3711b7191c2598de8b4b7d977ac2d1903d20883bd25c26cf2c4a8ca37827",
          "authModule": "0x96eEE595f0ACD7d232a9B1dE4FCc2a4b2F6b0f3a",
          "tokenDeployer": "0xb28478319B64f8D47e19A120209A211D902F8b8f",
          "deploymentMethod": "create3",
          "salt": "AxelarGateway v6.2",
          "connectionType": "consensus"
        },
        "AxelarGasService": {
          "salt": "AxelarGasService",
          "collector": "0x7DdB2d76b80B0AA19bDEa48EB1301182F4CeefbC",
          "address": "0x2d5d7d31F671F86C782533cc367F14109a082712",
          "implementation": "0xcb5C784DCf8FF342625DbC53B356ed0Cbb0EBB9b",
          "deployer": "0x6f24A47Fc8AE5441Eb47EFfC3665e70e69Ac3F05"
        },
        "AxelarDepositService": {
          "salt": "AxelarDepositService",
          "wrappedSymbol": "",
          "refundIssuer": "0x4f671f34d2d23fec3eE3087E3A0221f8D314D9dF",
          "address": "0xc1DCb196BA862B337Aa23eDA1Cb9503C0801b955",
          "implementation": "0xd883C8bA523253c93d97b6C7a5087a7B5ff23d79",
          "deployer": "0xd55cd98cdE61c3CcE1286F9aF50cDbF16f5dba5b"
        },
        "ConstAddressDeployer": {
          "address": "0x98B2920D53612483F91F12Ed7754E51b4A77919e"
        },
        "Create3Deployer": {
          "address": "0x6513Aedb4D1593BA12e50644401D976aebDc90d8",
          "deployer": "0x6f24A47Fc8AE5441Eb47EFfC3665e70e69Ac3F05",
          "deploymentMethod": "create2",
          "salt": "Create3Deployer",
          "codehash": "0xf0ad66defbe082df243d4d274e626f557f97579c5c9e19f33d8093d6160808b7",
          "predeployCodehash": "0x73fc31262c4bad113c79439fd231281201c7c7d45b50328bd86bccf37684bf92"
        },
        "InterchainProposalSender": {
          "address": "0x1f8A4d195B647647c7dD45650CBd553FD33cCAA6",
          "deployer": "0x6f24A47Fc8AE5441Eb47EFfC3665e70e69Ac3F05",
          "deploymentMethod": "create3",
          "salt": "InterchainProposalSender v1.2"
        },
        "InterchainGovernance": {
          "governanceChain": "Axelarnet",
          "governanceAddress": "axelar10d07y265gmmuvt4z0w9aw880jnsr700j7v9daj",
          "minimumTimeDelay": 604800,
          "address": "0xfDF36A30070ea0241d69052ea85ff44Ad0476a66",
          "deployer": "0x6f24A47Fc8AE5441Eb47EFfC3665e70e69Ac3F05",
          "deploymentMethod": "create3",
          "codehash": "0x70cb562f5d856fab1b0eee1e91dfcbb568be85f28e184c6a096b4c63b145a6c2",
          "predeployCodehash": "0xe2de43b29f2387b6f3575a1b50d566908fc00e03a8d88ad6be74b674a70874d2",
          "salt": "InterchainGovernance v5.5"
        },
        "Multisig": {
          "threshold": 3,
          "signers": [
            "0x3f5876a2b06E54949aB106651Ab6694d0289b2b4",
            "0x9256Fd872118ed3a97754B0fB42c15015d17E0CC",
            "0x1486157d505C7F7E546aD00E3E2Eee25BF665C9b",
            "0x2eC991B5c0B742AbD9d2ea31fe6c14a85e91C821",
            "0xf505462A29E36E26f25Ef0175Ca1eCBa09CC118f",
            "0x027c1882B975E2cd771AE068b0389FA38B9dda73"
          ],
          "address": "0xCC940AE49C78F20E3F13F3cF37e996b98Ac3EC68",
          "deployer": "0x6f24A47Fc8AE5441Eb47EFfC3665e70e69Ac3F05",
          "deploymentMethod": "create3",
          "codehash": "0x912095d5076ee40a9dd49c0f9d61d61334c47a78c7512852791652baef26c296",
          "predeployCodehash": "0x912095d5076ee40a9dd49c0f9d61d61334c47a78c7512852791652baef26c296",
          "salt": "Multisig v5.5"
        },
        "Operators": {
          "owner": "0x6f24A47Fc8AE5441Eb47EFfC3665e70e69Ac3F05",
          "address": "0x7DdB2d76b80B0AA19bDEa48EB1301182F4CeefbC",
          "deployer": "0x6f24A47Fc8AE5441Eb47EFfC3665e70e69Ac3F05",
          "deploymentMethod": "create2",
          "codehash": "0xc561dc32ef670c929db9d7fbf6b5f6c074a62a30602481ba3b88912ca6d79feb",
          "predeployCodehash": "0xc561dc32ef670c929db9d7fbf6b5f6c074a62a30602481ba3b88912ca6d79feb",
          "salt": "Operators"
        },
        "InterchainTokenService": {
          "salt": "ITS v2.1.1",
          "deployer": "0x6f24A47Fc8AE5441Eb47EFfC3665e70e69Ac3F05",
          "proxySalt": "ITS v1.0.0",
          "tokenManagerDeployer": "0xDFef5B38C1c080A4a82431b687989759cB207d24",
          "interchainToken": "0x7F9F70Da4af54671a6abAc58e705b5634cac8819",
          "interchainTokenDeployer": "0xB769ce7dC3D642B082A55f0c12622c6E516969a3",
          "tokenManager": "0x8832F0381707bb29756eDECf42580800207F2a9e",
          "tokenHandler": "0x383dF8E8f96b3dF53F9bdc607811c7e96239e7da",
          "implementation": "0x1B13a9BaF8d3116C56CCDF3aa9049ad532a9C03d",
          "predeployCodehash": "0x08a4a556c4db879b4f24104d13a8baf86915d58b12c81b382dfea2a82d2856cf",
          "address": "0xB5FB4BE02232B1bBA4dC8f81dc24C26980dE9e3C",
          "gatewayCaller": "0xD484Ca55aa38bA020a007A2345D9A6Aa2fdfA76B",
          "version": "2.1.1"
        },
        "InterchainTokenFactory": {
          "salt": "ITS Factory v1.0.0",
          "deployer": "0x6f24A47Fc8AE5441Eb47EFfC3665e70e69Ac3F05",
          "implementation": "0xe833E9662cb0A811AA3b1746280AB43507B61946",
          "address": "0x83a93500d23Fbc3e82B410aD07A6a9F7A0670D66",
          "version": "2.1.1"
        }
      },
      "explorer": {
        "name": "Kavascan",
        "url": "https://kavascan.com",
        "api": "https://kavascan.com/api"
      },
      "staticGasOptions": {
        "gasLimit": 3000000,
        "gasPrice": 50000000000
      },
      "finality": "finalized",
      "approxFinalityWaitTime": 1
    },
    "filecoin": {
      "name": "Filecoin",
      "axelarId": "filecoin",
      "chainId": 314,
      "rpc": "https://api.chain.love/rpc/v2",
      "tokenSymbol": "FIL",
      "decimals": 18,
      "chainType": "evm",
      "contracts": {
        "AxelarGateway": {
          "address": "0xe432150cce91c13a887f7D836923d5597adD8E31",
          "implementation": "0x99B5FA03a5ea4315725c43346e55a6A6fbd94098",
          "authModule": "0x96eEE595f0ACD7d232a9B1dE4FCc2a4b2F6b0f3a",
          "tokenDeployer": "0xb28478319B64f8D47e19A120209A211D902F8b8f",
          "deployer": "0x6f24A47Fc8AE5441Eb47EFfC3665e70e69Ac3F05",
          "startingKeyIDs": [
            "evm-filecoin-9169887"
          ],
          "implementationCodehash": "0x815c3711b7191c2598de8b4b7d977ac2d1903d20883bd25c26cf2c4a8ca37827",
          "deploymentMethod": "create3",
          "salt": "AxelarGateway v6.2",
          "connectionType": "consensus"
        },
        "AxelarGasService": {
          "salt": "AxelarGasService",
          "collector": "0x7DdB2d76b80B0AA19bDEa48EB1301182F4CeefbC",
          "address": "0x2d5d7d31F671F86C782533cc367F14109a082712",
          "implementation": "0xcb5C784DCf8FF342625DbC53B356ed0Cbb0EBB9b",
          "deployer": "0x6f24A47Fc8AE5441Eb47EFfC3665e70e69Ac3F05"
        },
        "AxelarDepositService": {
          "salt": "AxelarDepositService",
          "wrappedSymbol": "WFIL",
          "refundIssuer": "0x4f671f34d2d23fec3eE3087E3A0221f8D314D9dF",
          "address": "0xc1DCb196BA862B337Aa23eDA1Cb9503C0801b955",
          "implementation": "0xd883C8bA523253c93d97b6C7a5087a7B5ff23d79",
          "deployer": "0xd55cd98cdE61c3CcE1286F9aF50cDbF16f5dba5b"
        },
        "ConstAddressDeployer": {
          "address": "0x98B2920D53612483F91F12Ed7754E51b4A77919e"
        },
        "Create3Deployer": {
          "address": "0x6513Aedb4D1593BA12e50644401D976aebDc90d8",
          "deployer": "0x6f24A47Fc8AE5441Eb47EFfC3665e70e69Ac3F05",
          "deploymentMethod": "create2",
          "salt": "Create3Deployer",
          "codehash": "0xf0ad66defbe082df243d4d274e626f557f97579c5c9e19f33d8093d6160808b7",
          "predeployCodehash": "0x73fc31262c4bad113c79439fd231281201c7c7d45b50328bd86bccf37684bf92"
        },
        "InterchainProposalSender": {
          "address": "0x1f8A4d195B647647c7dD45650CBd553FD33cCAA6",
          "deployer": "0x6f24A47Fc8AE5441Eb47EFfC3665e70e69Ac3F05",
          "deploymentMethod": "create3",
          "salt": "InterchainProposalSender v1.2"
        },
        "InterchainGovernance": {
          "governanceChain": "Axelarnet",
          "governanceAddress": "axelar10d07y265gmmuvt4z0w9aw880jnsr700j7v9daj",
          "minimumTimeDelay": 604800,
          "address": "0xfDF36A30070ea0241d69052ea85ff44Ad0476a66",
          "deployer": "0x6f24A47Fc8AE5441Eb47EFfC3665e70e69Ac3F05",
          "deploymentMethod": "create3",
          "codehash": "0x70cb562f5d856fab1b0eee1e91dfcbb568be85f28e184c6a096b4c63b145a6c2",
          "predeployCodehash": "0xe2de43b29f2387b6f3575a1b50d566908fc00e03a8d88ad6be74b674a70874d2",
          "salt": "InterchainGovernance v5.5"
        },
        "Multisig": {
          "threshold": 3,
          "signers": [
            "0x3f5876a2b06E54949aB106651Ab6694d0289b2b4",
            "0x9256Fd872118ed3a97754B0fB42c15015d17E0CC",
            "0x1486157d505C7F7E546aD00E3E2Eee25BF665C9b",
            "0x2eC991B5c0B742AbD9d2ea31fe6c14a85e91C821",
            "0xf505462A29E36E26f25Ef0175Ca1eCBa09CC118f",
            "0x027c1882B975E2cd771AE068b0389FA38B9dda73"
          ],
          "address": "0xCC940AE49C78F20E3F13F3cF37e996b98Ac3EC68",
          "deployer": "0x6f24A47Fc8AE5441Eb47EFfC3665e70e69Ac3F05",
          "deploymentMethod": "create3",
          "codehash": "0x912095d5076ee40a9dd49c0f9d61d61334c47a78c7512852791652baef26c296",
          "predeployCodehash": "0x912095d5076ee40a9dd49c0f9d61d61334c47a78c7512852791652baef26c296",
          "salt": "Multisig v5.5"
        },
        "Operators": {
          "owner": "0x6f24A47Fc8AE5441Eb47EFfC3665e70e69Ac3F05",
          "address": "0x7DdB2d76b80B0AA19bDEa48EB1301182F4CeefbC",
          "deployer": "0x6f24A47Fc8AE5441Eb47EFfC3665e70e69Ac3F05",
          "deploymentMethod": "create2",
          "codehash": "0xc561dc32ef670c929db9d7fbf6b5f6c074a62a30602481ba3b88912ca6d79feb",
          "predeployCodehash": "0xc561dc32ef670c929db9d7fbf6b5f6c074a62a30602481ba3b88912ca6d79feb",
          "salt": "Operators"
        },
        "InterchainTokenService": {
          "salt": "ITS v2.1.1",
          "deployer": "0x6f24A47Fc8AE5441Eb47EFfC3665e70e69Ac3F05",
          "proxySalt": "ITS v1.0.0",
          "tokenManagerDeployer": "0xDFef5B38C1c080A4a82431b687989759cB207d24",
          "interchainToken": "0x7F9F70Da4af54671a6abAc58e705b5634cac8819",
          "interchainTokenDeployer": "0xB769ce7dC3D642B082A55f0c12622c6E516969a3",
          "tokenManager": "0x8832F0381707bb29756eDECf42580800207F2a9e",
          "tokenHandler": "0x383dF8E8f96b3dF53F9bdc607811c7e96239e7da",
          "implementation": "0x1B13a9BaF8d3116C56CCDF3aa9049ad532a9C03d",
          "predeployCodehash": "0x08a4a556c4db879b4f24104d13a8baf86915d58b12c81b382dfea2a82d2856cf",
          "address": "0xB5FB4BE02232B1bBA4dC8f81dc24C26980dE9e3C",
          "gatewayCaller": "0xD484Ca55aa38bA020a007A2345D9A6Aa2fdfA76B",
          "version": "2.1.1"
        },
        "InterchainTokenFactory": {
          "salt": "ITS Factory v1.0.0",
          "deployer": "0x6f24A47Fc8AE5441Eb47EFfC3665e70e69Ac3F05",
          "implementation": "0xe833E9662cb0A811AA3b1746280AB43507B61946",
          "address": "0x83a93500d23Fbc3e82B410aD07A6a9F7A0670D66",
          "version": "2.1.1"
        }
      },
      "confirmations": 3,
      "explorer": {
        "name": "Filfox",
        "url": "https://www.filfox.info"
      },
      "gasOptions": {
        "gasLimit": 500000000
      },
      "eip1559": true,
      "staticGasOptions": {
        "gasLimit": 100000000,
        "maxFeePerGas": 1000000000
      },
      "finality": "finalized",
      "approxFinalityWaitTime": 5,
      "txTimeout": 180000
    },
    "optimism": {
      "name": "Optimism",
      "axelarId": "optimism",
      "chainId": 10,
      "rpc": "https://optimism.drpc.org",
      "tokenSymbol": "ETH",
      "decimals": 18,
      "chainType": "evm",
      "contracts": {
        "AxelarGateway": {
          "address": "0xe432150cce91c13a887f7D836923d5597adD8E31",
          "implementation": "0x99B5FA03a5ea4315725c43346e55a6A6fbd94098",
          "authModule": "0x96eEE595f0ACD7d232a9B1dE4FCc2a4b2F6b0f3a",
          "tokenDeployer": "0xb28478319B64f8D47e19A120209A211D902F8b8f",
          "deployer": "0x6f24A47Fc8AE5441Eb47EFfC3665e70e69Ac3F05",
          "startingKeyIDs": [
            "evm-optimism-9169964"
          ],
          "implementationCodehash": "0x815c3711b7191c2598de8b4b7d977ac2d1903d20883bd25c26cf2c4a8ca37827",
          "deploymentMethod": "create3",
          "salt": "AxelarGateway v6.2",
          "connectionType": "consensus"
        },
        "AxelarGasService": {
          "salt": "AxelarGasService",
          "collector": "0x7DdB2d76b80B0AA19bDEa48EB1301182F4CeefbC",
          "address": "0x2d5d7d31F671F86C782533cc367F14109a082712",
          "implementation": "0xcb5C784DCf8FF342625DbC53B356ed0Cbb0EBB9b",
          "deployer": "0x6f24A47Fc8AE5441Eb47EFfC3665e70e69Ac3F05"
        },
        "AxelarDepositService": {
          "salt": "AxelarDepositService",
          "wrappedSymbol": "",
          "refundIssuer": "0x4f671f34d2d23fec3eE3087E3A0221f8D314D9dF",
          "address": "0xc1DCb196BA862B337Aa23eDA1Cb9503C0801b955",
          "implementation": "0xd883C8bA523253c93d97b6C7a5087a7B5ff23d79",
          "deployer": "0xd55cd98cdE61c3CcE1286F9aF50cDbF16f5dba5b"
        },
        "ConstAddressDeployer": {
          "address": "0x98B2920D53612483F91F12Ed7754E51b4A77919e"
        },
        "Create3Deployer": {
          "address": "0x6513Aedb4D1593BA12e50644401D976aebDc90d8",
          "deployer": "0x6f24A47Fc8AE5441Eb47EFfC3665e70e69Ac3F05",
          "deploymentMethod": "create2",
          "salt": "Create3Deployer",
          "codehash": "0xf0ad66defbe082df243d4d274e626f557f97579c5c9e19f33d8093d6160808b7",
          "predeployCodehash": "0x73fc31262c4bad113c79439fd231281201c7c7d45b50328bd86bccf37684bf92"
        },
        "InterchainProposalSender": {
          "address": "0x1f8A4d195B647647c7dD45650CBd553FD33cCAA6",
          "deployer": "0x6f24A47Fc8AE5441Eb47EFfC3665e70e69Ac3F05",
          "deploymentMethod": "create3",
          "salt": "InterchainProposalSender v1.2"
        },
        "InterchainGovernance": {
          "governanceChain": "Axelarnet",
          "governanceAddress": "axelar10d07y265gmmuvt4z0w9aw880jnsr700j7v9daj",
          "minimumTimeDelay": 604800,
          "address": "0xfDF36A30070ea0241d69052ea85ff44Ad0476a66",
          "deployer": "0x6f24A47Fc8AE5441Eb47EFfC3665e70e69Ac3F05",
          "deploymentMethod": "create3",
          "codehash": "0x70cb562f5d856fab1b0eee1e91dfcbb568be85f28e184c6a096b4c63b145a6c2",
          "predeployCodehash": "0xe2de43b29f2387b6f3575a1b50d566908fc00e03a8d88ad6be74b674a70874d2",
          "salt": "InterchainGovernance v5.5"
        },
        "Multisig": {
          "threshold": 3,
          "signers": [
            "0x3f5876a2b06E54949aB106651Ab6694d0289b2b4",
            "0x9256Fd872118ed3a97754B0fB42c15015d17E0CC",
            "0x1486157d505C7F7E546aD00E3E2Eee25BF665C9b",
            "0x2eC991B5c0B742AbD9d2ea31fe6c14a85e91C821",
            "0xf505462A29E36E26f25Ef0175Ca1eCBa09CC118f",
            "0x027c1882B975E2cd771AE068b0389FA38B9dda73"
          ],
          "address": "0xCC940AE49C78F20E3F13F3cF37e996b98Ac3EC68",
          "deployer": "0x6f24A47Fc8AE5441Eb47EFfC3665e70e69Ac3F05",
          "deploymentMethod": "create3",
          "codehash": "0x912095d5076ee40a9dd49c0f9d61d61334c47a78c7512852791652baef26c296",
          "predeployCodehash": "0x912095d5076ee40a9dd49c0f9d61d61334c47a78c7512852791652baef26c296",
          "salt": "Multisig v5.5"
        },
        "Operators": {
          "owner": "0x6f24A47Fc8AE5441Eb47EFfC3665e70e69Ac3F05",
          "address": "0x7DdB2d76b80B0AA19bDEa48EB1301182F4CeefbC",
          "deployer": "0x6f24A47Fc8AE5441Eb47EFfC3665e70e69Ac3F05",
          "deploymentMethod": "create2",
          "codehash": "0xc561dc32ef670c929db9d7fbf6b5f6c074a62a30602481ba3b88912ca6d79feb",
          "predeployCodehash": "0xc561dc32ef670c929db9d7fbf6b5f6c074a62a30602481ba3b88912ca6d79feb",
          "salt": "Operators"
        },
        "InterchainTokenService": {
          "salt": "ITS v2.1.1",
          "deployer": "0x6f24A47Fc8AE5441Eb47EFfC3665e70e69Ac3F05",
          "proxySalt": "ITS v1.0.0",
          "tokenManagerDeployer": "0xDFef5B38C1c080A4a82431b687989759cB207d24",
          "interchainToken": "0x7F9F70Da4af54671a6abAc58e705b5634cac8819",
          "interchainTokenDeployer": "0xB769ce7dC3D642B082A55f0c12622c6E516969a3",
          "tokenManager": "0x8832F0381707bb29756eDECf42580800207F2a9e",
          "tokenHandler": "0x383dF8E8f96b3dF53F9bdc607811c7e96239e7da",
          "implementation": "0x1B13a9BaF8d3116C56CCDF3aa9049ad532a9C03d",
          "predeployCodehash": "0x08a4a556c4db879b4f24104d13a8baf86915d58b12c81b382dfea2a82d2856cf",
          "address": "0xB5FB4BE02232B1bBA4dC8f81dc24C26980dE9e3C",
          "gatewayCaller": "0xD484Ca55aa38bA020a007A2345D9A6Aa2fdfA76B",
          "version": "2.1.1"
        },
        "InterchainTokenFactory": {
          "salt": "ITS Factory v1.0.0",
          "deployer": "0x6f24A47Fc8AE5441Eb47EFfC3665e70e69Ac3F05",
          "implementation": "0xe833E9662cb0A811AA3b1746280AB43507B61946",
          "address": "0x83a93500d23Fbc3e82B410aD07A6a9F7A0670D66",
          "version": "2.1.1"
        }
      },
      "explorer": {
        "name": "Opscan",
        "url": "https://optimistic.etherscan.io",
        "api": "https://api-optimistic.etherscan.io/api"
      },
      "gasOptions": {
        "gasLimit": 8000000
      },
      "onchainGasEstimate": {
        "l1ChainName": "ethereum",
        "gasEstimationType": 1,
        "l1FeeScalar": 1368
      },
      "confirmations": 3,
      "staticGasOptions": {
        "gasLimit": 3000000,
        "gasPrice": 10000000000
      },
      "finality": "finalized",
      "approxFinalityWaitTime": 25
    },
    "linea": {
      "name": "Linea",
      "axelarId": "linea",
      "chainId": 59144,
      "rpc": "https://rpc.linea.build",
      "tokenSymbol": "ETH",
      "decimals": 18,
      "chainType": "evm",
      "contracts": {
        "AxelarGateway": {
          "address": "0xe432150cce91c13a887f7D836923d5597adD8E31",
          "implementation": "0x99B5FA03a5ea4315725c43346e55a6A6fbd94098",
          "authModule": "0x96eEE595f0ACD7d232a9B1dE4FCc2a4b2F6b0f3a",
          "tokenDeployer": "0xb28478319B64f8D47e19A120209A211D902F8b8f",
          "deployer": "0x6f24A47Fc8AE5441Eb47EFfC3665e70e69Ac3F05",
          "startingKeyIDs": [
            "evm-linea-9169923"
          ],
          "implementationCodehash": "0x815c3711b7191c2598de8b4b7d977ac2d1903d20883bd25c26cf2c4a8ca37827",
          "deploymentMethod": "create3",
          "salt": "AxelarGateway v6.2",
          "connectionType": "consensus"
        },
        "AxelarGasService": {
          "collector": "0x7DdB2d76b80B0AA19bDEa48EB1301182F4CeefbC",
          "salt": "AxelarGasService",
          "address": "0x2d5d7d31F671F86C782533cc367F14109a082712",
          "implementation": "0xcb5C784DCf8FF342625DbC53B356ed0Cbb0EBB9b",
          "deployer": "0x6f24A47Fc8AE5441Eb47EFfC3665e70e69Ac3F05"
        },
        "AxelarDepositService": {
          "wrappedSymbol": "",
          "refundIssuer": "0x4f671f34d2d23fec3eE3087E3A0221f8D314D9dF",
          "salt": "AxelarDepositService",
          "address": "0xc1DCb196BA862B337Aa23eDA1Cb9503C0801b955",
          "implementation": "0xd883C8bA523253c93d97b6C7a5087a7B5ff23d79",
          "deployer": "0xd55cd98cdE61c3CcE1286F9aF50cDbF16f5dba5b"
        },
        "ConstAddressDeployer": {
          "address": "0x98B2920D53612483F91F12Ed7754E51b4A77919e"
        },
        "Create3Deployer": {
          "address": "0x6513Aedb4D1593BA12e50644401D976aebDc90d8",
          "deployer": "0x6f24A47Fc8AE5441Eb47EFfC3665e70e69Ac3F05",
          "deploymentMethod": "create2",
          "salt": "Create3Deployer",
          "codehash": "0xf0ad66defbe082df243d4d274e626f557f97579c5c9e19f33d8093d6160808b7",
          "predeployCodehash": "0x73fc31262c4bad113c79439fd231281201c7c7d45b50328bd86bccf37684bf92"
        },
        "InterchainProposalSender": {
          "address": "0x1f8A4d195B647647c7dD45650CBd553FD33cCAA6",
          "deployer": "0x6f24A47Fc8AE5441Eb47EFfC3665e70e69Ac3F05",
          "deploymentMethod": "create3",
          "salt": "InterchainProposalSender v1.2"
        },
        "InterchainGovernance": {
          "governanceChain": "Axelarnet",
          "governanceAddress": "axelar10d07y265gmmuvt4z0w9aw880jnsr700j7v9daj",
          "minimumTimeDelay": 604800,
          "address": "0xfDF36A30070ea0241d69052ea85ff44Ad0476a66",
          "deployer": "0x6f24A47Fc8AE5441Eb47EFfC3665e70e69Ac3F05",
          "deploymentMethod": "create3",
          "codehash": "0x70cb562f5d856fab1b0eee1e91dfcbb568be85f28e184c6a096b4c63b145a6c2",
          "predeployCodehash": "0xe2de43b29f2387b6f3575a1b50d566908fc00e03a8d88ad6be74b674a70874d2",
          "salt": "InterchainGovernance v5.5"
        },
        "Multisig": {
          "threshold": 3,
          "signers": [
            "0x3f5876a2b06E54949aB106651Ab6694d0289b2b4",
            "0x9256Fd872118ed3a97754B0fB42c15015d17E0CC",
            "0x1486157d505C7F7E546aD00E3E2Eee25BF665C9b",
            "0x2eC991B5c0B742AbD9d2ea31fe6c14a85e91C821",
            "0xf505462A29E36E26f25Ef0175Ca1eCBa09CC118f",
            "0x027c1882B975E2cd771AE068b0389FA38B9dda73"
          ],
          "address": "0xCC940AE49C78F20E3F13F3cF37e996b98Ac3EC68",
          "deployer": "0x6f24A47Fc8AE5441Eb47EFfC3665e70e69Ac3F05",
          "deploymentMethod": "create3",
          "codehash": "0x912095d5076ee40a9dd49c0f9d61d61334c47a78c7512852791652baef26c296",
          "predeployCodehash": "0x912095d5076ee40a9dd49c0f9d61d61334c47a78c7512852791652baef26c296",
          "salt": "Multisig v5.5"
        },
        "Operators": {
          "owner": "0x6f24A47Fc8AE5441Eb47EFfC3665e70e69Ac3F05",
          "address": "0x7DdB2d76b80B0AA19bDEa48EB1301182F4CeefbC",
          "deployer": "0x6f24A47Fc8AE5441Eb47EFfC3665e70e69Ac3F05",
          "deploymentMethod": "create2",
          "codehash": "0xc561dc32ef670c929db9d7fbf6b5f6c074a62a30602481ba3b88912ca6d79feb",
          "predeployCodehash": "0xc561dc32ef670c929db9d7fbf6b5f6c074a62a30602481ba3b88912ca6d79feb",
          "salt": "Operators"
        },
        "InterchainTokenService": {
          "salt": "ITS v2.1.1",
          "deployer": "0x6f24A47Fc8AE5441Eb47EFfC3665e70e69Ac3F05",
          "proxySalt": "ITS v1.0.0",
          "tokenManagerDeployer": "0xDFef5B38C1c080A4a82431b687989759cB207d24",
          "interchainToken": "0x7F9F70Da4af54671a6abAc58e705b5634cac8819",
          "interchainTokenDeployer": "0xB769ce7dC3D642B082A55f0c12622c6E516969a3",
          "tokenManager": "0x8832F0381707bb29756eDECf42580800207F2a9e",
          "tokenHandler": "0x383dF8E8f96b3dF53F9bdc607811c7e96239e7da",
          "implementation": "0x1B13a9BaF8d3116C56CCDF3aa9049ad532a9C03d",
          "predeployCodehash": "0x08a4a556c4db879b4f24104d13a8baf86915d58b12c81b382dfea2a82d2856cf",
          "address": "0xB5FB4BE02232B1bBA4dC8f81dc24C26980dE9e3C",
          "gatewayCaller": "0xD484Ca55aa38bA020a007A2345D9A6Aa2fdfA76B",
          "version": "2.1.1"
        },
        "InterchainTokenFactory": {
          "salt": "ITS Factory v1.0.0",
          "deployer": "0x6f24A47Fc8AE5441Eb47EFfC3665e70e69Ac3F05",
          "implementation": "0xe833E9662cb0A811AA3b1746280AB43507B61946",
          "address": "0x83a93500d23Fbc3e82B410aD07A6a9F7A0670D66",
          "version": "2.1.1"
        }
      },
      "explorer": {
        "name": "Lineascan",
        "url": "https://lineascan.build",
        "api": "https://api.lineascan.build/api"
      },
      "staticGasOptions": {
        "gasLimit": 3000000,
        "gasPrice": 10000000000
      },
      "gasOptions": {
        "gasLimit": 8000000,
        "gasPriceAdjustment": 2
      },
      "finality": "400",
      "approxFinalityWaitTime": 30
    },
    "base": {
      "name": "Base",
      "axelarId": "base",
      "chainId": 8453,
      "rpc": "https://developer-access-mainnet.base.org",
      "tokenSymbol": "ETH",
      "decimals": 18,
      "chainType": "evm",
      "contracts": {
        "AxelarGateway": {
          "address": "0xe432150cce91c13a887f7D836923d5597adD8E31",
          "implementation": "0x99B5FA03a5ea4315725c43346e55a6A6fbd94098",
          "authModule": "0x96eEE595f0ACD7d232a9B1dE4FCc2a4b2F6b0f3a",
          "tokenDeployer": "0xb28478319B64f8D47e19A120209A211D902F8b8f",
          "deployer": "0x6f24A47Fc8AE5441Eb47EFfC3665e70e69Ac3F05",
          "startingKeyIDs": [
            "evm-base-9169992"
          ],
          "implementationCodehash": "0x815c3711b7191c2598de8b4b7d977ac2d1903d20883bd25c26cf2c4a8ca37827",
          "deploymentMethod": "create3",
          "salt": "AxelarGateway v6.2",
          "connectionType": "consensus"
        },
        "AxelarGasService": {
          "collector": "0x7DdB2d76b80B0AA19bDEa48EB1301182F4CeefbC",
          "salt": "AxelarGasService",
          "address": "0x2d5d7d31F671F86C782533cc367F14109a082712",
          "implementation": "0xcb5C784DCf8FF342625DbC53B356ed0Cbb0EBB9b",
          "deployer": "0x6f24A47Fc8AE5441Eb47EFfC3665e70e69Ac3F05"
        },
        "AxelarDepositService": {
          "wrappedSymbol": "",
          "refundIssuer": "0x4f671f34d2d23fec3eE3087E3A0221f8D314D9dF",
          "salt": "AxelarDepositService",
          "address": "0xc1DCb196BA862B337Aa23eDA1Cb9503C0801b955",
          "implementation": "0xd883C8bA523253c93d97b6C7a5087a7B5ff23d79",
          "deployer": "0xd55cd98cdE61c3CcE1286F9aF50cDbF16f5dba5b"
        },
        "ConstAddressDeployer": {
          "address": "0x98B2920D53612483F91F12Ed7754E51b4A77919e"
        },
        "Create3Deployer": {
          "address": "0x6513Aedb4D1593BA12e50644401D976aebDc90d8",
          "deployer": "0x6f24A47Fc8AE5441Eb47EFfC3665e70e69Ac3F05",
          "deploymentMethod": "create2",
          "salt": "Create3Deployer",
          "codehash": "0xf0ad66defbe082df243d4d274e626f557f97579c5c9e19f33d8093d6160808b7",
          "predeployCodehash": "0x73fc31262c4bad113c79439fd231281201c7c7d45b50328bd86bccf37684bf92"
        },
        "InterchainProposalSender": {
          "address": "0x1f8A4d195B647647c7dD45650CBd553FD33cCAA6",
          "deployer": "0x6f24A47Fc8AE5441Eb47EFfC3665e70e69Ac3F05",
          "deploymentMethod": "create3",
          "salt": "InterchainProposalSender v1.2"
        },
        "InterchainGovernance": {
          "governanceChain": "Axelarnet",
          "governanceAddress": "axelar10d07y265gmmuvt4z0w9aw880jnsr700j7v9daj",
          "minimumTimeDelay": 604800,
          "address": "0xfDF36A30070ea0241d69052ea85ff44Ad0476a66",
          "deployer": "0x6f24A47Fc8AE5441Eb47EFfC3665e70e69Ac3F05",
          "deploymentMethod": "create3",
          "codehash": "0x70cb562f5d856fab1b0eee1e91dfcbb568be85f28e184c6a096b4c63b145a6c2",
          "predeployCodehash": "0xe2de43b29f2387b6f3575a1b50d566908fc00e03a8d88ad6be74b674a70874d2",
          "salt": "InterchainGovernance v5.5"
        },
        "Multisig": {
          "threshold": 3,
          "signers": [
            "0x3f5876a2b06E54949aB106651Ab6694d0289b2b4",
            "0x9256Fd872118ed3a97754B0fB42c15015d17E0CC",
            "0x1486157d505C7F7E546aD00E3E2Eee25BF665C9b",
            "0x2eC991B5c0B742AbD9d2ea31fe6c14a85e91C821",
            "0xf505462A29E36E26f25Ef0175Ca1eCBa09CC118f",
            "0x027c1882B975E2cd771AE068b0389FA38B9dda73"
          ],
          "address": "0xCC940AE49C78F20E3F13F3cF37e996b98Ac3EC68",
          "deployer": "0x6f24A47Fc8AE5441Eb47EFfC3665e70e69Ac3F05",
          "deploymentMethod": "create3",
          "codehash": "0x912095d5076ee40a9dd49c0f9d61d61334c47a78c7512852791652baef26c296",
          "predeployCodehash": "0x912095d5076ee40a9dd49c0f9d61d61334c47a78c7512852791652baef26c296",
          "salt": "Multisig v5.5"
        },
        "Operators": {
          "owner": "0x6f24A47Fc8AE5441Eb47EFfC3665e70e69Ac3F05",
          "address": "0x7DdB2d76b80B0AA19bDEa48EB1301182F4CeefbC",
          "deployer": "0x6f24A47Fc8AE5441Eb47EFfC3665e70e69Ac3F05",
          "deploymentMethod": "create2",
          "codehash": "0xc561dc32ef670c929db9d7fbf6b5f6c074a62a30602481ba3b88912ca6d79feb",
          "predeployCodehash": "0xc561dc32ef670c929db9d7fbf6b5f6c074a62a30602481ba3b88912ca6d79feb",
          "salt": "Operators"
        },
        "InterchainTokenService": {
          "salt": "ITS v2.1.1",
          "deployer": "0x6f24A47Fc8AE5441Eb47EFfC3665e70e69Ac3F05",
          "proxySalt": "ITS v1.0.0",
          "tokenManagerDeployer": "0xDFef5B38C1c080A4a82431b687989759cB207d24",
          "interchainToken": "0x7F9F70Da4af54671a6abAc58e705b5634cac8819",
          "interchainTokenDeployer": "0xB769ce7dC3D642B082A55f0c12622c6E516969a3",
          "tokenManager": "0x8832F0381707bb29756eDECf42580800207F2a9e",
          "tokenHandler": "0x383dF8E8f96b3dF53F9bdc607811c7e96239e7da",
          "implementation": "0x1B13a9BaF8d3116C56CCDF3aa9049ad532a9C03d",
          "predeployCodehash": "0x08a4a556c4db879b4f24104d13a8baf86915d58b12c81b382dfea2a82d2856cf",
          "address": "0xB5FB4BE02232B1bBA4dC8f81dc24C26980dE9e3C",
          "gatewayCaller": "0xD484Ca55aa38bA020a007A2345D9A6Aa2fdfA76B",
          "version": "2.1.1"
        },
        "InterchainTokenFactory": {
          "salt": "ITS Factory v1.0.0",
          "deployer": "0x6f24A47Fc8AE5441Eb47EFfC3665e70e69Ac3F05",
          "implementation": "0xe833E9662cb0A811AA3b1746280AB43507B61946",
          "address": "0x83a93500d23Fbc3e82B410aD07A6a9F7A0670D66",
          "version": "2.1.1"
        }
      },
      "confirmations": 2,
      "explorer": {
        "name": "Basescan",
        "url": "https://basescan.org",
        "api": "https://api.basescan.org/api"
      },
      "staticGasOptions": {
        "gasLimit": 3000000,
        "gasPrice": 10000000000
      },
      "onchainGasEstimate": {
        "l1ChainName": "ethereum",
        "gasEstimationType": 1,
        "l1FeeScalar": 1101
      },
      "finality": "finalized",
      "approxFinalityWaitTime": 30
    },
    "mantle": {
      "name": "Mantle",
      "axelarId": "mantle",
      "chainId": 5000,
      "rpc": "https://rpc.mantle.xyz",
      "tokenSymbol": "MNT",
      "decimals": 18,
      "chainType": "evm",
      "contracts": {
        "AxelarGateway": {
          "deployer": "0x6f24A47Fc8AE5441Eb47EFfC3665e70e69Ac3F05",
          "address": "0xe432150cce91c13a887f7D836923d5597adD8E31",
          "implementation": "0x99B5FA03a5ea4315725c43346e55a6A6fbd94098",
          "authModule": "0x4EC83aE13097EF1Fb1dC9fC98592bf607A22A55D",
          "tokenDeployer": "0xb28478319B64f8D47e19A120209A211D902F8b8f",
          "startingKeyIDs": [
            "evm-mantle-9169917"
          ],
          "implementationCodehash": "0x44a3e78ebfbd139f4023ba77ffced61aeea29f0a20eec807d260e805e272c5c9",
          "deploymentMethod": "create3",
          "salt": "AxelarGateway v6.2",
          "connectionType": "consensus"
        },
        "AxelarGasService": {
          "collector": "0x7DdB2d76b80B0AA19bDEa48EB1301182F4CeefbC",
          "salt": "AxelarGasService",
          "address": "0x2d5d7d31F671F86C782533cc367F14109a082712",
          "implementation": "0xcb5C784DCf8FF342625DbC53B356ed0Cbb0EBB9b",
          "deployer": "0x6f24A47Fc8AE5441Eb47EFfC3665e70e69Ac3F05"
        },
        "AxelarDepositService": {
          "wrappedSymbol": "",
          "refundIssuer": "0x4f671f34d2d23fec3eE3087E3A0221f8D314D9dF",
          "salt": "AxelarDepositService",
          "address": "0xc1DCb196BA862B337Aa23eDA1Cb9503C0801b955",
          "implementation": "0xd883C8bA523253c93d97b6C7a5087a7B5ff23d79",
          "deployer": "0xd55cd98cdE61c3CcE1286F9aF50cDbF16f5dba5b"
        },
        "ConstAddressDeployer": {
          "address": "0x98B2920D53612483F91F12Ed7754E51b4A77919e"
        },
        "Create3Deployer": {
          "address": "0x6513Aedb4D1593BA12e50644401D976aebDc90d8",
          "deployer": "0x6f24A47Fc8AE5441Eb47EFfC3665e70e69Ac3F05",
          "deploymentMethod": "create2",
          "salt": "Create3Deployer",
          "codehash": "0xf0ad66defbe082df243d4d274e626f557f97579c5c9e19f33d8093d6160808b7",
          "predeployCodehash": "0x73fc31262c4bad113c79439fd231281201c7c7d45b50328bd86bccf37684bf92"
        },
        "InterchainProposalSender": {
          "address": "0x1f8A4d195B647647c7dD45650CBd553FD33cCAA6",
          "deployer": "0x6f24A47Fc8AE5441Eb47EFfC3665e70e69Ac3F05",
          "deploymentMethod": "create3",
          "salt": "InterchainProposalSender v1.2"
        },
        "InterchainGovernance": {
          "governanceChain": "Axelarnet",
          "governanceAddress": "axelar10d07y265gmmuvt4z0w9aw880jnsr700j7v9daj",
          "minimumTimeDelay": 604800,
          "address": "0xfDF36A30070ea0241d69052ea85ff44Ad0476a66",
          "deployer": "0x6f24A47Fc8AE5441Eb47EFfC3665e70e69Ac3F05",
          "deploymentMethod": "create3",
          "codehash": "0x70cb562f5d856fab1b0eee1e91dfcbb568be85f28e184c6a096b4c63b145a6c2",
          "predeployCodehash": "0xe2de43b29f2387b6f3575a1b50d566908fc00e03a8d88ad6be74b674a70874d2",
          "salt": "InterchainGovernance v5.5"
        },
        "Multisig": {
          "threshold": 3,
          "signers": [
            "0x3f5876a2b06E54949aB106651Ab6694d0289b2b4",
            "0x9256Fd872118ed3a97754B0fB42c15015d17E0CC",
            "0x1486157d505C7F7E546aD00E3E2Eee25BF665C9b",
            "0x2eC991B5c0B742AbD9d2ea31fe6c14a85e91C821",
            "0xf505462A29E36E26f25Ef0175Ca1eCBa09CC118f",
            "0x027c1882B975E2cd771AE068b0389FA38B9dda73"
          ],
          "address": "0xCC940AE49C78F20E3F13F3cF37e996b98Ac3EC68",
          "deployer": "0x6f24A47Fc8AE5441Eb47EFfC3665e70e69Ac3F05",
          "deploymentMethod": "create3",
          "codehash": "0x912095d5076ee40a9dd49c0f9d61d61334c47a78c7512852791652baef26c296",
          "predeployCodehash": "0x912095d5076ee40a9dd49c0f9d61d61334c47a78c7512852791652baef26c296",
          "salt": "Multisig v5.5"
        },
        "Operators": {
          "owner": "0x6f24A47Fc8AE5441Eb47EFfC3665e70e69Ac3F05",
          "address": "0x7DdB2d76b80B0AA19bDEa48EB1301182F4CeefbC",
          "deployer": "0x6f24A47Fc8AE5441Eb47EFfC3665e70e69Ac3F05",
          "deploymentMethod": "create2",
          "codehash": "0xc561dc32ef670c929db9d7fbf6b5f6c074a62a30602481ba3b88912ca6d79feb",
          "predeployCodehash": "0xc561dc32ef670c929db9d7fbf6b5f6c074a62a30602481ba3b88912ca6d79feb",
          "salt": "Operators"
        },
        "InterchainTokenService": {
          "salt": "ITS v2.1.1",
          "deployer": "0x6f24A47Fc8AE5441Eb47EFfC3665e70e69Ac3F05",
          "proxySalt": "ITS v1.0.0",
          "tokenManagerDeployer": "0xDFef5B38C1c080A4a82431b687989759cB207d24",
          "interchainToken": "0x7F9F70Da4af54671a6abAc58e705b5634cac8819",
          "interchainTokenDeployer": "0xB769ce7dC3D642B082A55f0c12622c6E516969a3",
          "tokenManager": "0x8832F0381707bb29756eDECf42580800207F2a9e",
          "tokenHandler": "0x383dF8E8f96b3dF53F9bdc607811c7e96239e7da",
          "implementation": "0x1B13a9BaF8d3116C56CCDF3aa9049ad532a9C03d",
          "predeployCodehash": "0x08a4a556c4db879b4f24104d13a8baf86915d58b12c81b382dfea2a82d2856cf",
          "address": "0xB5FB4BE02232B1bBA4dC8f81dc24C26980dE9e3C",
          "gatewayCaller": "0xD484Ca55aa38bA020a007A2345D9A6Aa2fdfA76B",
          "version": "2.1.1"
        },
        "InterchainTokenFactory": {
          "salt": "ITS Factory v1.0.0",
          "deployer": "0x6f24A47Fc8AE5441Eb47EFfC3665e70e69Ac3F05",
          "implementation": "0xe833E9662cb0A811AA3b1746280AB43507B61946",
          "address": "0x83a93500d23Fbc3e82B410aD07A6a9F7A0670D66",
          "version": "2.1.1"
        }
      },
      "confirmations": 2,
      "onchainGasEstimate": {
        "l1ChainName": "ethereum",
        "gasEstimationType": 2,
        "l1FeeScalar": 10000
      },
      "explorer": {
        "name": "Mantle Explorer",
        "url": "https://mantlescan.xyz",
        "api": "https://api.mantlescan.xyz/api"
      },
      "skipRevertTests": true,
      "staticGasOptions": {
        "gasLimit": 3000000,
        "gasPrice": 25000000000
      },
      "gasOptions": {
        "gasPriceAdjustment": 1.8
      },
      "finality": "9000",
      "approxFinalityWaitTime": 60
    },
    "scroll": {
      "name": "Scroll",
      "axelarId": "scroll",
      "chainId": 534352,
      "rpc": "https://rpc.scroll.io",
      "tokenSymbol": "ETH",
      "decimals": 18,
      "chainType": "evm",
      "contracts": {
        "AxelarGateway": {
          "deployer": "0x6f24A47Fc8AE5441Eb47EFfC3665e70e69Ac3F05",
          "address": "0xe432150cce91c13a887f7D836923d5597adD8E31",
          "implementation": "0x99B5FA03a5ea4315725c43346e55a6A6fbd94098",
          "implementationCodehash": "0xbfae4d9f9280a802bd594ee14e35b2da6bfb5e89d2542c366faaa96702ece420",
          "authModule": "0xdC46f07661B673Fc262f61FC5b05B10A58a3b7fE",
          "tokenDeployer": "0xb28478319B64f8D47e19A120209A211D902F8b8f",
          "startingKeyIDs": [
            "evm-scroll-genesis"
          ],
          "deploymentMethod": "create3",
          "salt": "AxelarGateway v6.2",
          "connectionType": "consensus"
        },
        "AxelarGasService": {
          "collector": "0x7DdB2d76b80B0AA19bDEa48EB1301182F4CeefbC",
          "salt": "AxelarGasService",
          "address": "0x2d5d7d31F671F86C782533cc367F14109a082712",
          "implementation": "0xcb5C784DCf8FF342625DbC53B356ed0Cbb0EBB9b",
          "deployer": "0x6f24A47Fc8AE5441Eb47EFfC3665e70e69Ac3F05"
        },
        "AxelarDepositService": {
          "wrappedSymbol": "",
          "refundIssuer": "0x4f671f34d2d23fec3eE3087E3A0221f8D314D9dF",
          "salt": "AxelarDepositService",
          "address": "0xc1DCb196BA862B337Aa23eDA1Cb9503C0801b955",
          "implementation": "0xb79fB2Cfb023CC939407499Aa809BD7e8c5c09D0",
          "deployer": "0xd55cd98cdE61c3CcE1286F9aF50cDbF16f5dba5b"
        },
        "ConstAddressDeployer": {
          "address": "0x98B2920D53612483F91F12Ed7754E51b4A77919e"
        },
        "Create3Deployer": {
          "address": "0x6513Aedb4D1593BA12e50644401D976aebDc90d8",
          "deployer": "0x6f24A47Fc8AE5441Eb47EFfC3665e70e69Ac3F05",
          "deploymentMethod": "create2",
          "codehash": "0xf0ad66defbe082df243d4d274e626f557f97579c5c9e19f33d8093d6160808b7",
          "predeployCodehash": "0x73fc31262c4bad113c79439fd231281201c7c7d45b50328bd86bccf37684bf92",
          "salt": "Create3Deployer"
        },
        "InterchainGovernance": {
          "governanceChain": "Axelarnet",
          "governanceAddress": "axelar10d07y265gmmuvt4z0w9aw880jnsr700j7v9daj",
          "minimumTimeDelay": 604800,
          "address": "0xfDF36A30070ea0241d69052ea85ff44Ad0476a66",
          "deployer": "0x6f24A47Fc8AE5441Eb47EFfC3665e70e69Ac3F05",
          "deploymentMethod": "create3",
          "codehash": "0x70cb562f5d856fab1b0eee1e91dfcbb568be85f28e184c6a096b4c63b145a6c2",
          "predeployCodehash": "0xe2de43b29f2387b6f3575a1b50d566908fc00e03a8d88ad6be74b674a70874d2",
          "salt": "InterchainGovernance v5.5"
        },
        "Multisig": {
          "threshold": 3,
          "signers": [
            "0x3f5876a2b06E54949aB106651Ab6694d0289b2b4",
            "0x9256Fd872118ed3a97754B0fB42c15015d17E0CC",
            "0x1486157d505C7F7E546aD00E3E2Eee25BF665C9b",
            "0x2eC991B5c0B742AbD9d2ea31fe6c14a85e91C821",
            "0xf505462A29E36E26f25Ef0175Ca1eCBa09CC118f",
            "0x027c1882B975E2cd771AE068b0389FA38B9dda73"
          ],
          "address": "0xCC940AE49C78F20E3F13F3cF37e996b98Ac3EC68",
          "deployer": "0x6f24A47Fc8AE5441Eb47EFfC3665e70e69Ac3F05",
          "deploymentMethod": "create3",
          "codehash": "0x912095d5076ee40a9dd49c0f9d61d61334c47a78c7512852791652baef26c296",
          "predeployCodehash": "0x912095d5076ee40a9dd49c0f9d61d61334c47a78c7512852791652baef26c296",
          "salt": "Multisig v5.5"
        },
        "Operators": {
          "owner": "0x6f24A47Fc8AE5441Eb47EFfC3665e70e69Ac3F05",
          "address": "0x7DdB2d76b80B0AA19bDEa48EB1301182F4CeefbC",
          "deployer": "0x6f24A47Fc8AE5441Eb47EFfC3665e70e69Ac3F05",
          "deploymentMethod": "create2",
          "codehash": "0xc561dc32ef670c929db9d7fbf6b5f6c074a62a30602481ba3b88912ca6d79feb",
          "predeployCodehash": "0xc561dc32ef670c929db9d7fbf6b5f6c074a62a30602481ba3b88912ca6d79feb",
          "salt": "Operators"
        },
        "InterchainTokenService": {
          "salt": "ITS v2.1.1",
          "deployer": "0x6f24A47Fc8AE5441Eb47EFfC3665e70e69Ac3F05",
          "proxySalt": "ITS v1.0.0",
          "tokenManagerDeployer": "0xDFef5B38C1c080A4a82431b687989759cB207d24",
          "interchainToken": "0x7F9F70Da4af54671a6abAc58e705b5634cac8819",
          "interchainTokenDeployer": "0xB769ce7dC3D642B082A55f0c12622c6E516969a3",
          "tokenManager": "0x8832F0381707bb29756eDECf42580800207F2a9e",
          "tokenHandler": "0x383dF8E8f96b3dF53F9bdc607811c7e96239e7da",
          "implementation": "0x1B13a9BaF8d3116C56CCDF3aa9049ad532a9C03d",
          "predeployCodehash": "0x08a4a556c4db879b4f24104d13a8baf86915d58b12c81b382dfea2a82d2856cf",
          "address": "0xB5FB4BE02232B1bBA4dC8f81dc24C26980dE9e3C",
          "gatewayCaller": "0xD484Ca55aa38bA020a007A2345D9A6Aa2fdfA76B",
          "version": "2.1.1"
        },
        "InterchainTokenFactory": {
          "salt": "ITS Factory v1.0.0",
          "deployer": "0x6f24A47Fc8AE5441Eb47EFfC3665e70e69Ac3F05",
          "implementation": "0xe833E9662cb0A811AA3b1746280AB43507B61946",
          "address": "0x83a93500d23Fbc3e82B410aD07A6a9F7A0670D66",
          "version": "2.1.1"
        }
      },
      "explorer": {
        "name": "Scroll Explorer",
        "url": "https://scrollscan.com/",
        "api": "https://api.scrollscan.com/api"
      },
      "confirmations": 2,
      "gasOptions": {
        "gasLimit": 8000000
      },
      "onchainGasEstimate": {
        "l1ChainName": "ethereum",
        "gasEstimationType": 4,
        "l1FeeScalar": 1050000000
      },
      "staticGasOptions": {
        "gasLimit": 3000000,
        "gasPrice": 25000000000
      },
      "finality": "finalized",
      "approxFinalityWaitTime": 60
    },
    "centrifuge": {
      "name": "Centrifuge",
      "axelarId": "centrifuge",
      "chainId": 2031,
      "rpc": "https://fullnode.parachain.centrifuge.io",
      "tokenSymbol": "CFG",
      "decimals": 18,
      "confirmations": 1,
      "chainType": "evm",
      "contracts": {
        "ConstAddressDeployer": {
          "address": "0x98B2920D53612483F91F12Ed7754E51b4A77919e",
          "deployer": "0xE86375704CDb8491a5Ed82D90DceCE02Ee0ac25F",
          "deploymentMethod": "create",
          "codehash": "0x8fda47a596dfba923270da84e0c32a2d0312f1c03389f83e16f2b5a35ed37fbe",
          "predeployCodehash": "0x8fda47a596dfba923270da84e0c32a2d0312f1c03389f83e16f2b5a35ed37fbe"
        },
        "Create3Deployer": {
          "address": "0x6513Aedb4D1593BA12e50644401D976aebDc90d8",
          "deployer": "0x6f24A47Fc8AE5441Eb47EFfC3665e70e69Ac3F05",
          "deploymentMethod": "create2",
          "codehash": "0xf0ad66defbe082df243d4d274e626f557f97579c5c9e19f33d8093d6160808b7",
          "predeployCodehash": "0x73fc31262c4bad113c79439fd231281201c7c7d45b50328bd86bccf37684bf92",
          "salt": "Create3Deployer"
        },
        "AxelarGateway": {
          "deployer": "0xB8Cd93C83A974649D76B1c19f311f639e62272BC",
          "startingKeyIDs": [
            "evm-centrifuge-genesis"
          ],
          "address": "0xe432150cce91c13a887f7D836923d5597adD8E31",
          "implementation": "0xc1712652326E87D193Ac11910934085FF45C2F48",
          "implementationCodehash": "0xd0e057031b5acbd22b8e98686f6cda19dcbcac6495bd7297cff31dcb22ddcbae",
          "authModule": "0x1a920B29eBD437074225cAeE44f78FC700B27a5d",
          "tokenDeployer": "0xD2aDceFd0496449E3FDE873A2332B18A0F0FCADf",
          "deploymentMethod": "create3",
          "salt": "AxelarGateway v6.2",
          "connectionType": "consensus"
        },
        "AxelarGasService": {
          "collector": "0x7DdB2d76b80B0AA19bDEa48EB1301182F4CeefbC",
          "salt": "AxelarGasService",
          "address": "0x2d5d7d31F671F86C782533cc367F14109a082712",
          "implementation": "0xcb5C784DCf8FF342625DbC53B356ed0Cbb0EBB9b",
          "deployer": "0x6f24A47Fc8AE5441Eb47EFfC3665e70e69Ac3F05"
        },
        "InterchainGovernance": {
          "minimumTimeDelay": 604800,
          "address": "0xfDF36A30070ea0241d69052ea85ff44Ad0476a66",
          "governanceChain": "Axelarnet",
          "governanceAddress": "axelar10d07y265gmmuvt4z0w9aw880jnsr700j7v9daj",
          "deployer": "0x6f24A47Fc8AE5441Eb47EFfC3665e70e69Ac3F05",
          "deploymentMethod": "create3",
          "codehash": "0x70cb562f5d856fab1b0eee1e91dfcbb568be85f28e184c6a096b4c63b145a6c2",
          "predeployCodehash": "0xe2de43b29f2387b6f3575a1b50d566908fc00e03a8d88ad6be74b674a70874d2",
          "salt": "InterchainGovernance v5.5"
        },
        "Multisig": {
          "threshold": 3,
          "signers": [
            "0x3f5876a2b06E54949aB106651Ab6694d0289b2b4",
            "0x9256Fd872118ed3a97754B0fB42c15015d17E0CC",
            "0x1486157d505C7F7E546aD00E3E2Eee25BF665C9b",
            "0x2eC991B5c0B742AbD9d2ea31fe6c14a85e91C821",
            "0xf505462A29E36E26f25Ef0175Ca1eCBa09CC118f",
            "0x027c1882B975E2cd771AE068b0389FA38B9dda73"
          ],
          "address": "0xCC940AE49C78F20E3F13F3cF37e996b98Ac3EC68",
          "deployer": "0x6f24A47Fc8AE5441Eb47EFfC3665e70e69Ac3F05",
          "deploymentMethod": "create3",
          "codehash": "0x912095d5076ee40a9dd49c0f9d61d61334c47a78c7512852791652baef26c296",
          "predeployCodehash": "0x912095d5076ee40a9dd49c0f9d61d61334c47a78c7512852791652baef26c296",
          "salt": "Multisig v5.5"
        },
        "Operators": {
          "owner": "0x6f24A47Fc8AE5441Eb47EFfC3665e70e69Ac3F05",
          "address": "0x7DdB2d76b80B0AA19bDEa48EB1301182F4CeefbC",
          "deployer": "0x6f24A47Fc8AE5441Eb47EFfC3665e70e69Ac3F05",
          "deploymentMethod": "create2",
          "codehash": "0xc561dc32ef670c929db9d7fbf6b5f6c074a62a30602481ba3b88912ca6d79feb",
          "predeployCodehash": "0xc561dc32ef670c929db9d7fbf6b5f6c074a62a30602481ba3b88912ca6d79feb",
          "salt": "Operators"
        }
      },
      "gasOptions": {
        "gasLimit": 8000000
      },
      "explorer": {
        "name": "Subscan",
        "url": "https://centrifuge.subscan.io"
      },
      "staticGasOptions": {
        "gasLimit": 3000000,
        "gasPrice": 40
      },
      "finality": "finalized",
      "approxFinalityWaitTime": 1
    },
    "immutable": {
      "name": "Immutable",
      "axelarId": "immutable",
      "chainId": 13371,
      "rpc": "https://rpc.immutable.com/",
      "tokenSymbol": "IMX",
      "decimals": 18,
      "chainType": "evm",
      "contracts": {
        "AxelarGateway": {
          "deployer": "0xB8Cd93C83A974649D76B1c19f311f639e62272BC",
          "startingKeyIDs": [
            "evm-immutable-genesis"
          ],
          "address": "0xe432150cce91c13a887f7D836923d5597adD8E31",
          "deploymentMethod": "create",
          "salt": "AxelarGateway v6.2",
          "implementation": "0x05823c334150a48ACD5D325fBA16147c21bA3653",
          "implementationCodehash": "0x9bdd7652536460a69d217dc4fd03669ef763ba66d1dcdf5068ef6e887b2c1ea8",
          "authModule": "0x1a920B29eBD437074225cAeE44f78FC700B27a5d",
          "tokenDeployer": "0x8A156bCA562FB75385c4d41ea6903E270A34B727",
          "connectionType": "consensus"
        },
        "AxelarGasService": {
          "collector": "0xfEF5c90d84a1C93804496f5e7fbf98ec0C85243C",
          "salt": "AxelarGasService",
          "address": "0x24C2b56128fF8E7bFaD578ABefB0fc7Dfa9ba358",
          "implementation": "0x5aE753f0A558617133bd1ccd98374E222e015763",
          "deployer": "0xB8Cd93C83A974649D76B1c19f311f639e62272BC"
        },
        "InterchainGovernance": {
          "address": "0x35dFacdE7B4b80e156e69b1291D12EA51ce123BD",
          "minimumTimeDelay": 604800,
          "governanceChain": "Axelarnet",
          "governanceAddress": "axelar10d07y265gmmuvt4z0w9aw880jnsr700j7v9daj",
          "deployer": "0x6f24A47Fc8AE5441Eb47EFfC3665e70e69Ac3F05",
          "deploymentMethod": "create",
          "codehash": "0x70cb562f5d856fab1b0eee1e91dfcbb568be85f28e184c6a096b4c63b145a6c2",
          "predeployCodehash": "0xe2de43b29f2387b6f3575a1b50d566908fc00e03a8d88ad6be74b674a70874d2"
        },
        "Multisig": {
          "threshold": 3,
          "signers": [
            "0x3f5876a2b06E54949aB106651Ab6694d0289b2b4",
            "0x9256Fd872118ed3a97754B0fB42c15015d17E0CC",
            "0x1486157d505C7F7E546aD00E3E2Eee25BF665C9b",
            "0x2eC991B5c0B742AbD9d2ea31fe6c14a85e91C821",
            "0xf505462A29E36E26f25Ef0175Ca1eCBa09CC118f",
            "0x027c1882B975E2cd771AE068b0389FA38B9dda73"
          ],
          "address": "0xdC46f07661B673Fc262f61FC5b05B10A58a3b7fE",
          "deployer": "0x6f24A47Fc8AE5441Eb47EFfC3665e70e69Ac3F05",
          "deploymentMethod": "create",
          "codehash": "0x912095d5076ee40a9dd49c0f9d61d61334c47a78c7512852791652baef26c296",
          "predeployCodehash": "0x912095d5076ee40a9dd49c0f9d61d61334c47a78c7512852791652baef26c296"
        },
        "Operators": {
          "owner": "0x6f24A47Fc8AE5441Eb47EFfC3665e70e69Ac3F05",
          "address": "0xfEF5c90d84a1C93804496f5e7fbf98ec0C85243C",
          "deployer": "0x6f24A47Fc8AE5441Eb47EFfC3665e70e69Ac3F05",
          "deploymentMethod": "create",
          "codehash": "0xc561dc32ef670c929db9d7fbf6b5f6c074a62a30602481ba3b88912ca6d79feb",
          "predeployCodehash": "0xc561dc32ef670c929db9d7fbf6b5f6c074a62a30602481ba3b88912ca6d79feb"
        },
        "ConstAddressDeployer": {
          "address": "0x98B2920D53612483F91F12Ed7754E51b4A77919e",
          "deployer": "0xE86375704CDb8491a5Ed82D90DceCE02Ee0ac25F",
          "deploymentMethod": "create",
          "codehash": "0x8fda47a596dfba923270da84e0c32a2d0312f1c03389f83e16f2b5a35ed37fbe",
          "predeployCodehash": "0x8fda47a596dfba923270da84e0c32a2d0312f1c03389f83e16f2b5a35ed37fbe"
        },
        "Create3Deployer": {
          "address": "0x6513Aedb4D1593BA12e50644401D976aebDc90d8",
          "deployer": "0x6f24A47Fc8AE5441Eb47EFfC3665e70e69Ac3F05",
          "deploymentMethod": "create2",
          "codehash": "0xf0ad66defbe082df243d4d274e626f557f97579c5c9e19f33d8093d6160808b7",
          "predeployCodehash": "0x73fc31262c4bad113c79439fd231281201c7c7d45b50328bd86bccf37684bf92",
          "salt": "Create3Deployer"
        },
        "InterchainTokenService": {
          "salt": "ITS v2.1.1",
          "deployer": "0x6f24A47Fc8AE5441Eb47EFfC3665e70e69Ac3F05",
          "proxySalt": "ITS v1.0.0",
          "tokenManagerDeployer": "0xDFef5B38C1c080A4a82431b687989759cB207d24",
          "interchainToken": "0x2f8102DeA2caaee1Ec5Fe67754F828353C4c180F",
          "interchainTokenDeployer": "0xC5290Bc2B4e8D4b0ADA5B5bdA19a0C72E3D7C1B0",
          "tokenManager": "0x8832F0381707bb29756eDECf42580800207F2a9e",
          "tokenHandler": "0x383dF8E8f96b3dF53F9bdc607811c7e96239e7da",
          "implementation": "0x1B13a9BaF8d3116C56CCDF3aa9049ad532a9C03d",
          "predeployCodehash": "0x08a4a556c4db879b4f24104d13a8baf86915d58b12c81b382dfea2a82d2856cf",
          "address": "0xB5FB4BE02232B1bBA4dC8f81dc24C26980dE9e3C",
          "gatewayCaller": "0x04D8634f991117838E15C5358b40735bc3F6C67c",
          "version": "2.1.1"
        },
        "InterchainTokenFactory": {
          "deployer": "0x6f24A47Fc8AE5441Eb47EFfC3665e70e69Ac3F05",
          "salt": "ITS Factory v1.0.0",
          "implementation": "0xe833E9662cb0A811AA3b1746280AB43507B61946",
          "address": "0x83a93500d23Fbc3e82B410aD07A6a9F7A0670D66",
          "version": "2.1.1"
        }
      },
      "gasOptions": {
        "maxPriorityFeePerGas": 10000000000,
        "maxFeePerGas": 100000000000
      },
      "explorer": {
        "name": "Immutable Explorer",
        "url": "https://explorer.immutable.com",
        "api": "https://explorer.immutable.com/api"
      },
      "finality": "1",
      "approxFinalityWaitTime": 1
    },
    "fraxtal": {
      "name": "Fraxtal",
      "axelarId": "fraxtal",
      "chainId": 252,
      "rpc": "https://rpc.frax.com",
      "tokenSymbol": "frxETH",
      "decimals": 18,
      "confirmations": 2,
      "gasOptions": {
        "gasLimit": 8000000
      },
      "onchainGasEstimate": {
        "l1ChainName": "ethereum",
        "gasEstimationType": 2,
        "l1FeeScalar": 50000
      },
      "explorer": {
        "name": "Fraxscan",
        "url": "https://fraxscan.com",
        "api": "https://api.fraxscan.com/api"
      },
      "chainType": "evm",
      "contracts": {
        "AxelarGateway": {
          "deployer": "0xB8Cd93C83A974649D76B1c19f311f639e62272BC",
          "startingKeyIDs": [
            "evm-fraxtal-genesis"
          ],
          "address": "0xe432150cce91c13a887f7D836923d5597adD8E31",
          "implementation": "0xc1712652326E87D193Ac11910934085FF45C2F48",
          "implementationCodehash": "0xd0e057031b5acbd22b8e98686f6cda19dcbcac6495bd7297cff31dcb22ddcbae",
          "authModule": "0x1a920B29eBD437074225cAeE44f78FC700B27a5d",
          "tokenDeployer": "0xD2aDceFd0496449E3FDE873A2332B18A0F0FCADf",
          "deploymentMethod": "create3",
          "salt": "AxelarGateway v6.2",
          "connectionType": "consensus"
        },
        "AxelarGasService": {
          "collector": "0x7DdB2d76b80B0AA19bDEa48EB1301182F4CeefbC",
          "salt": "AxelarGasService",
          "address": "0x2d5d7d31F671F86C782533cc367F14109a082712",
          "implementation": "0xcb5C784DCf8FF342625DbC53B356ed0Cbb0EBB9b",
          "deployer": "0x6f24A47Fc8AE5441Eb47EFfC3665e70e69Ac3F05"
        },
        "Multisig": {
          "threshold": 3,
          "signers": [
            "0x3f5876a2b06E54949aB106651Ab6694d0289b2b4",
            "0x9256Fd872118ed3a97754B0fB42c15015d17E0CC",
            "0x1486157d505C7F7E546aD00E3E2Eee25BF665C9b",
            "0x2eC991B5c0B742AbD9d2ea31fe6c14a85e91C821",
            "0xf505462A29E36E26f25Ef0175Ca1eCBa09CC118f",
            "0x027c1882B975E2cd771AE068b0389FA38B9dda73"
          ],
          "address": "0xCC940AE49C78F20E3F13F3cF37e996b98Ac3EC68",
          "deployer": "0x6f24A47Fc8AE5441Eb47EFfC3665e70e69Ac3F05",
          "deploymentMethod": "create3",
          "codehash": "0x912095d5076ee40a9dd49c0f9d61d61334c47a78c7512852791652baef26c296",
          "predeployCodehash": "0x912095d5076ee40a9dd49c0f9d61d61334c47a78c7512852791652baef26c296",
          "salt": "Multisig v5.5"
        },
        "InterchainGovernance": {
          "minimumTimeDelay": 604800,
          "address": "0xfDF36A30070ea0241d69052ea85ff44Ad0476a66",
          "governanceChain": "Axelarnet",
          "governanceAddress": "axelar10d07y265gmmuvt4z0w9aw880jnsr700j7v9daj",
          "deployer": "0x6f24A47Fc8AE5441Eb47EFfC3665e70e69Ac3F05",
          "deploymentMethod": "create3",
          "codehash": "0x70cb562f5d856fab1b0eee1e91dfcbb568be85f28e184c6a096b4c63b145a6c2",
          "predeployCodehash": "0xe2de43b29f2387b6f3575a1b50d566908fc00e03a8d88ad6be74b674a70874d2",
          "salt": "InterchainGovernance v5.5"
        },
        "ConstAddressDeployer": {
          "address": "0x98B2920D53612483F91F12Ed7754E51b4A77919e",
          "deployer": "0xE86375704CDb8491a5Ed82D90DceCE02Ee0ac25F",
          "deploymentMethod": "create",
          "codehash": "0x8fda47a596dfba923270da84e0c32a2d0312f1c03389f83e16f2b5a35ed37fbe",
          "predeployCodehash": "0x8fda47a596dfba923270da84e0c32a2d0312f1c03389f83e16f2b5a35ed37fbe"
        },
        "Create3Deployer": {
          "address": "0x6513Aedb4D1593BA12e50644401D976aebDc90d8",
          "deployer": "0x6f24A47Fc8AE5441Eb47EFfC3665e70e69Ac3F05",
          "deploymentMethod": "create2",
          "codehash": "0xf0ad66defbe082df243d4d274e626f557f97579c5c9e19f33d8093d6160808b7",
          "predeployCodehash": "0x73fc31262c4bad113c79439fd231281201c7c7d45b50328bd86bccf37684bf92",
          "salt": "Create3Deployer"
        },
        "Operators": {
          "owner": "0x6f24A47Fc8AE5441Eb47EFfC3665e70e69Ac3F05",
          "address": "0x7DdB2d76b80B0AA19bDEa48EB1301182F4CeefbC",
          "deployer": "0x6f24A47Fc8AE5441Eb47EFfC3665e70e69Ac3F05",
          "deploymentMethod": "create2",
          "codehash": "0xc561dc32ef670c929db9d7fbf6b5f6c074a62a30602481ba3b88912ca6d79feb",
          "predeployCodehash": "0xc561dc32ef670c929db9d7fbf6b5f6c074a62a30602481ba3b88912ca6d79feb",
          "salt": "Operators"
        },
        "InterchainTokenService": {
          "salt": "ITS v2.1.1",
          "deployer": "0x6f24A47Fc8AE5441Eb47EFfC3665e70e69Ac3F05",
          "proxySalt": "ITS v1.0.0",
          "tokenManagerDeployer": "0xDFef5B38C1c080A4a82431b687989759cB207d24",
          "interchainToken": "0x7F9F70Da4af54671a6abAc58e705b5634cac8819",
          "interchainTokenDeployer": "0xB769ce7dC3D642B082A55f0c12622c6E516969a3",
          "tokenManager": "0x8832F0381707bb29756eDECf42580800207F2a9e",
          "tokenHandler": "0x383dF8E8f96b3dF53F9bdc607811c7e96239e7da",
          "implementation": "0x1B13a9BaF8d3116C56CCDF3aa9049ad532a9C03d",
          "predeployCodehash": "0x08a4a556c4db879b4f24104d13a8baf86915d58b12c81b382dfea2a82d2856cf",
          "address": "0xB5FB4BE02232B1bBA4dC8f81dc24C26980dE9e3C",
          "gatewayCaller": "0xD484Ca55aa38bA020a007A2345D9A6Aa2fdfA76B",
          "version": "2.1.1"
        },
        "InterchainTokenFactory": {
          "deployer": "0x6f24A47Fc8AE5441Eb47EFfC3665e70e69Ac3F05",
          "salt": "ITS Factory v1.0.0",
          "implementation": "0xe833E9662cb0A811AA3b1746280AB43507B61946",
          "address": "0x83a93500d23Fbc3e82B410aD07A6a9F7A0670D66",
          "version": "2.1.1"
        }
      },
      "staticGasOptions": {
        "gasLimit": 3000000,
        "gasPrice": 5001270
      },
      "finality": "finalized",
      "approxFinalityWaitTime": 80
    },
    "blast": {
      "name": "Blast",
      "axelarId": "blast",
      "chainId": 81457,
      "rpc": "https://rpc.blast.io",
      "tokenSymbol": "ETH",
      "decimals": 18,
      "chainType": "evm",
      "contracts": {
        "ConstAddressDeployer": {
          "address": "0x98B2920D53612483F91F12Ed7754E51b4A77919e",
          "deployer": "0xE86375704CDb8491a5Ed82D90DceCE02Ee0ac25F",
          "deploymentMethod": "create",
          "codehash": "0x8fda47a596dfba923270da84e0c32a2d0312f1c03389f83e16f2b5a35ed37fbe",
          "predeployCodehash": "0x8fda47a596dfba923270da84e0c32a2d0312f1c03389f83e16f2b5a35ed37fbe"
        },
        "Create3Deployer": {
          "address": "0x6513Aedb4D1593BA12e50644401D976aebDc90d8",
          "deployer": "0x6f24A47Fc8AE5441Eb47EFfC3665e70e69Ac3F05",
          "deploymentMethod": "create2",
          "codehash": "0xf0ad66defbe082df243d4d274e626f557f97579c5c9e19f33d8093d6160808b7",
          "predeployCodehash": "0x73fc31262c4bad113c79439fd231281201c7c7d45b50328bd86bccf37684bf92",
          "salt": "Create3Deployer"
        },
        "AxelarGateway": {
          "deployer": "0xB8Cd93C83A974649D76B1c19f311f639e62272BC",
          "startingKeyIDs": [
            "evm-blast-genesis"
          ],
          "address": "0xe432150cce91c13a887f7D836923d5597adD8E31",
          "implementation": "0xc1712652326E87D193Ac11910934085FF45C2F48",
          "implementationCodehash": "0xd0e057031b5acbd22b8e98686f6cda19dcbcac6495bd7297cff31dcb22ddcbae",
          "authModule": "0x1a920B29eBD437074225cAeE44f78FC700B27a5d",
          "tokenDeployer": "0xD2aDceFd0496449E3FDE873A2332B18A0F0FCADf",
          "deploymentMethod": "create3",
          "salt": "AxelarGateway v6.2",
          "connectionType": "consensus"
        },
        "InterchainGovernance": {
          "minimumTimeDelay": 604800,
          "address": "0xfDF36A30070ea0241d69052ea85ff44Ad0476a66",
          "governanceChain": "Axelarnet",
          "governanceAddress": "axelar10d07y265gmmuvt4z0w9aw880jnsr700j7v9daj",
          "deployer": "0x6f24A47Fc8AE5441Eb47EFfC3665e70e69Ac3F05",
          "deploymentMethod": "create3",
          "codehash": "0x70cb562f5d856fab1b0eee1e91dfcbb568be85f28e184c6a096b4c63b145a6c2",
          "predeployCodehash": "0xe2de43b29f2387b6f3575a1b50d566908fc00e03a8d88ad6be74b674a70874d2",
          "salt": "InterchainGovernance v5.5"
        },
        "Multisig": {
          "threshold": 3,
          "signers": [
            "0x3f5876a2b06E54949aB106651Ab6694d0289b2b4",
            "0x9256Fd872118ed3a97754B0fB42c15015d17E0CC",
            "0x1486157d505C7F7E546aD00E3E2Eee25BF665C9b",
            "0x2eC991B5c0B742AbD9d2ea31fe6c14a85e91C821",
            "0xf505462A29E36E26f25Ef0175Ca1eCBa09CC118f",
            "0x027c1882B975E2cd771AE068b0389FA38B9dda73"
          ],
          "address": "0xCC940AE49C78F20E3F13F3cF37e996b98Ac3EC68",
          "deployer": "0x6f24A47Fc8AE5441Eb47EFfC3665e70e69Ac3F05",
          "deploymentMethod": "create3",
          "codehash": "0x912095d5076ee40a9dd49c0f9d61d61334c47a78c7512852791652baef26c296",
          "predeployCodehash": "0x912095d5076ee40a9dd49c0f9d61d61334c47a78c7512852791652baef26c296",
          "salt": "Multisig v5.5"
        },
        "Operators": {
          "owner": "0x6f24A47Fc8AE5441Eb47EFfC3665e70e69Ac3F05",
          "address": "0x7DdB2d76b80B0AA19bDEa48EB1301182F4CeefbC",
          "deployer": "0x6f24A47Fc8AE5441Eb47EFfC3665e70e69Ac3F05",
          "deploymentMethod": "create2",
          "codehash": "0xc561dc32ef670c929db9d7fbf6b5f6c074a62a30602481ba3b88912ca6d79feb",
          "predeployCodehash": "0xc561dc32ef670c929db9d7fbf6b5f6c074a62a30602481ba3b88912ca6d79feb",
          "salt": "Operators"
        },
        "AxelarGasService": {
          "collector": "0x7DdB2d76b80B0AA19bDEa48EB1301182F4CeefbC",
          "salt": "AxelarGasService",
          "address": "0x2d5d7d31F671F86C782533cc367F14109a082712",
          "implementation": "0xcb5C784DCf8FF342625DbC53B356ed0Cbb0EBB9b",
          "deployer": "0x6f24A47Fc8AE5441Eb47EFfC3665e70e69Ac3F05"
        },
        "InterchainTokenService": {
          "salt": "ITS v2.1.1",
          "deployer": "0x6f24A47Fc8AE5441Eb47EFfC3665e70e69Ac3F05",
          "proxySalt": "ITS v1.0.0",
          "tokenManagerDeployer": "0xDFef5B38C1c080A4a82431b687989759cB207d24",
          "interchainToken": "0x7F9F70Da4af54671a6abAc58e705b5634cac8819",
          "interchainTokenDeployer": "0xB769ce7dC3D642B082A55f0c12622c6E516969a3",
          "tokenManager": "0x8832F0381707bb29756eDECf42580800207F2a9e",
          "tokenHandler": "0x383dF8E8f96b3dF53F9bdc607811c7e96239e7da",
          "implementation": "0x1B13a9BaF8d3116C56CCDF3aa9049ad532a9C03d",
          "predeployCodehash": "0x08a4a556c4db879b4f24104d13a8baf86915d58b12c81b382dfea2a82d2856cf",
          "address": "0xB5FB4BE02232B1bBA4dC8f81dc24C26980dE9e3C",
          "gatewayCaller": "0xD484Ca55aa38bA020a007A2345D9A6Aa2fdfA76B",
          "version": "2.1.1"
        },
        "InterchainTokenFactory": {
          "deployer": "0x6f24A47Fc8AE5441Eb47EFfC3665e70e69Ac3F05",
          "salt": "ITS Factory v1.0.0",
          "implementation": "0xe833E9662cb0A811AA3b1746280AB43507B61946",
          "address": "0x83a93500d23Fbc3e82B410aD07A6a9F7A0670D66",
          "version": "2.1.1"
        }
      },
      "gasOptions": {
        "gasLimit": 8000000
      },
      "onchainGasEstimate": {
        "l1ChainName": "ethereum",
        "gasEstimationType": 2,
        "l1FeeScalar": 684000
      },
      "confirmations": 2,
      "explorer": {
        "name": "Blastscan",
        "url": "https://blastscan.io",
        "api": "https://api.blastscan.io/api"
      },
      "staticGasOptions": {
        "gasLimit": 3000000,
        "gasPrice": 5641495
      },
      "finality": "finalized",
      "approxFinalityWaitTime": 25
    },
    "flow": {
      "name": "Flow",
      "axelarId": "flow",
      "chainId": 747,
      "rpc": "https://mainnet.evm.nodes.onflow.org",
      "tokenSymbol": "FLOW",
      "decimals": 18,
      "chainType": "evm",
      "contracts": {
        "ConstAddressDeployer": {
          "address": "0x98B2920D53612483F91F12Ed7754E51b4A77919e",
          "deployer": "0xE86375704CDb8491a5Ed82D90DceCE02Ee0ac25F",
          "deploymentMethod": "create",
          "codehash": "0x8fda47a596dfba923270da84e0c32a2d0312f1c03389f83e16f2b5a35ed37fbe",
          "predeployCodehash": "0x8fda47a596dfba923270da84e0c32a2d0312f1c03389f83e16f2b5a35ed37fbe"
        },
        "Create3Deployer": {
          "address": "0x6513Aedb4D1593BA12e50644401D976aebDc90d8",
          "deployer": "0x6f24A47Fc8AE5441Eb47EFfC3665e70e69Ac3F05",
          "deploymentMethod": "create2",
          "codehash": "0xf0ad66defbe082df243d4d274e626f557f97579c5c9e19f33d8093d6160808b7",
          "predeployCodehash": "0x73fc31262c4bad113c79439fd231281201c7c7d45b50328bd86bccf37684bf92",
          "salt": "Create3Deployer"
        },
        "AxelarGateway": {
          "deployer": "0xB8Cd93C83A974649D76B1c19f311f639e62272BC",
          "operator": "0xB8Cd93C83A974649D76B1c19f311f639e62272BC",
          "proxyDeploymentArgs": [
            "0x05823c334150a48ACD5D325fBA16147c21bA3653",
            "0xB8Cd93C83A974649D76B1c19f311f639e62272BC",
            "0x000000000000000000000000b8cd93c83a974649d76b1c19f311f639e62272bc000000000000000000000000000000000000000000000000000000000000004000000000000000000000000000000000000000000000000000000000000000010000000000000000000000000000000000000000000000000000000000000020000000000000000000000000000000000000000000000000000000000000006000000000000000000000000000000000000000000000000000000000000000120000000000000000000000000000000000000000000000000000000000e442e6000000000000000000000000000000000000000000000000000000000000001b00000000000000000000000013476c82ab76de288a1d2765cc113e83845fa9e4000000000000000000000000000000000000000000000000000000000000000100000000000000000000000020c4ad615e3c5f0ee136c56adfc5296da94828c40000000000000000000000000000000000000000000000000000000000000001000000000000000000000000215fa9602f4991c665a3f8cfae301a15d597fda9000000000000000000000000000000000000000000000000000000000000000100000000000000000000000021861415ed4e9708fa5ccb0775da0bbb73e0847d000000000000000000000000000000000000000000000000000000000000000100000000000000000000000026962652554141b7555af409a0a5bf5db4504ad200000000000000000000000000000000000000000000000000000000000000010000000000000000000000002743a8844f399bb7a0d6d8535be417fde72a867e00000000000000000000000000000000000000000000000000000000000000010000000000000000000000003a5360b6231b2a44904a683915aaf8e33b760106000000000000000000000000000000000000000000000000000000000000000100000000000000000000000047e22383c384a92ece0e16908da432472efb7b4c00000000000000000000000000000000000000000000000000000000000000010000000000000000000000004d5955cba942a448052469a7b2c5c768bbf7b84100000000000000000000000000000000000000000000000000000000000000010000000000000000000000005aa28a502d8a9f9df24d6f45f6af5177a7faa6d000000000000000000000000000000000000000000000000000000000000000010000000000000000000000005d0cb24000b17585b118686d44d7792e4fdb329700000000000000000000000000000000000000000000000000000000000000010000000000000000000000007191523b52690a777820601d60d5523ca1481af90000000000000000000000000000000000000000000000000000000000000001000000000000000000000000743e91394fed80577cd893cbfc23fb78bb59ef22000000000000000000000000000000000000000000000000000000000000000100000000000000000000000076cbb8657e50b4d9636cce9372d95388c9aebe3900000000000000000000000000000000000000000000000000000000000000010000000000000000000000008b99555ad6d2c3c114037746f3582e2105ac8561000000000000000000000000000000000000000000000000000000000000000100000000000000000000000099f6753fa1330af12e262a94cbc297f1c7beb8900000000000000000000000000000000000000000000000000000000000000001000000000000000000000000a86ea8fd27a607a437fe37107d8940c29a0adbd40000000000000000000000000000000000000000000000000000000000000001000000000000000000000000adda4a8627185c1d5558552868e45f514fd641720000000000000000000000000000000000000000000000000000000000000001000000000000000000000000b18d3a3c404abda400b8f818ffaddf987ba088750000000000000000000000000000000000000000000000000000000000000001000000000000000000000000cdb49d6d7167d71ddea024e0ce3da5fcceab37e30000000000000000000000000000000000000000000000000000000000000001000000000000000000000000d601001d8ce6b1ed0f6e688005600b346f01fb6b0000000000000000000000000000000000000000000000000000000000000001000000000000000000000000d88a2598600814e985a1fe19a5b350aaaf3245100000000000000000000000000000000000000000000000000000000000000001000000000000000000000000e6e0dbe152a9754bba3c8ead8d44c2c4cb7e554b0000000000000000000000000000000000000000000000000000000000000001000000000000000000000000ef3350da91a1ca637fcc2c6d664551a7dd3171c40000000000000000000000000000000000000000000000000000000000000001000000000000000000000000f04636c843a8d38efb549b310c041f5052b6e0ca0000000000000000000000000000000000000000000000000000000000000001000000000000000000000000f24bbd6f2e0e0b14f897b2c7980d1a4d99125f190000000000000000000000000000000000000000000000000000000000000001000000000000000000000000fe5f6b8dc944b5a8c259ef70f464c1da77f9e1720000000000000000000000000000000000000000000000000000000000000001"
          ],
          "initialVerifierSetId": "cfcd6101b38099c6b05d621699c6ecb61673cc845581353d91b3026b649b0547",
          "address": "0xe432150cce91c13a887f7D836923d5597adD8E31",
          "implementation": "0xb87D957935E63dbA9aCd958ee702c17AeCD2a4dA",
          "implementationCodehash": "0x44ff4ac1f2d4fb10228a86f2dfe8d39a5301764c2428920561ebdde60fa87a29",
          "deploymentMethod": "create2",
          "previousSignersRetention": 15,
          "domainSeparator": "0x3c8c7d9e180f608dcf6fc9b1c3ef905ac295b1c4cb2fe8ca2c4fcde1b6e9a8c6",
          "minimumRotationDelay": 86400,
          "connectionType": "amplifier",
          "owner": "0x6f24A47Fc8AE5441Eb47EFfC3665e70e69Ac3F05",
          "salt": "v6.0.4"
        },
        "InterchainGovernance": {
          "address": "0xB8Cd93C83A974649D76B1c19f311f639e62272BC"
        },
        "Operators": {
          "owner": "0x6f24A47Fc8AE5441Eb47EFfC3665e70e69Ac3F05",
          "address": "0x7DdB2d76b80B0AA19bDEa48EB1301182F4CeefbC",
          "deployer": "0x6f24A47Fc8AE5441Eb47EFfC3665e70e69Ac3F05",
          "deploymentMethod": "create2",
          "codehash": "0xc561dc32ef670c929db9d7fbf6b5f6c074a62a30602481ba3b88912ca6d79feb",
          "predeployCodehash": "0xc561dc32ef670c929db9d7fbf6b5f6c074a62a30602481ba3b88912ca6d79feb",
          "salt": "Operators"
        },
        "AxelarGasService": {
          "collector": "0x7DdB2d76b80B0AA19bDEa48EB1301182F4CeefbC",
          "salt": "AxelarGasService",
          "address": "0x2d5d7d31F671F86C782533cc367F14109a082712",
          "implementation": "0xdC46f07661B673Fc262f61FC5b05B10A58a3b7fE",
          "deployer": "0x6f24A47Fc8AE5441Eb47EFfC3665e70e69Ac3F05"
        },
        "InterchainTokenService": {
          "salt": "ITS v2.1.1",
          "deployer": "0x6f24A47Fc8AE5441Eb47EFfC3665e70e69Ac3F05",
          "proxySalt": "ITS v1.0.0",
          "tokenManagerDeployer": "0xDFef5B38C1c080A4a82431b687989759cB207d24",
          "interchainToken": "0xF4E61a459343fb9fEA5A479176Afd435404aD39e",
          "interchainTokenDeployer": "0xdf4d5340F016BEdA82e34aa1F34358C1B864Dc2F",
          "tokenManager": "0x8832F0381707bb29756eDECf42580800207F2a9e",
          "tokenHandler": "0x383dF8E8f96b3dF53F9bdc607811c7e96239e7da",
          "gatewayCaller": "0xD484Ca55aa38bA020a007A2345D9A6Aa2fdfA76B",
          "implementation": "0x1B13a9BaF8d3116C56CCDF3aa9049ad532a9C03d",
          "predeployCodehash": "0x08a4a556c4db879b4f24104d13a8baf86915d58b12c81b382dfea2a82d2856cf",
          "address": "0xB5FB4BE02232B1bBA4dC8f81dc24C26980dE9e3C",
          "version": "2.1.1"
        },
        "InterchainTokenFactory": {
          "deployer": "0x6f24A47Fc8AE5441Eb47EFfC3665e70e69Ac3F05",
          "salt": "ITS Factory v1.0.0",
          "implementation": "0xe833E9662cb0A811AA3b1746280AB43507B61946",
          "address": "0x83a93500d23Fbc3e82B410aD07A6a9F7A0670D66",
          "version": "2.1.1"
        }
      },
      "explorer": {
        "name": "Flowscan",
        "url": "https://evm.flowscan.io/",
        "api": "https://evm.flowscan.io/api"
      },
      "gasOptions": {
        "gasLimit": 8000000
      },
      "confirmations": 1,
      "finality": "finalized",
      "approxFinalityWaitTime": 1
    },
    "sui": {
      "name": "Sui",
      "axelarId": "sui",
      "networkType": "mainnet",
      "rpc": "https://sui-mainnet.gateway.tatum.io/",
      "tokenSymbol": "SUI",
      "decimals": 9,
      "chainType": "sui",
      "finality": "1",
      "approxFinalityWaitTime": 1,
      "explorer": {
        "name": "Suiscan",
        "url": "https://suiscan.xyz/mainnet"
      },
      "contracts": {
        "AxelarGateway": {
          "address": "0xeb055ffc3237c24e305a2bb760fe6551f6ff7c5fdb68735169c0f528fccab373",
          "deployer": "0x980372415053fe9d09956dea38d33d295f10de3d5c5226099304fe346ce241c9",
          "versions": {
            "0": "0xeb055ffc3237c24e305a2bb760fe6551f6ff7c5fdb68735169c0f528fccab373"
          },
          "structs": {
            "WeightedSigner": "0xeb055ffc3237c24e305a2bb760fe6551f6ff7c5fdb68735169c0f528fccab373::weighted_signer::WeightedSigner",
            "Bytes32": "0xeb055ffc3237c24e305a2bb760fe6551f6ff7c5fdb68735169c0f528fccab373::bytes32::Bytes32",
            "WeightedSigners": "0xeb055ffc3237c24e305a2bb760fe6551f6ff7c5fdb68735169c0f528fccab373::weighted_signers::WeightedSigners",
            "Signature": "0xeb055ffc3237c24e305a2bb760fe6551f6ff7c5fdb68735169c0f528fccab373::proof::Signature",
            "Proof": "0xeb055ffc3237c24e305a2bb760fe6551f6ff7c5fdb68735169c0f528fccab373::proof::Proof",
            "Message": "0xeb055ffc3237c24e305a2bb760fe6551f6ff7c5fdb68735169c0f528fccab373::message::Message",
            "SignersRotated": "0xeb055ffc3237c24e305a2bb760fe6551f6ff7c5fdb68735169c0f528fccab373::events::SignersRotated",
            "ChannelCreated": "0xeb055ffc3237c24e305a2bb760fe6551f6ff7c5fdb68735169c0f528fccab373::events::ChannelCreated",
            "ChannelDestroyed": "0xeb055ffc3237c24e305a2bb760fe6551f6ff7c5fdb68735169c0f528fccab373::events::ChannelDestroyed",
            "ContractCall": "0xeb055ffc3237c24e305a2bb760fe6551f6ff7c5fdb68735169c0f528fccab373::events::ContractCall",
            "MessageApproved": "0xeb055ffc3237c24e305a2bb760fe6551f6ff7c5fdb68735169c0f528fccab373::events::MessageApproved",
            "MessageExecuted": "0xeb055ffc3237c24e305a2bb760fe6551f6ff7c5fdb68735169c0f528fccab373::events::MessageExecuted",
            "AxelarSigners": "0xeb055ffc3237c24e305a2bb760fe6551f6ff7c5fdb68735169c0f528fccab373::auth::AxelarSigners",
            "MessageToSign": "0xeb055ffc3237c24e305a2bb760fe6551f6ff7c5fdb68735169c0f528fccab373::auth::MessageToSign",
            "Channel": "0xeb055ffc3237c24e305a2bb760fe6551f6ff7c5fdb68735169c0f528fccab373::channel::Channel",
            "ApprovedMessage": "0xeb055ffc3237c24e305a2bb760fe6551f6ff7c5fdb68735169c0f528fccab373::channel::ApprovedMessage",
            "OwnerCap": "0xeb055ffc3237c24e305a2bb760fe6551f6ff7c5fdb68735169c0f528fccab373::owner_cap::OwnerCap",
            "MessageTicket": "0xeb055ffc3237c24e305a2bb760fe6551f6ff7c5fdb68735169c0f528fccab373::message_ticket::MessageTicket",
            "MessageStatus": "0xeb055ffc3237c24e305a2bb760fe6551f6ff7c5fdb68735169c0f528fccab373::message_status::MessageStatus",
            "Gateway_v0": "0xeb055ffc3237c24e305a2bb760fe6551f6ff7c5fdb68735169c0f528fccab373::gateway_v0::Gateway_v0",
            "CommandType": "0xeb055ffc3237c24e305a2bb760fe6551f6ff7c5fdb68735169c0f528fccab373::gateway_v0::CommandType",
            "Gateway": "0xeb055ffc3237c24e305a2bb760fe6551f6ff7c5fdb68735169c0f528fccab373::gateway::Gateway"
          },
          "objects": {
            "Gateway": "0xde761b85a85477bba0ca6b4a09bcde7da33db2f64c392f806f24f433971514f5",
            "UpgradeCap": "0xf3a39b0db65293097bea42aeff35b1f5172b8f19e29d1bb9ab23c8cd75a7b688",
            "Gatewayv0": "0x5c3610a1e260c393fb50a37a3ca1e3e2cd933eb3fff476f68aae85d0f790cd60",
            "OwnerCap": "0xa1e1fe8c64de931cee41d6e4d3a511f176ffb58428c4e472a4cd5028e94146f2"
          },
          "domainSeparator": "0xb92c62ca5a6860211b2cf0340641e8d6dffa3207c78c3055d7f708f2bfba3171",
          "operator": "0x980372415053fe9d09956dea38d33d295f10de3d5c5226099304fe346ce241c9",
          "minimumRotationDelay": 86400000,
          "connectionType": "amplifier"
        },
        "Utils": {
          "address": "0x5920750d9804267493c958bffb7fcc1aa534705fffefbeaab0314418d631550c",
          "deployer": "0x980372415053fe9d09956dea38d33d295f10de3d5c5226099304fe346ce241c9",
          "versions": {
            "0": "0x5920750d9804267493c958bffb7fcc1aa534705fffefbeaab0314418d631550c"
          },
          "structs": {},
          "objects": {
            "UpgradeCap": "0x587e72522b003aca0876e31776130dd6f6152dd66eabda03102b02d89cec3d32"
          }
        },
        "VersionControl": {
          "address": "0x647a3b34b3a16f5f00443bdafd13d281983b2280703ab4f416cf706e6d739087",
          "deployer": "0x980372415053fe9d09956dea38d33d295f10de3d5c5226099304fe346ce241c9",
          "versions": {
            "0": "0x647a3b34b3a16f5f00443bdafd13d281983b2280703ab4f416cf706e6d739087"
          },
          "structs": {
            "VersionControl": "0x647a3b34b3a16f5f00443bdafd13d281983b2280703ab4f416cf706e6d739087::version_control::VersionControl"
          }
        },
        "RelayerDiscovery": {
          "address": "0x2b839b25c7133e5e0f8f585cb2e89bf430a6585a88c4a0343ae3b246372d431c",
          "deployer": "0x980372415053fe9d09956dea38d33d295f10de3d5c5226099304fe346ce241c9",
          "versions": {
            "0": "0x2b839b25c7133e5e0f8f585cb2e89bf430a6585a88c4a0343ae3b246372d431c"
          },
          "structs": {
            "Function": "0x2b839b25c7133e5e0f8f585cb2e89bf430a6585a88c4a0343ae3b246372d431c::transaction::Function",
            "MoveCall": "0x2b839b25c7133e5e0f8f585cb2e89bf430a6585a88c4a0343ae3b246372d431c::transaction::MoveCall",
            "Transaction": "0x2b839b25c7133e5e0f8f585cb2e89bf430a6585a88c4a0343ae3b246372d431c::transaction::Transaction",
            "TransactionRegistered": "0x2b839b25c7133e5e0f8f585cb2e89bf430a6585a88c4a0343ae3b246372d431c::events::TransactionRegistered",
            "TransactionRemoved": "0x2b839b25c7133e5e0f8f585cb2e89bf430a6585a88c4a0343ae3b246372d431c::events::TransactionRemoved",
            "RelayerDiscovery_v0": "0x2b839b25c7133e5e0f8f585cb2e89bf430a6585a88c4a0343ae3b246372d431c::relayer_discovery_v0::RelayerDiscovery_v0",
            "OwnerCap": "0x2b839b25c7133e5e0f8f585cb2e89bf430a6585a88c4a0343ae3b246372d431c::owner_cap::OwnerCap",
            "RelayerDiscovery": "0x2b839b25c7133e5e0f8f585cb2e89bf430a6585a88c4a0343ae3b246372d431c::discovery::RelayerDiscovery"
          },
          "objects": {
            "RelayerDiscovery": "0x310144e74e9a73d750ff17e62ed597681f519d799fea491d61740f6dd1e8c656",
            "RelayerDiscoveryv0": "0xbe8a0b65e338e83bad9f2511f82d8ff8f181c16ec288824699b4c9b952efe260",
            "OwnerCap": "0x7d371a39e25394a89d0d7362e0fff3975d049011efff0af1cbd1ff99cfc47ff9"
          }
        },
        "Operators": {
          "address": "0x013d0f9713b4b615f7234c470d8dfa851b7fecb11528319fbd5e618849dd064f",
          "deployer": "0x980372415053fe9d09956dea38d33d295f10de3d5c5226099304fe346ce241c9",
          "versions": {
            "0": "0x013d0f9713b4b615f7234c470d8dfa851b7fecb11528319fbd5e618849dd064f"
          },
          "structs": {
            "OwnerCap": "0x013d0f9713b4b615f7234c470d8dfa851b7fecb11528319fbd5e618849dd064f::operators::OwnerCap",
            "OperatorCap": "0x013d0f9713b4b615f7234c470d8dfa851b7fecb11528319fbd5e618849dd064f::operators::OperatorCap",
            "Operators": "0x013d0f9713b4b615f7234c470d8dfa851b7fecb11528319fbd5e618849dd064f::operators::Operators",
            "Borrow": "0x013d0f9713b4b615f7234c470d8dfa851b7fecb11528319fbd5e618849dd064f::operators::Borrow",
            "OperatorAdded": "0x013d0f9713b4b615f7234c470d8dfa851b7fecb11528319fbd5e618849dd064f::operators::OperatorAdded",
            "OperatorRemoved": "0x013d0f9713b4b615f7234c470d8dfa851b7fecb11528319fbd5e618849dd064f::operators::OperatorRemoved",
            "CapabilityStored": "0x013d0f9713b4b615f7234c470d8dfa851b7fecb11528319fbd5e618849dd064f::operators::CapabilityStored",
            "CapabilityRemoved": "0x013d0f9713b4b615f7234c470d8dfa851b7fecb11528319fbd5e618849dd064f::operators::CapabilityRemoved"
          },
          "objects": {
            "Operators": "0xa8edeba4d7fe6dc098523016870f03e0411b296750926d11e55cf2c4180ef028",
            "OwnerCap": "0x6a3565b574e1d7a7b18959719190785a9a3f2c54bf2291ec82d3c59620ef7338"
          }
        },
        "GasService": {
          "address": "0x695f612a1ee9268d25ca5c03e705819a285ff0c5b4f7720fc75a00cb8c6f3b63",
          "versions": {
            "0": "0x695f612a1ee9268d25ca5c03e705819a285ff0c5b4f7720fc75a00cb8c6f3b63"
          },
          "deployer": "0x2d55266c416ce633f46edf33c45c8c45f65fdac64a48d82715c2f304ed498634",
          "structs": {
            "GasPaid": "0x695f612a1ee9268d25ca5c03e705819a285ff0c5b4f7720fc75a00cb8c6f3b63::events::GasPaid",
            "GasAdded": "0x695f612a1ee9268d25ca5c03e705819a285ff0c5b4f7720fc75a00cb8c6f3b63::events::GasAdded",
            "Refunded": "0x695f612a1ee9268d25ca5c03e705819a285ff0c5b4f7720fc75a00cb8c6f3b63::events::Refunded",
            "GasCollected": "0x695f612a1ee9268d25ca5c03e705819a285ff0c5b4f7720fc75a00cb8c6f3b63::events::GasCollected",
            "OwnerCap": "0x695f612a1ee9268d25ca5c03e705819a285ff0c5b4f7720fc75a00cb8c6f3b63::owner_cap::OwnerCap",
            "OperatorCap": "0x695f612a1ee9268d25ca5c03e705819a285ff0c5b4f7720fc75a00cb8c6f3b63::operator_cap::OperatorCap",
            "GasService_v0": "0x695f612a1ee9268d25ca5c03e705819a285ff0c5b4f7720fc75a00cb8c6f3b63::gas_service_v0::GasService_v0",
            "GasService": "0x695f612a1ee9268d25ca5c03e705819a285ff0c5b4f7720fc75a00cb8c6f3b63::gas_service::GasService"
          },
          "objects": {
            "OperatorCap": "0x640dd897f312bd5628bfb5230f63c20afd0494be1c28dcd2edb0a3cb7c55785f",
            "OwnerCap": "0x8be36a47832d041e318483f602232a8603245a779111b5f95a2eba348e9d32cd",
            "GasService": "0x0a3a8e08d156595e5a097964d5d294fcfc9ff75f736b55f44470a93e48bdeb8f",
            "GasServicev0": "0x1987e5f87158df4e915a57e285f6081d6bf19d1aa033fd1dea18dc428d50b577",
            "UpgradeCap": "0xd475ca903bc13e125ed0b6742cd88ceffad1361f01b7bed50bd1108797abd5c0"
          }
        },
        "Abi": {
          "address": "0x53106e8a23ea2b83b0f1cc18861d287e08757525e0e47d3712130080af8cf49a",
          "versions": {
            "0": "0x53106e8a23ea2b83b0f1cc18861d287e08757525e0e47d3712130080af8cf49a"
          },
          "deployer": "0x2d55266c416ce633f46edf33c45c8c45f65fdac64a48d82715c2f304ed498634",
          "structs": {
            "AbiReader": "0x53106e8a23ea2b83b0f1cc18861d287e08757525e0e47d3712130080af8cf49a::abi::AbiReader",
            "AbiWriter": "0x53106e8a23ea2b83b0f1cc18861d287e08757525e0e47d3712130080af8cf49a::abi::AbiWriter"
          },
          "objects": {
            "UpgradeCap": "0x1cbb460e5ef7ce003942a850ce9d9d235f451fbc1a56f2aca124bb843c8c3ba0"
          }
        },
        "InterchainTokenService": {
          "address": "0xbaec6524bedbc95fa4c3314271ecf5d2ce7d8a602c8413c03a5264c949c7263d",
          "versions": {
            "0": "0xc3c0222e59c9d3b34ab804840e271ef9a0e6f0adcc280133c9db9b9e060887ca",
            "1": "0xbaec6524bedbc95fa4c3314271ecf5d2ce7d8a602c8413c03a5264c949c7263d"
          },
          "deployer": "0x2d55266c416ce633f46edf33c45c8c45f65fdac64a48d82715c2f304ed498634",
          "structs": {
            "FlowLimit": "0xc3c0222e59c9d3b34ab804840e271ef9a0e6f0adcc280133c9db9b9e060887ca::flow_limit::FlowLimit",
            "CoinManagement": "0xc3c0222e59c9d3b34ab804840e271ef9a0e6f0adcc280133c9db9b9e060887ca::coin_management::CoinManagement",
            "CoinInfo": "0xc3c0222e59c9d3b34ab804840e271ef9a0e6f0adcc280133c9db9b9e060887ca::coin_info::CoinInfo",
            "CoinData": "0xc3c0222e59c9d3b34ab804840e271ef9a0e6f0adcc280133c9db9b9e060887ca::coin_data::CoinData",
            "CreatorCap": "0xc3c0222e59c9d3b34ab804840e271ef9a0e6f0adcc280133c9db9b9e060887ca::creator_cap::CreatorCap",
            "TokenManagerType": "0xbaec6524bedbc95fa4c3314271ecf5d2ce7d8a602c8413c03a5264c949c7263d::token_manager_type::TokenManagerType",
            "TokenId": "0xc3c0222e59c9d3b34ab804840e271ef9a0e6f0adcc280133c9db9b9e060887ca::token_id::TokenId",
            "UnlinkedTokenId": "0xbaec6524bedbc95fa4c3314271ecf5d2ce7d8a602c8413c03a5264c949c7263d::token_id::UnlinkedTokenId",
            "UnregisteredTokenId": "0xc3c0222e59c9d3b34ab804840e271ef9a0e6f0adcc280133c9db9b9e060887ca::token_id::UnregisteredTokenId",
            "UnregisteredCoinData": "0xc3c0222e59c9d3b34ab804840e271ef9a0e6f0adcc280133c9db9b9e060887ca::unregistered_coin_data::UnregisteredCoinData",
            "CoinRegistered": "0xc3c0222e59c9d3b34ab804840e271ef9a0e6f0adcc280133c9db9b9e060887ca::events::CoinRegistered",
            "InterchainTransfer": "0xc3c0222e59c9d3b34ab804840e271ef9a0e6f0adcc280133c9db9b9e060887ca::events::InterchainTransfer",
            "InterchainTokenDeploymentStarted": "0xc3c0222e59c9d3b34ab804840e271ef9a0e6f0adcc280133c9db9b9e060887ca::events::InterchainTokenDeploymentStarted",
            "InterchainTransferReceived": "0xc3c0222e59c9d3b34ab804840e271ef9a0e6f0adcc280133c9db9b9e060887ca::events::InterchainTransferReceived",
            "UnregisteredCoinReceived": "0xc3c0222e59c9d3b34ab804840e271ef9a0e6f0adcc280133c9db9b9e060887ca::events::UnregisteredCoinReceived",
            "UnlinkedCoinReceived": "0xbaec6524bedbc95fa4c3314271ecf5d2ce7d8a602c8413c03a5264c949c7263d::events::UnlinkedCoinReceived",
            "UnlinkedCoinRemoved": "0xbaec6524bedbc95fa4c3314271ecf5d2ce7d8a602c8413c03a5264c949c7263d::events::UnlinkedCoinRemoved",
            "TrustedChainAdded": "0xc3c0222e59c9d3b34ab804840e271ef9a0e6f0adcc280133c9db9b9e060887ca::events::TrustedChainAdded",
            "TrustedChainRemoved": "0xc3c0222e59c9d3b34ab804840e271ef9a0e6f0adcc280133c9db9b9e060887ca::events::TrustedChainRemoved",
            "FlowLimitSet": "0xc3c0222e59c9d3b34ab804840e271ef9a0e6f0adcc280133c9db9b9e060887ca::events::FlowLimitSet",
            "DistributorshipTransfered": "0xc3c0222e59c9d3b34ab804840e271ef9a0e6f0adcc280133c9db9b9e060887ca::events::DistributorshipTransfered",
            "OperatorshipTransfered": "0xc3c0222e59c9d3b34ab804840e271ef9a0e6f0adcc280133c9db9b9e060887ca::events::OperatorshipTransfered",
            "InterchainTokenIdClaimed": "0xbaec6524bedbc95fa4c3314271ecf5d2ce7d8a602c8413c03a5264c949c7263d::events::InterchainTokenIdClaimed",
            "LinkTokenStarted": "0xbaec6524bedbc95fa4c3314271ecf5d2ce7d8a602c8413c03a5264c949c7263d::events::LinkTokenStarted",
            "LinkTokenReceived": "0xbaec6524bedbc95fa4c3314271ecf5d2ce7d8a602c8413c03a5264c949c7263d::events::LinkTokenReceived",
            "CoinMetadataRegistered": "0xbaec6524bedbc95fa4c3314271ecf5d2ce7d8a602c8413c03a5264c949c7263d::events::CoinMetadataRegistered",
            "TrustedChain": "0xc3c0222e59c9d3b34ab804840e271ef9a0e6f0adcc280133c9db9b9e060887ca::trusted_chains::TrustedChain",
            "TrustedChains": "0xc3c0222e59c9d3b34ab804840e271ef9a0e6f0adcc280133c9db9b9e060887ca::trusted_chains::TrustedChains",
            "TreasuryCapReclaimer": "0xbaec6524bedbc95fa4c3314271ecf5d2ce7d8a602c8413c03a5264c949c7263d::treasury_cap_reclaimer::TreasuryCapReclaimer",
            "InterchainTransferTicket": "0xc3c0222e59c9d3b34ab804840e271ef9a0e6f0adcc280133c9db9b9e060887ca::interchain_transfer_ticket::InterchainTransferTicket",
            "InterchainTokenService_v0": "0xc3c0222e59c9d3b34ab804840e271ef9a0e6f0adcc280133c9db9b9e060887ca::interchain_token_service_v0::InterchainTokenService_v0",
            "OwnerCap": "0xc3c0222e59c9d3b34ab804840e271ef9a0e6f0adcc280133c9db9b9e060887ca::owner_cap::OwnerCap",
            "OperatorCap": "0xc3c0222e59c9d3b34ab804840e271ef9a0e6f0adcc280133c9db9b9e060887ca::operator_cap::OperatorCap",
            "InterchainTokenService": "0xc3c0222e59c9d3b34ab804840e271ef9a0e6f0adcc280133c9db9b9e060887ca::interchain_token_service::InterchainTokenService"
          },
          "objects": {
            "InterchainTokenService": "0xef0d515e2f6be9199150e63758035bca7b1e016dcc1a93cec123abb35880b379",
            "InterchainTokenServicev0": "0x47e83ca3244d3456729f909f62511f8ed9f28b0f4c302c782bf6585ba5dfa938",
            "ChannelId": "0x43f65158c85e1bc1e27a4a1ecc49a0089283051c04b4bb21a69bbbe06078c2f8",
            "OwnerCap": "0x18165d4b91e128d2d0076d3eb569facfd9603c288c14e2d6b2216baff738c5d0",
            "OperatorCap": "0x89317f6bf7f134df64015232cfdb7ee55115e8c64f7f6f6e4fa1358c361f0544",
            "UpgradeCap": "0x32c23055d49d04c34f48456eaff3bea01b9ccd27415f4a8412ded09f15b345bb"
          },
          "disallowedFunctions": {
            "versions": [
              0,
              0,
              0,
              0,
              0,
              0,
              0,
              0,
              0,
              0,
              0,
              0,
              0,
              0,
              0
            ],
            "functionNames": [
              "deploy_remote_interchain_token",
              "send_interchain_transfer",
              "receive_interchain_transfer",
              "receive_interchain_transfer_with_data",
              "receive_deploy_interchain_token",
              "give_unregistered_coin",
              "mint_as_distributor",
              "mint_to_as_distributor",
              "burn_as_distributor",
              "add_trusted_chains",
              "remove_trusted_chains",
              "set_flow_limit",
              "set_flow_limit_as_token_operator",
              "transfer_distributorship",
              "transfer_operatorship"
            ]
          }
        },
        "Example": {
          "address": "0xe80557d7f9b6cce827716c9f8ad1c6e34c95aae564847b223e0e163a64fd1317",
          "versions": {
            "0": "0xe80557d7f9b6cce827716c9f8ad1c6e34c95aae564847b223e0e163a64fd1317"
          },
          "deployer": "0x980372415053fe9d09956dea38d33d295f10de3d5c5226099304fe346ce241c9",
          "structs": {
            "Singleton": "0xe80557d7f9b6cce827716c9f8ad1c6e34c95aae564847b223e0e163a64fd1317::its::Singleton",
            "Executed": "0xe80557d7f9b6cce827716c9f8ad1c6e34c95aae564847b223e0e163a64fd1317::gmp::Executed",
            "ExecutedWithToken": "0xe80557d7f9b6cce827716c9f8ad1c6e34c95aae564847b223e0e163a64fd1317::its::ExecutedWithToken",
            "MultiMinter": "0xe80557d7f9b6cce827716c9f8ad1c6e34c95aae564847b223e0e163a64fd1317::operators::MultiMinter",
            "OwnerCap": "0xe80557d7f9b6cce827716c9f8ad1c6e34c95aae564847b223e0e163a64fd1317::operators::OwnerCap",
            "TOKEN": "0xe80557d7f9b6cce827716c9f8ad1c6e34c95aae564847b223e0e163a64fd1317::token::TOKEN",
            "TOKEN_A": "0xe80557d7f9b6cce827716c9f8ad1c6e34c95aae564847b223e0e163a64fd1317::token_a::TOKEN_A",
            "TOKEN_B": "0xe80557d7f9b6cce827716c9f8ad1c6e34c95aae564847b223e0e163a64fd1317::token_b::TOKEN_B",
            "TOKEN_C": "0xe80557d7f9b6cce827716c9f8ad1c6e34c95aae564847b223e0e163a64fd1317::token_c::TOKEN_C"
          },
          "objects": {
            "GmpSingleton": "0x4b4d54d936996fbc3c8c234c9da0d5f35893e5304332695f3a0d97b520e17314",
            "GmpChannelId": "0x3947f67db7174a6c86279eebcacbaaadd17bec606efedf12b5864a127044501f",
            "ItsSingleton": "0x790b6f1cd1cd21e373ac2550f20b5a58d1bb39adeec4500197dac5ec597e76fa",
            "ItsChannelId": "0x8dbbd3fc6fa2c541cb94847a9eba81dd991c16a6701354c142875bd267059c14"
          }
        }
      }
    },
    "stellar": {
      "name": "Stellar",
      "axelarId": "stellar",
      "rpc": "https://mainnet.sorobanrpc.com",
      "horizonRpc": "https://horizon.stellar.org",
      "networkType": "mainnet",
      "chainType": "stellar",
      "decimals": 7,
      "finality": "1",
      "tokenSymbol": "XLM",
      "tokenAddress": "CAS3J7GYLGXMF6TDJBBYYSE3HQ6BBSMLNUQ34T6TZMYMW2EVH34XOWMA",
      "contracts": {
        "AxelarGateway": {
          "address": "CD6VSKXB4HY2DWU7EP2PUIYTBJBJ36LDJXEZN4NSXFYF5YP37DDFX6NF",
          "deployer": "GC2SJ4YXCMP2LYXMXBNJMK6SNK4XUR7TGJXY4GA3VACNMCZVCQ6VFGG3",
          "wasmHash": "d68610690fa381aace03f16ef591334d61e808bcba0ac9e3a15d76df492aff24",
          "initializeArgs": {
            "owner": "GC2SJ4YXCMP2LYXMXBNJMK6SNK4XUR7TGJXY4GA3VACNMCZVCQ6VFGG3",
            "operator": "GC2SJ4YXCMP2LYXMXBNJMK6SNK4XUR7TGJXY4GA3VACNMCZVCQ6VFGG3",
            "domainSeparator": "d2937eba76cea053386484dae0e3d497548237ecb777dfdd5401e12cfc97ec78",
            "minimumRotationDelay": "86400",
            "previousSignersRetention": "15",
            "initialSigners": [
              {
                "nonce": "0000000000000000000000000000000000000000000000000000000000000000",
                "signers": [
                  {
                    "signer": "b524f317131fa5e2ecb85a962bd26ab97a47f3326f8e181ba804d60b35143d52",
                    "weight": "1"
                  }
                ],
                "threshold": "1"
              }
            ]
          },
          "connectionType": "amplifier",
          "version": "1.1.1"
        },
        "AxelarOperators": {
          "address": "CCO23C66LAPU5YO66VNXB75T7SDVZ5UZ2GHAU3M7T2YGRKHJI3B2LZPQ",
          "deployer": "GCUIBOS2JPTJSJ3PFMXU4RD67PS5QT7FG3HSXHFZQGVNIYXPYODKRJ7S",
          "wasmHash": "8e0d3c6ace7b80c80d945eaca495ff2cea7de12e9cf736dcf1fb9aaee07b4dd2",
          "initializeArgs": {
            "owner": "GCUIBOS2JPTJSJ3PFMXU4RD67PS5QT7FG3HSXHFZQGVNIYXPYODKRJ7S"
          },
          "version": "1.1.1"
        },
        "AxelarGasService": {
          "address": "CDZNIEA5FLJY2L4BWFW3P6WPFYWQNZTNP6ED2K5UHD5PNYTIMNFZDD3W",
          "deployer": "GC2SJ4YXCMP2LYXMXBNJMK6SNK4XUR7TGJXY4GA3VACNMCZVCQ6VFGG3",
          "wasmHash": "5f85b5ca8888347990b7d6384a3c73dac1fc652f93086224d78dbadfc934d729",
          "initializeArgs": {
            "owner": "GC2SJ4YXCMP2LYXMXBNJMK6SNK4XUR7TGJXY4GA3VACNMCZVCQ6VFGG3",
            "operator": "CCO23C66LAPU5YO66VNXB75T7SDVZ5UZ2GHAU3M7T2YGRKHJI3B2LZPQ"
          },
          "version": "1.1.1"
        },
        "Upgrader": {
          "address": "CDXI3F2R6Q3W5AZRP3VQIOXM3YEIBFPEUAGZDOOSZ7DNQXHOKXU4FPVB",
          "deployer": "GC2SJ4YXCMP2LYXMXBNJMK6SNK4XUR7TGJXY4GA3VACNMCZVCQ6VFGG3",
          "wasmHash": "8393a1d52cc40fc3fd37d93da56a3322109159d794ab1d0fbee120dcb3d8cbcc",
          "version": "1.1.1",
          "initializeArgs": {}
        },
        "AxelarExample": {
          "address": "CCHEWZGXJSJL6Y4XONWGCWWQPWXEVPEE7GSF76PICHJSSQCJEHEL62F6",
          "deployer": "GC2SJ4YXCMP2LYXMXBNJMK6SNK4XUR7TGJXY4GA3VACNMCZVCQ6VFGG3",
          "wasmHash": "cb96e568d52b5933111d3d97c7a3c23330df1db086aad6001f67e2daaa62d73b",
          "version": "1.0.3",
          "initializeArgs": {
            "gatewayAddress": "CD6VSKXB4HY2DWU7EP2PUIYTBJBJ36LDJXEZN4NSXFYF5YP37DDFX6NF",
            "gasServiceAddress": "CDZNIEA5FLJY2L4BWFW3P6WPFYWQNZTNP6ED2K5UHD5PNYTIMNFZDD3W",
            "itsAddress": "CBDBMIOFHGWUFRYH3D3STI2DHBOWGDDBCRKQEUB4RGQEBVG74SEED6C6"
          }
        },
        "InterchainTokenService": {
          "address": "CBDBMIOFHGWUFRYH3D3STI2DHBOWGDDBCRKQEUB4RGQEBVG74SEED6C6",
          "deployer": "GC2SJ4YXCMP2LYXMXBNJMK6SNK4XUR7TGJXY4GA3VACNMCZVCQ6VFGG3",
          "wasmHash": "827225d8911a0034b6059f6279453b8d6a09a9510b061026bdcbdbe19f918d0d",
          "initializeArgs": {
            "owner": "GC2SJ4YXCMP2LYXMXBNJMK6SNK4XUR7TGJXY4GA3VACNMCZVCQ6VFGG3",
            "operator": "GC2SJ4YXCMP2LYXMXBNJMK6SNK4XUR7TGJXY4GA3VACNMCZVCQ6VFGG3",
            "gatewayAddress": "CD6VSKXB4HY2DWU7EP2PUIYTBJBJ36LDJXEZN4NSXFYF5YP37DDFX6NF",
            "gasServiceAddress": "CDZNIEA5FLJY2L4BWFW3P6WPFYWQNZTNP6ED2K5UHD5PNYTIMNFZDD3W",
            "itsHubAddress": "axelar1aqcj54lzz0rk22gvqgcn8fr5tx4rzwdv5wv5j9dmnacgefvd7wzsy2j2mr",
            "chainName": "stellar",
            "nativeTokenAddress": "CAS3J7GYLGXMF6TDJBBYYSE3HQ6BBSMLNUQ34T6TZMYMW2EVH34XOWMA",
            "interchainTokenWasmHash": "85693704d656eb99af464d553a0a8d99b62d039223e72e86b98655def0d345ca",
            "tokenManagerWasmHash": "4164f47872741793bc682f6fb124623c6c1eb64e342b73319c11d05c2e0e39b0"
          },
          "version": "1.4.1"
        },
        "Multicall": {
          "address": "CC5LVKQA73ZVVUBAOCV5INV4TXPMELBFJ6XTQUBJTP4O2LSUKAA7VHLZ",
          "deployer": "GC2SJ4YXCMP2LYXMXBNJMK6SNK4XUR7TGJXY4GA3VACNMCZVCQ6VFGG3",
          "wasmHash": "0c491cc15edf95dbc131cbac07dc3035f05a9e6fd180d2733b9315685323df26",
          "version": "1.0.1",
          "initializeArgs": {}
        },
        "TokenUtils": {
          "address": "CBFUPD6RNBYGW6UNMIP26TOXM2FSMCBI7XFY4LATRKFKHTIHPRG2W7LJ",
          "deployer": "GCUIBOS2JPTJSJ3PFMXU4RD67PS5QT7FG3HSXHFZQGVNIYXPYODKRJ7S",
          "wasmHash": "48d81492a15e4a77f4ba270dcee530910ff0470c14bfa446cee2ee42ae43d8cb",
          "version": "1.0.0",
          "initializeArgs": {}
        }
      },
      "approxFinalityWaitTime": 1,
      "explorer": {
        "name": "Stellar Expert",
        "url": "https://stellar.expert/explorer/public"
      }
    },
    "xrpl-evm": {
      "name": "XRPL EVM",
      "axelarId": "xrpl-evm",
      "chainId": 1440000,
      "rpc": "https://rpc.xrplevm.org",
      "tokenSymbol": "XRP",
      "decimals": 18,
      "confirmations": 1,
      "finality": "finalized",
      "approxFinalityWaitTime": 1,
      "chainType": "evm",
      "explorer": {
        "name": "Xrplscan",
        "url": "https://explorer-mainnet.aws.peersyst.tech",
        "api": "https://explorer-mainnet.aws.peersyst.tech/api"
      },
      "contracts": {
        "ConstAddressDeployer": {
          "address": "0x98B2920D53612483F91F12Ed7754E51b4A77919e",
          "deployer": "0xE86375704CDb8491a5Ed82D90DceCE02Ee0ac25F",
          "deploymentMethod": "create",
          "codehash": "0x8fda47a596dfba923270da84e0c32a2d0312f1c03389f83e16f2b5a35ed37fbe",
          "predeployCodehash": "0x8fda47a596dfba923270da84e0c32a2d0312f1c03389f83e16f2b5a35ed37fbe"
        },
        "Create3Deployer": {
          "address": "0x6513Aedb4D1593BA12e50644401D976aebDc90d8",
          "deployer": "0x6f24A47Fc8AE5441Eb47EFfC3665e70e69Ac3F05",
          "deploymentMethod": "create2",
          "codehash": "0xf0ad66defbe082df243d4d274e626f557f97579c5c9e19f33d8093d6160808b7",
          "predeployCodehash": "0x73fc31262c4bad113c79439fd231281201c7c7d45b50328bd86bccf37684bf92",
          "salt": "Create3Deployer"
        },
        "AxelarGateway": {
          "deployer": "0xB8Cd93C83A974649D76B1c19f311f639e62272BC",
          "operator": "0xB8Cd93C83A974649D76B1c19f311f639e62272BC",
          "proxyDeploymentArgs": [
            "0x05823c334150a48ACD5D325fBA16147c21bA3653",
            "0xB8Cd93C83A974649D76B1c19f311f639e62272BC",
            "0x000000000000000000000000b8cd93c83a974649d76b1c19f311f639e62272bc00000000000000000000000000000000000000000000000000000000000000400000000000000000000000000000000000000000000000000000000000000001000000000000000000000000000000000000000000000000000000000000002000000000000000000000000000000000000000000000000000000000000000600000000000000000000000000000000000000000000000000000000000000011000000000000000000000000000000000000000000000000000000000111950c000000000000000000000000000000000000000000000000000000000000001900000000000000000000000013476c82ab76de288a1d2765cc113e83845fa9e4000000000000000000000000000000000000000000000000000000000000000100000000000000000000000020c4ad615e3c5f0ee136c56adfc5296da94828c40000000000000000000000000000000000000000000000000000000000000001000000000000000000000000215fa9602f4991c665a3f8cfae301a15d597fda900000000000000000000000000000000000000000000000000000000000000010000000000000000000000002743a8844f399bb7a0d6d8535be417fde72a867e00000000000000000000000000000000000000000000000000000000000000010000000000000000000000002d9a783ae26a498e7bb77a8813480e62f523ad7d00000000000000000000000000000000000000000000000000000000000000010000000000000000000000003a5360b6231b2a44904a683915aaf8e33b760106000000000000000000000000000000000000000000000000000000000000000100000000000000000000000040a08e1ddb42cdb8869342958a829b80cf150c61000000000000000000000000000000000000000000000000000000000000000100000000000000000000000040d56668eb8e2c7e02a15795804f37cc7e9f55cd000000000000000000000000000000000000000000000000000000000000000100000000000000000000000047e22383c384a92ece0e16908da432472efb7b4c00000000000000000000000000000000000000000000000000000000000000010000000000000000000000004d5955cba942a448052469a7b2c5c768bbf7b84100000000000000000000000000000000000000000000000000000000000000010000000000000000000000005aa28a502d8a9f9df24d6f45f6af5177a7faa6d000000000000000000000000000000000000000000000000000000000000000010000000000000000000000005d0cb24000b17585b118686d44d7792e4fdb329700000000000000000000000000000000000000000000000000000000000000010000000000000000000000007191523b52690a777820601d60d5523ca1481af90000000000000000000000000000000000000000000000000000000000000001000000000000000000000000743e91394fed80577cd893cbfc23fb78bb59ef2200000000000000000000000000000000000000000000000000000000000000010000000000000000000000008b99555ad6d2c3c114037746f3582e2105ac8561000000000000000000000000000000000000000000000000000000000000000100000000000000000000000099f6753fa1330af12e262a94cbc297f1c7beb8900000000000000000000000000000000000000000000000000000000000000001000000000000000000000000a360fae63e806238de4dde49bfa92f79eff73fc60000000000000000000000000000000000000000000000000000000000000001000000000000000000000000adda4a8627185c1d5558552868e45f514fd641720000000000000000000000000000000000000000000000000000000000000001000000000000000000000000b18d3a3c404abda400b8f818ffaddf987ba088750000000000000000000000000000000000000000000000000000000000000001000000000000000000000000cdb49d6d7167d71ddea024e0ce3da5fcceab37e30000000000000000000000000000000000000000000000000000000000000001000000000000000000000000d601001d8ce6b1ed0f6e688005600b346f01fb6b0000000000000000000000000000000000000000000000000000000000000001000000000000000000000000d88a2598600814e985a1fe19a5b350aaaf3245100000000000000000000000000000000000000000000000000000000000000001000000000000000000000000ef3350da91a1ca637fcc2c6d664551a7dd3171c40000000000000000000000000000000000000000000000000000000000000001000000000000000000000000f04636c843a8d38efb549b310c041f5052b6e0ca0000000000000000000000000000000000000000000000000000000000000001000000000000000000000000f24bbd6f2e0e0b14f897b2c7980d1a4d99125f190000000000000000000000000000000000000000000000000000000000000001"
          ],
          "initialVerifierSetId": "04281267616f3e94729df7c494552599a6cffdf11fbd67e692a9da10e65d4117",
          "address": "0xe432150cce91c13a887f7D836923d5597adD8E31",
          "implementation": "0x05823c334150a48ACD5D325fBA16147c21bA3653",
          "implementationCodehash": "0x6bf95c2a410e1f72b47cdabc8d8fcf794f3ccd5171f16ddd4a8db8a1f69a82b2",
          "deploymentMethod": "create",
          "previousSignersRetention": 15,
          "domainSeparator": "0x0474cdd6880766991d1bab2fdfae4385e7b54b1032d68f9b1c0bab887b2f5ca4",
          "minimumRotationDelay": 86400,
          "connectionType": "amplifier",
          "owner": "0x6f24A47Fc8AE5441Eb47EFfC3665e70e69Ac3F05"
        },
        "Operators": {
          "owner": "0x6f24A47Fc8AE5441Eb47EFfC3665e70e69Ac3F05",
          "address": "0x7DdB2d76b80B0AA19bDEa48EB1301182F4CeefbC",
          "deployer": "0x6f24A47Fc8AE5441Eb47EFfC3665e70e69Ac3F05",
          "deploymentMethod": "create2",
          "codehash": "0xc561dc32ef670c929db9d7fbf6b5f6c074a62a30602481ba3b88912ca6d79feb",
          "predeployCodehash": "0xc561dc32ef670c929db9d7fbf6b5f6c074a62a30602481ba3b88912ca6d79feb",
          "salt": "Operators"
        },
        "AxelarGasService": {
          "collector": "0x7DdB2d76b80B0AA19bDEa48EB1301182F4CeefbC",
          "salt": "AxelarGasService",
          "address": "0x2d5d7d31F671F86C782533cc367F14109a082712",
          "implementation": "0xdC46f07661B673Fc262f61FC5b05B10A58a3b7fE",
          "deployer": "0x6f24A47Fc8AE5441Eb47EFfC3665e70e69Ac3F05"
        },
        "InterchainTokenService": {
          "salt": "ITS v2.1.1",
          "deployer": "0x6f24A47Fc8AE5441Eb47EFfC3665e70e69Ac3F05",
          "proxySalt": "ITS v1.0.0",
          "tokenManagerDeployer": "0xDFef5B38C1c080A4a82431b687989759cB207d24",
          "interchainToken": "0xFe3C351E8D85aBc4eb7B669C450583ff40ed0B22",
          "interchainTokenDeployer": "0x3f8Adcc0bCBb5ad43f987c1a1618E407015DAe50",
          "tokenManager": "0x8832F0381707bb29756eDECf42580800207F2a9e",
          "tokenHandler": "0x383dF8E8f96b3dF53F9bdc607811c7e96239e7da",
          "gatewayCaller": "0xD484Ca55aa38bA020a007A2345D9A6Aa2fdfA76B",
          "implementation": "0x1B13a9BaF8d3116C56CCDF3aa9049ad532a9C03d",
          "predeployCodehash": "0x08a4a556c4db879b4f24104d13a8baf86915d58b12c81b382dfea2a82d2856cf",
          "address": "0xB5FB4BE02232B1bBA4dC8f81dc24C26980dE9e3C",
          "version": "2.1.1"
        },
        "InterchainTokenFactory": {
          "deployer": "0x6f24A47Fc8AE5441Eb47EFfC3665e70e69Ac3F05",
          "salt": "ITS Factory v1.0.0",
          "implementation": "0xe833E9662cb0A811AA3b1746280AB43507B61946",
          "address": "0x83a93500d23Fbc3e82B410aD07A6a9F7A0670D66",
          "version": "2.1.1"
        }
      }
    },
    "xrpl": {
      "name": "XRPL",
      "axelarId": "xrpl",
      "rpc": "https://s1.ripple.com:51234",
      "wssRpc": "wss://s1.ripple.com",
      "tokenSymbol": "XRP",
      "decimals": 6,
      "networkType": "mainnet",
      "chainType": "xrpl",
      "finality": "1",
      "approxFinalityWaitTime": 1,
      "explorer": {
        "name": "XRPL Explorer",
        "url": "https://livenet.xrpl.org"
      },
      "contracts": {
        "InterchainTokenService": {
          "address": "rfmS3zqrQrka8wVyhXifEeyTwe8AMz2Yhw"
        },
        "AxelarGateway": {
          "address": "rfmS3zqrQrka8wVyhXifEeyTwe8AMz2Yhw",
          "connectionType": "amplifier",
          "initialSigner": "rJJAmTa5f9rNmBtvUMmFKn2KoX2o8QhiQ9",
          "transferRate": 0,
          "tickSize": 6,
          "domain": "axelar.foundation",
          "flags": [
            4,
            12,
            13,
            14,
            8,
            6
          ]
        }
      }
    },
    "plume": {
      "name": "Plume",
      "axelarId": "plume",
      "networkType": "mainnet",
      "chainId": 98866,
      "rpc": "https://rpc.plume.org",
      "tokenSymbol": "PLUME",
      "confirmations": 1,
      "finality": "finalized",
      "decimals": 18,
      "approxFinalityWaitTime": 22,
      "chainType": "evm",
      "explorer": {
        "name": "Plume Explorer",
        "url": "https://explorer.plume.org",
        "api": "https://explorer.plume.org/api/"
      },
      "contracts": {
        "ConstAddressDeployer": {
          "address": "0x98B2920D53612483F91F12Ed7754E51b4A77919e",
          "deployer": "0xE86375704CDb8491a5Ed82D90DceCE02Ee0ac25F",
          "deploymentMethod": "create",
          "codehash": "0x8fda47a596dfba923270da84e0c32a2d0312f1c03389f83e16f2b5a35ed37fbe",
          "predeployCodehash": "0x8fda47a596dfba923270da84e0c32a2d0312f1c03389f83e16f2b5a35ed37fbe"
        },
        "Create3Deployer": {
          "address": "0x6513Aedb4D1593BA12e50644401D976aebDc90d8",
          "deployer": "0x6f24A47Fc8AE5441Eb47EFfC3665e70e69Ac3F05",
          "deploymentMethod": "create2",
          "codehash": "0xf0ad66defbe082df243d4d274e626f557f97579c5c9e19f33d8093d6160808b7",
          "predeployCodehash": "0x73fc31262c4bad113c79439fd231281201c7c7d45b50328bd86bccf37684bf92",
          "salt": "Create3Deployer"
        },
        "AxelarGateway": {
          "deployer": "0xB8Cd93C83A974649D76B1c19f311f639e62272BC",
          "operator": "0xB8Cd93C83A974649D76B1c19f311f639e62272BC",
          "proxyDeploymentArgs": [
            "0x05823c334150a48ACD5D325fBA16147c21bA3653",
            "0xB8Cd93C83A974649D76B1c19f311f639e62272BC",
            "0x000000000000000000000000b8cd93c83a974649d76b1c19f311f639e62272bc00000000000000000000000000000000000000000000000000000000000000400000000000000000000000000000000000000000000000000000000000000001000000000000000000000000000000000000000000000000000000000000002000000000000000000000000000000000000000000000000000000000000000600000000000000000000000000000000000000000000000000000000000000006000000000000000000000000000000000000000000000000000000000119d1d0000000000000000000000000000000000000000000000000000000000000000900000000000000000000000013476c82ab76de288a1d2765cc113e83845fa9e400000000000000000000000000000000000000000000000000000000000000010000000000000000000000002d9a783ae26a498e7bb77a8813480e62f523ad7d00000000000000000000000000000000000000000000000000000000000000010000000000000000000000003a5360b6231b2a44904a683915aaf8e33b76010600000000000000000000000000000000000000000000000000000000000000010000000000000000000000004d5955cba942a448052469a7b2c5c768bbf7b84100000000000000000000000000000000000000000000000000000000000000010000000000000000000000007191523b52690a777820601d60d5523ca1481af900000000000000000000000000000000000000000000000000000000000000010000000000000000000000007e49e5edd8ceece6a98cc9e174c87e307632f9af0000000000000000000000000000000000000000000000000000000000000001000000000000000000000000d601001d8ce6b1ed0f6e688005600b346f01fb6b0000000000000000000000000000000000000000000000000000000000000001000000000000000000000000d88a2598600814e985a1fe19a5b350aaaf3245100000000000000000000000000000000000000000000000000000000000000001000000000000000000000000f04636c843a8d38efb549b310c041f5052b6e0ca0000000000000000000000000000000000000000000000000000000000000001"
          ],
          "initialVerifierSetId": "4ac282baadbca37078daa25bd8a3db05643fcced40d7cc0dba7138a1194d3382",
          "address": "0xe432150cce91c13a887f7D836923d5597adD8E31",
          "implementation": "0x05823c334150a48ACD5D325fBA16147c21bA3653",
          "implementationCodehash": "0xcad71ec2377581f9330d3c0f7b4348178b755890f489eb4d37d7824b9b38a3b1",
          "deploymentMethod": "create",
          "previousSignersRetention": 15,
          "domainSeparator": "0x2045d8261988680bb5160059c6d86d7ec571a291cea38c4fce4ba1d75670bd21",
          "minimumRotationDelay": 86400,
          "connectionType": "amplifier",
          "owner": "0x6f24A47Fc8AE5441Eb47EFfC3665e70e69Ac3F05"
        },
        "Operators": {
          "owner": "0x6f24A47Fc8AE5441Eb47EFfC3665e70e69Ac3F05",
          "address": "0x7DdB2d76b80B0AA19bDEa48EB1301182F4CeefbC",
          "deployer": "0x6f24A47Fc8AE5441Eb47EFfC3665e70e69Ac3F05",
          "deploymentMethod": "create2",
          "codehash": "0xc561dc32ef670c929db9d7fbf6b5f6c074a62a30602481ba3b88912ca6d79feb",
          "predeployCodehash": "0xc561dc32ef670c929db9d7fbf6b5f6c074a62a30602481ba3b88912ca6d79feb",
          "salt": "Operators"
        },
        "AxelarGasService": {
          "collector": "0x7DdB2d76b80B0AA19bDEa48EB1301182F4CeefbC",
          "salt": "AxelarGasService",
          "address": "0x2d5d7d31F671F86C782533cc367F14109a082712",
          "implementation": "0xdC46f07661B673Fc262f61FC5b05B10A58a3b7fE",
          "deployer": "0x6f24A47Fc8AE5441Eb47EFfC3665e70e69Ac3F05"
        },
        "InterchainTokenService": {
          "salt": "ITS v2.1.1",
          "deployer": "0x6f24A47Fc8AE5441Eb47EFfC3665e70e69Ac3F05",
          "proxySalt": "ITS v1.0.0",
          "tokenManagerDeployer": "0xDFef5B38C1c080A4a82431b687989759cB207d24",
          "interchainToken": "0xFe3C351E8D85aBc4eb7B669C450583ff40ed0B22",
          "interchainTokenDeployer": "0x3f8Adcc0bCBb5ad43f987c1a1618E407015DAe50",
          "tokenManager": "0x8832F0381707bb29756eDECf42580800207F2a9e",
          "tokenHandler": "0x383dF8E8f96b3dF53F9bdc607811c7e96239e7da",
          "gatewayCaller": "0xD484Ca55aa38bA020a007A2345D9A6Aa2fdfA76B",
          "implementation": "0x1B13a9BaF8d3116C56CCDF3aa9049ad532a9C03d",
          "predeployCodehash": "0x08a4a556c4db879b4f24104d13a8baf86915d58b12c81b382dfea2a82d2856cf",
          "address": "0xB5FB4BE02232B1bBA4dC8f81dc24C26980dE9e3C",
          "version": "2.1.1"
        },
        "InterchainTokenFactory": {
          "deployer": "0x6f24A47Fc8AE5441Eb47EFfC3665e70e69Ac3F05",
          "salt": "ITS Factory v1.0.0",
          "implementation": "0xe833E9662cb0A811AA3b1746280AB43507B61946",
          "address": "0x83a93500d23Fbc3e82B410aD07A6a9F7A0670D66",
          "version": "2.1.1"
        }
      }
    },
    "hedera": {
      "name": "Hedera",
      "axelarId": "hedera",
      "chainId": 295,
      "rpc": "https://mainnet.hashio.io/api",
      "tokenSymbol": "HBAR",
      "decimals": 8,
      "confirmations": 1,
      "finality": "finalized",
      "approxFinalityWaitTime": 1,
      "chainType": "evm",
      "explorer": {
        "name": "HashScan",
        "url": "https://hashscan.io/mainnet",
        "api": ""
      },
      "gasScalingFactor": 10,
      "whbarAddress": "0xb1F616b8134F602c3Bb465fB5b5e6565cCAd37Ed",
      "htsLibraryAddress": "0x000000000000000000000000000000000094fd08",
      "contracts": {
        "ConstAddressDeployer": {
          "address": "0x98B2920D53612483F91F12Ed7754E51b4A77919e",
          "deployer": "0xE86375704CDb8491a5Ed82D90DceCE02Ee0ac25F",
          "deploymentMethod": "create",
          "codehash": "0x8fda47a596dfba923270da84e0c32a2d0312f1c03389f83e16f2b5a35ed37fbe",
          "predeployCodehash": "0x8fda47a596dfba923270da84e0c32a2d0312f1c03389f83e16f2b5a35ed37fbe"
        },
        "Create3Deployer": {
          "address": "0x6513Aedb4D1593BA12e50644401D976aebDc90d8",
          "deployer": "0x6f24A47Fc8AE5441Eb47EFfC3665e70e69Ac3F05",
          "deploymentMethod": "create2",
          "codehash": "0xf0ad66defbe082df243d4d274e626f557f97579c5c9e19f33d8093d6160808b7",
          "predeployCodehash": "0x73fc31262c4bad113c79439fd231281201c7c7d45b50328bd86bccf37684bf92",
          "salt": "Create3Deployer"
        },
        "AxelarGateway": {
          "deployer": "0xB8Cd93C83A974649D76B1c19f311f639e62272BC",
          "operator": "0xB8Cd93C83A974649D76B1c19f311f639e62272BC",
          "proxyDeploymentArgs": [
            "0x05823c334150a48ACD5D325fBA16147c21bA3653",
            "0xB8Cd93C83A974649D76B1c19f311f639e62272BC",
            "0x000000000000000000000000b8cd93c83a974649d76b1c19f311f639e62272bc0000000000000000000000000000000000000000000000000000000000000040000000000000000000000000000000000000000000000000000000000000000100000000000000000000000000000000000000000000000000000000000000200000000000000000000000000000000000000000000000000000000000000060000000000000000000000000000000000000000000000000000000000000000700000000000000000000000000000000000000000000000000000000011b15de000000000000000000000000000000000000000000000000000000000000000a0000000000000000000000002d9a783ae26a498e7bb77a8813480e62f523ad7d00000000000000000000000000000000000000000000000000000000000000010000000000000000000000003a5360b6231b2a44904a683915aaf8e33b76010600000000000000000000000000000000000000000000000000000000000000010000000000000000000000004d5955cba942a448052469a7b2c5c768bbf7b84100000000000000000000000000000000000000000000000000000000000000010000000000000000000000007191523b52690a777820601d60d5523ca1481af9000000000000000000000000000000000000000000000000000000000000000100000000000000000000000076cbb8657e50b4d9636cce9372d95388c9aebe3900000000000000000000000000000000000000000000000000000000000000010000000000000000000000007e49e5edd8ceece6a98cc9e174c87e307632f9af0000000000000000000000000000000000000000000000000000000000000001000000000000000000000000adda4a8627185c1d5558552868e45f514fd641720000000000000000000000000000000000000000000000000000000000000001000000000000000000000000b18d3a3c404abda400b8f818ffaddf987ba088750000000000000000000000000000000000000000000000000000000000000001000000000000000000000000f04636c843a8d38efb549b310c041f5052b6e0ca0000000000000000000000000000000000000000000000000000000000000001000000000000000000000000fe5f6b8dc944b5a8c259ef70f464c1da77f9e1720000000000000000000000000000000000000000000000000000000000000001"
          ],
          "initialVerifierSetId": "e76c574864ad03c0d3267ee2b5e829b2996577b8565e4b67fbdfb6044a44c9b8",
          "address": "0xe432150cce91c13a887f7D836923d5597adD8E31",
          "implementation": "0x05823c334150a48ACD5D325fBA16147c21bA3653",
          "implementationCodehash": "0x79b49ac2af045fbe98fc8c6abc0fffe0c2444786644c9e7cc73aa58b73f98e08",
          "deploymentMethod": "create",
          "previousSignersRetention": 15,
          "domainSeparator": "0x728b5920e118e79bd7fc239e262515c558a52020ce3c2217774e89ef32ec3c48",
          "minimumRotationDelay": 86400,
          "connectionType": "amplifier",
          "owner": "0x6f24A47Fc8AE5441Eb47EFfC3665e70e69Ac3F05"
        },
        "Operators": {
          "owner": "0x6f24A47Fc8AE5441Eb47EFfC3665e70e69Ac3F05",
          "address": "0x7DdB2d76b80B0AA19bDEa48EB1301182F4CeefbC",
          "deployer": "0x6f24A47Fc8AE5441Eb47EFfC3665e70e69Ac3F05",
          "deploymentMethod": "create2",
          "codehash": "0xc561dc32ef670c929db9d7fbf6b5f6c074a62a30602481ba3b88912ca6d79feb",
          "predeployCodehash": "0xc561dc32ef670c929db9d7fbf6b5f6c074a62a30602481ba3b88912ca6d79feb",
          "salt": "Operators"
        },
        "AxelarGasService": {
          "collector": "0x7DdB2d76b80B0AA19bDEa48EB1301182F4CeefbC",
          "salt": "AxelarGasService",
          "address": "0x2d5d7d31F671F86C782533cc367F14109a082712",
          "implementation": "0xE622B1D44F5061DB10ABa2594F1A8eb2DC1fC1d4",
          "deployer": "0x6f24A47Fc8AE5441Eb47EFfC3665e70e69Ac3F05"
        },
        "InterchainTokenService": {
          "salt": "ITS v2.1.1",
          "proxySalt": "ITS v1.0.0",
          "deployer": "0x6f24A47Fc8AE5441Eb47EFfC3665e70e69Ac3F05",
          "address": "0xB5FB4BE02232B1bBA4dC8f81dc24C26980dE9e3C",
          "version": "2.1.0",
          "tokenManagerDeployer": "0x88af2704bAb572dc7339d5F8275e089677956055",
          "interchainTokenDeployer": "0xD1a9Daa67970631C6853348fF4b0cdAa85f93e54",
          "tokenManager": "0xE89A3e8E7262d96BD5dB9568060B8DDB2e7B7bCD",
          "tokenHandler": "0x563ee90271512e7a83D0cF31c46395F27a3f489f",
          "implementation": "0x1B13a9BaF8d3116C56CCDF3aa9049ad532a9C03d",
          "predeployCodehash": "0x08a4a556c4db879b4f24104d13a8baf86915d58b12c81b382dfea2a82d2856cf"
        },
        "InterchainTokenFactory": {
          "deployer": "0x6f24A47Fc8AE5441Eb47EFfC3665e70e69Ac3F05",
          "salt": "ITS Factory v1.0.0",
          "address": "0x83a93500d23Fbc3e82B410aD07A6a9F7A0670D66",
          "version": "2.1.0",
          "implementation": "0x4B4c1F7754026E00608f1f27e20ff5cDbB047A70"
        }
      }
    },
    "berachain": {
      "name": "Berachain",
      "axelarId": "berachain",
      "chainId": 80094,
      "rpc": "https://rpc.berachain.com/",
      "tokenSymbol": "BERA",
      "confirmations": 1,
      "finality": "finalized",
      "decimals": 18,
      "approxFinalityWaitTime": 1,
      "chainType": "evm",
      "explorer": {
        "name": "Berascan",
        "url": "https://berascan.com/",
        "api": "https://api.berascan.com/api"
      },
      "contracts": {
        "ConstAddressDeployer": {
          "address": "0x98B2920D53612483F91F12Ed7754E51b4A77919e",
          "deployer": "0xE86375704CDb8491a5Ed82D90DceCE02Ee0ac25F",
          "deploymentMethod": "create",
          "codehash": "0x8fda47a596dfba923270da84e0c32a2d0312f1c03389f83e16f2b5a35ed37fbe",
          "predeployCodehash": "0x8fda47a596dfba923270da84e0c32a2d0312f1c03389f83e16f2b5a35ed37fbe"
        },
        "Create3Deployer": {
          "address": "0x6513Aedb4D1593BA12e50644401D976aebDc90d8",
          "deployer": "0x6f24A47Fc8AE5441Eb47EFfC3665e70e69Ac3F05",
          "deploymentMethod": "create2",
          "codehash": "0xf0ad66defbe082df243d4d274e626f557f97579c5c9e19f33d8093d6160808b7",
          "predeployCodehash": "0x73fc31262c4bad113c79439fd231281201c7c7d45b50328bd86bccf37684bf92",
          "salt": "Create3Deployer"
        },
        "AxelarGateway": {
          "deployer": "0xB8Cd93C83A974649D76B1c19f311f639e62272BC",
          "operator": "0xB8Cd93C83A974649D76B1c19f311f639e62272BC",
          "proxyDeploymentArgs": [
            "0x05823c334150a48ACD5D325fBA16147c21bA3653",
            "0xB8Cd93C83A974649D76B1c19f311f639e62272BC",
            "0x000000000000000000000000b8cd93c83a974649d76b1c19f311f639e62272bc0000000000000000000000000000000000000000000000000000000000000040000000000000000000000000000000000000000000000000000000000000000100000000000000000000000000000000000000000000000000000000000000200000000000000000000000000000000000000000000000000000000000000060000000000000000000000000000000000000000000000000000000000000000400000000000000000000000000000000000000000000000000000000011a3db200000000000000000000000000000000000000000000000000000000000000060000000000000000000000002d9a783ae26a498e7bb77a8813480e62f523ad7d00000000000000000000000000000000000000000000000000000000000000010000000000000000000000003a5360b6231b2a44904a683915aaf8e33b760106000000000000000000000000000000000000000000000000000000000000000100000000000000000000000076cbb8657e50b4d9636cce9372d95388c9aebe390000000000000000000000000000000000000000000000000000000000000001000000000000000000000000adda4a8627185c1d5558552868e45f514fd641720000000000000000000000000000000000000000000000000000000000000001000000000000000000000000b18d3a3c404abda400b8f818ffaddf987ba088750000000000000000000000000000000000000000000000000000000000000001000000000000000000000000d601001d8ce6b1ed0f6e688005600b346f01fb6b0000000000000000000000000000000000000000000000000000000000000001"
          ],
          "initialVerifierSetId": "cd1008a7c7abf586dfbaf5d1afd470bf43eb833df5c73eeb9d1cae3cdb288e30",
          "address": "0xe432150cce91c13a887f7D836923d5597adD8E31",
          "implementation": "0x05823c334150a48ACD5D325fBA16147c21bA3653",
          "implementationCodehash": "0xd2672dc0210e6d8f30ef0611fed1b99eced34b742ce237385ba023c0d7908b03",
          "deploymentMethod": "create",
          "previousSignersRetention": 15,
          "domainSeparator": "0xfb124f51490a1cf2649bef7484b42997aca9ea285b0db4ac7ce44121d58245c8",
          "minimumRotationDelay": 86400,
          "connectionType": "amplifier",
          "owner": "0x6f24A47Fc8AE5441Eb47EFfC3665e70e69Ac3F05"
        },
        "Operators": {
          "owner": "0x6f24A47Fc8AE5441Eb47EFfC3665e70e69Ac3F05",
          "address": "0x7DdB2d76b80B0AA19bDEa48EB1301182F4CeefbC",
          "deployer": "0x6f24A47Fc8AE5441Eb47EFfC3665e70e69Ac3F05",
          "deploymentMethod": "create2",
          "codehash": "0xc561dc32ef670c929db9d7fbf6b5f6c074a62a30602481ba3b88912ca6d79feb",
          "predeployCodehash": "0xc561dc32ef670c929db9d7fbf6b5f6c074a62a30602481ba3b88912ca6d79feb",
          "salt": "Operators"
        },
        "AxelarGasService": {
          "collector": "0x7DdB2d76b80B0AA19bDEa48EB1301182F4CeefbC",
          "salt": "AxelarGasService",
          "address": "0x2d5d7d31F671F86C782533cc367F14109a082712",
          "implementation": "0xdC46f07661B673Fc262f61FC5b05B10A58a3b7fE",
          "deployer": "0x6f24A47Fc8AE5441Eb47EFfC3665e70e69Ac3F05"
        },
        "InterchainTokenService": {
          "salt": "ITS v2.1.1",
          "deployer": "0x6f24A47Fc8AE5441Eb47EFfC3665e70e69Ac3F05",
          "proxySalt": "ITS v1.0.0",
          "tokenManagerDeployer": "0xDFef5B38C1c080A4a82431b687989759cB207d24",
          "interchainToken": "0xFe3C351E8D85aBc4eb7B669C450583ff40ed0B22",
          "interchainTokenDeployer": "0x3f8Adcc0bCBb5ad43f987c1a1618E407015DAe50",
          "tokenManager": "0x8832F0381707bb29756eDECf42580800207F2a9e",
          "tokenHandler": "0x383dF8E8f96b3dF53F9bdc607811c7e96239e7da",
          "gatewayCaller": "0xD484Ca55aa38bA020a007A2345D9A6Aa2fdfA76B",
          "implementation": "0x1B13a9BaF8d3116C56CCDF3aa9049ad532a9C03d",
          "predeployCodehash": "0x08a4a556c4db879b4f24104d13a8baf86915d58b12c81b382dfea2a82d2856cf",
          "address": "0xB5FB4BE02232B1bBA4dC8f81dc24C26980dE9e3C",
          "version": "2.1.1"
        },
        "InterchainTokenFactory": {
          "deployer": "0x6f24A47Fc8AE5441Eb47EFfC3665e70e69Ac3F05",
          "salt": "ITS Factory v1.0.0",
          "implementation": "0xe833E9662cb0A811AA3b1746280AB43507B61946",
          "address": "0x83a93500d23Fbc3e82B410aD07A6a9F7A0670D66",
          "version": "2.1.1"
        }
      }
    },
    "hyperliquid": {
      "name": "Hyperliquid",
      "axelarId": "hyperliquid",
      "networkType": "mainnet",
      "chainId": 999,
      "rpc": "https://rpc.hyperliquid.xyz/evm",
      "tokenSymbol": "HYPE",
      "confirmations": 1,
      "finality": "finalized",
      "decimals": 18,
      "approxFinalityWaitTime": 1,
      "chainType": "evm",
      "explorer": {
        "name": "Hyperliquid Explorer",
        "url": "https://hyperevmscan.io/"
      },
      "hypercore": {
        "domain": {
          "chainId": 1337,
          "name": "Exchange",
          "verifyingContract": "0x0000000000000000000000000000000000000000",
          "version": "1"
        },
        "url": "https://api.hyperliquid.xyz",
        "source": "a"
      },
      "contracts": {
        "ConstAddressDeployer": {
          "address": "0x98B2920D53612483F91F12Ed7754E51b4A77919e",
          "deployer": "0xE86375704CDb8491a5Ed82D90DceCE02Ee0ac25F",
          "deploymentMethod": "create",
          "codehash": "0x8fda47a596dfba923270da84e0c32a2d0312f1c03389f83e16f2b5a35ed37fbe",
          "predeployCodehash": "0x8fda47a596dfba923270da84e0c32a2d0312f1c03389f83e16f2b5a35ed37fbe"
        },
        "Create3Deployer": {
          "address": "0x6513Aedb4D1593BA12e50644401D976aebDc90d8",
          "deployer": "0x6f24A47Fc8AE5441Eb47EFfC3665e70e69Ac3F05",
          "deploymentMethod": "create2",
          "codehash": "0xf0ad66defbe082df243d4d274e626f557f97579c5c9e19f33d8093d6160808b7",
          "predeployCodehash": "0x73fc31262c4bad113c79439fd231281201c7c7d45b50328bd86bccf37684bf92",
          "salt": "Create3Deployer"
        },
        "AxelarGateway": {
          "deployer": "0xB8Cd93C83A974649D76B1c19f311f639e62272BC",
          "operator": "0xB8Cd93C83A974649D76B1c19f311f639e62272BC",
          "proxyDeploymentArgs": [
            "0x05823c334150a48ACD5D325fBA16147c21bA3653",
            "0xB8Cd93C83A974649D76B1c19f311f639e62272BC",
            "0x000000000000000000000000b8cd93c83a974649d76b1c19f311f639e62272bc0000000000000000000000000000000000000000000000000000000000000040000000000000000000000000000000000000000000000000000000000000000100000000000000000000000000000000000000000000000000000000000000200000000000000000000000000000000000000000000000000000000000000060000000000000000000000000000000000000000000000000000000000000000e000000000000000000000000000000000000000000000000000000000120a1f7000000000000000000000000000000000000000000000000000000000000001500000000000000000000000013476c82ab76de288a1d2765cc113e83845fa9e4000000000000000000000000000000000000000000000000000000000000000100000000000000000000000021861415ed4e9708fa5ccb0775da0bbb73e0847d00000000000000000000000000000000000000000000000000000000000000010000000000000000000000002743a8844f399bb7a0d6d8535be417fde72a867e00000000000000000000000000000000000000000000000000000000000000010000000000000000000000002d9a783ae26a498e7bb77a8813480e62f523ad7d00000000000000000000000000000000000000000000000000000000000000010000000000000000000000003a5360b6231b2a44904a683915aaf8e33b760106000000000000000000000000000000000000000000000000000000000000000100000000000000000000000040d56668eb8e2c7e02a15795804f37cc7e9f55cd00000000000000000000000000000000000000000000000000000000000000010000000000000000000000005aa28a502d8a9f9df24d6f45f6af5177a7faa6d000000000000000000000000000000000000000000000000000000000000000010000000000000000000000007191523b52690a777820601d60d5523ca1481af90000000000000000000000000000000000000000000000000000000000000001000000000000000000000000743e91394fed80577cd893cbfc23fb78bb59ef2200000000000000000000000000000000000000000000000000000000000000010000000000000000000000007e49e5edd8ceece6a98cc9e174c87e307632f9af00000000000000000000000000000000000000000000000000000000000000010000000000000000000000008b99555ad6d2c3c114037746f3582e2105ac8561000000000000000000000000000000000000000000000000000000000000000100000000000000000000000099f6753fa1330af12e262a94cbc297f1c7beb8900000000000000000000000000000000000000000000000000000000000000001000000000000000000000000a360fae63e806238de4dde49bfa92f79eff73fc60000000000000000000000000000000000000000000000000000000000000001000000000000000000000000adda4a8627185c1d5558552868e45f514fd641720000000000000000000000000000000000000000000000000000000000000001000000000000000000000000b18d3a3c404abda400b8f818ffaddf987ba088750000000000000000000000000000000000000000000000000000000000000001000000000000000000000000d601001d8ce6b1ed0f6e688005600b346f01fb6b0000000000000000000000000000000000000000000000000000000000000001000000000000000000000000d88a2598600814e985a1fe19a5b350aaaf3245100000000000000000000000000000000000000000000000000000000000000001000000000000000000000000e6e0dbe152a9754bba3c8ead8d44c2c4cb7e554b0000000000000000000000000000000000000000000000000000000000000001000000000000000000000000ef3350da91a1ca637fcc2c6d664551a7dd3171c40000000000000000000000000000000000000000000000000000000000000001000000000000000000000000f04636c843a8d38efb549b310c041f5052b6e0ca0000000000000000000000000000000000000000000000000000000000000001000000000000000000000000fe5f6b8dc944b5a8c259ef70f464c1da77f9e1720000000000000000000000000000000000000000000000000000000000000001"
          ],
          "initialVerifierSetId": "aa0d9ee97c51f009c9fc8bb6c9408d802e2188b5bc9a77e5ca8f2a48e77ff027",
          "address": "0xe432150cce91c13a887f7D836923d5597adD8E31",
          "implementation": "0x05823c334150a48ACD5D325fBA16147c21bA3653",
          "implementationCodehash": "0x47490708d18105889c3e16fb6733a4d3435ef32d9312f7121ff78738f50eb691",
          "deploymentMethod": "create",
          "previousSignersRetention": 15,
          "domainSeparator": "0xe21f055815da1492cebd0e6dd84aa03527004f02b3ac9c830d6a22c033008521",
          "minimumRotationDelay": 86400,
          "connectionType": "amplifier",
          "owner": "0x6f24A47Fc8AE5441Eb47EFfC3665e70e69Ac3F05"
        },
        "Operators": {
          "owner": "0x6f24A47Fc8AE5441Eb47EFfC3665e70e69Ac3F05",
          "address": "0x7DdB2d76b80B0AA19bDEa48EB1301182F4CeefbC",
          "deployer": "0x6f24A47Fc8AE5441Eb47EFfC3665e70e69Ac3F05",
          "deploymentMethod": "create2",
          "codehash": "0xc561dc32ef670c929db9d7fbf6b5f6c074a62a30602481ba3b88912ca6d79feb",
          "predeployCodehash": "0xc561dc32ef670c929db9d7fbf6b5f6c074a62a30602481ba3b88912ca6d79feb",
          "salt": "Operators"
        },
        "AxelarGasService": {
          "collector": "0x7DdB2d76b80B0AA19bDEa48EB1301182F4CeefbC",
          "salt": "AxelarGasService",
          "address": "0x2d5d7d31F671F86C782533cc367F14109a082712",
          "implementation": "0xdC46f07661B673Fc262f61FC5b05B10A58a3b7fE",
          "deployer": "0x6f24A47Fc8AE5441Eb47EFfC3665e70e69Ac3F05"
        },
        "InterchainTokenService": {
          "salt": "ITS v2.2.0",
          "proxySalt": "ITS v1.0.0",
          "deployer": "0x6f24A47Fc8AE5441Eb47EFfC3665e70e69Ac3F05",
          "address": "0xB5FB4BE02232B1bBA4dC8f81dc24C26980dE9e3C",
          "tokenManagerDeployer": "0x148feB2C0eFE43A1eD5C061e1AbbB609CD730c22",
          "interchainToken": "0x5756160f4ffBCD119D8F547CDE52d68B33083286",
          "interchainTokenDeployer": "0xE2402725371b9a06ac1654af50499bF150C1E472",
          "tokenManager": "0x2be6F57fb0E69D26F8c8FbbebD8403d88fbAc09c",
          "tokenHandler": "0x79aE65Ea16E88D3a7303A7FF019353140B06F39B",
          "implementation": "0x4Aca663c242D31F85b77bf27d5D7dA4cF69fa7bd",
          "predeployCodehash": "0x08a4a556c4db879b4f24104d13a8baf86915d58b12c81b382dfea2a82d2856cf",
          "version": "2.2.0"
        },
        "InterchainTokenFactory": {
          "deployer": "0x6f24A47Fc8AE5441Eb47EFfC3665e70e69Ac3F05",
          "salt": "ITS Factory v1.0.0",
          "address": "0x83a93500d23Fbc3e82B410aD07A6a9F7A0670D66",
          "implementation": "0x6977477Bd4C053E1BfD0B6F287060c2A4E5E1aA1",
          "version": "2.2.0"
        }
      }
    },
    "monad": {
      "name": "Monad",
      "axelarId": "monad",
      "chainId": 143,
      "rpc": "https://rpc.monad.xyz/",
      "tokenSymbol": "MON",
      "confirmations": 1,
      "finality": "finalized",
      "decimals": 18,
      "approxFinalityWaitTime": 1,
      "chainType": "evm",
      "explorer": {
        "name": "TBD",
        "url": "TBD",
        "api": "TBD"
      },
      "contracts": {
        "ConstAddressDeployer": {
          "address": "0x98B2920D53612483F91F12Ed7754E51b4A77919e",
          "predeployCodehash": "0x8fda47a596dfba923270da84e0c32a2d0312f1c03389f83e16f2b5a35ed37fbe",
          "deployer": "0xE86375704CDb8491a5Ed82D90DceCE02Ee0ac25F",
          "deploymentMethod": "create",
          "codehash": "0x8fda47a596dfba923270da84e0c32a2d0312f1c03389f83e16f2b5a35ed37fbe"
        },
        "Create3Deployer": {
          "address": "0x6513Aedb4D1593BA12e50644401D976aebDc90d8",
          "predeployCodehash": "0x73fc31262c4bad113c79439fd231281201c7c7d45b50328bd86bccf37684bf92",
          "deployer": "0x6f24A47Fc8AE5441Eb47EFfC3665e70e69Ac3F05",
          "deploymentMethod": "create2",
          "codehash": "0xf0ad66defbe082df243d4d274e626f557f97579c5c9e19f33d8093d6160808b7",
          "salt": "Create3Deployer"
        },
        "AxelarGateway": {
          "deployer": "0xB8Cd93C83A974649D76B1c19f311f639e62272BC",
          "operator": "0xB8Cd93C83A974649D76B1c19f311f639e62272BC",
          "proxyDeploymentArgs": [
            "0x05823c334150a48ACD5D325fBA16147c21bA3653",
            "0xB8Cd93C83A974649D76B1c19f311f639e62272BC",
            "0x000000000000000000000000b8cd93c83a974649d76b1c19f311f639e62272bc00000000000000000000000000000000000000000000000000000000000000400000000000000000000000000000000000000000000000000000000000000001000000000000000000000000000000000000000000000000000000000000002000000000000000000000000000000000000000000000000000000000000000600000000000000000000000000000000000000000000000000000000000000009000000000000000000000000000000000000000000000000000000000130a970000000000000000000000000000000000000000000000000000000000000000d0000000000000000000000002743a8844f399bb7a0d6d8535be417fde72a867e00000000000000000000000000000000000000000000000000000000000000010000000000000000000000002d9a783ae26a498e7bb77a8813480e62f523ad7d00000000000000000000000000000000000000000000000000000000000000010000000000000000000000003a5360b6231b2a44904a683915aaf8e33b760106000000000000000000000000000000000000000000000000000000000000000100000000000000000000000040a08e1ddb42cdb8869342958a829b80cf150c6100000000000000000000000000000000000000000000000000000000000000010000000000000000000000005aa28a502d8a9f9df24d6f45f6af5177a7faa6d000000000000000000000000000000000000000000000000000000000000000010000000000000000000000005d0cb24000b17585b118686d44d7792e4fdb329700000000000000000000000000000000000000000000000000000000000000010000000000000000000000007191523b52690a777820601d60d5523ca1481af90000000000000000000000000000000000000000000000000000000000000001000000000000000000000000adda4a8627185c1d5558552868e45f514fd641720000000000000000000000000000000000000000000000000000000000000001000000000000000000000000b18d3a3c404abda400b8f818ffaddf987ba088750000000000000000000000000000000000000000000000000000000000000001000000000000000000000000d601001d8ce6b1ed0f6e688005600b346f01fb6b0000000000000000000000000000000000000000000000000000000000000001000000000000000000000000d88a2598600814e985a1fe19a5b350aaaf3245100000000000000000000000000000000000000000000000000000000000000001000000000000000000000000e6e0dbe152a9754bba3c8ead8d44c2c4cb7e554b0000000000000000000000000000000000000000000000000000000000000001000000000000000000000000f04636c843a8d38efb549b310c041f5052b6e0ca0000000000000000000000000000000000000000000000000000000000000001"
          ],
          "initialVerifierSetId": "e1e9cc5b06c74db68782cf9350d65be0f462ba5356dfa8de4731e04e2eea3806",
          "address": "0xe432150cce91c13a887f7D836923d5597adD8E31",
          "implementation": "0x05823c334150a48ACD5D325fBA16147c21bA3653",
          "implementationCodehash": "0xaba64084724e340c2018ea82af69c868ea5bc35ea3fc950ca50296acdf65afda",
          "deploymentMethod": "create",
          "previousSignersRetention": 15,
          "domainSeparator": "0x390700f2004f1c31299253ee13842db9e361d2cd37badbb8a6e3996c37f2ce5b",
          "minimumRotationDelay": 86400,
          "connectionType": "amplifier",
          "owner": "0x6f24A47Fc8AE5441Eb47EFfC3665e70e69Ac3F05"
        },
        "Operators": {
          "owner": "0x6f24A47Fc8AE5441Eb47EFfC3665e70e69Ac3F05",
          "address": "0x7DdB2d76b80B0AA19bDEa48EB1301182F4CeefbC",
          "predeployCodehash": "0xc561dc32ef670c929db9d7fbf6b5f6c074a62a30602481ba3b88912ca6d79feb",
          "deployer": "0x6f24A47Fc8AE5441Eb47EFfC3665e70e69Ac3F05",
          "deploymentMethod": "create2",
          "codehash": "0xc561dc32ef670c929db9d7fbf6b5f6c074a62a30602481ba3b88912ca6d79feb",
          "salt": "Operators"
        },
        "AxelarGasService": {
          "collector": "0x7DdB2d76b80B0AA19bDEa48EB1301182F4CeefbC",
          "salt": "AxelarGasService",
          "address": "0x2d5d7d31F671F86C782533cc367F14109a082712",
          "implementation": "0xdC46f07661B673Fc262f61FC5b05B10A58a3b7fE",
          "deployer": "0x6f24A47Fc8AE5441Eb47EFfC3665e70e69Ac3F05"
        },
        "MonadAxelarTransceiver": {
          "gmpManager": "0x92957b3D0CaB3eA7110fEd1ccc4eF564981a59Fc",
          "implementation": "0xBEd6c98351204ac71795E7C923f02c22941Db3E0",
          "gateway": "0xe432150cce91c13a887f7D836923d5597adD8E31",
          "gasService": "0x2d5d7d31F671F86C782533cc367F14109a082712",
          "deployer": "0xf21b824434d93F659aCe9dA3ED3F66480a94E2Fe",
          "deploymentMethod": "create",
          "codehash": "0xa8d97fae97c96dfda29d588bb9fe2d09144e48db6dc0b43f66932c2d7b07c6d8",
          "address": "0x50beAbe4883981624aEa01F737B040d1e3Fe83FB",
          "pauser": "0x6f24A47Fc8AE5441Eb47EFfC3665e70e69Ac3F05",
          "owner": "0x308287fe52966daf1b36d3eA1FEcF8A110bC3aF1"
        },
        "InterchainTokenService": {
          "salt": "ITS v2.2.0",
          "proxySalt": "ITS v1.0.0",
          "deployer": "0x6f24A47Fc8AE5441Eb47EFfC3665e70e69Ac3F05",
          "address": "0xB5FB4BE02232B1bBA4dC8f81dc24C26980dE9e3C",
          "version": "2.2.0",
          "tokenManagerDeployer": "0x148feB2C0eFE43A1eD5C061e1AbbB609CD730c22",
          "interchainToken": "0x7DECda0beb52deee4159d20b7bDFdded890649f3",
          "interchainTokenDeployer": "0xfc50b14F6a1CcAf1D6A4E84441cED1094ACC1780",
          "tokenManager": "0x2be6F57fb0E69D26F8c8FbbebD8403d88fbAc09c",
          "tokenHandler": "0x79aE65Ea16E88D3a7303A7FF019353140B06F39B",
          "implementation": "0x4Aca663c242D31F85b77bf27d5D7dA4cF69fa7bd",
          "predeployCodehash": "0x08a4a556c4db879b4f24104d13a8baf86915d58b12c81b382dfea2a82d2856cf"
        },
        "InterchainTokenFactory": {
          "deployer": "0x6f24A47Fc8AE5441Eb47EFfC3665e70e69Ac3F05",
          "salt": "ITS Factory v1.0.0",
          "address": "0x83a93500d23Fbc3e82B410aD07A6a9F7A0670D66",
          "version": "2.2.0",
          "implementation": "0x6977477Bd4C053E1BfD0B6F287060c2A4E5E1aA1"
        }
      }
    }
  },
  "axelar": {
    "axelarId": "axelar",
    "chainId": "axelar-dojo-1",
    "rpc": "http://rpc.axelarscan.io:80",
    "lcd": "https://rest.axelar.lava.build",
    "grpc": "grpc.axelar.lava.build:443",
    "tokenSymbol": "AXL",
    "axelarscanApi": "https://api.axelarscan.io",
    "gasPrice": "0.007uaxl",
    "gasLimit": "auto",
    "govProposalDepositAmount": "2000000000",
    "govProposalInstantiateAddresses": [
      "axelar1uk66drc8t9hwnddnejjp92t22plup0xd036uc2",
      "axelar10d07y265gmmuvt4z0w9aw880jnsr700j7v9daj",
      "axelar1nctnr9x0qexemeld5w7w752rmqdsqqv92dw9am"
    ],
    "cosmosSDK": "0.45.16",
    "contracts": {
      "ServiceRegistry": {
        "governanceAccount": "axelar10d07y265gmmuvt4z0w9aw880jnsr700j7v9daj",
        "storeCodeProposalId": "371",
        "storeCodeProposalCodeHash": "1ece3b2b765257ed931f9e151b936ae24b26b632990baf90f63306a9db55f714",
        "codeId": 40,
        "lastUploadedCodeId": 40,
        "address": "axelar1rpj2jjrv3vpugx9ake9kgk3s2kgwt0y60wtkmcgfml5m3et0mrls6nct9m",
        "version": "1.2.0"
      },
      "Router": {
        "adminAddress": "axelar1nctnr9x0qexemeld5w7w752rmqdsqqv92dw9am",
        "governanceAddress": "axelar10d07y265gmmuvt4z0w9aw880jnsr700j7v9daj",
        "storeCodeProposalId": "382",
        "storeCodeProposalCodeHash": "1a2698e36b5b341732fccd1131abc3d030ee307f30a6a0d7eb9b1a2c1856b1b7",
        "codeId": 43,
        "address": "axelar1d9atnamjjhtc46zmzyc202llqs0rhtxnphs6mkjurekath3mkgtq7hsk93",
        "executeProposalId": "382",
        "lastUploadedCodeId": 43,
        "version": "1.4.0"
      },
      "NexusGateway": {
        "nexus": "axelar17h8uk4ct0mdv9mgkuxszt4gp2htpfr08mge20r",
        "storeCodeProposalId": "226",
        "storeCodeProposalCodeHash": "3f0fd354823ec5d85f051a7c54bd020498a2e37866cbf480e0c107aceae1b84d",
        "codeId": 3,
        "lastUploadedCodeId": 3,
        "address": "axelar14x5fqsezmzame904gkydguycsuqy5f8lp5knkzanccy8g8nz3yus65wveg",
        "version": "1.0.0"
      },
      "Rewards": {
        "governanceAddress": "axelar10d07y265gmmuvt4z0w9aw880jnsr700j7v9daj",
        "rewardsDenom": "uaxl",
        "params": {
          "epoch_duration": "14400",
          "rewards_per_epoch": "1500000000",
          "participation_threshold": [
            "8",
            "10"
          ]
        },
        "storeCodeProposalId": "268",
        "storeCodeProposalCodeHash": "095c1caca4f9b7381519bd8395f3f558202fd4d4ad03f223dd8a2e991c568bd6",
        "codeId": 21,
        "lastUploadedCodeId": 5,
        "address": "axelar1harq5xe68lzl2kx4e5ch4k8840cgqnry567g0fgw7vt2atcuugrqfa7j5z",
        "version": "1.2.0"
      },
      "Coordinator": {
        "governanceAddress": "axelar10d07y265gmmuvt4z0w9aw880jnsr700j7v9daj",
        "storeCodeProposalId": "390",
        "storeCodeProposalCodeHash": "1cdf4d35ce0f2356741ab13d8d3ba115c1aa7ec7c0db1007fede7eb13eb45373",
        "codeId": 46,
        "address": "axelar1rwy79m8u76q2pm3lrxednlgtqjd8439l7hmctdxvjsv2shsu9meq8ntlvx",
        "executeProposalId": "245",
<<<<<<< HEAD
        "lastUploadedCodeId": 46
=======
        "lastUploadedCodeId": 45,
        "version": "2.1.1"
>>>>>>> 8ac0adcb
      },
      "Multisig": {
        "adminAddress": "axelar1nctnr9x0qexemeld5w7w752rmqdsqqv92dw9am",
        "governanceAddress": "axelar10d07y265gmmuvt4z0w9aw880jnsr700j7v9daj",
        "blockExpiry": 10,
        "storeCodeProposalId": "383",
        "storeCodeProposalCodeHash": "78919bd79976f9e22a632b8301e219819900161c94914ee6fdf49a3b6d9db272",
        "codeId": 44,
        "address": "axelar14a4ar5jh7ue4wg28jwsspf23r8k68j7g5d6d3fsttrhp42ajn4xq6zayy5",
        "executeProposalId": "244",
        "lastUploadedCodeId": 44,
        "version": "2.3.1"
      },
      "MultisigProver": {
        "flow": {
          "governanceAddress": "axelar10d07y265gmmuvt4z0w9aw880jnsr700j7v9daj",
          "adminAddress": "axelar1pczf792wf3p3xssk4dmwfxrh6hcqnrjp70danj",
          "signingThreshold": [
            "2",
            "3"
          ],
          "serviceName": "amplifier",
          "verifierSetDiffThreshold": 0,
          "encoder": "abi",
          "keyType": "ecdsa",
          "domainSeparator": "0x3c8c7d9e180f608dcf6fc9b1c3ef905ac295b1c4cb2fe8ca2c4fcde1b6e9a8c6",
          "address": "axelar1rsuejfntt4rs2y8dn4dd3acszs00zyg9wpnsc6fmhevcp6plu5qspzn7e0",
          "version": "1.1.1"
        },
        "sui": {
          "governanceAddress": "axelar10d07y265gmmuvt4z0w9aw880jnsr700j7v9daj",
          "adminAddress": "axelar1pczf792wf3p3xssk4dmwfxrh6hcqnrjp70danj",
          "signingThreshold": [
            "2",
            "3"
          ],
          "serviceName": "amplifier",
          "verifierSetDiffThreshold": 0,
          "encoder": "bcs",
          "keyType": "ecdsa",
          "codeId": 16,
          "domainSeparator": "0xb92c62ca5a6860211b2cf0340641e8d6dffa3207c78c3055d7f708f2bfba3171",
          "address": "axelar1v8jrupu2rqpskwgtr69max0ajul92q8z5mdxd505m2hu3xc5jzcqm8zyc6",
          "version": "1.1.1"
        },
        "stellar": {
          "governanceAddress": "axelar10d07y265gmmuvt4z0w9aw880jnsr700j7v9daj",
          "adminAddress": "axelar1pczf792wf3p3xssk4dmwfxrh6hcqnrjp70danj",
          "signingThreshold": [
            "2",
            "3"
          ],
          "serviceName": "amplifier",
          "verifierSetDiffThreshold": 0,
          "encoder": "stellar_xdr",
          "keyType": "ed25519",
          "codeId": 16,
          "domainSeparator": "0xd2937eba76cea053386484dae0e3d497548237ecb777dfdd5401e12cfc97ec78",
          "address": "axelar1wdgp5xyqjyv5zsq86n6pah2lsmd46mn0gt4055mvvk6mezn9skqs6p93dg",
          "version": "1.1.1"
        },
        "xrpl-evm": {
          "governanceAddress": "axelar10d07y265gmmuvt4z0w9aw880jnsr700j7v9daj",
          "adminAddress": "axelar1pczf792wf3p3xssk4dmwfxrh6hcqnrjp70danj",
          "signingThreshold": [
            "2",
            "3"
          ],
          "serviceName": "amplifier",
          "verifierSetDiffThreshold": 0,
          "encoder": "abi",
          "keyType": "ecdsa",
          "codeId": 16,
          "domainSeparator": "0x0474cdd6880766991d1bab2fdfae4385e7b54b1032d68f9b1c0bab887b2f5ca4",
          "address": "axelar198xehj5htckk75s8wcamxerxtdc45669zdqjmr69guveqntj9f6s5rqq55",
          "version": "1.1.1"
        },
        "plume": {
          "governanceAddress": "axelar10d07y265gmmuvt4z0w9aw880jnsr700j7v9daj",
          "adminAddress": "axelar1pczf792wf3p3xssk4dmwfxrh6hcqnrjp70danj",
          "signingThreshold": [
            "2",
            "3"
          ],
          "serviceName": "amplifier",
          "verifierSetDiffThreshold": 0,
          "encoder": "abi",
          "keyType": "ecdsa",
          "codeId": 16,
          "domainSeparator": "0x2045d8261988680bb5160059c6d86d7ec571a291cea38c4fce4ba1d75670bd21",
          "address": "axelar1ll4yhqtldlgqwqthyffqln3cyr2f8ydzhv0djpjyp6sk4v5k4kqqrs60s7",
          "version": "1.1.1"
        },
        "hedera": {
          "governanceAddress": "axelar10d07y265gmmuvt4z0w9aw880jnsr700j7v9daj",
          "adminAddress": "axelar1pczf792wf3p3xssk4dmwfxrh6hcqnrjp70danj",
          "signingThreshold": [
            "2",
            "3"
          ],
          "serviceName": "amplifier",
          "verifierSetDiffThreshold": 0,
          "encoder": "abi",
          "keyType": "ecdsa",
          "codeId": 16,
          "domainSeparator": "0x728b5920e118e79bd7fc239e262515c558a52020ce3c2217774e89ef32ec3c48",
          "address": "axelar1e7z2faehrvpwl3apq3srr8djp386urvm2fgw3yafmju6slphhe8skecrwk",
          "version": "1.1.1"
        },
        "berachain": {
          "governanceAddress": "axelar10d07y265gmmuvt4z0w9aw880jnsr700j7v9daj",
          "adminAddress": "axelar1pczf792wf3p3xssk4dmwfxrh6hcqnrjp70danj",
          "signingThreshold": [
            "2",
            "3"
          ],
          "serviceName": "amplifier",
          "verifierSetDiffThreshold": 0,
          "encoder": "abi",
          "keyType": "ecdsa",
          "codeId": 16,
          "domainSeparator": "0xfb124f51490a1cf2649bef7484b42997aca9ea285b0db4ac7ce44121d58245c8",
          "address": "axelar1k483q898t5w0acqzxhdjlsmnpgcxxa49ye8m46757n8mtk70ugtsu927xw",
          "version": "1.1.1"
        },
        "hyperliquid": {
          "governanceAddress": "axelar10d07y265gmmuvt4z0w9aw880jnsr700j7v9daj",
          "adminAddress": "axelar1pczf792wf3p3xssk4dmwfxrh6hcqnrjp70danj",
          "signingThreshold": [
            "2",
            "3"
          ],
          "serviceName": "amplifier",
          "verifierSetDiffThreshold": 0,
          "encoder": "abi",
          "keyType": "ecdsa",
          "codeId": 16,
          "domainSeparator": "0xe21f055815da1492cebd0e6dd84aa03527004f02b3ac9c830d6a22c033008521",
          "address": "axelar1fxd8rq5j6wluyc07vl9vqr4xmdxxm25l2gd6m2an20mn5fdnzy6qll2nxx",
          "version": "1.1.1"
        },
        "monad": {
          "governanceAddress": "axelar10d07y265gmmuvt4z0w9aw880jnsr700j7v9daj",
          "adminAddress": "axelar1pczf792wf3p3xssk4dmwfxrh6hcqnrjp70danj",
          "signingThreshold": [
            "2",
            "3"
          ],
          "serviceName": "amplifier",
          "verifierSetDiffThreshold": 0,
          "encoder": "abi",
          "keyType": "ecdsa",
          "codeId": 16,
          "domainSeparator": "0x390700f2004f1c31299253ee13842db9e361d2cd37badbb8a6e3996c37f2ce5b",
          "address": "axelar1dt6apz0m2lkuls3ah2h7zw277r0v50668fxytqtdxv83yzs4n69qlutnpk",
          "version": "1.1.1"
        },
        "storeCodeProposalId": "263",
        "storeCodeProposalCodeHash": "00428ef0483f103a6e1a5853c4b29466a83e5b180cc53a00d1ff9d022bc2f03a",
        "codeId": 16,
        "lastUploadedCodeId": 16
      },
      "Gateway": {
        "flow": {
          "address": "axelar1w8frw33jn0yx59845wdgk0yru6fxvgr6hlh4xfdtdf08y5jamcnsyu0z6u",
          "version": "1.1.1"
        },
        "sui": {
          "codeId": 17,
          "address": "axelar1svl69e32m240xgjluezrvpudjn92usrn3dqzfm2tzn3zqkn76d6qfse593",
          "version": "1.1.1"
        },
        "storeCodeProposalId": "264",
        "storeCodeProposalCodeHash": "2ba600ee0d162184c9387eaf6fad655f1d75db548f93e379f0565cb2042d856f",
        "codeId": 17,
        "lastUploadedCodeId": 17,
        "stellar": {
          "codeId": 17,
          "address": "axelar1t46envzujl4kmhst6myg364v00f8jcyjespw6tr00r3ycd0pehxqetqrpm",
          "version": "1.1.1"
        },
        "xrpl-evm": {
          "codeId": 17,
          "address": "axelar1vvdukrmxdylvnn8e59s3gnn49lutv3n9tg4vnsttn33a8zulgfssl62q69",
          "version": "1.1.1"
        },
        "plume": {
          "codeId": 17,
          "address": "axelar163ee8p7xne8een7v3hwz6zxh339v6s8js3v5c9520mlnzd7nxneq5eq86v",
          "version": "1.1.1"
        },
        "hedera": {
          "codeId": 17,
          "address": "axelar16x686a2hqr7drs5y4kyzwn8aghf7ld4enfhqg295d5xdllgyhd9sqafr4z",
          "version": "1.1.1"
        },
        "berachain": {
          "codeId": 17,
          "address": "axelar1yedkcrlaf479vcu3xk47emzryc89kwm2m06zmecrd7ruqu4wguuqk0z0vg",
          "version": "1.1.1"
        },
        "hyperliquid": {
          "codeId": 17,
          "address": "axelar1qezshrvqspy84w3ermmrny5w6wp347c9nzu3ktq37mwv3hmn42pqdtgzty",
          "version": "1.1.1"
        },
        "monad": {
          "codeId": 17,
          "address": "axelar1pwjjvn9cqtk8f5furw26szn7pl2x547cyc8qrsjk542c9gpyfs0spuetwl",
          "version": "1.1.1"
        }
      },
      "VotingVerifier": {
        "flow": {
          "governanceAddress": "axelar10d07y265gmmuvt4z0w9aw880jnsr700j7v9daj",
          "serviceName": "amplifier",
          "sourceGatewayAddress": "0xe432150cce91c13a887f7D836923d5597adD8E31",
          "votingThreshold": [
            "2",
            "3"
          ],
          "blockExpiry": 10,
          "confirmationHeight": 10000,
          "msgIdFormat": "hex_tx_hash_and_event_index",
          "addressFormat": "eip55",
          "address": "axelar1kkqdsqvwq9a7p9fj0w89wpx2m2t0vrxl782aslhq0kdw2xxd2aesv3un04",
          "version": "1.1.0"
        },
        "sui": {
          "governanceAddress": "axelar10d07y265gmmuvt4z0w9aw880jnsr700j7v9daj",
          "sourceGatewayAddress": "0xeb055ffc3237c24e305a2bb760fe6551f6ff7c5fdb68735169c0f528fccab373",
          "serviceName": "amplifier",
          "votingThreshold": [
            "2",
            "3"
          ],
          "blockExpiry": 10,
          "confirmationHeight": 1,
          "msgIdFormat": "base58_tx_digest_and_event_index",
          "addressFormat": "sui",
          "codeId": 20,
          "address": "axelar1sykyha8kzf35kc5hplqk76kdufntjn6w45ntwlevwxp74dqr3rvsq7fazh",
          "version": "1.1.0"
        },
        "stellar": {
          "governanceAddress": "axelar10d07y265gmmuvt4z0w9aw880jnsr700j7v9daj",
          "serviceName": "amplifier",
          "sourceGatewayAddress": "CD6VSKXB4HY2DWU7EP2PUIYTBJBJ36LDJXEZN4NSXFYF5YP37DDFX6NF",
          "votingThreshold": [
            "2",
            "3"
          ],
          "blockExpiry": 10,
          "confirmationHeight": 1,
          "msgIdFormat": "hex_tx_hash_and_event_index",
          "addressFormat": "stellar",
          "codeId": 20,
          "address": "axelar1dalnx2yvmu3g3aau8m7fj426fk9u8dnzlr5azvqmr4x82rtclats8lhjmu",
          "version": "1.1.0"
        },
        "xrpl-evm": {
          "governanceAddress": "axelar10d07y265gmmuvt4z0w9aw880jnsr700j7v9daj",
          "serviceName": "amplifier",
          "sourceGatewayAddress": "0xe432150cce91c13a887f7D836923d5597adD8E31",
          "votingThreshold": [
            "2",
            "3"
          ],
          "blockExpiry": 10,
          "confirmationHeight": 1,
          "msgIdFormat": "hex_tx_hash_and_event_index",
          "addressFormat": "eip55",
          "codeId": 20,
          "address": "axelar1q8kn9t39ddpce42atk0d6wpdudr6djqxmz689m3nxy92ck0nnftqxfsuyk",
          "version": "1.1.0"
        },
        "plume": {
          "governanceAddress": "axelar10d07y265gmmuvt4z0w9aw880jnsr700j7v9daj",
          "serviceName": "amplifier",
          "sourceGatewayAddress": "0xe432150cce91c13a887f7D836923d5597adD8E31",
          "votingThreshold": [
            "2",
            "3"
          ],
          "blockExpiry": 10,
          "confirmationHeight": 1000000,
          "msgIdFormat": "hex_tx_hash_and_event_index",
          "addressFormat": "eip55",
          "codeId": 20,
          "address": "axelar1nrdqke6tcxjuymg5gyd9x3yg35n3wrgarnj3sqskp98z2xnvlx9q82f63t",
          "version": "1.1.0"
        },
        "hedera": {
          "governanceAddress": "axelar10d07y265gmmuvt4z0w9aw880jnsr700j7v9daj",
          "serviceName": "amplifier",
          "sourceGatewayAddress": "0xe432150cce91c13a887f7D836923d5597adD8E31",
          "votingThreshold": [
            "2",
            "3"
          ],
          "blockExpiry": 10,
          "confirmationHeight": 1,
          "msgIdFormat": "hex_tx_hash_and_event_index",
          "addressFormat": "eip55",
          "codeId": 20,
          "address": "axelar1q8q8qq59yv9wmhcreu5ykt4azsk83ttve4e7jyavt32k6jq862xsqexnfh",
          "version": "1.1.0"
        },
        "berachain": {
          "governanceAddress": "axelar10d07y265gmmuvt4z0w9aw880jnsr700j7v9daj",
          "serviceName": "amplifier",
          "sourceGatewayAddress": "0xe432150cce91c13a887f7D836923d5597adD8E31",
          "votingThreshold": [
            "2",
            "3"
          ],
          "blockExpiry": 10,
          "confirmationHeight": 1,
          "msgIdFormat": "hex_tx_hash_and_event_index",
          "addressFormat": "eip55",
          "codeId": 20,
          "address": "axelar1xx6xdw6mwmfl6u2jygq0zfx2q6uyc8emtt29j9wg78l2l4p739nqmwsgal",
          "version": "1.1.0"
        },
        "hyperliquid": {
          "governanceAddress": "axelar10d07y265gmmuvt4z0w9aw880jnsr700j7v9daj",
          "serviceName": "amplifier",
          "sourceGatewayAddress": "0xe432150cce91c13a887f7D836923d5597adD8E31",
          "votingThreshold": [
            "2",
            "3"
          ],
          "blockExpiry": 10,
          "confirmationHeight": 1,
          "msgIdFormat": "hex_tx_hash_and_event_index",
          "addressFormat": "eip55",
          "codeId": 20,
          "address": "axelar1n64vk7l3zagh2eadkuhl7602lxluu86dn9smfxyp7c2e4v8pqj5sv4ypjr",
          "version": "1.1.0"
        },
        "monad": {
          "governanceAddress": "axelar10d07y265gmmuvt4z0w9aw880jnsr700j7v9daj",
          "serviceName": "amplifier",
          "sourceGatewayAddress": "0xe432150cce91c13a887f7D836923d5597adD8E31",
          "votingThreshold": [
            "2",
            "3"
          ],
          "blockExpiry": 10,
          "confirmationHeight": 1000000,
          "msgIdFormat": "hex_tx_hash_and_event_index",
          "addressFormat": "eip55",
          "codeId": 20,
          "address": "axelar1u080xgqqu9zhl4e9hf2ktdny4pq6kc2pmh6u6mlv8nw5zjvcetvqqjzeu0",
          "version": "1.1.0"
        },
        "storeCodeProposalId": "267",
        "storeCodeProposalCodeHash": "d9412440820a51bc48bf41a77ae39cfb33101ddc6562323845627ea2042bf708",
        "codeId": 20,
        "lastUploadedCodeId": 20
      },
      "InterchainTokenService": {
        "storeCodeProposalId": "364",
        "storeCodeProposalCodeHash": "ba46bfa2daa4f5d8ac77f456aecafb63a2e13c7a7965fa5c3e2af05dbd865e97",
        "governanceAddress": "axelar10d07y265gmmuvt4z0w9aw880jnsr700j7v9daj",
        "adminAddress": "axelar1nctnr9x0qexemeld5w7w752rmqdsqqv92dw9am",
        "lastUploadedCodeId": 38,
        "codeId": 38,
        "address": "axelar1aqcj54lzz0rk22gvqgcn8fr5tx4rzwdv5wv5j9dmnacgefvd7wzsy2j2mr",
        "stellar": {
          "maxUintBits": 127,
          "maxDecimalsWhenTruncating": 255
        },
        "xrpl": {
          "maxUintBits": 256,
          "maxDecimalsWhenTruncating": 255
        },
        "hedera": {
          "maxUintBits": 64,
          "maxDecimalsWhenTruncating": 6
        },
        "version": "1.3.0"
      },
      "AxelarnetGateway": {
        "storeCodeProposalId": "269",
        "storeCodeProposalCodeHash": "c7286d0f59276b794641bdfbb4f96fafcee3553b67f3397d662a4683968f525b",
        "nexus": "axelar17h8uk4ct0mdv9mgkuxszt4gp2htpfr08mge20r",
        "lastUploadedCodeId": 22,
        "codeId": 22,
        "address": "axelar18vsne7lns36uvm8gv2cv5jl2lghts0xm7dvzpqzn70dl56gk9hvsgu9sqg",
        "version": "1.0.0"
      },
      "XrplVotingVerifier": {
        "xrpl": {
          "governanceAddress": "axelar10d07y265gmmuvt4z0w9aw880jnsr700j7v9daj",
          "adminAddress": "axelar1pczf792wf3p3xssk4dmwfxrh6hcqnrjp70danj",
          "serviceName": "amplifier",
          "votingThreshold": [
            "2",
            "3"
          ],
          "blockExpiry": 10,
          "confirmationHeight": 1,
          "address": "axelar14rd4uyrqyl0tw75gjn8zqfppmy08t3x3wrsujeqp37l0hghduanscfvkz6",
          "codeId": 34,
          "version": "1.3.0"
        },
        "storeCodeProposalId": "323",
        "storeCodeProposalCodeHash": "7055d307103d5bcbed4c9465f40084acdb0f154a8dda0d8c0ee68f865892874a",
        "lastUploadedCodeId": 34
      },
      "XrplGateway": {
        "xrpl": {
          "governanceAddress": "axelar10d07y265gmmuvt4z0w9aw880jnsr700j7v9daj",
          "adminAddress": "axelar1pczf792wf3p3xssk4dmwfxrh6hcqnrjp70danj",
          "address": "axelar15dsw0qqnvumnsukjtwt040wnelwrglgslqcqsa7d62f2neuv7slq7rq7zd",
          "codeId": 41,
          "version": "1.3.2"
        },
        "storeCodeProposalId": "374",
        "storeCodeProposalCodeHash": "c38d24ee11f8f4ed86312e310ead065b3ad779b01352c2e98dcc192986cdac1a",
        "lastUploadedCodeId": 41
      },
      "XrplMultisigProver": {
        "xrpl": {
          "governanceAddress": "axelar10d07y265gmmuvt4z0w9aw880jnsr700j7v9daj",
          "adminAddress": "axelar1pczf792wf3p3xssk4dmwfxrh6hcqnrjp70danj",
          "signingThreshold": [
            "2",
            "3"
          ],
          "serviceName": "amplifier",
          "verifierSetDiffThreshold": 0,
          "xrplTransactionFee": 5000,
          "ticketCountThreshold": 50,
          "address": "axelar15mhhuf887t6nfx2t0vuc6kx9w2uk65h939awmz6n7r6ggzyf659st25hff",
          "codeId": 37,
          "version": "1.4.2"
        },
        "storeCodeProposalId": "356",
        "storeCodeProposalCodeHash": "94d8bbf002b97cc586b584f7cfc12caa812bc5ee47581df209dbd8298b6b9ec5",
        "lastUploadedCodeId": 37
      },
      "ItsAbiTranslator": {
        "storeCodeProposalId": "365",
        "storeCodeProposalCodeHash": "7d34c8ce53c21d8e461a556264311903981c8a350964bd532791db8d4ebbd758",
        "lastUploadedCodeId": 39,
        "codeId": 39,
        "instantiateProposalId": "366",
        "address": "axelar10u3epx046nep88escmgchjyhah9d50jjewa35m2vuw2s2j5tcn7qtw4zmh",
        "version": "2.0.0"
      }
    }
  }
}<|MERGE_RESOLUTION|>--- conflicted
+++ resolved
@@ -3625,12 +3625,8 @@
         "codeId": 46,
         "address": "axelar1rwy79m8u76q2pm3lrxednlgtqjd8439l7hmctdxvjsv2shsu9meq8ntlvx",
         "executeProposalId": "245",
-<<<<<<< HEAD
-        "lastUploadedCodeId": 46
-=======
-        "lastUploadedCodeId": 45,
-        "version": "2.1.1"
->>>>>>> 8ac0adcb
+        "lastUploadedCodeId": 46,
+        "version": "2.1.3"
       },
       "Multisig": {
         "adminAddress": "axelar1nctnr9x0qexemeld5w7w752rmqdsqqv92dw9am",
