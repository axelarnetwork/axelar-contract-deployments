--- conflicted
+++ resolved
@@ -1626,30 +1626,6 @@
           "address": "axelar1uypvvkd820cs4t6y47hqszawegwyrxaxr9ehpla74e98g0rezr5sw9lj4z",
           "version": "2.0.0"
         },
-        "storeCodeProposalId": "1490",
-        "storeCodeProposalCodeHash": "d8a38e71c635c28bec1106f0cc5274d6d130c23e0b7ded88364d41aee17328e1",
-        "codeId": 1585
-      },
-      "SolanaVotingVerifier": {
-        "solana-14": {
-          "governanceAddress": "axelar1zlr7e5qf3sz7yf890rkh9tcnu87234k6k7ytd9",
-          "serviceName": "validators",
-          "sourceGatewayAddress": "gtwiF7Bamsq5zBQCnKjK7kHfmBQe7StQE9VPucWrtmA",
-          "votingThreshold": [
-            "6",
-            "10"
-          ],
-          "blockExpiry": 50,
-          "confirmationHeight": 1000000,
-          "msgIdFormat": "base58_solana_tx_signature_and_event_index",
-          "addressFormat": "solana",
-          "codeId": 1606,
-          "contractAdmin": "axelar1zlr7e5qf3sz7yf890rkh9tcnu87234k6k7ytd9",
-          "address": "axelar1cm7tmafwrslpsr5239js5ypcdpdqzm2uv2vur4kxqh7zlj78ht8q679jl3"
-        },
-<<<<<<< HEAD
-        "codeId": 1606
-=======
         "arc-2": {
           "governanceAddress": "axelar1zlr7e5qf3sz7yf890rkh9tcnu87234k6k7ytd9",
           "serviceName": "validators",
@@ -1667,8 +1643,28 @@
           "address": "axelar1z53yqsw8arzecjqvvzdjs54h5tvsk4n78qdj0v9jsctvfymvhkpqdatwt3",
           "version": "2.0.0"
         },
+        "storeCodeProposalId": "1490",
+        "storeCodeProposalCodeHash": "d8a38e71c635c28bec1106f0cc5274d6d130c23e0b7ded88364d41aee17328e1",
         "codeId": 1585
->>>>>>> c27594cd
+      },
+      "SolanaVotingVerifier": {
+        "solana-14": {
+          "governanceAddress": "axelar1zlr7e5qf3sz7yf890rkh9tcnu87234k6k7ytd9",
+          "serviceName": "validators",
+          "sourceGatewayAddress": "gtwiF7Bamsq5zBQCnKjK7kHfmBQe7StQE9VPucWrtmA",
+          "votingThreshold": [
+            "6",
+            "10"
+          ],
+          "blockExpiry": 50,
+          "confirmationHeight": 1000000,
+          "msgIdFormat": "base58_solana_tx_signature_and_event_index",
+          "addressFormat": "solana",
+          "codeId": 1606,
+          "contractAdmin": "axelar1zlr7e5qf3sz7yf890rkh9tcnu87234k6k7ytd9",
+          "address": "axelar1cm7tmafwrslpsr5239js5ypcdpdqzm2uv2vur4kxqh7zlj78ht8q679jl3"
+        },
+        "codeId": 1606
       },
       "Gateway": {
         "avalanche-fuji": {
