--- conflicted
+++ resolved
@@ -746,25 +746,7 @@
           "addressFormat": "eip55",
           "address": "axelar1hn4hf23pqy2s2yacs4cuzjqe72hxn0rtxugy2vq485l7cngtcavqu9d0zq"
         },
-<<<<<<< HEAD
-        "stellar-test": {
-          "governanceAddress": "axelar1zlr7e5qf3sz7yf890rkh9tcnu87234k6k7ytd9",
-          "serviceName": "validators",
-          "sourceGatewayAddress": "CA5XTIRON5WOKSX6KCM35KWPYZN752EJVQV3TLSDWOWGRAZDOVQAJSQO",
-          "votingThreshold": [
-            "6",
-            "10"
-          ],
-          "blockExpiry": 10,
-          "confirmationHeight": 1,
-          "msgIdFormat": "hex_tx_hash_and_event_index",
-          "addressFormat": "stellar",
-          "address": "axelar1huyudq29jvepa04y7kaq6rwmx6d932wmdrvvdjathmkxc5wkpqqqz0c2h6"
-        },
         "sui-test2": {
-=======
-        "stellar-test2": {
->>>>>>> c2b02991
           "governanceAddress": "axelar1zlr7e5qf3sz7yf890rkh9tcnu87234k6k7ytd9",
           "serviceName": "validators",
           "sourceGatewayAddress": "0x3c28103ff11b67c4f07761ad87423b5afb470ab391b8fa735b16755a091aacfd",
@@ -812,16 +794,10 @@
         "flow": {
           "address": "axelar10w5sqgun0q3m0vkz29vh55ujug57m0t54cue04aesrg45rqcgf6sjv4wwh"
         },
-<<<<<<< HEAD
-        "stellar-test": {
-          "address": "axelar1vu96skmp99c3sxe85rah727e2ap92lsr4fk6zu7y7q3wjluwhmgs84ruhe"
-        },
         "sui-test2": {
           "codeId": 785,
           "address": "axelar126awlkwqhtvx60nekmnxd7z3slk0u9w7yuse89j9s9rj0053lh8q365zkz"
         },
-=======
->>>>>>> c2b02991
         "stellar-test2": {
           "address": "axelar1yekgav0alr7ptakd9uhlengvcfwals6agjceszxzmj77af825y3qs5asgx",
           "codeId": 781
@@ -892,21 +868,6 @@
           "domainSeparator": "0xcc0a47123f218b7f10d07212f499e418080c91cda74c46373c9a0e4aeec7332e",
           "address": "axelar19ukamzyhhaw4algkqch5relyg0h972smhj8zge2usjp8z7yaezrquc475f"
         },
-<<<<<<< HEAD
-        "stellar-test": {
-          "governanceAddress": "axelar1zlr7e5qf3sz7yf890rkh9tcnu87234k6k7ytd9",
-          "adminAddress": "axelar1zlr7e5qf3sz7yf890rkh9tcnu87234k6k7ytd9",
-          "signingThreshold": [
-            "6",
-            "10"
-          ],
-          "serviceName": "validators",
-          "verifierSetDiffThreshold": 0,
-          "encoder": "stellar_xdr",
-          "keyType": "ed25519",
-          "address": "axelar1njlpnavy7z942vylfhe7l8chz0dsd0xcupzywp03xe2p7t4n746qga80lw",
-          "domainSeparator": "0x6edeaa190b323389a7ff6dc04abca058c9633d07b2579e20f82d2a0082d8c0d3"
-        },
         "sui-test2": {
           "governanceAddress": "axelar1zlr7e5qf3sz7yf890rkh9tcnu87234k6k7ytd9",
           "adminAddress": "axelar1zlr7e5qf3sz7yf890rkh9tcnu87234k6k7ytd9",
@@ -922,8 +883,6 @@
           "domainSeparator": "0x05b8831cd87c82fadd1e4967a45eb3401dfc6bf5f74b827d8f525992c09403ef",
           "address": "axelar1amvmsrszflf43lhfgzcq93a22usvy3w7kqrp25uqghnws3x04jyscutk0w"
         },
-=======
->>>>>>> c2b02991
         "stellar-test2": {
           "governanceAddress": "axelar1zlr7e5qf3sz7yf890rkh9tcnu87234k6k7ytd9",
           "adminAddress": "axelar1zlr7e5qf3sz7yf890rkh9tcnu87234k6k7ytd9",
