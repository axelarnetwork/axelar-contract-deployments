{
  "chains": {
    "core-avalanche": {
      "name": "Avalanche Fuji",
      "axelarId": "core-avalanche",
      "chainId": 43113,
      "rpc": "https://avalanche-fuji-c-chain-rpc.publicnode.com",
      "tokenSymbol": "AVAX",
      "decimals": 18,
      "confirmations": 1,
      "finality": "finalized",
      "approxFinalityWaitTime": 1,
      "chainType": "evm",
      "explorer": {
        "name": "Snowtrace",
        "url": "https://testnet.snowtrace.io",
        "api": "https://api.routescan.io/v2/network/testnet/evm/43113/etherscan"
      },
      "contracts": {
        "AxelarGateway": {
          "deployer": "0xC5C73C3032e0577662000887D60d279B5Cc1C1AB",
          "startingKeyIDs": [
            "core-avalanche-genesis"
          ],
          "address": "0xb7879887ec7e85a5C757D7ccF5E3AB15007152e2",
          "implementation": "0x56c9De44D10324Acf5EfE3a808aF9F2A49EE4958",
          "implementationCodehash": "0xe6100fc234ca2fac16c1b82b55efb20e03c230931bf9d0b66a7bcee99859f415",
          "authModule": "0x43ca3BC9947f41e2E96d627287C5252C70474E9F",
          "tokenDeployer": "0x9E68de165a7d70aaaDC711C85E96F8fbcB064a77",
          "deploymentMethod": "create",
          "connectionType": "consensus",
          "governance": "0xC5C73C3032e0577662000887D60d279B5Cc1C1AB",
          "mintLimiter": "0xC5C73C3032e0577662000887D60d279B5Cc1C1AB"
        },
        "ConstAddressDeployer": {
          "address": "0x98B2920D53612483F91F12Ed7754E51b4A77919e",
          "deployer": "0xE86375704CDb8491a5Ed82D90DceCE02Ee0ac25F",
          "deploymentMethod": "create",
          "codehash": "0x8fda47a596dfba923270da84e0c32a2d0312f1c03389f83e16f2b5a35ed37fbe",
          "predeployCodehash": "0x8fda47a596dfba923270da84e0c32a2d0312f1c03389f83e16f2b5a35ed37fbe"
        },
        "Create3Deployer": {
          "address": "0x6513Aedb4D1593BA12e50644401D976aebDc90d8",
          "deployer": "0x6f24A47Fc8AE5441Eb47EFfC3665e70e69Ac3F05",
          "deploymentMethod": "create2",
          "codehash": "0xf0ad66defbe082df243d4d274e626f557f97579c5c9e19f33d8093d6160808b7",
          "predeployCodehash": "0x73fc31262c4bad113c79439fd231281201c7c7d45b50328bd86bccf37684bf92",
          "salt": "Create3Deployer"
        },
        "Operators": {
          "owner": "0xba76c6980428A0b10CFC5d8ccb61949677A61233",
          "address": "0x60607ebAE692cfD36af19b4779b72AC2f1Ca2798",
          "deployer": "0xba76c6980428A0b10CFC5d8ccb61949677A61233",
          "deploymentMethod": "create2",
          "codehash": "0xc561dc32ef670c929db9d7fbf6b5f6c074a62a30602481ba3b88912ca6d79feb",
          "predeployCodehash": "0xc561dc32ef670c929db9d7fbf6b5f6c074a62a30602481ba3b88912ca6d79feb",
          "salt": "Operators devnet-amplifier(core)"
        },
        "AxelarGasService": {
          "collector": "0x60607ebAE692cfD36af19b4779b72AC2f1Ca2798",
          "salt": "AxelarGasService devnet-amplifier(core)",
          "address": "0x5F80274696D9414a148E9D64822a42846AFFE2DC",
          "implementation": "0x07988B56280B7654259e2A6E26d512517483DC02",
          "deployer": "0xba76c6980428A0b10CFC5d8ccb61949677A61233"
        },
        "InterchainTokenService": {
          "salt": "ITS v2.1.0 consensus devnet-amplifier2",
          "deployer": "0xba76c6980428A0b10CFC5d8ccb61949677A61233",
          "proxySalt": "ITS v1.0.0 consensus devnet-amplifier2",
          "tokenManagerDeployer": "0x25C93C95694b52eE3fBB6672a5dB86068AD0Daa4",
          "interchainToken": "0x32044b6b538EC9eA6E9e9B18dCE0E0FbdE5A40BF",
          "interchainTokenDeployer": "0x9eC1B08dE37A8D97D3D9808008e4AfFC1DfbCe83",
          "tokenManager": "0xC4135647EB14d35029D0677AAC97DD3D8bB8389f",
          "tokenHandler": "0xc0ceBd0DA73C441b3F7E937E30cCA784dFBfBE91",
          "gatewayCaller": "0x8a7379143642313987e103f0a41Da71083C082Ae",
          "implementation": "0xB48B8d17a013D95EFc4eEDAB198bdBB678b57fF8",
          "predeployCodehash": "0x08a4a556c4db879b4f24104d13a8baf86915d58b12c81b382dfea2a82d2856cf",
          "address": "0x77883201091c08570D55000AB32645b88cB96324"
        },
        "InterchainTokenFactory": {
          "deployer": "0xba76c6980428A0b10CFC5d8ccb61949677A61233",
          "salt": "ITS Factory v1.0.0 consensus devnet-amplifier2",
          "implementation": "0xe491255Da279202ffB575C1c567Fab0ADE4deA53",
          "address": "0xD08cd727E13FAA39F4041C2f5d4D3FF89A519d5b"
        }
      }
    },
    "core-ethereum": {
      "name": "Ethereum Sepolia",
      "axelarId": "core-ethereum",
      "chainId": 11155111,
      "rpc": "https://1rpc.io/sepolia",
      "tokenSymbol": "ETH",
      "decimals": 18,
      "confirmations": 1,
      "chainType": "evm",
      "explorer": {
        "explorer": "Sepoliascan",
        "url": "https://sepolia.etherscan.io",
        "api": "https://api-sepolia.etherscan.io/api"
      },
      "finality": "finalized",
      "approxFinalityWaitTime": 25,
      "contracts": {
        "AxelarGateway": {
          "deployer": "0xC5C73C3032e0577662000887D60d279B5Cc1C1AB",
          "startingKeyIDs": [
            "core-ethereum-genesis"
          ],
          "address": "0x7C60aA56482c2e78D75Fd6B380e1AdC537B97319",
          "implementation": "0x80b70F5f8c8018ff919AcfdcF1026cf28D2c81bc",
          "implementationCodehash": "0xa07791a112c34c715c6c883967223b5c56374a99fe71d91c465cfc0be3d7f03d",
          "authModule": "0x7a5746A207b86cA4d7F92B4F423403a60CB96D2d",
          "tokenDeployer": "0x7619952e5edd593dd04ddb3208f430c7061f8bB0",
          "deploymentMethod": "create",
          "connectionType": "consensus",
          "governance": "0xC5C73C3032e0577662000887D60d279B5Cc1C1AB",
          "mintLimiter": "0xC5C73C3032e0577662000887D60d279B5Cc1C1AB"
        },
        "ConstAddressDeployer": {
          "address": "0x98B2920D53612483F91F12Ed7754E51b4A77919e",
          "deployer": "0xE86375704CDb8491a5Ed82D90DceCE02Ee0ac25F",
          "deploymentMethod": "create",
          "codehash": "0x8fda47a596dfba923270da84e0c32a2d0312f1c03389f83e16f2b5a35ed37fbe",
          "predeployCodehash": "0x8fda47a596dfba923270da84e0c32a2d0312f1c03389f83e16f2b5a35ed37fbe"
        },
        "Create3Deployer": {
          "address": "0x6513Aedb4D1593BA12e50644401D976aebDc90d8",
          "deployer": "0x6f24A47Fc8AE5441Eb47EFfC3665e70e69Ac3F05",
          "deploymentMethod": "create2",
          "codehash": "0xf0ad66defbe082df243d4d274e626f557f97579c5c9e19f33d8093d6160808b7",
          "predeployCodehash": "0x73fc31262c4bad113c79439fd231281201c7c7d45b50328bd86bccf37684bf92",
          "salt": "Create3Deployer"
        },
        "Operators": {
          "owner": "0xba76c6980428A0b10CFC5d8ccb61949677A61233",
          "address": "0x60607ebAE692cfD36af19b4779b72AC2f1Ca2798",
          "deployer": "0xba76c6980428A0b10CFC5d8ccb61949677A61233",
          "deploymentMethod": "create2",
          "codehash": "0xc561dc32ef670c929db9d7fbf6b5f6c074a62a30602481ba3b88912ca6d79feb",
          "predeployCodehash": "0xc561dc32ef670c929db9d7fbf6b5f6c074a62a30602481ba3b88912ca6d79feb",
          "salt": "Operators devnet-amplifier(core)"
        },
        "AxelarGasService": {
          "collector": "0x60607ebAE692cfD36af19b4779b72AC2f1Ca2798",
          "salt": "AxelarGasService devnet-amplifier(core)",
          "address": "0x5F80274696D9414a148E9D64822a42846AFFE2DC",
          "implementation": "0x36D0555763F6787848777AFC88c832e1ac2fC80B",
          "deployer": "0xba76c6980428A0b10CFC5d8ccb61949677A61233"
        },
        "InterchainTokenService": {
          "salt": "ITS v2.1.0 consensus devnet-amplifier",
          "deployer": "0xba76c6980428A0b10CFC5d8ccb61949677A61233",
          "proxySalt": "ITS v1.0.0 consensus devnet-amplifier2",
          "tokenManagerDeployer": "0xD6ED4C2C4b2bd5a1AAc82FcD444b3e428a396372",
          "interchainToken": "0x32044b6b538EC9eA6E9e9B18dCE0E0FbdE5A40BF",
          "interchainTokenDeployer": "0xB64370717E0c505eD369ACbf9126BDf9D5C23843",
          "tokenManager": "0x495F27C1cb5AF1587EAcF0D11dfcD12938680A95",
          "tokenHandler": "0xabDE7dD132b624C0B6F92933E9b72C2152BF9355",
          "gatewayCaller": "0x2070257684234CeE785f6E35F11D57f6BD1E8120",
          "implementation": "0xA8E3e73cdbA3Fa529093A5AbB0Ea58B0bB57c872",
          "predeployCodehash": "0x08a4a556c4db879b4f24104d13a8baf86915d58b12c81b382dfea2a82d2856cf",
          "address": "0x77883201091c08570D55000AB32645b88cB96324"
        },
        "InterchainTokenFactory": {
          "deployer": "0xba76c6980428A0b10CFC5d8ccb61949677A61233",
          "salt": "ITS Factory v1.0.0 consensus devnet-amplifier2",
          "implementation": "0x7120170790c548D724d68D4ceEF2Ec9A427976dd",
          "address": "0xD08cd727E13FAA39F4041C2f5d4D3FF89A519d5b"
        }
      }
    },
    "core-optimism": {
      "name": "Optimism Sepolia",
      "axelarId": "core-optimism",
      "chainId": 11155420,
      "rpc": "https://sepolia.optimism.io",
      "tokenSymbol": "ETH",
      "decimals": 18,
      "confirmations": 1,
      "chainType": "evm",
      "explorer": {
        "name": "Opscan",
        "url": "https://sepolia-optimistic.etherscan.io",
        "api": "https://api-sepolia-optimistic.etherscan.io/api"
      },
      "finality": "finalized",
      "approxFinalityWaitTime": 40,
      "contracts": {
        "AxelarGateway": {
          "deployer": "0xC5C73C3032e0577662000887D60d279B5Cc1C1AB",
          "startingKeyIDs": [
            "core-optimism-genesis"
          ],
          "address": "0xdb6711cFc97e13E4aF6EEEe5f4923A9c2FBf0721",
          "implementation": "0x6BB7937D233e3Ea48C231114cEc91739aAfa2021",
          "implementationCodehash": "0xfa1b1e1e8e971ce57ab86a74fbd8a92b15b3bd8832c300db0fae6e688a4c6a59",
          "authModule": "0xA5A5160F81dF7CfEb56D31E2321898318ddA448D",
          "tokenDeployer": "0xF8715D878a73dBf5eB1505f646DF86188f0500B2",
          "deploymentMethod": "create",
          "connectionType": "consensus",
          "governance": "0xC5C73C3032e0577662000887D60d279B5Cc1C1AB",
          "mintLimiter": "0xC5C73C3032e0577662000887D60d279B5Cc1C1AB"
        },
        "ConstAddressDeployer": {
          "address": "0x98B2920D53612483F91F12Ed7754E51b4A77919e",
          "deployer": "0xE86375704CDb8491a5Ed82D90DceCE02Ee0ac25F",
          "deploymentMethod": "create",
          "codehash": "0x8fda47a596dfba923270da84e0c32a2d0312f1c03389f83e16f2b5a35ed37fbe",
          "predeployCodehash": "0x8fda47a596dfba923270da84e0c32a2d0312f1c03389f83e16f2b5a35ed37fbe"
        },
        "Create3Deployer": {
          "address": "0x6513Aedb4D1593BA12e50644401D976aebDc90d8",
          "deployer": "0x6f24A47Fc8AE5441Eb47EFfC3665e70e69Ac3F05",
          "deploymentMethod": "create2",
          "codehash": "0xf0ad66defbe082df243d4d274e626f557f97579c5c9e19f33d8093d6160808b7",
          "predeployCodehash": "0x73fc31262c4bad113c79439fd231281201c7c7d45b50328bd86bccf37684bf92",
          "salt": "Create3Deployer"
        },
        "Operators": {
          "owner": "0xba76c6980428A0b10CFC5d8ccb61949677A61233",
          "address": "0x60607ebAE692cfD36af19b4779b72AC2f1Ca2798",
          "deployer": "0xba76c6980428A0b10CFC5d8ccb61949677A61233",
          "deploymentMethod": "create2",
          "codehash": "0xc561dc32ef670c929db9d7fbf6b5f6c074a62a30602481ba3b88912ca6d79feb",
          "predeployCodehash": "0xc561dc32ef670c929db9d7fbf6b5f6c074a62a30602481ba3b88912ca6d79feb",
          "salt": "Operators devnet-amplifier(core)"
        },
        "AxelarGasService": {
          "collector": "0x60607ebAE692cfD36af19b4779b72AC2f1Ca2798",
          "salt": "AxelarGasService devnet-amplifier(core)",
          "address": "0x5F80274696D9414a148E9D64822a42846AFFE2DC",
          "implementation": "0x163223c2e74728c6BE8d57F5491E749410acB908",
          "deployer": "0xba76c6980428A0b10CFC5d8ccb61949677A61233"
        },
        "InterchainTokenService": {
          "salt": "ITS v2.1.0 consensus devnet-amplifier",
          "deployer": "0xba76c6980428A0b10CFC5d8ccb61949677A61233",
          "proxySalt": "ITS v1.0.0 consensus devnet-amplifier2",
          "tokenManagerDeployer": "0xD6ED4C2C4b2bd5a1AAc82FcD444b3e428a396372",
          "interchainToken": "0x32044b6b538EC9eA6E9e9B18dCE0E0FbdE5A40BF",
          "interchainTokenDeployer": "0xB64370717E0c505eD369ACbf9126BDf9D5C23843",
          "tokenManager": "0x495F27C1cb5AF1587EAcF0D11dfcD12938680A95",
          "tokenHandler": "0xabDE7dD132b624C0B6F92933E9b72C2152BF9355",
          "gatewayCaller": "0xEfc572e1846a7be8e4869d9BC4BaBe69CC18B192",
          "implementation": "0xA8E3e73cdbA3Fa529093A5AbB0Ea58B0bB57c872",
          "predeployCodehash": "0x08a4a556c4db879b4f24104d13a8baf86915d58b12c81b382dfea2a82d2856cf",
          "address": "0x77883201091c08570D55000AB32645b88cB96324"
        },
        "InterchainTokenFactory": {
          "deployer": "0xba76c6980428A0b10CFC5d8ccb61949677A61233",
          "salt": "ITS Factory v1.0.0 consensus devnet-amplifier2",
          "implementation": "0x7120170790c548D724d68D4ceEF2Ec9A427976dd",
          "address": "0xD08cd727E13FAA39F4041C2f5d4D3FF89A519d5b"
        }
      }
    },
    "avalanche-fuji": {
      "name": "Avalanche Fuji",
      "axelarId": "avalanche-fuji",
      "chainId": 43113,
      "rpc": "https://avalanche-fuji-c-chain-rpc.publicnode.com",
      "tokenSymbol": "AVAX",
      "decimals": 18,
      "confirmations": 1,
      "chainType": "evm",
      "explorer": {
        "name": "Snowtrace",
        "url": "https://testnet.snowtrace.io",
        "api": "https://api.routescan.io/v2/network/testnet/evm/43113/etherscan"
      },
      "finality": "finalized",
      "approxFinalityWaitTime": 1,
      "contracts": {
        "AxelarGateway": {
          "gasOptions": {
            "gasLimit": 5000000
          },
          "deployer": "0xba76c6980428A0b10CFC5d8ccb61949677A61233",
          "operator": "0xba76c6980428A0b10CFC5d8ccb61949677A61233",
          "proxyDeploymentArgs": [
            "0x3c19E701ed674350DE8cAEb0B85A388499246D2d",
            "0xba76c6980428A0b10CFC5d8ccb61949677A61233",
            "0x000000000000000000000000ba76c6980428a0b10cfc5d8ccb61949677a612330000000000000000000000000000000000000000000000000000000000000040000000000000000000000000000000000000000000000000000000000000000100000000000000000000000000000000000000000000000000000000000000200000000000000000000000000000000000000000000000000000000000000060000000000000000000000000000000000000000000000000000000000000000200000000000000000000000000000000000000000000000000000000002b5c75000000000000000000000000000000000000000000000000000000000000000300000000000000000000000051380cbf0777990e197a3e498ffafd26143e35f8000000000000000000000000000000000000000000000000000000000000000100000000000000000000000061373485594010371dfbf3a8f8bd1736bfda7c090000000000000000000000000000000000000000000000000000000000000001000000000000000000000000c70aa87b38e6ab3c0df6e56338f96a5c00e653080000000000000000000000000000000000000000000000000000000000000001"
          ],
          "initialVerifierSetId": "23b68feb94699d32d762ad7264d416d5324408018f9ecd172a3aadd38a255c36",
          "governance": "0xba76c6980428A0b10CFC5d8ccb61949677A61233",
          "address": "0xF128c84c3326727c3e155168daAa4C0156B87AD1",
          "implementation": "0xe9ac03F10b219fbFa1bc1EAb288963e288989e58",
          "implementationCodehash": "0x5dbe684f109d8834e12707c98776512805d553f6246c97ec8546d712ccf0d5ab",
          "deploymentMethod": "create2",
          "previousSignersRetention": 15,
          "domainSeparator": "0xfa2912a57d663fcffbcb3d4c56334eb8babe48008b4b7458f4332e0828a12f40",
          "minimumRotationDelay": 0,
          "salt": "v6.0.4",
          "connectionType": "amplifier",
          "owner": "0xba76c6980428A0b10CFC5d8ccb61949677A61233"
        },
        "ConstAddressDeployer": {
          "address": "0x98B2920D53612483F91F12Ed7754E51b4A77919e",
          "deployer": "0xE86375704CDb8491a5Ed82D90DceCE02Ee0ac25F",
          "deploymentMethod": "create",
          "codehash": "0x8fda47a596dfba923270da84e0c32a2d0312f1c03389f83e16f2b5a35ed37fbe",
          "predeployCodehash": "0x8fda47a596dfba923270da84e0c32a2d0312f1c03389f83e16f2b5a35ed37fbe"
        },
        "Create3Deployer": {
          "address": "0x6513Aedb4D1593BA12e50644401D976aebDc90d8",
          "deployer": "0x6f24A47Fc8AE5441Eb47EFfC3665e70e69Ac3F05",
          "deploymentMethod": "create2",
          "codehash": "0xf0ad66defbe082df243d4d274e626f557f97579c5c9e19f33d8093d6160808b7",
          "predeployCodehash": "0x73fc31262c4bad113c79439fd231281201c7c7d45b50328bd86bccf37684bf92",
          "salt": "Create3Deployer"
        },
        "AxelarGasService": {
          "collector": "0x505381EEd15c828b3158836d0196bC2E6B51c49f",
          "salt": "AxelarGasService devnet-amplifier",
          "address": "0x1179d44e69ba5252B7478a8602617d5EEeb2F377",
          "implementation": "0xDC290c5e736c7ae15af984300bB7db0D30f248eC",
          "deployer": "0xba76c6980428A0b10CFC5d8ccb61949677A61233"
        },
        "Operators": {
          "owner": "0xba76c6980428A0b10CFC5d8ccb61949677A61233",
          "address": "0x505381EEd15c828b3158836d0196bC2E6B51c49f",
          "deployer": "0xba76c6980428A0b10CFC5d8ccb61949677A61233",
          "deploymentMethod": "create2",
          "codehash": "0xc561dc32ef670c929db9d7fbf6b5f6c074a62a30602481ba3b88912ca6d79feb",
          "predeployCodehash": "0xc561dc32ef670c929db9d7fbf6b5f6c074a62a30602481ba3b88912ca6d79feb",
          "salt": "Operators devnet-amplifier"
        },
        "InterchainTokenService": {
          "salt": "ITS v2.1.0 devnet-amplifier",
          "deployer": "0xba76c6980428A0b10CFC5d8ccb61949677A61233",
          "proxySalt": "ITS v1.0.0 devnet-amplifier2",
          "tokenManagerDeployer": "0x1Eb942ca2ADC970E43eBb40e94E0118eAA2EDC16",
          "interchainToken": "0x5321CB9412D5F53d95D2B5a07861Dd45CBca2671",
          "interchainTokenDeployer": "0xd99464aF9D4040e1F657ca3Ee5472DAEbb4b1edd",
          "tokenManager": "0x5683C518fB0A39Cdc3EEBc0E03B968F108AC9916",
          "tokenHandler": "0x5AE8567D9Ce9f9EfB91b3818C4F8cE3a2505a3d0",
          "gatewayCaller": "0x7d6aBBb2a041D1bDEb7c45f233D09D75D9e0b17C",
          "implementation": "0xDF462B5df860e747212C9081ed25355032Dc6a37",
          "predeployCodehash": "0x08a4a556c4db879b4f24104d13a8baf86915d58b12c81b382dfea2a82d2856cf",
          "address": "0x2269B93c8D8D4AfcE9786d2940F5Fcd4386Db7ff"
        },
        "InterchainTokenFactory": {
          "deployer": "0xba76c6980428A0b10CFC5d8ccb61949677A61233",
          "salt": "ITS Factory v1.0.0 devnet-amplifier2",
          "implementation": "0x7fA7b469fF43B4B74BAc1e8e3AB31A8633F67f49",
          "address": "0xdB7d6A5B8d37a4f34BC1e7ce0d0B8a9DDA124871"
        }
      }
    },
    "eth-sepolia": {
      "name": "Eth Sepolia",
      "axelarId": "eth-sepolia",
      "chainId": 11155111,
      "rpc": "https://1rpc.io/sepolia",
      "tokenSymbol": "ETH",
      "decimals": 18,
      "confirmations": 1,
      "chainType": "evm",
      "explorer": {
        "explorer": "Sepoliascan",
        "url": "https://sepolia.etherscan.io",
        "api": "https://api-sepolia.etherscan.io/api"
      },
      "finality": "finalized",
      "approxFinalityWaitTime": 25,
      "contracts": {
        "AxelarGateway": {
          "gasOptions": {
            "gasLimit": 5000000
          },
          "deployer": "0xba76c6980428A0b10CFC5d8ccb61949677A61233",
          "operator": "0xba76c6980428A0b10CFC5d8ccb61949677A61233",
          "proxyDeploymentArgs": [
            "0x3c19E701ed674350DE8cAEb0B85A388499246D2d",
            "0xba76c6980428A0b10CFC5d8ccb61949677A61233",
            "0x000000000000000000000000ba76c6980428a0b10cfc5d8ccb61949677a612330000000000000000000000000000000000000000000000000000000000000040000000000000000000000000000000000000000000000000000000000000000100000000000000000000000000000000000000000000000000000000000000200000000000000000000000000000000000000000000000000000000000000060000000000000000000000000000000000000000000000000000000000000000200000000000000000000000000000000000000000000000000000000002b8b47000000000000000000000000000000000000000000000000000000000000000300000000000000000000000051380cbf0777990e197a3e498ffafd26143e35f8000000000000000000000000000000000000000000000000000000000000000100000000000000000000000061373485594010371dfbf3a8f8bd1736bfda7c090000000000000000000000000000000000000000000000000000000000000001000000000000000000000000c70aa87b38e6ab3c0df6e56338f96a5c00e653080000000000000000000000000000000000000000000000000000000000000001"
          ],
          "initialVerifierSetId": "e5283a7b64fded588737f495421f8d0bf453f6a1deee353bcb9105551a01d4ea",
          "governance": "0xba76c6980428A0b10CFC5d8ccb61949677A61233",
          "address": "0xF128c84c3326727c3e155168daAa4C0156B87AD1",
          "implementation": "0xD981b4a8D46b7b80dCbE245c615432c4DeF2e817",
          "implementationCodehash": "0xab88cd4cdbea4754ba49d2d73b11d5f1d173bccbd4c0de6352c1d1e3dfc9db64",
          "deploymentMethod": "create2",
          "previousSignersRetention": 15,
          "domainSeparator": "0xc04aba7c8ccda4059d622ac3e17bb4ef1c1e2358f25bfea5902a44d3a34d616a",
          "minimumRotationDelay": 0,
          "salt": "v6.0.4",
          "connectionType": "amplifier",
          "owner": "0xba76c6980428A0b10CFC5d8ccb61949677A61233"
        },
        "ConstAddressDeployer": {
          "address": "0x98B2920D53612483F91F12Ed7754E51b4A77919e",
          "deployer": "0xE86375704CDb8491a5Ed82D90DceCE02Ee0ac25F",
          "deploymentMethod": "create",
          "codehash": "0x8fda47a596dfba923270da84e0c32a2d0312f1c03389f83e16f2b5a35ed37fbe",
          "predeployCodehash": "0x8fda47a596dfba923270da84e0c32a2d0312f1c03389f83e16f2b5a35ed37fbe"
        },
        "Create3Deployer": {
          "address": "0x6513Aedb4D1593BA12e50644401D976aebDc90d8",
          "deployer": "0x6f24A47Fc8AE5441Eb47EFfC3665e70e69Ac3F05",
          "deploymentMethod": "create2",
          "codehash": "0xf0ad66defbe082df243d4d274e626f557f97579c5c9e19f33d8093d6160808b7",
          "predeployCodehash": "0x73fc31262c4bad113c79439fd231281201c7c7d45b50328bd86bccf37684bf92",
          "salt": "Create3Deployer"
        },
        "AxelarGasService": {
          "collector": "0x505381EEd15c828b3158836d0196bC2E6B51c49f",
          "salt": "AxelarGasService devnet-amplifier",
          "address": "0x1179d44e69ba5252B7478a8602617d5EEeb2F377",
          "implementation": "0xC75c1Dc33514db5c39a13b2e7fE82A05050535EF",
          "deployer": "0xba76c6980428A0b10CFC5d8ccb61949677A61233"
        },
        "Operators": {
          "owner": "0xba76c6980428A0b10CFC5d8ccb61949677A61233",
          "address": "0x505381EEd15c828b3158836d0196bC2E6B51c49f",
          "deployer": "0xba76c6980428A0b10CFC5d8ccb61949677A61233",
          "deploymentMethod": "create2",
          "codehash": "0xc561dc32ef670c929db9d7fbf6b5f6c074a62a30602481ba3b88912ca6d79feb",
          "predeployCodehash": "0xc561dc32ef670c929db9d7fbf6b5f6c074a62a30602481ba3b88912ca6d79feb",
          "salt": "Operators devnet-amplifier"
        },
        "InterchainTokenService": {
          "salt": "ITS v2.1.0 devnet-amplifier",
          "deployer": "0xba76c6980428A0b10CFC5d8ccb61949677A61233",
          "proxySalt": "ITS v1.0.0 devnet-amplifier2",
          "tokenManagerDeployer": "0x1Eb942ca2ADC970E43eBb40e94E0118eAA2EDC16",
          "interchainToken": "0x5321CB9412D5F53d95D2B5a07861Dd45CBca2671",
          "interchainTokenDeployer": "0xd99464aF9D4040e1F657ca3Ee5472DAEbb4b1edd",
          "tokenManager": "0x5683C518fB0A39Cdc3EEBc0E03B968F108AC9916",
          "tokenHandler": "0x5AE8567D9Ce9f9EfB91b3818C4F8cE3a2505a3d0",
          "gatewayCaller": "0x7d6aBBb2a041D1bDEb7c45f233D09D75D9e0b17C",
          "implementation": "0xDF462B5df860e747212C9081ed25355032Dc6a37",
          "predeployCodehash": "0x08a4a556c4db879b4f24104d13a8baf86915d58b12c81b382dfea2a82d2856cf",
          "address": "0x2269B93c8D8D4AfcE9786d2940F5Fcd4386Db7ff"
        },
        "InterchainTokenFactory": {
          "deployer": "0xba76c6980428A0b10CFC5d8ccb61949677A61233",
          "salt": "ITS Factory v1.0.0 devnet-amplifier2",
          "implementation": "0x7fA7b469fF43B4B74BAc1e8e3AB31A8633F67f49",
          "address": "0xdB7d6A5B8d37a4f34BC1e7ce0d0B8a9DDA124871"
        }
      }
    },
    "optimism-sepolia": {
      "name": "Optimism Sepolia",
      "axelarId": "optimism-sepolia",
      "chainId": 11155420,
      "rpc": "https://sepolia.optimism.io",
      "tokenSymbol": "ETH",
      "decimals": 18,
      "confirmations": 1,
      "chainType": "evm",
      "explorer": {
        "name": "Opscan",
        "url": "https://sepolia-optimistic.etherscan.io",
        "api": "https://api-sepolia-optimistic.etherscan.io/api"
      },
      "finality": "finalized",
      "approxFinalityWaitTime": 40,
      "contracts": {
        "AxelarGateway": {
          "gasOptions": {
            "gasLimit": 5000000
          },
          "deployer": "0xba76c6980428A0b10CFC5d8ccb61949677A61233",
          "operator": "0xba76c6980428A0b10CFC5d8ccb61949677A61233",
          "proxyDeploymentArgs": [
            "0x3c19E701ed674350DE8cAEb0B85A388499246D2d",
            "0xba76c6980428A0b10CFC5d8ccb61949677A61233",
            "0x000000000000000000000000ba76c6980428a0b10cfc5d8ccb61949677a612330000000000000000000000000000000000000000000000000000000000000040000000000000000000000000000000000000000000000000000000000000000100000000000000000000000000000000000000000000000000000000000000200000000000000000000000000000000000000000000000000000000000000060000000000000000000000000000000000000000000000000000000000000000200000000000000000000000000000000000000000000000000000000002b8d4d000000000000000000000000000000000000000000000000000000000000000300000000000000000000000051380cbf0777990e197a3e498ffafd26143e35f8000000000000000000000000000000000000000000000000000000000000000100000000000000000000000061373485594010371dfbf3a8f8bd1736bfda7c090000000000000000000000000000000000000000000000000000000000000001000000000000000000000000c70aa87b38e6ab3c0df6e56338f96a5c00e653080000000000000000000000000000000000000000000000000000000000000001"
          ],
          "initialVerifierSetId": "371d01f95380c32d6077ec54b726a7cf65e536acc860d26a6399b879f71a8e42",
          "governance": "0xba76c6980428A0b10CFC5d8ccb61949677A61233",
          "address": "0xF128c84c3326727c3e155168daAa4C0156B87AD1",
          "implementation": "0x4228956048615Db42709e69598A34E8Ff4cf5340",
          "implementationCodehash": "0xb4c38d419801884ef56047516896faea7d01c4c6c8588176eece9da22acc674e",
          "deploymentMethod": "create2",
          "previousSignersRetention": 15,
          "domainSeparator": "0xf865bf16595139bf568a034d575ffdbdd524dd2dbf8cce1de2ddaf7b964bf8e6",
          "minimumRotationDelay": 0,
          "salt": "v6.0.4",
          "connectionType": "amplifier",
          "owner": "0xba76c6980428A0b10CFC5d8ccb61949677A61233"
        },
        "ConstAddressDeployer": {
          "address": "0x98B2920D53612483F91F12Ed7754E51b4A77919e",
          "deployer": "0xE86375704CDb8491a5Ed82D90DceCE02Ee0ac25F",
          "deploymentMethod": "create",
          "codehash": "0x8fda47a596dfba923270da84e0c32a2d0312f1c03389f83e16f2b5a35ed37fbe",
          "predeployCodehash": "0x8fda47a596dfba923270da84e0c32a2d0312f1c03389f83e16f2b5a35ed37fbe"
        },
        "Create3Deployer": {
          "address": "0x6513Aedb4D1593BA12e50644401D976aebDc90d8",
          "deployer": "0x6f24A47Fc8AE5441Eb47EFfC3665e70e69Ac3F05",
          "deploymentMethod": "create2",
          "codehash": "0xf0ad66defbe082df243d4d274e626f557f97579c5c9e19f33d8093d6160808b7",
          "predeployCodehash": "0x73fc31262c4bad113c79439fd231281201c7c7d45b50328bd86bccf37684bf92",
          "salt": "Create3Deployer"
        },
        "AxelarGasService": {
          "collector": "0x505381EEd15c828b3158836d0196bC2E6B51c49f",
          "salt": "AxelarGasService devnet-amplifier",
          "address": "0x1179d44e69ba5252B7478a8602617d5EEeb2F377",
          "implementation": "0xB7477c7c249d3378858Cd74E2790eAF0b7777CC2",
          "deployer": "0xba76c6980428A0b10CFC5d8ccb61949677A61233"
        },
        "Operators": {
          "owner": "0xba76c6980428A0b10CFC5d8ccb61949677A61233",
          "address": "0x505381EEd15c828b3158836d0196bC2E6B51c49f",
          "deployer": "0xba76c6980428A0b10CFC5d8ccb61949677A61233",
          "deploymentMethod": "create2",
          "codehash": "0xc561dc32ef670c929db9d7fbf6b5f6c074a62a30602481ba3b88912ca6d79feb",
          "predeployCodehash": "0xc561dc32ef670c929db9d7fbf6b5f6c074a62a30602481ba3b88912ca6d79feb",
          "salt": "Operators devnet-amplifier"
        },
        "InterchainTokenService": {
          "salt": "ITS v2.1.0 devnet-amplifier",
          "deployer": "0xba76c6980428A0b10CFC5d8ccb61949677A61233",
          "proxySalt": "ITS v1.0.0 devnet-amplifier2",
          "tokenManagerDeployer": "0x1Eb942ca2ADC970E43eBb40e94E0118eAA2EDC16",
          "interchainToken": "0x5321CB9412D5F53d95D2B5a07861Dd45CBca2671",
          "interchainTokenDeployer": "0xd99464aF9D4040e1F657ca3Ee5472DAEbb4b1edd",
          "tokenManager": "0x5683C518fB0A39Cdc3EEBc0E03B968F108AC9916",
          "tokenHandler": "0x5AE8567D9Ce9f9EfB91b3818C4F8cE3a2505a3d0",
          "gatewayCaller": "0x7d6aBBb2a041D1bDEb7c45f233D09D75D9e0b17C",
          "implementation": "0xDF462B5df860e747212C9081ed25355032Dc6a37",
          "predeployCodehash": "0x08a4a556c4db879b4f24104d13a8baf86915d58b12c81b382dfea2a82d2856cf",
          "address": "0x2269B93c8D8D4AfcE9786d2940F5Fcd4386Db7ff"
        },
        "InterchainTokenFactory": {
          "deployer": "0xba76c6980428A0b10CFC5d8ccb61949677A61233",
          "salt": "ITS Factory v1.0.0 devnet-amplifier2",
          "implementation": "0x7fA7b469fF43B4B74BAc1e8e3AB31A8633F67f49",
          "address": "0xdB7d6A5B8d37a4f34BC1e7ce0d0B8a9DDA124871"
        }
      }
    },
    "flow": {
      "name": "Flow",
      "axelarId": "flow",
      "chainId": 545,
      "rpc": "https://testnet.evm.nodes.onflow.org",
      "tokenSymbol": "FLOW",
      "decimals": 18,
      "chainType": "evm",
      "contracts": {
        "ConstAddressDeployer": {
          "address": "0x98B2920D53612483F91F12Ed7754E51b4A77919e",
          "deployer": "0xE86375704CDb8491a5Ed82D90DceCE02Ee0ac25F",
          "deploymentMethod": "create",
          "codehash": "0x8fda47a596dfba923270da84e0c32a2d0312f1c03389f83e16f2b5a35ed37fbe",
          "predeployCodehash": "0x8fda47a596dfba923270da84e0c32a2d0312f1c03389f83e16f2b5a35ed37fbe"
        },
        "Create3Deployer": {
          "address": "0x6513Aedb4D1593BA12e50644401D976aebDc90d8",
          "deployer": "0x6f24A47Fc8AE5441Eb47EFfC3665e70e69Ac3F05",
          "deploymentMethod": "create2",
          "codehash": "0xf0ad66defbe082df243d4d274e626f557f97579c5c9e19f33d8093d6160808b7",
          "predeployCodehash": "0x73fc31262c4bad113c79439fd231281201c7c7d45b50328bd86bccf37684bf92",
          "salt": "Create3Deployer"
        },
        "AxelarGateway": {
          "deployer": "0xba76c6980428A0b10CFC5d8ccb61949677A61233",
          "operator": "0xba76c6980428A0b10CFC5d8ccb61949677A61233",
          "proxyDeploymentArgs": [
            "0x3c19E701ed674350DE8cAEb0B85A388499246D2d",
            "0xba76c6980428A0b10CFC5d8ccb61949677A61233",
            "0x000000000000000000000000ba76c6980428a0b10cfc5d8ccb61949677a6123300000000000000000000000000000000000000000000000000000000000000400000000000000000000000000000000000000000000000000000000000000001000000000000000000000000000000000000000000000000000000000000002000000000000000000000000000000000000000000000000000000000000000600000000000000000000000000000000000000000000000000000000000000002000000000000000000000000000000000000000000000000000000000033e327000000000000000000000000000000000000000000000000000000000000000300000000000000000000000051380cbf0777990e197a3e498ffafd26143e35f8000000000000000000000000000000000000000000000000000000000000000100000000000000000000000061373485594010371dfbf3a8f8bd1736bfda7c090000000000000000000000000000000000000000000000000000000000000001000000000000000000000000c70aa87b38e6ab3c0df6e56338f96a5c00e653080000000000000000000000000000000000000000000000000000000000000001"
          ],
          "initialVerifierSetId": "2818a9d60cf13c06b0fc9584c60444a0b0e05a6d5adc58cd1a22f3b7a1f24d35",
          "governance": "0xba76c6980428A0b10CFC5d8ccb61949677A61233",
          "address": "0xF128c84c3326727c3e155168daAa4C0156B87AD1",
          "implementation": "0x27f40113e84E26e9D23921BE30dD750675c5c723",
          "implementationCodehash": "0x63a61947de125db1f7970df81581b6f4ccf704e991ac8f8ff9dddc1befe712b2",
          "deploymentMethod": "create2",
          "previousSignersRetention": 15,
          "domainSeparator": "0xcc0a47123f218b7f10d07212f499e418080c91cda74c46373c9a0e4aeec7332e",
          "minimumRotationDelay": 0,
          "connectionType": "amplifier",
          "salt": "v6.0.4",
          "owner": "0xba76c6980428A0b10CFC5d8ccb61949677A61233"
        },
        "Operators": {
          "owner": "0xba76c6980428A0b10CFC5d8ccb61949677A61233",
          "address": "0x505381EEd15c828b3158836d0196bC2E6B51c49f",
          "deployer": "0xba76c6980428A0b10CFC5d8ccb61949677A61233",
          "deploymentMethod": "create2",
          "codehash": "0xc561dc32ef670c929db9d7fbf6b5f6c074a62a30602481ba3b88912ca6d79feb",
          "predeployCodehash": "0xc561dc32ef670c929db9d7fbf6b5f6c074a62a30602481ba3b88912ca6d79feb",
          "salt": "Operators devnet-amplifier"
        },
        "AxelarGasService": {
          "collector": "0x505381EEd15c828b3158836d0196bC2E6B51c49f",
          "address": "0xD7C77eEA2aF147D351f189eF9eC17EfDf609a3c8",
          "implementation": "0x4F1ccCE088244d2979128b3af64cD6C8D440bbC0",
          "deployer": "0xba76c6980428A0b10CFC5d8ccb61949677A61233"
        },
        "InterchainTokenService": {
          "salt": "ITS v2.1.0 devnet-amplifier5",
          "deployer": "0xba76c6980428A0b10CFC5d8ccb61949677A61233",
          "proxySalt": "ITS v1.0.0 devnet-amplifier2",
          "tokenManagerDeployer": "0x518C013ae9fD322cD4C728c0C3A3114fdeE30CaE",
          "interchainToken": "0x5321CB9412D5F53d95D2B5a07861Dd45CBca2671",
          "interchainTokenDeployer": "0xb125De0BD8bc604832f577E08C4255E1Cd07B26d",
          "tokenManager": "0xfF2118Cb4aeC9C6AFf5440c9c834Edf2046e0dE3",
          "tokenHandler": "0xFF72c5b7ca5cb3Df57197448cb764897bc7C21Cc",
          "gatewayCaller": "0x9acb2050f9BbcA427380Ee74F2a2b5bD15698279",
          "implementation": "0x4e844ceCaB6354129906D0343e4cdf887C1e0f9a",
          "predeployCodehash": "0x08a4a556c4db879b4f24104d13a8baf86915d58b12c81b382dfea2a82d2856cf",
          "address": "0x2269B93c8D8D4AfcE9786d2940F5Fcd4386Db7ff"
        },
        "InterchainTokenFactory": {
          "deployer": "0xba76c6980428A0b10CFC5d8ccb61949677A61233",
          "salt": "ITS Factory v1.0.0 devnet-amplifier2",
          "implementation": "0x2b02a1a3E9a36AFC40B3C7b11040e0C5ee03857a",
          "address": "0xdB7d6A5B8d37a4f34BC1e7ce0d0B8a9DDA124871"
        }
      },
      "explorer": {
        "name": "Flowscan",
        "url": "https://evm-testnet.flowscan.io/",
        "api": "https://evm-testnet.flowscan.io/api"
      },
      "gasOptions": {
        "gasLimit": 8000000
      },
      "confirmations": 1,
      "finality": "finalized",
      "approxFinalityWaitTime": 1
    },
    "stellar-2025-q1": {
      "name": "Stellar",
      "axelarId": "stellar-2025-q1",
      "rpc": "https://soroban-testnet.stellar.org",
      "horizonRpc": "https://horizon-testnet.stellar.org",
      "networkType": "testnet",
      "tokenSymbol": "XLM",
      "decimals": 7,
      "chainType": "stellar",
      "finality": "1",
      "approxFinalityWaitTime": 1,
      "tokenAddress": "CDLZFC3SYJYDZT7K67VZ75HPJVIEUVNIXF47ZG2FB2RMQQVU2HHGCYSC",
      "explorer": {
        "name": "Stellar Expert",
        "url": "https://stellar.expert/explorer/testnet"
      },
      "contracts": {
        "AxelarGateway": {
          "address": "CDWXQAUFE26XOYFWW2M3RSZPBOXHWCGLUTR5NZTFEGOV6YZQJPVARUKX",
          "deployer": "GCRN3JXRVXHQTFQFM7NR4TTTORGZDCJWPIOLPQQHL6WMAQGVMWSXJL3Q",
          "wasmHash": "d68610690fa381aace03f16ef591334d61e808bcba0ac9e3a15d76df492aff24",
          "version": "1.1.1",
          "initializeArgs": {
            "owner": "GCRN3JXRVXHQTFQFM7NR4TTTORGZDCJWPIOLPQQHL6WMAQGVMWSXJL3Q",
            "operator": "GCRN3JXRVXHQTFQFM7NR4TTTORGZDCJWPIOLPQQHL6WMAQGVMWSXJL3Q",
            "domainSeparator": "9b90841c0ee97f5016eab9cba092490f454c896916d5f0470bea8f7fb650762d",
            "minimumRotationDelay": "0",
            "previousSignersRetention": "15",
            "initialSigners": [
              {
                "nonce": "0000000000000000000000000000000000000000000000000000000000000000",
                "signers": [
                  {
                    "signer": "a2dda6f1adcf09960567db1e4e73744d9189367a1cb7c2075facc040d565a574",
                    "weight": "1"
                  }
                ],
                "threshold": "1"
              }
            ]
          },
          "connectionType": "amplifier"
        },
        "AxelarOperators": {
          "address": "CDOWLXRHI3JVLTDXUZK4AA5RYT4MO53KGGHWRVTMLI6C74HJPAG5W7WO",
          "deployer": "GCRN3JXRVXHQTFQFM7NR4TTTORGZDCJWPIOLPQQHL6WMAQGVMWSXJL3Q",
          "wasmHash": "8e0d3c6ace7b80c80d945eaca495ff2cea7de12e9cf736dcf1fb9aaee07b4dd2",
          "version": "1.1.1",
          "initializeArgs": {
            "owner": "GCRN3JXRVXHQTFQFM7NR4TTTORGZDCJWPIOLPQQHL6WMAQGVMWSXJL3Q"
          }
        },
        "AxelarGasService": {
          "address": "CCBTZ4MMXSMRYYGKMRYJGP3SU6HDOUAFQULQA67BSHFPDXO2BWGGGVKO",
          "deployer": "GCRN3JXRVXHQTFQFM7NR4TTTORGZDCJWPIOLPQQHL6WMAQGVMWSXJL3Q",
          "wasmHash": "5f85b5ca8888347990b7d6384a3c73dac1fc652f93086224d78dbadfc934d729",
          "version": "1.1.1",
          "initializeArgs": {
            "owner": "GCRN3JXRVXHQTFQFM7NR4TTTORGZDCJWPIOLPQQHL6WMAQGVMWSXJL3Q",
            "operator": "CDOWLXRHI3JVLTDXUZK4AA5RYT4MO53KGGHWRVTMLI6C74HJPAG5W7WO"
          }
        },
        "AxelarExample": {
          "address": "CCLP6NGSB3JFUA37IKC4FNUL7XCWPUJDLGOFLOEVSCAT5HGUYVIZ5FYX",
          "deployer": "GCRN3JXRVXHQTFQFM7NR4TTTORGZDCJWPIOLPQQHL6WMAQGVMWSXJL3Q",
          "wasmHash": "cb96e568d52b5933111d3d97c7a3c23330df1db086aad6001f67e2daaa62d73b",
          "version": "1.0.3",
          "initializeArgs": {
            "gatewayAddress": "CDWXQAUFE26XOYFWW2M3RSZPBOXHWCGLUTR5NZTFEGOV6YZQJPVARUKX",
            "gasServiceAddress": "CCBTZ4MMXSMRYYGKMRYJGP3SU6HDOUAFQULQA67BSHFPDXO2BWGGGVKO",
            "itsAddress": "CATNQHWMG4VOWPSWF4HXVW7ASDJNX7M7F6JLFC544T7ZMMXXAE2HUDTY"
          }
        },
        "Upgrader": {
          "address": "CD7U4CN26Y74C3FFAOY3RHFSMMN3IDMOXR77CA32WMHCRIG5URMDIG4D",
          "deployer": "GCRN3JXRVXHQTFQFM7NR4TTTORGZDCJWPIOLPQQHL6WMAQGVMWSXJL3Q",
          "wasmHash": "8393a1d52cc40fc3fd37d93da56a3322109159d794ab1d0fbee120dcb3d8cbcc",
          "version": "1.1.1",
          "initializeArgs": {}
        },
        "InterchainTokenService": {
          "address": "CATNQHWMG4VOWPSWF4HXVW7ASDJNX7M7F6JLFC544T7ZMMXXAE2HUDTY",
          "deployer": "GCRN3JXRVXHQTFQFM7NR4TTTORGZDCJWPIOLPQQHL6WMAQGVMWSXJL3Q",
          "wasmHash": "cd078e4d495a61a113a6ba457f5efa4579c5bc41a396779fd82f164aa75e9942",
          "version": "1.2.0",
          "initializeArgs": {
            "owner": "GCRN3JXRVXHQTFQFM7NR4TTTORGZDCJWPIOLPQQHL6WMAQGVMWSXJL3Q",
            "operator": "GCRN3JXRVXHQTFQFM7NR4TTTORGZDCJWPIOLPQQHL6WMAQGVMWSXJL3Q",
            "gatewayAddress": "CDWXQAUFE26XOYFWW2M3RSZPBOXHWCGLUTR5NZTFEGOV6YZQJPVARUKX",
            "gasServiceAddress": "CCBTZ4MMXSMRYYGKMRYJGP3SU6HDOUAFQULQA67BSHFPDXO2BWGGGVKO",
            "itsHubAddress": "axelar157hl7gpuknjmhtac2qnphuazv2yerfagva7lsu9vuj2pgn32z22qa26dk4",
            "chainName": "stellar-2025-q1",
            "nativeTokenAddress": "CDLZFC3SYJYDZT7K67VZ75HPJVIEUVNIXF47ZG2FB2RMQQVU2HHGCYSC",
            "interchainTokenWasmHash": "85693704d656eb99af464d553a0a8d99b62d039223e72e86b98655def0d345ca",
            "tokenManagerWasmHash": "4164f47872741793bc682f6fb124623c6c1eb64e342b73319c11d05c2e0e39b0"
          }
        },
        "Multicall": {
          "address": "CC2OSV5HNXFQIG6QQ6LK5L2NYXO62H4DQ3MVXXBLEXJ36KSN6Y4S7ODD",
          "deployer": "GCRN3JXRVXHQTFQFM7NR4TTTORGZDCJWPIOLPQQHL6WMAQGVMWSXJL3Q",
          "wasmHash": "0c491cc15edf95dbc131cbac07dc3035f05a9e6fd180d2733b9315685323df26",
          "version": "1.0.1",
          "initializeArgs": {}
        }
      }
    },
    "sui-2": {
      "name": "Sui",
      "axelarId": "sui-2",
      "networkType": "testnet",
      "rpc": "https://sui-testnet-rpc.publicnode.com",
      "tokenSymbol": "SUI",
      "decimals": 9,
      "chainType": "sui",
      "finality": "1",
      "approxFinalityWaitTime": 1,
      "contracts": {
        "Utils": {
          "address": "0x33d130d3ca43e2f82eee2d4e5cd783e4e88f4f6682d2671d259fdea5257d64d0",
          "versions": {
            "0": "0x33d130d3ca43e2f82eee2d4e5cd783e4e88f4f6682d2671d259fdea5257d64d0"
          },
          "deployer": "0x1471a8acf730a05a7d720e52c7ef94024c7351502c83b80da5583db2f6b0b8df",
          "structs": {},
          "objects": {
            "UpgradeCap": "0x321f239f1d6d031fb08e3c9ab2437036e29edd83fbd6f34909051a7364aefd8c"
          }
        },
        "VersionControl": {
          "address": "0x2e4bebb14f9110d1c02890b64fd90dd3126ece249160bdf1092e80d0e525e5ae",
          "versions": {
            "0": "0x2e4bebb14f9110d1c02890b64fd90dd3126ece249160bdf1092e80d0e525e5ae"
          },
          "deployer": "0x1471a8acf730a05a7d720e52c7ef94024c7351502c83b80da5583db2f6b0b8df",
          "structs": {
            "VersionControl": "0x2e4bebb14f9110d1c02890b64fd90dd3126ece249160bdf1092e80d0e525e5ae::version_control::VersionControl"
          },
          "objects": {
            "UpgradeCap": "0xf48341706c5d0eb71c73bc07366caeb991fb3bed5f5247e7f077449a3f0d4545"
          }
        },
        "AxelarGateway": {
          "address": "0x988bbe6e98f653887e78912f529247675030334ae4b0fbc1d1f512f0f95b71e4",
          "versions": {
            "0": "0x988bbe6e98f653887e78912f529247675030334ae4b0fbc1d1f512f0f95b71e4"
          },
          "deployer": "0x1471a8acf730a05a7d720e52c7ef94024c7351502c83b80da5583db2f6b0b8df",
          "structs": {
            "WeightedSigner": "0x988bbe6e98f653887e78912f529247675030334ae4b0fbc1d1f512f0f95b71e4::weighted_signer::WeightedSigner",
            "Bytes32": "0x988bbe6e98f653887e78912f529247675030334ae4b0fbc1d1f512f0f95b71e4::bytes32::Bytes32",
            "WeightedSigners": "0x988bbe6e98f653887e78912f529247675030334ae4b0fbc1d1f512f0f95b71e4::weighted_signers::WeightedSigners",
            "Signature": "0x988bbe6e98f653887e78912f529247675030334ae4b0fbc1d1f512f0f95b71e4::proof::Signature",
            "Proof": "0x988bbe6e98f653887e78912f529247675030334ae4b0fbc1d1f512f0f95b71e4::proof::Proof",
            "Message": "0x988bbe6e98f653887e78912f529247675030334ae4b0fbc1d1f512f0f95b71e4::message::Message",
            "SignersRotated": "0x988bbe6e98f653887e78912f529247675030334ae4b0fbc1d1f512f0f95b71e4::events::SignersRotated",
            "ChannelCreated": "0x988bbe6e98f653887e78912f529247675030334ae4b0fbc1d1f512f0f95b71e4::events::ChannelCreated",
            "ChannelDestroyed": "0x988bbe6e98f653887e78912f529247675030334ae4b0fbc1d1f512f0f95b71e4::events::ChannelDestroyed",
            "ContractCall": "0x988bbe6e98f653887e78912f529247675030334ae4b0fbc1d1f512f0f95b71e4::events::ContractCall",
            "MessageApproved": "0x988bbe6e98f653887e78912f529247675030334ae4b0fbc1d1f512f0f95b71e4::events::MessageApproved",
            "MessageExecuted": "0x988bbe6e98f653887e78912f529247675030334ae4b0fbc1d1f512f0f95b71e4::events::MessageExecuted",
            "AxelarSigners": "0x988bbe6e98f653887e78912f529247675030334ae4b0fbc1d1f512f0f95b71e4::auth::AxelarSigners",
            "MessageToSign": "0x988bbe6e98f653887e78912f529247675030334ae4b0fbc1d1f512f0f95b71e4::auth::MessageToSign",
            "Channel": "0x988bbe6e98f653887e78912f529247675030334ae4b0fbc1d1f512f0f95b71e4::channel::Channel",
            "ApprovedMessage": "0x988bbe6e98f653887e78912f529247675030334ae4b0fbc1d1f512f0f95b71e4::channel::ApprovedMessage",
            "OwnerCap": "0x988bbe6e98f653887e78912f529247675030334ae4b0fbc1d1f512f0f95b71e4::owner_cap::OwnerCap",
            "MessageTicket": "0x988bbe6e98f653887e78912f529247675030334ae4b0fbc1d1f512f0f95b71e4::message_ticket::MessageTicket",
            "MessageStatus": "0x988bbe6e98f653887e78912f529247675030334ae4b0fbc1d1f512f0f95b71e4::message_status::MessageStatus",
            "Gateway_v0": "0x988bbe6e98f653887e78912f529247675030334ae4b0fbc1d1f512f0f95b71e4::gateway_v0::Gateway_v0",
            "CommandType": "0x988bbe6e98f653887e78912f529247675030334ae4b0fbc1d1f512f0f95b71e4::gateway_v0::CommandType",
            "Gateway": "0x988bbe6e98f653887e78912f529247675030334ae4b0fbc1d1f512f0f95b71e4::gateway::Gateway"
          },
          "objects": {
            "Gateway": "0xb4ab8da228ae631476172849f05f71a99ef4bfd50cf682ec61fb027fc0123b2f",
            "UpgradeCap": "0xb56fb08698005b239d6c222b95f91063787af5a162a5988bdb1b72061035ceef",
            "Gatewayv0": "0x9e3de30dadba8fce5af35b692f4a98de893064f800992b6e6b510b997c696183",
            "OwnerCap": "0x55a39af66e6002c6edcba26a52514300a222fe94cafde19bf49acade9c87b93a"
          },
          "domainSeparator": "0xa5ea3e93481643015f6273d6938484afb463de5c25f980ec72b63d56ebd55d55",
          "operator": "0x1471a8acf730a05a7d720e52c7ef94024c7351502c83b80da5583db2f6b0b8df",
          "minimumRotationDelay": 0,
          "connectionType": "amplifier"
        },
        "RelayerDiscovery": {
          "address": "0x6f8472f2d4e5d6bebc620403946ad49f7ce81fe0191902640932100118cd62f9",
          "versions": {
            "0": "0x6f8472f2d4e5d6bebc620403946ad49f7ce81fe0191902640932100118cd62f9"
          },
          "deployer": "0x1471a8acf730a05a7d720e52c7ef94024c7351502c83b80da5583db2f6b0b8df",
          "structs": {
            "Function": "0x6f8472f2d4e5d6bebc620403946ad49f7ce81fe0191902640932100118cd62f9::transaction::Function",
            "MoveCall": "0x6f8472f2d4e5d6bebc620403946ad49f7ce81fe0191902640932100118cd62f9::transaction::MoveCall",
            "Transaction": "0x6f8472f2d4e5d6bebc620403946ad49f7ce81fe0191902640932100118cd62f9::transaction::Transaction",
            "TransactionRegistered": "0x6f8472f2d4e5d6bebc620403946ad49f7ce81fe0191902640932100118cd62f9::events::TransactionRegistered",
            "TransactionRemoved": "0x6f8472f2d4e5d6bebc620403946ad49f7ce81fe0191902640932100118cd62f9::events::TransactionRemoved",
            "RelayerDiscovery_v0": "0x6f8472f2d4e5d6bebc620403946ad49f7ce81fe0191902640932100118cd62f9::relayer_discovery_v0::RelayerDiscovery_v0",
            "OwnerCap": "0x6f8472f2d4e5d6bebc620403946ad49f7ce81fe0191902640932100118cd62f9::owner_cap::OwnerCap",
            "RelayerDiscovery": "0x6f8472f2d4e5d6bebc620403946ad49f7ce81fe0191902640932100118cd62f9::discovery::RelayerDiscovery"
          },
          "objects": {
            "RelayerDiscovery": "0xe64788e83bee291de3448d5a07dd4f7607e82dcc60e7599f53b3fe2cd21a273e",
            "RelayerDiscoveryv0": "0x5fc3e202855cbf1dac16ef96a63b29176c221c62ebabf77a724c41c88d8d59be",
            "OwnerCap": "0x9f9c2b5bd942fb9e298585d5a041fe5296b9bd86420958f4eb0571fa6fbe6d29",
            "UpgradeCap": "0x6144093e8184f671d3eabc68373cc0748b8fdfe76888af65952414bd270e1753"
          }
        },
        "Operators": {
          "address": "0x320f1abda1b96f95604b03c8649e867cf5ae4fb2983b97be02267647c49173fc",
          "versions": {
            "0": "0x320f1abda1b96f95604b03c8649e867cf5ae4fb2983b97be02267647c49173fc"
          },
          "deployer": "0x1471a8acf730a05a7d720e52c7ef94024c7351502c83b80da5583db2f6b0b8df",
          "structs": {
            "OwnerCap": "0x320f1abda1b96f95604b03c8649e867cf5ae4fb2983b97be02267647c49173fc::operators::OwnerCap",
            "OperatorCap": "0x320f1abda1b96f95604b03c8649e867cf5ae4fb2983b97be02267647c49173fc::operators::OperatorCap",
            "Operators": "0x320f1abda1b96f95604b03c8649e867cf5ae4fb2983b97be02267647c49173fc::operators::Operators",
            "Borrow": "0x320f1abda1b96f95604b03c8649e867cf5ae4fb2983b97be02267647c49173fc::operators::Borrow",
            "OperatorAdded": "0x320f1abda1b96f95604b03c8649e867cf5ae4fb2983b97be02267647c49173fc::operators::OperatorAdded",
            "OperatorRemoved": "0x320f1abda1b96f95604b03c8649e867cf5ae4fb2983b97be02267647c49173fc::operators::OperatorRemoved",
            "CapabilityStored": "0x320f1abda1b96f95604b03c8649e867cf5ae4fb2983b97be02267647c49173fc::operators::CapabilityStored",
            "CapabilityRemoved": "0x320f1abda1b96f95604b03c8649e867cf5ae4fb2983b97be02267647c49173fc::operators::CapabilityRemoved"
          },
          "objects": {
            "Operators": "0x5a857c56880274aeda02ae1711077413ec474284feb464ee95bee1a4d8f6e56d",
            "OwnerCap": "0xc4ff846f69139aa973c383b9e8eebf6694d3297e3c451d88a9d14f6206691999",
            "UpgradeCap": "0xa0dcdab65db4b919b64e067cd881ea0b98f9ebf0d86dbfbff37f374a4895db3f"
          }
        },
        "GasService": {
          "address": "0x637063e4c4ecf195c8dc0170cc82e68f8cbe94f019935cb848500352a03dd6fa",
          "versions": {
            "0": "0x637063e4c4ecf195c8dc0170cc82e68f8cbe94f019935cb848500352a03dd6fa"
          },
          "deployer": "0x1471a8acf730a05a7d720e52c7ef94024c7351502c83b80da5583db2f6b0b8df",
          "structs": {
            "GasPaid": "0x637063e4c4ecf195c8dc0170cc82e68f8cbe94f019935cb848500352a03dd6fa::events::GasPaid",
            "GasAdded": "0x637063e4c4ecf195c8dc0170cc82e68f8cbe94f019935cb848500352a03dd6fa::events::GasAdded",
            "Refunded": "0x637063e4c4ecf195c8dc0170cc82e68f8cbe94f019935cb848500352a03dd6fa::events::Refunded",
            "GasCollected": "0x637063e4c4ecf195c8dc0170cc82e68f8cbe94f019935cb848500352a03dd6fa::events::GasCollected",
            "OwnerCap": "0x637063e4c4ecf195c8dc0170cc82e68f8cbe94f019935cb848500352a03dd6fa::owner_cap::OwnerCap",
            "OperatorCap": "0x637063e4c4ecf195c8dc0170cc82e68f8cbe94f019935cb848500352a03dd6fa::operator_cap::OperatorCap",
            "GasService_v0": "0x637063e4c4ecf195c8dc0170cc82e68f8cbe94f019935cb848500352a03dd6fa::gas_service_v0::GasService_v0",
            "GasService": "0x637063e4c4ecf195c8dc0170cc82e68f8cbe94f019935cb848500352a03dd6fa::gas_service::GasService"
          },
          "objects": {
            "OperatorCap": "0x43e0d6b8b20aa4d8c4b808eb18fc77f77798d1332759680e281e75115ea4e492",
            "OwnerCap": "0xef03b96127738a14e168bc130491f6e79c4faef32bf6400ae2b5b58c117ef1a0",
            "GasService": "0xffd87a3b283764aad9197a0d0d5880c9085c68a5d055cfe9bac65298dd7f4cfc",
            "GasServicev0": "0x451d2d47a45525077d8d1f6aa91c46b9956dbdcf147c82b3196de90209978441",
            "UpgradeCap": "0xadb206f125e702f91add25459ab84b66370d9aeb3fda0de5db1bcbb322ee2bbc"
          }
        },
        "Abi": {
          "address": "0xe347ab3e2c32d1bf8be1cfbc9d46b543b60ed5d2a2e6393deee2bb4cf62d6e41",
          "versions": {
            "0": "0xe347ab3e2c32d1bf8be1cfbc9d46b543b60ed5d2a2e6393deee2bb4cf62d6e41"
          },
          "deployer": "0x1471a8acf730a05a7d720e52c7ef94024c7351502c83b80da5583db2f6b0b8df",
          "structs": {
            "AbiReader": "0xe347ab3e2c32d1bf8be1cfbc9d46b543b60ed5d2a2e6393deee2bb4cf62d6e41::abi::AbiReader",
            "AbiWriter": "0xe347ab3e2c32d1bf8be1cfbc9d46b543b60ed5d2a2e6393deee2bb4cf62d6e41::abi::AbiWriter"
          },
          "objects": {
            "UpgradeCap": "0xbfd4012f37111630c46df90e914a169e82905e01eabfb91e95317fd340d2cb8a"
          }
        },
        "InterchainTokenService": {
          "address": "0x361b728d45c287afadf388ed69c234678022940db880e4b4a2ba5ad09b348a2f",
          "versions": {
            "0": "0x361b728d45c287afadf388ed69c234678022940db880e4b4a2ba5ad09b348a2f"
          },
          "deployer": "0x1471a8acf730a05a7d720e52c7ef94024c7351502c83b80da5583db2f6b0b8df",
          "structs": {
            "FlowLimit": "0x361b728d45c287afadf388ed69c234678022940db880e4b4a2ba5ad09b348a2f::flow_limit::FlowLimit",
            "CoinManagement": "0x361b728d45c287afadf388ed69c234678022940db880e4b4a2ba5ad09b348a2f::coin_management::CoinManagement",
            "CoinInfo": "0x361b728d45c287afadf388ed69c234678022940db880e4b4a2ba5ad09b348a2f::coin_info::CoinInfo",
            "CoinData": "0x361b728d45c287afadf388ed69c234678022940db880e4b4a2ba5ad09b348a2f::coin_data::CoinData",
            "CreatorCap": "0x361b728d45c287afadf388ed69c234678022940db880e4b4a2ba5ad09b348a2f::creator_cap::CreatorCap",
            "TokenId": "0x361b728d45c287afadf388ed69c234678022940db880e4b4a2ba5ad09b348a2f::token_id::TokenId",
            "UnregisteredTokenId": "0x361b728d45c287afadf388ed69c234678022940db880e4b4a2ba5ad09b348a2f::token_id::UnregisteredTokenId",
            "UnregisteredCoinData": "0x361b728d45c287afadf388ed69c234678022940db880e4b4a2ba5ad09b348a2f::unregistered_coin_data::UnregisteredCoinData",
            "CoinRegistered": "0x361b728d45c287afadf388ed69c234678022940db880e4b4a2ba5ad09b348a2f::events::CoinRegistered",
            "InterchainTransfer": "0x361b728d45c287afadf388ed69c234678022940db880e4b4a2ba5ad09b348a2f::events::InterchainTransfer",
            "InterchainTokenDeploymentStarted": "0x361b728d45c287afadf388ed69c234678022940db880e4b4a2ba5ad09b348a2f::events::InterchainTokenDeploymentStarted",
            "InterchainTransferReceived": "0x361b728d45c287afadf388ed69c234678022940db880e4b4a2ba5ad09b348a2f::events::InterchainTransferReceived",
            "UnregisteredCoinReceived": "0x361b728d45c287afadf388ed69c234678022940db880e4b4a2ba5ad09b348a2f::events::UnregisteredCoinReceived",
            "TrustedChainAdded": "0x361b728d45c287afadf388ed69c234678022940db880e4b4a2ba5ad09b348a2f::events::TrustedChainAdded",
            "TrustedChainRemoved": "0x361b728d45c287afadf388ed69c234678022940db880e4b4a2ba5ad09b348a2f::events::TrustedChainRemoved",
            "FlowLimitSet": "0x361b728d45c287afadf388ed69c234678022940db880e4b4a2ba5ad09b348a2f::events::FlowLimitSet",
            "DistributorshipTransfered": "0x361b728d45c287afadf388ed69c234678022940db880e4b4a2ba5ad09b348a2f::events::DistributorshipTransfered",
            "OperatorshipTransfered": "0x361b728d45c287afadf388ed69c234678022940db880e4b4a2ba5ad09b348a2f::events::OperatorshipTransfered",
            "TrustedChain": "0x361b728d45c287afadf388ed69c234678022940db880e4b4a2ba5ad09b348a2f::trusted_chains::TrustedChain",
            "TrustedChains": "0x361b728d45c287afadf388ed69c234678022940db880e4b4a2ba5ad09b348a2f::trusted_chains::TrustedChains",
            "InterchainTransferTicket": "0x361b728d45c287afadf388ed69c234678022940db880e4b4a2ba5ad09b348a2f::interchain_transfer_ticket::InterchainTransferTicket",
            "InterchainTokenService_v0": "0x361b728d45c287afadf388ed69c234678022940db880e4b4a2ba5ad09b348a2f::interchain_token_service_v0::InterchainTokenService_v0",
            "OwnerCap": "0x361b728d45c287afadf388ed69c234678022940db880e4b4a2ba5ad09b348a2f::owner_cap::OwnerCap",
            "OperatorCap": "0x361b728d45c287afadf388ed69c234678022940db880e4b4a2ba5ad09b348a2f::operator_cap::OperatorCap",
            "InterchainTokenService": "0x361b728d45c287afadf388ed69c234678022940db880e4b4a2ba5ad09b348a2f::interchain_token_service::InterchainTokenService"
          },
          "objects": {
            "InterchainTokenService": "0x127e4f0e8fdad2e50d9ad16a977d8472fb4d206271a6e219a803e136ff143b46",
            "InterchainTokenServicev0": "0x92cf5b5acbc3476601b98f1e3e0a1ec70e43f16615b5239b0161a5886e0107c8",
            "ChannelId": "0x264911ce18e17be3c1204c366ee56899886d97a30ae017c6b2d3aff5f2b951ff",
            "OwnerCap": "0x2edbff9dc43d4dca2e16dec1b9e75c8798fc16f672b828ce5a6f8547e4723ba9",
            "OperatorCap": "0x5594de29942c6e950f0eaf5909241514168ab7bb4182de65b7a51881137dab0c",
            "UpgradeCap": "0x17efb7a7a5b9d13976edb665cb071132c5391a987adb119f1ab51b26ccd1c23b"
          }
        },
        "Example": {
          "address": "0x481f5417b6b34ec378d4d922808651a7cc0be9e317c40b4b22b8a85a8e46df85",
          "versions": {
            "0": "0x481f5417b6b34ec378d4d922808651a7cc0be9e317c40b4b22b8a85a8e46df85"
          },
          "deployer": "0x1471a8acf730a05a7d720e52c7ef94024c7351502c83b80da5583db2f6b0b8df",
          "structs": {
            "Singleton": "0x481f5417b6b34ec378d4d922808651a7cc0be9e317c40b4b22b8a85a8e46df85::its::Singleton",
            "Executed": "0x481f5417b6b34ec378d4d922808651a7cc0be9e317c40b4b22b8a85a8e46df85::gmp::Executed",
            "ExecutedWithToken": "0x481f5417b6b34ec378d4d922808651a7cc0be9e317c40b4b22b8a85a8e46df85::its::ExecutedWithToken",
            "TOKEN": "0x481f5417b6b34ec378d4d922808651a7cc0be9e317c40b4b22b8a85a8e46df85::token::TOKEN",
            "TOKEN_A": "0x481f5417b6b34ec378d4d922808651a7cc0be9e317c40b4b22b8a85a8e46df85::token_a::TOKEN_A",
            "TOKEN_B": "0x481f5417b6b34ec378d4d922808651a7cc0be9e317c40b4b22b8a85a8e46df85::token_b::TOKEN_B",
            "TOKEN_C": "0x481f5417b6b34ec378d4d922808651a7cc0be9e317c40b4b22b8a85a8e46df85::token_c::TOKEN_C"
          },
          "objects": {
            "GmpSingleton": "0x1cd66aab6e910f4230a17bc7b1152047b4f9c8158a607ee626d500da3dc552c8",
            "GmpChannelId": "0xb6b06092072c6d9f7268c5908183cf3456429af57fa74a29d26526a698bc2c52",
            "ItsSingleton": "0x7da3422e0915e7cbbde06f5425ebd370d04928e783188f167646790dc6d7d040",
            "ItsChannelId": "0xa6019e0956da874271d21fe37cf123e43f1a55c8720ca50bcdf35212be930c88"
          }
        }
      },
      "explorer": {
        "name": "Suiscan",
        "url": "https://suiscan.xyz/testnet"
      }
    },
    "xrpl-dev": {
      "name": "XRPL",
      "axelarId": "xrpl-dev",
      "rpc": "wss://s.devnet.rippletest.net:51233",
      "wssRpc": "wss://s.devnet.rippletest.net:51233",
      "tokenSymbol": "XRP",
      "decimals": 6,
      "networkType": "testnet",
      "chainType": "xrpl",
      "finality": "1",
      "approxFinalityWaitTime": 1,
      "explorer": {
        "name": "XRPL Explorer",
        "url": "https://devnet.xrpl.org"
      },
      "contracts": {
        "AxelarGateway": {
          "address": "rGAbJZEzU6WaYv5y1LfyN7LBBcQJ3TxsKC",
          "initialSigner": "rpqRL9c13HYuCLefSrqkqHPPV4FgxTazQ9",
          "transferRate": 0,
          "tickSize": 6,
          "domain": "axelar.foundation",
          "flags": [
            4,
            12,
            13,
            14
          ],
          "connectionType": "amplifier"
        },
        "InterchainTokenService": {
          "address": "rGAbJZEzU6WaYv5y1LfyN7LBBcQJ3TxsKC",
          "initialSigner": "rpqRL9c13HYuCLefSrqkqHPPV4FgxTazQ9",
          "transferRate": 0,
          "tickSize": 6,
          "domain": "axelar.foundation",
          "flags": [
            4,
            12,
            13,
            14
          ]
        }
      }
    },
    "plume-2": {
      "name": "Plume",
      "axelarId": "plume-2",
      "networkType": "testnet",
      "chainId": 98867,
      "rpc": "https://testnet-rpc.plumenetwork.xyz",
      "tokenSymbol": "PLUME",
      "confirmations": 1,
      "finality": "finalized",
      "decimals": 18,
      "approxFinalityWaitTime": 1,
      "chainType": "evm",
      "explorer": {
        "name": "Plume-testnet Explorer",
        "url": "https://testnet-explorer.plumenetwork.xyz/"
      },
      "contracts": {
        "ConstAddressDeployer": {
          "address": "0x858Bd33dF5BeAabF16Dc0249Acd194564c16BB2d",
          "deployer": "0xba76c6980428A0b10CFC5d8ccb61949677A61233",
          "deploymentMethod": "create",
          "codehash": "0x8fda47a596dfba923270da84e0c32a2d0312f1c03389f83e16f2b5a35ed37fbe",
          "predeployCodehash": "0x8fda47a596dfba923270da84e0c32a2d0312f1c03389f83e16f2b5a35ed37fbe"
        },
        "Create3Deployer": {
          "address": "0x27A6E2Cf2d37B320EDaF5688ae89f21ef19099A8",
          "deployer": "0xba76c6980428A0b10CFC5d8ccb61949677A61233",
          "deploymentMethod": "create2",
          "codehash": "0xf0ad66defbe082df243d4d274e626f557f97579c5c9e19f33d8093d6160808b7",
          "predeployCodehash": "0x73fc31262c4bad113c79439fd231281201c7c7d45b50328bd86bccf37684bf92",
          "salt": "Create3Deployer"
        },
        "AxelarGateway": {
          "deployer": "0xba76c6980428A0b10CFC5d8ccb61949677A61233",
          "operator": "0xba76c6980428A0b10CFC5d8ccb61949677A61233",
          "proxyDeploymentArgs": [
            "0x75c216B93337e23c8b1DD4F4fB818CA48511Aa2B",
            "0xba76c6980428A0b10CFC5d8ccb61949677A61233",
            "0x000000000000000000000000ba76c6980428a0b10cfc5d8ccb61949677a61233000000000000000000000000000000000000000000000000000000000000004000000000000000000000000000000000000000000000000000000000000000010000000000000000000000000000000000000000000000000000000000000020000000000000000000000000000000000000000000000000000000000000006000000000000000000000000000000000000000000000000000000000000000030000000000000000000000000000000000000000000000000000000000661dd9000000000000000000000000000000000000000000000000000000000000000500000000000000000000000040e0122633f2f81ab18854eff39d954a26793060000000000000000000000000000000000000000000000000000000000000000100000000000000000000000051380cbf0777990e197a3e498ffafd26143e35f8000000000000000000000000000000000000000000000000000000000000000100000000000000000000000061373485594010371dfbf3a8f8bd1736bfda7c0900000000000000000000000000000000000000000000000000000000000000010000000000000000000000009b027e69b79099feb3dd1478c574dc986671bea10000000000000000000000000000000000000000000000000000000000000001000000000000000000000000c70aa87b38e6ab3c0df6e56338f96a5c00e653080000000000000000000000000000000000000000000000000000000000000001"
          ],
          "initialVerifierSetId": "36daafe02cd36d4540355cd904501b9f71664605598bc4502fb00ab30b615e91",
          "address": "0xA7938970ebF2E35E2789dc8C3019754c2ed762A8",
          "implementation": "0x75c216B93337e23c8b1DD4F4fB818CA48511Aa2B",
          "implementationCodehash": "0xa029d8325304c28c639f8f0a28c1495a386ee6cf615b9765e093328b5fbacda3",
          "deploymentMethod": "create3",
          "previousSignersRetention": 15,
          "domainSeparator": "0x974a372dccb2a81196b546432ad388af9cb49d0a5e4567d444c51ea63edb62f9",
          "minimumRotationDelay": 0,
          "connectionType": "amplifier",
          "owner": "0xba76c6980428A0b10CFC5d8ccb61949677A61233",
          "salt": "AxelarAmplifierGateway"
        },
        "Operators": {
          "owner": "0xba76c6980428A0b10CFC5d8ccb61949677A61233",
          "address": "0x2e1C331cE54863555Ee1638c99eA9154b02bA831",
          "deployer": "0xba76c6980428A0b10CFC5d8ccb61949677A61233",
          "deploymentMethod": "create2",
          "codehash": "0xc561dc32ef670c929db9d7fbf6b5f6c074a62a30602481ba3b88912ca6d79feb",
          "predeployCodehash": "0xc561dc32ef670c929db9d7fbf6b5f6c074a62a30602481ba3b88912ca6d79feb",
          "salt": "Operators"
        },
        "AxelarGasService": {
          "collector": "0x2e1C331cE54863555Ee1638c99eA9154b02bA831",
          "salt": "AxelarGasService",
          "address": "0x2CcdaDdc282D5F22F740398f1992003b525aE0F5",
          "implementation": "0xC578504932E11C45e18C272C4Ea98F7e7FCA2Cbe",
          "deployer": "0xba76c6980428A0b10CFC5d8ccb61949677A61233"
        },
        "InterchainTokenService": {
          "salt": "ITS v2.1.0 devnet-amplifier",
          "deployer": "0xba76c6980428A0b10CFC5d8ccb61949677A61233",
          "proxySalt": "ITS v1.0.0 devnet-amplifier",
          "tokenManagerDeployer": "0x94168edd3C4DF7CE78cBC94EB9d8d71E1457BE9F",
          "interchainToken": "0x412b3F9F72ceE68c77D1bFB604921084d1f79cbb",
          "interchainTokenDeployer": "0x995bc77092d0C5F82c90d9e54A93F562613E5635",
          "tokenManager": "0x83621ef18479b784672999630ACC472Ed175140C",
          "tokenHandler": "0x2B68a9771A135E5ea1B0E05B5F2Dd8F4f6fe027c",
          "gatewayCaller": "0xD9248a848FF4aC0B74e86f4A17D6e232BFbD585B",
          "implementation": "0xCEbc4E6b7a7ee6A352dE18392941A932E664EE78",
          "predeployCodehash": "0x08a4a556c4db879b4f24104d13a8baf86915d58b12c81b382dfea2a82d2856cf",
          "address": "0xcCe2c86467d382931653dD3b3E7b3eB4ebD23349"
        },
        "InterchainTokenFactory": {
          "deployer": "0xba76c6980428A0b10CFC5d8ccb61949677A61233",
          "salt": "ITS Factory v1.0.0 devnet-amplifier",
          "implementation": "0x0EBAB1dB776aca68112c53a4F5E4Fc2725aF439d",
          "address": "0x9186233C327329408a9034F22407244421cADbEF"
        }
      }
    },
<<<<<<< HEAD
=======
    "monad": {
      "name": "Monad",
      "axelarId": "monad",
      "chainId": 10143,
      "rpc": "https://testnet-rpc.monad.xyz",
      "tokenSymbol": "MON",
      "confirmations": 1,
      "finality": "finalized",
      "decimals": 18,
      "approxFinalityWaitTime": 1,
      "chainType": "evm",
      "explorer": {
        "name": "MonVision",
        "url": "https://testnet.monadexplorer.com"
      },
      "contracts": {
        "ConstAddressDeployer": {
          "address": "0x27a3daf3b243104E9b0afAe6b56026a416B852C9",
          "deployer": "0xba76c6980428A0b10CFC5d8ccb61949677A61233",
          "deploymentMethod": "create",
          "codehash": "0x8fda47a596dfba923270da84e0c32a2d0312f1c03389f83e16f2b5a35ed37fbe",
          "predeployCodehash": "0x8fda47a596dfba923270da84e0c32a2d0312f1c03389f83e16f2b5a35ed37fbe"
        },
        "Create3Deployer": {
          "address": "0x066b0D7E70D94686cB8576A2ec459cE609ca5364",
          "deployer": "0xba76c6980428A0b10CFC5d8ccb61949677A61233",
          "deploymentMethod": "create2",
          "codehash": "0xf0ad66defbe082df243d4d274e626f557f97579c5c9e19f33d8093d6160808b7",
          "predeployCodehash": "0x73fc31262c4bad113c79439fd231281201c7c7d45b50328bd86bccf37684bf92",
          "salt": "Create3Deployer"
        },
        "AxelarGateway": {
          "deployer": "0xba76c6980428A0b10CFC5d8ccb61949677A61233",
          "operator": "0xba76c6980428A0b10CFC5d8ccb61949677A61233",
          "proxyDeploymentArgs": [
            "0x6b8bb608432cDc5bCA05ECCA89fd33EbfE437Fd9",
            "0xba76c6980428A0b10CFC5d8ccb61949677A61233",
            "0x000000000000000000000000ba76c6980428a0b10cfc5d8ccb61949677a612330000000000000000000000000000000000000000000000000000000000000040000000000000000000000000000000000000000000000000000000000000000100000000000000000000000000000000000000000000000000000000000000200000000000000000000000000000000000000000000000000000000000000060000000000000000000000000000000000000000000000000000000000000000300000000000000000000000000000000000000000000000000000000006ce33e000000000000000000000000000000000000000000000000000000000000000500000000000000000000000040e0122633f2f81ab18854eff39d954a26793060000000000000000000000000000000000000000000000000000000000000000100000000000000000000000051380cbf0777990e197a3e498ffafd26143e35f8000000000000000000000000000000000000000000000000000000000000000100000000000000000000000061373485594010371dfbf3a8f8bd1736bfda7c0900000000000000000000000000000000000000000000000000000000000000010000000000000000000000009b027e69b79099feb3dd1478c574dc986671bea10000000000000000000000000000000000000000000000000000000000000001000000000000000000000000c70aa87b38e6ab3c0df6e56338f96a5c00e653080000000000000000000000000000000000000000000000000000000000000001"
          ],
          "initialVerifierSetId": "11ee4fb8ce164424f754f184ccc0821d5f41486fcd99bf3ca6782e9295dd7529",
          "address": "0xA0c562047BcD4007ED3c38556c1C29429daC15F4",
          "implementation": "0x6b8bb608432cDc5bCA05ECCA89fd33EbfE437Fd9",
          "implementationCodehash": "0x9ee0e14ade4a07f0267af22e9fe810aad687651ca0a2462399fd79f9c77c7735",
          "deploymentMethod": "create3",
          "previousSignersRetention": 15,
          "domainSeparator": "0xd9d7fdc2c95115b28769eb237330c7eefa879ebab0fab16e19064bd71e109f60",
          "minimumRotationDelay": 0,
          "connectionType": "amplifier",
          "owner": "0xba76c6980428A0b10CFC5d8ccb61949677A61233",
          "salt": "AxelarAmplifierGateway"
        },
        "Operators": {
          "owner": "0xba76c6980428A0b10CFC5d8ccb61949677A61233",
          "address": "0xcBA75dd553f70E9Ca0c49415a31F2214fb9090F3",
          "deployer": "0xba76c6980428A0b10CFC5d8ccb61949677A61233",
          "deploymentMethod": "create2",
          "codehash": "0xc561dc32ef670c929db9d7fbf6b5f6c074a62a30602481ba3b88912ca6d79feb",
          "predeployCodehash": "0xc561dc32ef670c929db9d7fbf6b5f6c074a62a30602481ba3b88912ca6d79feb",
          "salt": "Operators"
        },
        "AxelarGasService": {
          "collector": "0xcBA75dd553f70E9Ca0c49415a31F2214fb9090F3",
          "salt": "AxelarGasService",
          "address": "0x3bd1a26205022d270469ED5596f07855761126E7",
          "implementation": "0x650D4c0C64A5dbe57b65C51A25dd06B5186A2015",
          "deployer": "0xba76c6980428A0b10CFC5d8ccb61949677A61233"
        }
      }
    },
>>>>>>> 511ebcf9
    "berachain": {
      "name": "Berachain",
      "axelarId": "berachain",
      "chainId": 80069,
      "rpc": "https://bepolia.rpc.berachain.com",
      "tokenSymbol": "BERA",
      "confirmations": 1,
      "finality": "finalized",
      "decimals": 18,
      "approxFinalityWaitTime": 1,
      "chainType": "evm",
      "explorer": {
        "name": "Berascan",
        "url": "https://testnet.berascan.com/",
        "api": "https://api-testnet.berascan.com/api"
      },
      "contracts": {
        "ConstAddressDeployer": {
          "address": "0x858Bd33dF5BeAabF16Dc0249Acd194564c16BB2d",
          "deployer": "0xba76c6980428A0b10CFC5d8ccb61949677A61233",
          "deploymentMethod": "create",
          "codehash": "0x8fda47a596dfba923270da84e0c32a2d0312f1c03389f83e16f2b5a35ed37fbe",
          "predeployCodehash": "0x8fda47a596dfba923270da84e0c32a2d0312f1c03389f83e16f2b5a35ed37fbe"
        },
        "Create3Deployer": {
          "address": "0x27A6E2Cf2d37B320EDaF5688ae89f21ef19099A8",
          "deployer": "0xba76c6980428A0b10CFC5d8ccb61949677A61233",
          "deploymentMethod": "create2",
          "codehash": "0xf0ad66defbe082df243d4d274e626f557f97579c5c9e19f33d8093d6160808b7",
          "predeployCodehash": "0x73fc31262c4bad113c79439fd231281201c7c7d45b50328bd86bccf37684bf92",
          "salt": "Create3Deployer"
        },
        "AxelarGateway": {
          "deployer": "0xba76c6980428A0b10CFC5d8ccb61949677A61233",
          "operator": "0xba76c6980428A0b10CFC5d8ccb61949677A61233",
          "proxyDeploymentArgs": [
            "0x75c216B93337e23c8b1DD4F4fB818CA48511Aa2B",
            "0xba76c6980428A0b10CFC5d8ccb61949677A61233",
            "0x000000000000000000000000ba76c6980428a0b10cfc5d8ccb61949677a612330000000000000000000000000000000000000000000000000000000000000040000000000000000000000000000000000000000000000000000000000000000100000000000000000000000000000000000000000000000000000000000000200000000000000000000000000000000000000000000000000000000000000060000000000000000000000000000000000000000000000000000000000000000300000000000000000000000000000000000000000000000000000000006c64bd000000000000000000000000000000000000000000000000000000000000000400000000000000000000000040e0122633f2f81ab18854eff39d954a26793060000000000000000000000000000000000000000000000000000000000000000100000000000000000000000061373485594010371dfbf3a8f8bd1736bfda7c0900000000000000000000000000000000000000000000000000000000000000010000000000000000000000009b027e69b79099feb3dd1478c574dc986671bea10000000000000000000000000000000000000000000000000000000000000001000000000000000000000000c70aa87b38e6ab3c0df6e56338f96a5c00e653080000000000000000000000000000000000000000000000000000000000000001"
          ],
          "initialVerifierSetId": "960d44b570cafd896edd6a19e799e9e3b68f8e7a8721fabb7fa8c01aefd713b5",
          "address": "0xA7938970ebF2E35E2789dc8C3019754c2ed762A8",
          "implementation": "0x75c216B93337e23c8b1DD4F4fB818CA48511Aa2B",
          "implementationCodehash": "0x1f9ac5309f45cf25738851a1326ba3cec4cb1084dfd658338688bdefb6899578",
          "deploymentMethod": "create3",
          "previousSignersRetention": 15,
          "domainSeparator": "0xde451736aa7e61c58baa7e02a0531c535a0dd8d3b5a04973d99336f34efad68b",
          "minimumRotationDelay": 0,
          "connectionType": "amplifier",
          "owner": "0xba76c6980428A0b10CFC5d8ccb61949677A61233",
          "salt": "AxelarAmplifierGateway"
        },
        "Operators": {
          "owner": "0xba76c6980428A0b10CFC5d8ccb61949677A61233",
          "address": "0x2e1C331cE54863555Ee1638c99eA9154b02bA831",
          "deployer": "0xba76c6980428A0b10CFC5d8ccb61949677A61233",
          "deploymentMethod": "create2",
          "codehash": "0xc561dc32ef670c929db9d7fbf6b5f6c074a62a30602481ba3b88912ca6d79feb",
          "predeployCodehash": "0xc561dc32ef670c929db9d7fbf6b5f6c074a62a30602481ba3b88912ca6d79feb",
          "salt": "Operators"
        },
        "AxelarGasService": {
          "collector": "0x2e1C331cE54863555Ee1638c99eA9154b02bA831",
          "salt": "AxelarGasService",
          "address": "0x2CcdaDdc282D5F22F740398f1992003b525aE0F5",
          "implementation": "0x514cBF3e6CC9d6B58EeDf9c10d4eC48dD15F2fb8",
          "deployer": "0xba76c6980428A0b10CFC5d8ccb61949677A61233"
        },
        "InterchainTokenService": {
          "salt": "ITS v2.1.0 devnet-amplifier",
          "deployer": "0xba76c6980428A0b10CFC5d8ccb61949677A61233",
          "proxySalt": "ITS v1.0.0 devnet-amplifier",
          "tokenManagerDeployer": "0x94168edd3C4DF7CE78cBC94EB9d8d71E1457BE9F",
          "interchainToken": "0x412b3F9F72ceE68c77D1bFB604921084d1f79cbb",
          "interchainTokenDeployer": "0x995bc77092d0C5F82c90d9e54A93F562613E5635",
          "tokenManager": "0x83621ef18479b784672999630ACC472Ed175140C",
          "tokenHandler": "0x2B68a9771A135E5ea1B0E05B5F2Dd8F4f6fe027c",
          "gatewayCaller": "0xD9248a848FF4aC0B74e86f4A17D6e232BFbD585B",
          "implementation": "0xCEbc4E6b7a7ee6A352dE18392941A932E664EE78",
          "predeployCodehash": "0x08a4a556c4db879b4f24104d13a8baf86915d58b12c81b382dfea2a82d2856cf",
          "address": "0xcCe2c86467d382931653dD3b3E7b3eB4ebD23349"
        },
        "InterchainTokenFactory": {
          "deployer": "0xba76c6980428A0b10CFC5d8ccb61949677A61233",
          "salt": "ITS Factory v1.0.0 devnet-amplifier",
          "implementation": "0x0EBAB1dB776aca68112c53a4F5E4Fc2725aF439d",
          "address": "0x9186233C327329408a9034F22407244421cADbEF"
        }
      }
    }
  },
  "axelar": {
    "contracts": {
      "ServiceRegistry": {
        "governanceAccount": "axelar1zlr7e5qf3sz7yf890rkh9tcnu87234k6k7ytd9",
        "codeId": 852,
        "lastUploadedCodeId": 852,
        "address": "axelar1c9fkszt5lq34vvvlat3fxj6yv7ejtqapz04e97vtc9m5z9cwnamq8zjlhz",
        "storeCodeProposalId": "75",
        "storeCodeProposalCodeHash": "fcbd66ffc824fc52383132d7a57617e9bc40dd1521ecad77341726434f801406"
      },
      "Router": {
        "adminAddress": "axelar1zlr7e5qf3sz7yf890rkh9tcnu87234k6k7ytd9",
        "governanceAddress": "axelar1zlr7e5qf3sz7yf890rkh9tcnu87234k6k7ytd9",
        "codeId": 850,
        "lastUploadedCodeId": 888,
        "address": "axelar14jjdxqhuxk803e9pq64w4fgf385y86xxhkpzswe9crmu6vxycezst0zq8y",
        "executeProposalId": "54",
        "storeCodeProposalId": "101",
        "storeCodeProposalCodeHash": "7368e7507f29ae9236c9c41fc1fbe5456260fb91acf1e2ff07d677bdcbca7e9f",
        "axelar": {
          "codeId": 888,
          "address": "axelar14jjdxqhuxk803e9pq64w4fgf385y86xxhkpzswe9crmu6vxycezst0zq8y"
        }
      },
      "Multisig": {
        "governanceAddress": "axelar1zlr7e5qf3sz7yf890rkh9tcnu87234k6k7ytd9",
        "blockExpiry": 10,
        "codeId": 1302,
        "lastUploadedCodeId": 1302,
        "address": "axelar19jxy26z0qnnspa45y5nru0l5rmy9d637z5km2ndjxthfxf5qaswst9290r",
        "executeProposalId": "55",
        "storeCodeProposalId": "580",
        "storeCodeProposalCodeHash": "cd6109a37eab844941ea09266e54bf3fdb18bfb55e02a0ed91aa5a8d47aea2ec"
      },
      "Coordinator": {
        "governanceAddress": "axelar1zlr7e5qf3sz7yf890rkh9tcnu87234k6k7ytd9",
        "codeId": 615,
        "lastUploadedCodeId": 846,
        "address": "axelar1m2498n4h2tskcsmssjnzswl5e6eflmqnh487ds47yxyu6y5h4zuqr9zk4g",
        "executeProposalId": "56",
        "axelar": {
          "codeId": 846,
          "address": "axelar1m2498n4h2tskcsmssjnzswl5e6eflmqnh487ds47yxyu6y5h4zuqr9zk4g"
        },
        "storeCodeProposalId": "62",
        "storeCodeProposalCodeHash": "a57dccb229cfab931b904618af2ebc854699a25a963c231834837d88ee4a0217"
      },
      "Rewards": {
        "governanceAddress": "axelar1zlr7e5qf3sz7yf890rkh9tcnu87234k6k7ytd9",
        "rewardsDenom": "uamplifier",
        "params": {
          "epoch_duration": "10",
          "rewards_per_epoch": "100",
          "participation_threshold": [
            "9",
            "10"
          ]
        },
        "codeId": 849,
        "lastUploadedCodeId": 849,
        "address": "axelar1vaj9sfzc3z0gpel90wu4ljutncutv0wuhvvwfsh30rqxq422z89qnd989l",
        "axelar": {
          "codeId": 849
        },
        "storeCodeProposalId": "69",
        "storeCodeProposalCodeHash": "095c1caca4f9b7381519bd8395f3f558202fd4d4ad03f223dd8a2e991c568bd6"
      },
      "AxelarnetGateway": {
        "codeId": 844,
        "address": "axelar1wvms3cy5hxrgl7uxhkz7yth4qzqum6aaccwkmvafq8z0mgdfxr8qrnvw0k",
        "nexus": "axelar17h8uk4ct0mdv9mgkuxszt4gp2htpfr08mge20r",
        "storeCodeProposalCodeHash": "c7286d0f59276b794641bdfbb4f96fafcee3553b67f3397d662a4683968f525b",
        "storeCodeProposalId": "60",
        "lastUploadedCodeId": 845
      },
      "InterchainTokenService": {
        "adminAddress": "axelar1zlr7e5qf3sz7yf890rkh9tcnu87234k6k7ytd9",
        "governanceAddress": "axelar1zlr7e5qf3sz7yf890rkh9tcnu87234k6k7ytd9",
        "codeId": 1060,
        "address": "axelar157hl7gpuknjmhtac2qnphuazv2yerfagva7lsu9vuj2pgn32z22qa26dk4",
        "instantiateProposalId": "61",
        "sui-2": {
          "maxUintBits": 64,
          "maxDecimalsWhenTruncating": 6
        },
        "stellar-2025-q1": {
          "maxUintBits": 127,
          "maxDecimalsWhenTruncating": 255
        },
        "storeCodeProposalId": "106",
        "storeCodeProposalCodeHash": "174688fff71f479dca62066a9db5bb417e8b38db2d066650bf20e7e2b623f854",
        "lastUploadedCodeId": 1060
      },
      "VotingVerifier": {
        "avalanche-fuji": {
          "governanceAddress": "axelar1zlr7e5qf3sz7yf890rkh9tcnu87234k6k7ytd9",
          "serviceName": "validators",
          "sourceGatewayAddress": "0xF128c84c3326727c3e155168daAa4C0156B87AD1",
          "votingThreshold": [
            "6",
            "10"
          ],
          "blockExpiry": 10,
          "confirmationHeight": 1,
          "msgIdFormat": "hex_tx_hash_and_event_index",
          "addressFormat": "eip55",
          "codeId": 854,
          "address": "axelar1252ahkw208d08ls64atp2pql4cnl9naxy7ahhq3lrthvq3spseys26l8xj"
        },
        "lastUploadedCodeId": 854,
        "eth-sepolia": {
          "governanceAddress": "axelar1zlr7e5qf3sz7yf890rkh9tcnu87234k6k7ytd9",
          "serviceName": "validators",
          "sourceGatewayAddress": "0xF128c84c3326727c3e155168daAa4C0156B87AD1",
          "votingThreshold": [
            "6",
            "10"
          ],
          "blockExpiry": 10,
          "confirmationHeight": 1,
          "msgIdFormat": "hex_tx_hash_and_event_index",
          "addressFormat": "eip55",
          "codeId": 854,
          "address": "axelar16swl5eh3vspnyzddwltuf93hc65nwju7498u0zyq33u4cj8rxy4sgxx30m"
        },
        "optimism-sepolia": {
          "governanceAddress": "axelar1zlr7e5qf3sz7yf890rkh9tcnu87234k6k7ytd9",
          "serviceName": "validators",
          "sourceGatewayAddress": "0xF128c84c3326727c3e155168daAa4C0156B87AD1",
          "votingThreshold": [
            "6",
            "10"
          ],
          "blockExpiry": 10,
          "confirmationHeight": 1,
          "msgIdFormat": "hex_tx_hash_and_event_index",
          "addressFormat": "eip55",
          "codeId": 854,
          "address": "axelar1qtg2es55w6zp539a2xh9mnajxqq2rsqghf604muyw85vrn0ky97qyu795s"
        },
        "flow": {
          "governanceAddress": "axelar1zlr7e5qf3sz7yf890rkh9tcnu87234k6k7ytd9",
          "serviceName": "validators",
          "sourceGatewayAddress": "0xF128c84c3326727c3e155168daAa4C0156B87AD1",
          "votingThreshold": [
            "6",
            "10"
          ],
          "blockExpiry": 10,
          "confirmationHeight": 1,
          "msgIdFormat": "hex_tx_hash_and_event_index",
          "addressFormat": "eip55",
          "address": "axelar1hn4hf23pqy2s2yacs4cuzjqe72hxn0rtxugy2vq485l7cngtcavqu9d0zq",
          "codeId": 854
        },
        "sui-2": {
          "governanceAddress": "axelar1zlr7e5qf3sz7yf890rkh9tcnu87234k6k7ytd9",
          "serviceName": "validators",
          "sourceGatewayAddress": "0x988bbe6e98f653887e78912f529247675030334ae4b0fbc1d1f512f0f95b71e4",
          "msgIdFormat": "base58_tx_digest_and_event_index",
          "addressFormat": "sui",
          "votingThreshold": [
            "6",
            "10"
          ],
          "blockExpiry": 10,
          "confirmationHeight": 1,
          "codeId": 854,
          "address": "axelar1s8auce7fhjd4840czcfgjw4c47epatvqdx2m7kr9qdt9ds62qnzq5uj2k5"
        },
        "stellar-2025-q1": {
          "governanceAddress": "axelar1zlr7e5qf3sz7yf890rkh9tcnu87234k6k7ytd9",
          "serviceName": "validators",
          "sourceGatewayAddress": "CDWXQAUFE26XOYFWW2M3RSZPBOXHWCGLUTR5NZTFEGOV6YZQJPVARUKX",
          "votingThreshold": [
            "6",
            "10"
          ],
          "blockExpiry": 10,
          "confirmationHeight": 1,
          "msgIdFormat": "hex_tx_hash_and_event_index",
          "addressFormat": "stellar",
          "codeId": 854,
          "address": "axelar1w78434ta3l83fstf743xh9v5vkh4k203x2rh7l6w093n4s4vzv0suz09g3"
        },
        "plume-2": {
          "governanceAddress": "axelar1zlr7e5qf3sz7yf890rkh9tcnu87234k6k7ytd9",
          "serviceName": "validators",
          "sourceGatewayAddress": "0xA7938970ebF2E35E2789dc8C3019754c2ed762A8",
          "votingThreshold": [
            "6",
            "10"
          ],
          "blockExpiry": 10,
          "confirmationHeight": 1,
          "msgIdFormat": "hex_tx_hash_and_event_index",
          "addressFormat": "eip55",
          "codeId": 854,
          "address": "axelar1a4e4aful6hchmxd3cffurz24pca52wmt3pf78rsmzglzujnueqgq7eypgl"
        },
<<<<<<< HEAD
=======
        "monad": {
          "governanceAddress": "axelar1zlr7e5qf3sz7yf890rkh9tcnu87234k6k7ytd9",
          "serviceName": "validators",
          "sourceGatewayAddress": "0xA0c562047BcD4007ED3c38556c1C29429daC15F4",
          "votingThreshold": [
            "6",
            "10"
          ],
          "blockExpiry": 10,
          "confirmationHeight": 1000000,
          "msgIdFormat": "hex_tx_hash_and_event_index",
          "addressFormat": "eip55",
          "codeId": 854,
          "address": "axelar1yrenh2gnkgrv23mlpxke2gce6rhfsqhyzzlsgqxrla7x565md2yq7lsjet"
        },
>>>>>>> 511ebcf9
        "berachain": {
          "governanceAddress": "axelar1zlr7e5qf3sz7yf890rkh9tcnu87234k6k7ytd9",
          "serviceName": "validators",
          "sourceGatewayAddress": "0xA7938970ebF2E35E2789dc8C3019754c2ed762A8",
          "votingThreshold": [
            "6",
            "10"
          ],
          "blockExpiry": 10,
          "confirmationHeight": 1,
          "msgIdFormat": "hex_tx_hash_and_event_index",
          "addressFormat": "eip55",
          "codeId": 854,
          "address": "axelar1uypvvkd820cs4t6y47hqszawegwyrxaxr9ehpla74e98g0rezr5sw9lj4z"
        },
        "storeCodeProposalId": "78",
        "storeCodeProposalCodeHash": "d9412440820a51bc48bf41a77ae39cfb33101ddc6562323845627ea2042bf708"
      },
      "Gateway": {
        "avalanche-fuji": {
          "codeId": 848,
          "address": "axelar1agyunp32jwynnkrf92wuvac2xa7cvgthtk5yr3wh7jypg59zjjqqsqf36s"
        },
        "lastUploadedCodeId": 848,
        "eth-sepolia": {
          "codeId": 848,
          "address": "axelar18zrymnzgdmutdjhqlfsslzy4yvzw8uylysjwqlq4uk4muq3qx30qde39qz"
        },
        "optimism-sepolia": {
          "codeId": 848,
          "address": "axelar16wd6350f575t5cts9sduqmt7nsw9kc822ltf6dcn46rvejmmg8cqrq4ara"
        },
        "flow": {
          "address": "axelar10w5sqgun0q3m0vkz29vh55ujug57m0t54cue04aesrg45rqcgf6sjv4wwh",
          "codeId": 848
        },
        "sui-2": {
          "codeId": 848,
          "address": "axelar1tk4h84tv0tatkeyc9hpum4dr30xpmt09g0wdsc7tgdp7mlutlheqrwcxjz"
        },
        "storeCodeProposalId": "64",
        "storeCodeProposalCodeHash": "2ba600ee0d162184c9387eaf6fad655f1d75db548f93e379f0565cb2042d856f",
        "stellar-2025-q1": {
          "codeId": 848,
          "address": "axelar1tatg2n9gsq6vkkafm6pv8hsunr236wgdk4gdc7lw0hs2e3cnspmsw75rld"
        },
        "plume-2": {
          "codeId": 848,
          "address": "axelar1unafus3vpt7nawfzdjf7u26g2rl855lpkqussxmtl5r2njaz39mqrmyv7g"
        },
<<<<<<< HEAD
=======
        "monad": {
          "codeId": 848,
          "address": "axelar18xawfj42lhkvca2j79wlumenr9yujnzece9p7upcrywn7f5cewcslnap46"
        },
>>>>>>> 511ebcf9
        "berachain": {
          "codeId": 848,
          "address": "axelar129htsgeyygnc6mlhxxjsdrtu2yj8wam83ur6mcdlvdttvk3zlecqwdjnl0"
        }
      },
      "XrplMultisigProver": {
        "xrpl-dev": {
          "governanceAddress": "axelar1zlr7e5qf3sz7yf890rkh9tcnu87234k6k7ytd9",
          "adminAddress": "axelar1lsasewgqj7698e9a25v3c9kkzweee9cvejq5cs",
          "signingThreshold": [
            "2",
            "3"
          ],
          "serviceName": "validators",
          "verifierSetDiffThreshold": 1,
          "address": "axelar1ys83sedjffmqh70aksejmx3fy3q2d7twm3msurk7wn3l6nkwxp0sfelzhl",
          "xrplTransactionFee": 300,
          "ticketCountThreshold": 5
        }
      },
      "MultisigProver": {
        "avalanche-fuji": {
          "governanceAddress": "axelar1zlr7e5qf3sz7yf890rkh9tcnu87234k6k7ytd9",
          "adminAddress": "axelar1zlr7e5qf3sz7yf890rkh9tcnu87234k6k7ytd9",
          "destinationChainID": "43113",
          "signingThreshold": [
            "6",
            "10"
          ],
          "serviceName": "validators",
          "verifierSetDiffThreshold": 1,
          "encoder": "abi",
          "keyType": "ecdsa",
          "domainSeparator": "0xfa2912a57d663fcffbcb3d4c56334eb8babe48008b4b7458f4332e0828a12f40",
          "codeId": 855,
          "address": "axelar1p22kz5jr7a9ruu8ypg40smual0uagl64dwvz5xt042vu8fa7l7dsl3wx8q"
        },
        "lastUploadedCodeId": 855,
        "eth-sepolia": {
          "governanceAddress": "axelar1zlr7e5qf3sz7yf890rkh9tcnu87234k6k7ytd9",
          "adminAddress": "axelar1zlr7e5qf3sz7yf890rkh9tcnu87234k6k7ytd9",
          "destinationChainID": "11155111",
          "signingThreshold": [
            "6",
            "10"
          ],
          "serviceName": "validators",
          "verifierSetDiffThreshold": 1,
          "encoder": "abi",
          "keyType": "ecdsa",
          "domainSeparator": "0xc04aba7c8ccda4059d622ac3e17bb4ef1c1e2358f25bfea5902a44d3a34d616a",
          "codeId": 855,
          "address": "axelar15ra7d5uvnmc6ety6sqxsvsfz4t34ud6lc5gmt39res0c5thkqp2qdwj4af"
        },
        "optimism-sepolia": {
          "governanceAddress": "axelar1zlr7e5qf3sz7yf890rkh9tcnu87234k6k7ytd9",
          "adminAddress": "axelar1zlr7e5qf3sz7yf890rkh9tcnu87234k6k7ytd9",
          "destinationChainID": "11155420",
          "signingThreshold": [
            "6",
            "10"
          ],
          "serviceName": "validators",
          "verifierSetDiffThreshold": 1,
          "encoder": "abi",
          "keyType": "ecdsa",
          "domainSeparator": "0xf865bf16595139bf568a034d575ffdbdd524dd2dbf8cce1de2ddaf7b964bf8e6",
          "codeId": 855,
          "address": "axelar1p0yyfy7f70zdc0ludh6kffjzs8mvun5prdf7nh7s2cgq74g67nmsjcw7t4"
        },
        "flow": {
          "governanceAddress": "axelar1zlr7e5qf3sz7yf890rkh9tcnu87234k6k7ytd9",
          "adminAddress": "axelar1zlr7e5qf3sz7yf890rkh9tcnu87234k6k7ytd9",
          "destinationChainID": "545",
          "signingThreshold": [
            "6",
            "10"
          ],
          "serviceName": "validators",
          "verifierSetDiffThreshold": 1,
          "encoder": "abi",
          "keyType": "ecdsa",
          "domainSeparator": "0xcc0a47123f218b7f10d07212f499e418080c91cda74c46373c9a0e4aeec7332e",
          "address": "axelar19ukamzyhhaw4algkqch5relyg0h972smhj8zge2usjp8z7yaezrquc475f",
          "codeId": 855
        },
        "sui-2": {
          "governanceAddress": "axelar1zlr7e5qf3sz7yf890rkh9tcnu87234k6k7ytd9",
          "adminAddress": "axelar1zlr7e5qf3sz7yf890rkh9tcnu87234k6k7ytd9",
          "signingThreshold": [
            "6",
            "10"
          ],
          "serviceName": "validators",
          "verifierSetDiffThreshold": 0,
          "encoder": "bcs",
          "keyType": "ecdsa",
          "codeId": 855,
          "domainSeparator": "0xa5ea3e93481643015f6273d6938484afb463de5c25f980ec72b63d56ebd55d55",
          "address": "axelar175r02r0d2u9lnjthw8jzk3wrmwfkqenxccw4kz6cnez7v4l2yrlqt9smv5"
        },
        "stellar-2025-q1": {
          "governanceAddress": "axelar1zlr7e5qf3sz7yf890rkh9tcnu87234k6k7ytd9",
          "adminAddress": "axelar1zlr7e5qf3sz7yf890rkh9tcnu87234k6k7ytd9",
          "signingThreshold": [
            "6",
            "10"
          ],
          "serviceName": "validators",
          "verifierSetDiffThreshold": 0,
          "encoder": "stellar_xdr",
          "keyType": "ed25519",
          "codeId": 855,
          "domainSeparator": "0x9b90841c0ee97f5016eab9cba092490f454c896916d5f0470bea8f7fb650762d",
          "address": "axelar1lgtcv0lfxwaz2prmea2y73lespr3mnwkfjv9kr0q6j7qhvhvwx6s54cesj"
        },
        "plume-2": {
          "governanceAddress": "axelar1zlr7e5qf3sz7yf890rkh9tcnu87234k6k7ytd9",
          "adminAddress": "axelar1zlr7e5qf3sz7yf890rkh9tcnu87234k6k7ytd9",
          "signingThreshold": [
            "6",
            "10"
          ],
          "serviceName": "validators",
          "verifierSetDiffThreshold": 0,
          "encoder": "abi",
          "keyType": "ecdsa",
          "codeId": 855,
          "domainSeparator": "0x974a372dccb2a81196b546432ad388af9cb49d0a5e4567d444c51ea63edb62f9",
          "address": "axelar1mfn6hevkpj54qkkdy2rznp2azgvqff0rt2cegmflxgqfm0nqx20q6aqnp5"
        },
<<<<<<< HEAD
=======
        "monad": {
          "governanceAddress": "axelar1zlr7e5qf3sz7yf890rkh9tcnu87234k6k7ytd9",
          "adminAddress": "axelar1zlr7e5qf3sz7yf890rkh9tcnu87234k6k7ytd9",
          "signingThreshold": [
            "6",
            "10"
          ],
          "serviceName": "validators",
          "verifierSetDiffThreshold": 0,
          "encoder": "abi",
          "keyType": "ecdsa",
          "codeId": 855,
          "domainSeparator": "0xd9d7fdc2c95115b28769eb237330c7eefa879ebab0fab16e19064bd71e109f60",
          "address": "axelar1drccpywtcuf7hm7xyper9ktlpmtjlq37v5ps8ax59lel4csv0xdq3gyaaj"
        },
>>>>>>> 511ebcf9
        "berachain": {
          "governanceAddress": "axelar1zlr7e5qf3sz7yf890rkh9tcnu87234k6k7ytd9",
          "adminAddress": "axelar1zlr7e5qf3sz7yf890rkh9tcnu87234k6k7ytd9",
          "signingThreshold": [
            "6",
            "10"
          ],
          "serviceName": "validators",
          "verifierSetDiffThreshold": 0,
          "encoder": "abi",
          "keyType": "ecdsa",
          "codeId": 855,
          "domainSeparator": "0xde451736aa7e61c58baa7e02a0531c535a0dd8d3b5a04973d99336f34efad68b",
          "address": "axelar1xdg6lezehttusu8zfr5jnshn7d3k2jjzlmr43m6ssmxd048zjv6s4h5unj"
        },
        "storeCodeProposalId": "82",
        "storeCodeProposalCodeHash": "00428ef0483f103a6e1a5853c4b29466a83e5b180cc53a00d1ff9d022bc2f03a"
      },
      "XrplVotingVerifier": {
        "xrpl-dev": {
          "address": "axelar1w0cwqtytmjuhak4v0rd4fy65pugqcxz4g48n6puw55zcy896e6ksn9gkj2",
          "governanceAddress": "axelar1zlr7e5qf3sz7yf890rkh9tcnu87234k6k7ytd9",
          "serviceName": "validators",
          "votingThreshold": [
            "2",
            "3"
          ],
          "blockExpiry": 5,
          "confirmationHeight": 1
        }
      },
      "XrplGateway": {
        "xrpl-dev": {
          "address": "axelar1fqy77ptzsspmewy547dappss2j7scy9asju8qqjts67r2tl4k5cqg6zfxa",
          "governanceAddress": "axelar1zlr7e5qf3sz7yf890rkh9tcnu87234k6k7ytd9",
          "adminAddress": "axelar1lsasewgqj7698e9a25v3c9kkzweee9cvejq5cs"
        }
      }
    },
    "axelarId": "axelar",
    "chainId": "devnet-amplifier",
    "rpc": "http://devnet-amplifier.axelar.dev:26657",
    "lcd": "http://devnet-amplifier.axelar.dev:1317",
    "grpc": "devnet-amplifier.axelar.dev:9090",
    "tokenSymbol": "AMPLIFIER",
    "gasPrice": "0.00005uamplifier",
    "gasLimit": "auto",
    "govProposalDepositAmount": "100000000",
    "govProposalInstantiateAddresses": [
      "axelar10d07y265gmmuvt4z0w9aw880jnsr700j7v9daj",
      "axelar1zlr7e5qf3sz7yf890rkh9tcnu87234k6k7ytd9"
    ]
  }
}<|MERGE_RESOLUTION|>--- conflicted
+++ resolved
@@ -1100,8 +1100,6 @@
         }
       }
     },
-<<<<<<< HEAD
-=======
     "monad": {
       "name": "Monad",
       "axelarId": "monad",
@@ -1171,7 +1169,6 @@
         }
       }
     },
->>>>>>> 511ebcf9
     "berachain": {
       "name": "Berachain",
       "axelarId": "berachain",
@@ -1463,8 +1460,6 @@
           "codeId": 854,
           "address": "axelar1a4e4aful6hchmxd3cffurz24pca52wmt3pf78rsmzglzujnueqgq7eypgl"
         },
-<<<<<<< HEAD
-=======
         "monad": {
           "governanceAddress": "axelar1zlr7e5qf3sz7yf890rkh9tcnu87234k6k7ytd9",
           "serviceName": "validators",
@@ -1480,7 +1475,6 @@
           "codeId": 854,
           "address": "axelar1yrenh2gnkgrv23mlpxke2gce6rhfsqhyzzlsgqxrla7x565md2yq7lsjet"
         },
->>>>>>> 511ebcf9
         "berachain": {
           "governanceAddress": "axelar1zlr7e5qf3sz7yf890rkh9tcnu87234k6k7ytd9",
           "serviceName": "validators",
@@ -1531,13 +1525,10 @@
           "codeId": 848,
           "address": "axelar1unafus3vpt7nawfzdjf7u26g2rl855lpkqussxmtl5r2njaz39mqrmyv7g"
         },
-<<<<<<< HEAD
-=======
         "monad": {
           "codeId": 848,
           "address": "axelar18xawfj42lhkvca2j79wlumenr9yujnzece9p7upcrywn7f5cewcslnap46"
         },
->>>>>>> 511ebcf9
         "berachain": {
           "codeId": 848,
           "address": "axelar129htsgeyygnc6mlhxxjsdrtu2yj8wam83ur6mcdlvdttvk3zlecqwdjnl0"
@@ -1669,8 +1660,6 @@
           "domainSeparator": "0x974a372dccb2a81196b546432ad388af9cb49d0a5e4567d444c51ea63edb62f9",
           "address": "axelar1mfn6hevkpj54qkkdy2rznp2azgvqff0rt2cegmflxgqfm0nqx20q6aqnp5"
         },
-<<<<<<< HEAD
-=======
         "monad": {
           "governanceAddress": "axelar1zlr7e5qf3sz7yf890rkh9tcnu87234k6k7ytd9",
           "adminAddress": "axelar1zlr7e5qf3sz7yf890rkh9tcnu87234k6k7ytd9",
@@ -1686,7 +1675,6 @@
           "domainSeparator": "0xd9d7fdc2c95115b28769eb237330c7eefa879ebab0fab16e19064bd71e109f60",
           "address": "axelar1drccpywtcuf7hm7xyper9ktlpmtjlq37v5ps8ax59lel4csv0xdq3gyaaj"
         },
->>>>>>> 511ebcf9
         "berachain": {
           "governanceAddress": "axelar1zlr7e5qf3sz7yf890rkh9tcnu87234k6k7ytd9",
           "adminAddress": "axelar1zlr7e5qf3sz7yf890rkh9tcnu87234k6k7ytd9",
