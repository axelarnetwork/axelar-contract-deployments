{
  "chains": {
    "core-avalanche": {
      "name": "Avalanche Fuji",
      "axelarId": "core-avalanche",
      "chainId": 43113,
      "rpc": "https://avalanche-fuji-c-chain-rpc.publicnode.com",
      "tokenSymbol": "AVAX",
      "decimals": 18,
      "confirmations": 1,
      "finality": "finalized",
      "approxFinalityWaitTime": 1,
      "chainType": "evm",
      "explorer": {
        "name": "Snowtrace",
        "url": "https://testnet.snowtrace.io",
        "api": "https://api.routescan.io/v2/network/testnet/evm/43113/etherscan"
      },
      "contracts": {
        "AxelarGateway": {
          "deployer": "0xC5C73C3032e0577662000887D60d279B5Cc1C1AB",
          "startingKeyIDs": [
            "core-avalanche-genesis"
          ],
          "address": "0xb7879887ec7e85a5C757D7ccF5E3AB15007152e2",
          "implementation": "0x56c9De44D10324Acf5EfE3a808aF9F2A49EE4958",
          "implementationCodehash": "0xe6100fc234ca2fac16c1b82b55efb20e03c230931bf9d0b66a7bcee99859f415",
          "authModule": "0x43ca3BC9947f41e2E96d627287C5252C70474E9F",
          "tokenDeployer": "0x9E68de165a7d70aaaDC711C85E96F8fbcB064a77",
          "deploymentMethod": "create",
          "connectionType": "consensus",
          "governance": "0xC5C73C3032e0577662000887D60d279B5Cc1C1AB",
          "mintLimiter": "0xC5C73C3032e0577662000887D60d279B5Cc1C1AB"
        },
        "ConstAddressDeployer": {
          "address": "0x98B2920D53612483F91F12Ed7754E51b4A77919e",
          "deployer": "0xE86375704CDb8491a5Ed82D90DceCE02Ee0ac25F",
          "deploymentMethod": "create",
          "codehash": "0x8fda47a596dfba923270da84e0c32a2d0312f1c03389f83e16f2b5a35ed37fbe",
          "predeployCodehash": "0x8fda47a596dfba923270da84e0c32a2d0312f1c03389f83e16f2b5a35ed37fbe"
        },
        "Create3Deployer": {
          "address": "0x6513Aedb4D1593BA12e50644401D976aebDc90d8",
          "deployer": "0x6f24A47Fc8AE5441Eb47EFfC3665e70e69Ac3F05",
          "deploymentMethod": "create2",
          "codehash": "0xf0ad66defbe082df243d4d274e626f557f97579c5c9e19f33d8093d6160808b7",
          "predeployCodehash": "0x73fc31262c4bad113c79439fd231281201c7c7d45b50328bd86bccf37684bf92",
          "salt": "Create3Deployer"
        },
        "Operators": {
          "owner": "0x9f5CDBc370B00C0dF52cf2619FA95907508108df",
          "address": "0x60607ebAE692cfD36af19b4779b72AC2f1Ca2798",
          "deployer": "0xba76c6980428A0b10CFC5d8ccb61949677A61233",
          "deploymentMethod": "create2",
          "codehash": "0xc561dc32ef670c929db9d7fbf6b5f6c074a62a30602481ba3b88912ca6d79feb",
          "predeployCodehash": "0xc561dc32ef670c929db9d7fbf6b5f6c074a62a30602481ba3b88912ca6d79feb",
          "salt": "Operators devnet-amplifier(core)"
        },
        "AxelarGasService": {
          "collector": "0x60607ebAE692cfD36af19b4779b72AC2f1Ca2798",
          "salt": "AxelarGasService devnet-amplifier(core)",
          "address": "0x5F80274696D9414a148E9D64822a42846AFFE2DC",
          "implementation": "0x07988B56280B7654259e2A6E26d512517483DC02",
          "deployer": "0xba76c6980428A0b10CFC5d8ccb61949677A61233"
        },
        "InterchainTokenService": {
          "salt": "ITS v2.1.1 consensus devnet-amplifier",
          "deployer": "0xba76c6980428A0b10CFC5d8ccb61949677A61233",
          "proxySalt": "ITS v1.0.0 consensus devnet-amplifier2",
          "tokenManagerDeployer": "0xC8F6561B246125D67C0D0907E8b0B9A3968E75eF",
          "interchainToken": "0x32044b6b538EC9eA6E9e9B18dCE0E0FbdE5A40BF",
          "interchainTokenDeployer": "0x31A3a5f7769B21a365e6046B2129d0b02C166e4A",
          "tokenManager": "0x971E878156571ccfF8318941983539C1De658E97",
          "tokenHandler": "0x6d9918ddD7e6467AD6Cc0A6c81d3816e3ED63A2A",
          "gatewayCaller": "0xA658fCeD6d858988BF4aDbAd38ee6D101b12A79E",
          "implementation": "0xD3C1ca76aB0c8223F81dfb853d0Af834611717d1",
          "predeployCodehash": "0x08a4a556c4db879b4f24104d13a8baf86915d58b12c81b382dfea2a82d2856cf",
          "address": "0x77883201091c08570D55000AB32645b88cB96324",
          "version": "2.1.1"
        },
        "InterchainTokenFactory": {
          "deployer": "0xba76c6980428A0b10CFC5d8ccb61949677A61233",
          "salt": "ITS Factory v1.0.0 consensus devnet-amplifier2",
          "implementation": "0xaf3EA5fFAeb86EF25cecfBb7C0c7e4Ffca79375A",
          "address": "0xD08cd727E13FAA39F4041C2f5d4D3FF89A519d5b",
          "version": "2.1.1"
        }
      }
    },
    "core-ethereum": {
      "name": "Ethereum Sepolia",
      "axelarId": "core-ethereum",
      "chainId": 11155111,
      "rpc": "https://sepolia.drpc.org",
      "tokenSymbol": "ETH",
      "decimals": 18,
      "confirmations": 1,
      "chainType": "evm",
      "explorer": {
        "explorer": "Sepoliascan",
        "url": "https://sepolia.etherscan.io",
        "api": "https://api-sepolia.etherscan.io/api"
      },
      "finality": "finalized",
      "approxFinalityWaitTime": 25,
      "contracts": {
        "AxelarGateway": {
          "deployer": "0xC5C73C3032e0577662000887D60d279B5Cc1C1AB",
          "startingKeyIDs": [
            "core-ethereum-genesis"
          ],
          "address": "0x7C60aA56482c2e78D75Fd6B380e1AdC537B97319",
          "implementation": "0x80b70F5f8c8018ff919AcfdcF1026cf28D2c81bc",
          "implementationCodehash": "0xa07791a112c34c715c6c883967223b5c56374a99fe71d91c465cfc0be3d7f03d",
          "authModule": "0x7a5746A207b86cA4d7F92B4F423403a60CB96D2d",
          "tokenDeployer": "0x7619952e5edd593dd04ddb3208f430c7061f8bB0",
          "deploymentMethod": "create",
          "connectionType": "consensus",
          "governance": "0xC5C73C3032e0577662000887D60d279B5Cc1C1AB",
          "mintLimiter": "0xC5C73C3032e0577662000887D60d279B5Cc1C1AB"
        },
        "ConstAddressDeployer": {
          "address": "0x98B2920D53612483F91F12Ed7754E51b4A77919e",
          "deployer": "0xE86375704CDb8491a5Ed82D90DceCE02Ee0ac25F",
          "deploymentMethod": "create",
          "codehash": "0x8fda47a596dfba923270da84e0c32a2d0312f1c03389f83e16f2b5a35ed37fbe",
          "predeployCodehash": "0x8fda47a596dfba923270da84e0c32a2d0312f1c03389f83e16f2b5a35ed37fbe"
        },
        "Create3Deployer": {
          "address": "0x6513Aedb4D1593BA12e50644401D976aebDc90d8",
          "deployer": "0x6f24A47Fc8AE5441Eb47EFfC3665e70e69Ac3F05",
          "deploymentMethod": "create2",
          "codehash": "0xf0ad66defbe082df243d4d274e626f557f97579c5c9e19f33d8093d6160808b7",
          "predeployCodehash": "0x73fc31262c4bad113c79439fd231281201c7c7d45b50328bd86bccf37684bf92",
          "salt": "Create3Deployer"
        },
        "Operators": {
          "owner": "0x9f5CDBc370B00C0dF52cf2619FA95907508108df",
          "address": "0x60607ebAE692cfD36af19b4779b72AC2f1Ca2798",
          "deployer": "0xba76c6980428A0b10CFC5d8ccb61949677A61233",
          "deploymentMethod": "create2",
          "codehash": "0xc561dc32ef670c929db9d7fbf6b5f6c074a62a30602481ba3b88912ca6d79feb",
          "predeployCodehash": "0xc561dc32ef670c929db9d7fbf6b5f6c074a62a30602481ba3b88912ca6d79feb",
          "salt": "Operators devnet-amplifier(core)"
        },
        "AxelarGasService": {
          "collector": "0x60607ebAE692cfD36af19b4779b72AC2f1Ca2798",
          "salt": "AxelarGasService devnet-amplifier(core)",
          "address": "0x5F80274696D9414a148E9D64822a42846AFFE2DC",
          "implementation": "0x36D0555763F6787848777AFC88c832e1ac2fC80B",
          "deployer": "0xba76c6980428A0b10CFC5d8ccb61949677A61233"
        },
        "InterchainTokenService": {
          "salt": "ITS v2.1.1 consensus devnet-amplifier",
          "deployer": "0xba76c6980428A0b10CFC5d8ccb61949677A61233",
          "proxySalt": "ITS v1.0.0 consensus devnet-amplifier2",
          "tokenManagerDeployer": "0xC8F6561B246125D67C0D0907E8b0B9A3968E75eF",
          "interchainToken": "0x32044b6b538EC9eA6E9e9B18dCE0E0FbdE5A40BF",
          "interchainTokenDeployer": "0x31A3a5f7769B21a365e6046B2129d0b02C166e4A",
          "tokenManager": "0x971E878156571ccfF8318941983539C1De658E97",
          "tokenHandler": "0x6d9918ddD7e6467AD6Cc0A6c81d3816e3ED63A2A",
          "gatewayCaller": "0x1e09E6A9eD823Ca41750DA815b0D03dD675F2111",
          "implementation": "0xD3C1ca76aB0c8223F81dfb853d0Af834611717d1",
          "predeployCodehash": "0x08a4a556c4db879b4f24104d13a8baf86915d58b12c81b382dfea2a82d2856cf",
          "address": "0x77883201091c08570D55000AB32645b88cB96324",
          "version": "2.1.1"
        },
        "InterchainTokenFactory": {
          "deployer": "0xba76c6980428A0b10CFC5d8ccb61949677A61233",
          "salt": "ITS Factory v1.0.0 consensus devnet-amplifier2",
          "implementation": "0xaf3EA5fFAeb86EF25cecfBb7C0c7e4Ffca79375A",
          "address": "0xD08cd727E13FAA39F4041C2f5d4D3FF89A519d5b",
          "version": "2.1.1"
        }
      }
    },
    "core-optimism": {
      "name": "Optimism Sepolia",
      "axelarId": "core-optimism",
      "chainId": 11155420,
      "rpc": "https://sepolia.optimism.io",
      "tokenSymbol": "ETH",
      "decimals": 18,
      "confirmations": 1,
      "chainType": "evm",
      "explorer": {
        "name": "Opscan",
        "url": "https://sepolia-optimistic.etherscan.io",
        "api": "https://api-sepolia-optimistic.etherscan.io/api"
      },
      "finality": "finalized",
      "approxFinalityWaitTime": 40,
      "contracts": {
        "AxelarGateway": {
          "deployer": "0xC5C73C3032e0577662000887D60d279B5Cc1C1AB",
          "startingKeyIDs": [
            "core-optimism-genesis"
          ],
          "address": "0xdb6711cFc97e13E4aF6EEEe5f4923A9c2FBf0721",
          "implementation": "0x6BB7937D233e3Ea48C231114cEc91739aAfa2021",
          "implementationCodehash": "0xfa1b1e1e8e971ce57ab86a74fbd8a92b15b3bd8832c300db0fae6e688a4c6a59",
          "authModule": "0xA5A5160F81dF7CfEb56D31E2321898318ddA448D",
          "tokenDeployer": "0xF8715D878a73dBf5eB1505f646DF86188f0500B2",
          "deploymentMethod": "create",
          "connectionType": "consensus",
          "governance": "0xC5C73C3032e0577662000887D60d279B5Cc1C1AB",
          "mintLimiter": "0xC5C73C3032e0577662000887D60d279B5Cc1C1AB"
        },
        "ConstAddressDeployer": {
          "address": "0x98B2920D53612483F91F12Ed7754E51b4A77919e",
          "deployer": "0xE86375704CDb8491a5Ed82D90DceCE02Ee0ac25F",
          "deploymentMethod": "create",
          "codehash": "0x8fda47a596dfba923270da84e0c32a2d0312f1c03389f83e16f2b5a35ed37fbe",
          "predeployCodehash": "0x8fda47a596dfba923270da84e0c32a2d0312f1c03389f83e16f2b5a35ed37fbe"
        },
        "Create3Deployer": {
          "address": "0x6513Aedb4D1593BA12e50644401D976aebDc90d8",
          "deployer": "0x6f24A47Fc8AE5441Eb47EFfC3665e70e69Ac3F05",
          "deploymentMethod": "create2",
          "codehash": "0xf0ad66defbe082df243d4d274e626f557f97579c5c9e19f33d8093d6160808b7",
          "predeployCodehash": "0x73fc31262c4bad113c79439fd231281201c7c7d45b50328bd86bccf37684bf92",
          "salt": "Create3Deployer"
        },
        "Operators": {
          "owner": "0x9f5CDBc370B00C0dF52cf2619FA95907508108df",
          "address": "0x60607ebAE692cfD36af19b4779b72AC2f1Ca2798",
          "deployer": "0xba76c6980428A0b10CFC5d8ccb61949677A61233",
          "deploymentMethod": "create2",
          "codehash": "0xc561dc32ef670c929db9d7fbf6b5f6c074a62a30602481ba3b88912ca6d79feb",
          "predeployCodehash": "0xc561dc32ef670c929db9d7fbf6b5f6c074a62a30602481ba3b88912ca6d79feb",
          "salt": "Operators devnet-amplifier(core)"
        },
        "AxelarGasService": {
          "collector": "0x60607ebAE692cfD36af19b4779b72AC2f1Ca2798",
          "salt": "AxelarGasService devnet-amplifier(core)",
          "address": "0x5F80274696D9414a148E9D64822a42846AFFE2DC",
          "implementation": "0x163223c2e74728c6BE8d57F5491E749410acB908",
          "deployer": "0xba76c6980428A0b10CFC5d8ccb61949677A61233"
        },
        "InterchainTokenService": {
          "salt": "ITS v2.1.1 consensus devnet-amplifier",
          "deployer": "0xba76c6980428A0b10CFC5d8ccb61949677A61233",
          "proxySalt": "ITS v1.0.0 consensus devnet-amplifier2",
          "tokenManagerDeployer": "0xC8F6561B246125D67C0D0907E8b0B9A3968E75eF",
          "interchainToken": "0x32044b6b538EC9eA6E9e9B18dCE0E0FbdE5A40BF",
          "interchainTokenDeployer": "0x31A3a5f7769B21a365e6046B2129d0b02C166e4A",
          "tokenManager": "0x971E878156571ccfF8318941983539C1De658E97",
          "tokenHandler": "0x6d9918ddD7e6467AD6Cc0A6c81d3816e3ED63A2A",
          "gatewayCaller": "0x3e39008063EB89799dFAF1310CD8C9A6dD376709",
          "implementation": "0xD3C1ca76aB0c8223F81dfb853d0Af834611717d1",
          "predeployCodehash": "0x08a4a556c4db879b4f24104d13a8baf86915d58b12c81b382dfea2a82d2856cf",
          "address": "0x77883201091c08570D55000AB32645b88cB96324",
          "version": "2.1.1"
        },
        "InterchainTokenFactory": {
          "deployer": "0xba76c6980428A0b10CFC5d8ccb61949677A61233",
          "salt": "ITS Factory v1.0.0 consensus devnet-amplifier2",
          "implementation": "0xaf3EA5fFAeb86EF25cecfBb7C0c7e4Ffca79375A",
          "address": "0xD08cd727E13FAA39F4041C2f5d4D3FF89A519d5b",
          "version": "2.1.1"
        }
      }
    },
    "avalanche-fuji": {
      "name": "Avalanche Fuji",
      "axelarId": "avalanche-fuji",
      "chainId": 43113,
      "rpc": "https://avalanche-fuji-c-chain-rpc.publicnode.com",
      "tokenSymbol": "AVAX",
      "decimals": 18,
      "confirmations": 1,
      "chainType": "evm",
      "explorer": {
        "name": "Snowtrace",
        "url": "https://testnet.snowtrace.io",
        "api": "https://api.routescan.io/v2/network/testnet/evm/43113/etherscan"
      },
      "finality": "finalized",
      "approxFinalityWaitTime": 1,
      "contracts": {
        "AxelarGateway": {
          "gasOptions": {
            "gasLimit": 5000000
          },
          "deployer": "0xba76c6980428A0b10CFC5d8ccb61949677A61233",
          "operator": "0xba76c6980428A0b10CFC5d8ccb61949677A61233",
          "proxyDeploymentArgs": [
            "0x3c19E701ed674350DE8cAEb0B85A388499246D2d",
            "0xba76c6980428A0b10CFC5d8ccb61949677A61233",
            "0x000000000000000000000000ba76c6980428a0b10cfc5d8ccb61949677a612330000000000000000000000000000000000000000000000000000000000000040000000000000000000000000000000000000000000000000000000000000000100000000000000000000000000000000000000000000000000000000000000200000000000000000000000000000000000000000000000000000000000000060000000000000000000000000000000000000000000000000000000000000000200000000000000000000000000000000000000000000000000000000002b5c75000000000000000000000000000000000000000000000000000000000000000300000000000000000000000051380cbf0777990e197a3e498ffafd26143e35f8000000000000000000000000000000000000000000000000000000000000000100000000000000000000000061373485594010371dfbf3a8f8bd1736bfda7c090000000000000000000000000000000000000000000000000000000000000001000000000000000000000000c70aa87b38e6ab3c0df6e56338f96a5c00e653080000000000000000000000000000000000000000000000000000000000000001"
          ],
          "initialVerifierSetId": "23b68feb94699d32d762ad7264d416d5324408018f9ecd172a3aadd38a255c36",
          "governance": "0xba76c6980428A0b10CFC5d8ccb61949677A61233",
          "address": "0xF128c84c3326727c3e155168daAa4C0156B87AD1",
          "implementation": "0xe9ac03F10b219fbFa1bc1EAb288963e288989e58",
          "implementationCodehash": "0x5dbe684f109d8834e12707c98776512805d553f6246c97ec8546d712ccf0d5ab",
          "deploymentMethod": "create2",
          "previousSignersRetention": 15,
          "domainSeparator": "0xfa2912a57d663fcffbcb3d4c56334eb8babe48008b4b7458f4332e0828a12f40",
          "minimumRotationDelay": 0,
          "salt": "v6.0.4",
          "connectionType": "amplifier",
          "owner": "0xba76c6980428A0b10CFC5d8ccb61949677A61233"
        },
        "ConstAddressDeployer": {
          "address": "0x98B2920D53612483F91F12Ed7754E51b4A77919e",
          "deployer": "0xE86375704CDb8491a5Ed82D90DceCE02Ee0ac25F",
          "deploymentMethod": "create",
          "codehash": "0x8fda47a596dfba923270da84e0c32a2d0312f1c03389f83e16f2b5a35ed37fbe",
          "predeployCodehash": "0x8fda47a596dfba923270da84e0c32a2d0312f1c03389f83e16f2b5a35ed37fbe"
        },
        "Create3Deployer": {
          "address": "0x6513Aedb4D1593BA12e50644401D976aebDc90d8",
          "deployer": "0x6f24A47Fc8AE5441Eb47EFfC3665e70e69Ac3F05",
          "deploymentMethod": "create2",
          "codehash": "0xf0ad66defbe082df243d4d274e626f557f97579c5c9e19f33d8093d6160808b7",
          "predeployCodehash": "0x73fc31262c4bad113c79439fd231281201c7c7d45b50328bd86bccf37684bf92",
          "salt": "Create3Deployer"
        },
        "AxelarGasService": {
          "collector": "0x505381EEd15c828b3158836d0196bC2E6B51c49f",
          "salt": "AxelarGasService devnet-amplifier",
          "address": "0x1179d44e69ba5252B7478a8602617d5EEeb2F377",
          "implementation": "0xDC290c5e736c7ae15af984300bB7db0D30f248eC",
          "deployer": "0xba76c6980428A0b10CFC5d8ccb61949677A61233"
        },
        "Operators": {
          "owner": "0x9f5CDBc370B00C0dF52cf2619FA95907508108df",
          "address": "0x505381EEd15c828b3158836d0196bC2E6B51c49f",
          "deployer": "0xba76c6980428A0b10CFC5d8ccb61949677A61233",
          "deploymentMethod": "create2",
          "codehash": "0xc561dc32ef670c929db9d7fbf6b5f6c074a62a30602481ba3b88912ca6d79feb",
          "predeployCodehash": "0xc561dc32ef670c929db9d7fbf6b5f6c074a62a30602481ba3b88912ca6d79feb",
          "salt": "Operators devnet-amplifier"
        },
        "InterchainTokenService": {
          "salt": "ITS v2.1.1 devnet-amplifier",
          "deployer": "0xba76c6980428A0b10CFC5d8ccb61949677A61233",
          "proxySalt": "ITS v1.0.0 devnet-amplifier2",
          "tokenManagerDeployer": "0xf19b83E20Bba0a63639eCcde78fFaE6c5bf869b6",
          "interchainToken": "0x5321CB9412D5F53d95D2B5a07861Dd45CBca2671",
          "interchainTokenDeployer": "0xcf0495D8075E4495124Aa5F91244C749407f8a20",
          "tokenManager": "0xD3380469F85AeFD905D58d01F2F20a18217111cF",
          "tokenHandler": "0xEcd52Adc5189fD7C34C9C16cAd55c4FA49031DBb",
          "gatewayCaller": "0xF5797D1F6890FE3B0999551a85a5ca618aCb68E8",
          "implementation": "0x70E818AA71753E5e874A43C340288953704Fb471",
          "predeployCodehash": "0x08a4a556c4db879b4f24104d13a8baf86915d58b12c81b382dfea2a82d2856cf",
          "address": "0x2269B93c8D8D4AfcE9786d2940F5Fcd4386Db7ff",
          "version": "2.1.1"
        },
        "InterchainTokenFactory": {
          "deployer": "0xba76c6980428A0b10CFC5d8ccb61949677A61233",
          "salt": "ITS Factory v1.0.0 devnet-amplifier2",
          "implementation": "0xbF30468A41F5858366B4fb110042c2F19318dC90",
          "address": "0xdB7d6A5B8d37a4f34BC1e7ce0d0B8a9DDA124871",
          "version": "2.1.1"
        }
      }
    },
    "eth-sepolia": {
      "name": "Eth Sepolia",
      "axelarId": "eth-sepolia",
      "chainId": 11155111,
      "rpc": "https://sepolia.drpc.org",
      "tokenSymbol": "ETH",
      "decimals": 18,
      "confirmations": 1,
      "chainType": "evm",
      "explorer": {
        "explorer": "Sepoliascan",
        "url": "https://sepolia.etherscan.io",
        "api": "https://api-sepolia.etherscan.io/api"
      },
      "finality": "finalized",
      "approxFinalityWaitTime": 25,
      "contracts": {
        "AxelarGateway": {
          "gasOptions": {
            "gasLimit": 5000000
          },
          "deployer": "0xba76c6980428A0b10CFC5d8ccb61949677A61233",
          "operator": "0xba76c6980428A0b10CFC5d8ccb61949677A61233",
          "proxyDeploymentArgs": [
            "0x3c19E701ed674350DE8cAEb0B85A388499246D2d",
            "0xba76c6980428A0b10CFC5d8ccb61949677A61233",
            "0x000000000000000000000000ba76c6980428a0b10cfc5d8ccb61949677a612330000000000000000000000000000000000000000000000000000000000000040000000000000000000000000000000000000000000000000000000000000000100000000000000000000000000000000000000000000000000000000000000200000000000000000000000000000000000000000000000000000000000000060000000000000000000000000000000000000000000000000000000000000000200000000000000000000000000000000000000000000000000000000002b8b47000000000000000000000000000000000000000000000000000000000000000300000000000000000000000051380cbf0777990e197a3e498ffafd26143e35f8000000000000000000000000000000000000000000000000000000000000000100000000000000000000000061373485594010371dfbf3a8f8bd1736bfda7c090000000000000000000000000000000000000000000000000000000000000001000000000000000000000000c70aa87b38e6ab3c0df6e56338f96a5c00e653080000000000000000000000000000000000000000000000000000000000000001"
          ],
          "initialVerifierSetId": "e5283a7b64fded588737f495421f8d0bf453f6a1deee353bcb9105551a01d4ea",
          "governance": "0xba76c6980428A0b10CFC5d8ccb61949677A61233",
          "address": "0xF128c84c3326727c3e155168daAa4C0156B87AD1",
          "implementation": "0xD981b4a8D46b7b80dCbE245c615432c4DeF2e817",
          "implementationCodehash": "0xab88cd4cdbea4754ba49d2d73b11d5f1d173bccbd4c0de6352c1d1e3dfc9db64",
          "deploymentMethod": "create2",
          "previousSignersRetention": 15,
          "domainSeparator": "0xc04aba7c8ccda4059d622ac3e17bb4ef1c1e2358f25bfea5902a44d3a34d616a",
          "minimumRotationDelay": 0,
          "salt": "v6.0.4",
          "connectionType": "amplifier",
          "owner": "0xba76c6980428A0b10CFC5d8ccb61949677A61233"
        },
        "ConstAddressDeployer": {
          "address": "0x98B2920D53612483F91F12Ed7754E51b4A77919e",
          "deployer": "0xE86375704CDb8491a5Ed82D90DceCE02Ee0ac25F",
          "deploymentMethod": "create",
          "codehash": "0x8fda47a596dfba923270da84e0c32a2d0312f1c03389f83e16f2b5a35ed37fbe",
          "predeployCodehash": "0x8fda47a596dfba923270da84e0c32a2d0312f1c03389f83e16f2b5a35ed37fbe"
        },
        "Create3Deployer": {
          "address": "0x6513Aedb4D1593BA12e50644401D976aebDc90d8",
          "deployer": "0x6f24A47Fc8AE5441Eb47EFfC3665e70e69Ac3F05",
          "deploymentMethod": "create2",
          "codehash": "0xf0ad66defbe082df243d4d274e626f557f97579c5c9e19f33d8093d6160808b7",
          "predeployCodehash": "0x73fc31262c4bad113c79439fd231281201c7c7d45b50328bd86bccf37684bf92",
          "salt": "Create3Deployer"
        },
        "AxelarGasService": {
          "collector": "0x505381EEd15c828b3158836d0196bC2E6B51c49f",
          "salt": "AxelarGasService devnet-amplifier",
          "address": "0x1179d44e69ba5252B7478a8602617d5EEeb2F377",
          "implementation": "0xC75c1Dc33514db5c39a13b2e7fE82A05050535EF",
          "deployer": "0xba76c6980428A0b10CFC5d8ccb61949677A61233"
        },
        "Operators": {
          "owner": "0x9f5CDBc370B00C0dF52cf2619FA95907508108df",
          "address": "0x505381EEd15c828b3158836d0196bC2E6B51c49f",
          "deployer": "0xba76c6980428A0b10CFC5d8ccb61949677A61233",
          "deploymentMethod": "create2",
          "codehash": "0xc561dc32ef670c929db9d7fbf6b5f6c074a62a30602481ba3b88912ca6d79feb",
          "predeployCodehash": "0xc561dc32ef670c929db9d7fbf6b5f6c074a62a30602481ba3b88912ca6d79feb",
          "salt": "Operators devnet-amplifier"
        },
        "InterchainTokenService": {
          "salt": "ITS v2.1.1 devnet-amplifier",
          "deployer": "0xba76c6980428A0b10CFC5d8ccb61949677A61233",
          "proxySalt": "ITS v1.0.0 devnet-amplifier2",
          "tokenManagerDeployer": "0xf19b83E20Bba0a63639eCcde78fFaE6c5bf869b6",
          "interchainToken": "0x5321CB9412D5F53d95D2B5a07861Dd45CBca2671",
          "interchainTokenDeployer": "0xcf0495D8075E4495124Aa5F91244C749407f8a20",
          "tokenManager": "0xD3380469F85AeFD905D58d01F2F20a18217111cF",
          "tokenHandler": "0xEcd52Adc5189fD7C34C9C16cAd55c4FA49031DBb",
          "gatewayCaller": "0xF5797D1F6890FE3B0999551a85a5ca618aCb68E8",
          "implementation": "0x70E818AA71753E5e874A43C340288953704Fb471",
          "predeployCodehash": "0x08a4a556c4db879b4f24104d13a8baf86915d58b12c81b382dfea2a82d2856cf",
          "address": "0x2269B93c8D8D4AfcE9786d2940F5Fcd4386Db7ff",
          "version": "2.1.1"
        },
        "InterchainTokenFactory": {
          "deployer": "0xba76c6980428A0b10CFC5d8ccb61949677A61233",
          "salt": "ITS Factory v1.0.0 devnet-amplifier2",
          "implementation": "0xbF30468A41F5858366B4fb110042c2F19318dC90",
          "address": "0xdB7d6A5B8d37a4f34BC1e7ce0d0B8a9DDA124871",
          "version": "2.1.1"
        }
      }
    },
    "optimism-sepolia": {
      "name": "Optimism Sepolia",
      "axelarId": "optimism-sepolia",
      "chainId": 11155420,
      "rpc": "https://sepolia.optimism.io",
      "tokenSymbol": "ETH",
      "decimals": 18,
      "confirmations": 1,
      "chainType": "evm",
      "explorer": {
        "name": "Opscan",
        "url": "https://sepolia-optimistic.etherscan.io",
        "api": "https://api-sepolia-optimistic.etherscan.io/api"
      },
      "finality": "finalized",
      "approxFinalityWaitTime": 40,
      "contracts": {
        "AxelarGateway": {
          "gasOptions": {
            "gasLimit": 5000000
          },
          "deployer": "0xba76c6980428A0b10CFC5d8ccb61949677A61233",
          "operator": "0xba76c6980428A0b10CFC5d8ccb61949677A61233",
          "proxyDeploymentArgs": [
            "0x3c19E701ed674350DE8cAEb0B85A388499246D2d",
            "0xba76c6980428A0b10CFC5d8ccb61949677A61233",
            "0x000000000000000000000000ba76c6980428a0b10cfc5d8ccb61949677a612330000000000000000000000000000000000000000000000000000000000000040000000000000000000000000000000000000000000000000000000000000000100000000000000000000000000000000000000000000000000000000000000200000000000000000000000000000000000000000000000000000000000000060000000000000000000000000000000000000000000000000000000000000000200000000000000000000000000000000000000000000000000000000002b8d4d000000000000000000000000000000000000000000000000000000000000000300000000000000000000000051380cbf0777990e197a3e498ffafd26143e35f8000000000000000000000000000000000000000000000000000000000000000100000000000000000000000061373485594010371dfbf3a8f8bd1736bfda7c090000000000000000000000000000000000000000000000000000000000000001000000000000000000000000c70aa87b38e6ab3c0df6e56338f96a5c00e653080000000000000000000000000000000000000000000000000000000000000001"
          ],
          "initialVerifierSetId": "371d01f95380c32d6077ec54b726a7cf65e536acc860d26a6399b879f71a8e42",
          "governance": "0xba76c6980428A0b10CFC5d8ccb61949677A61233",
          "address": "0xF128c84c3326727c3e155168daAa4C0156B87AD1",
          "implementation": "0x4228956048615Db42709e69598A34E8Ff4cf5340",
          "implementationCodehash": "0xb4c38d419801884ef56047516896faea7d01c4c6c8588176eece9da22acc674e",
          "deploymentMethod": "create2",
          "previousSignersRetention": 15,
          "domainSeparator": "0xf865bf16595139bf568a034d575ffdbdd524dd2dbf8cce1de2ddaf7b964bf8e6",
          "minimumRotationDelay": 0,
          "salt": "v6.0.4",
          "connectionType": "amplifier",
          "owner": "0xba76c6980428A0b10CFC5d8ccb61949677A61233"
        },
        "ConstAddressDeployer": {
          "address": "0x98B2920D53612483F91F12Ed7754E51b4A77919e",
          "deployer": "0xE86375704CDb8491a5Ed82D90DceCE02Ee0ac25F",
          "deploymentMethod": "create",
          "codehash": "0x8fda47a596dfba923270da84e0c32a2d0312f1c03389f83e16f2b5a35ed37fbe",
          "predeployCodehash": "0x8fda47a596dfba923270da84e0c32a2d0312f1c03389f83e16f2b5a35ed37fbe"
        },
        "Create3Deployer": {
          "address": "0x6513Aedb4D1593BA12e50644401D976aebDc90d8",
          "deployer": "0x6f24A47Fc8AE5441Eb47EFfC3665e70e69Ac3F05",
          "deploymentMethod": "create2",
          "codehash": "0xf0ad66defbe082df243d4d274e626f557f97579c5c9e19f33d8093d6160808b7",
          "predeployCodehash": "0x73fc31262c4bad113c79439fd231281201c7c7d45b50328bd86bccf37684bf92",
          "salt": "Create3Deployer"
        },
        "AxelarGasService": {
          "collector": "0x505381EEd15c828b3158836d0196bC2E6B51c49f",
          "salt": "AxelarGasService devnet-amplifier",
          "address": "0x1179d44e69ba5252B7478a8602617d5EEeb2F377",
          "implementation": "0xB7477c7c249d3378858Cd74E2790eAF0b7777CC2",
          "deployer": "0xba76c6980428A0b10CFC5d8ccb61949677A61233"
        },
        "Operators": {
          "owner": "0x9f5CDBc370B00C0dF52cf2619FA95907508108df",
          "address": "0x505381EEd15c828b3158836d0196bC2E6B51c49f",
          "deployer": "0xba76c6980428A0b10CFC5d8ccb61949677A61233",
          "deploymentMethod": "create2",
          "codehash": "0xc561dc32ef670c929db9d7fbf6b5f6c074a62a30602481ba3b88912ca6d79feb",
          "predeployCodehash": "0xc561dc32ef670c929db9d7fbf6b5f6c074a62a30602481ba3b88912ca6d79feb",
          "salt": "Operators devnet-amplifier"
        },
        "InterchainTokenService": {
          "salt": "ITS v2.1.1 devnet-amplifier",
          "deployer": "0xba76c6980428A0b10CFC5d8ccb61949677A61233",
          "proxySalt": "ITS v1.0.0 devnet-amplifier2",
          "tokenManagerDeployer": "0xf19b83E20Bba0a63639eCcde78fFaE6c5bf869b6",
          "interchainToken": "0x5321CB9412D5F53d95D2B5a07861Dd45CBca2671",
          "interchainTokenDeployer": "0xcf0495D8075E4495124Aa5F91244C749407f8a20",
          "tokenManager": "0xD3380469F85AeFD905D58d01F2F20a18217111cF",
          "tokenHandler": "0xEcd52Adc5189fD7C34C9C16cAd55c4FA49031DBb",
          "gatewayCaller": "0xF5797D1F6890FE3B0999551a85a5ca618aCb68E8",
          "implementation": "0x70E818AA71753E5e874A43C340288953704Fb471",
          "predeployCodehash": "0x08a4a556c4db879b4f24104d13a8baf86915d58b12c81b382dfea2a82d2856cf",
          "address": "0x2269B93c8D8D4AfcE9786d2940F5Fcd4386Db7ff",
          "version": "2.1.1"
        },
        "InterchainTokenFactory": {
          "deployer": "0xba76c6980428A0b10CFC5d8ccb61949677A61233",
          "salt": "ITS Factory v1.0.0 devnet-amplifier2",
          "implementation": "0xbF30468A41F5858366B4fb110042c2F19318dC90",
          "address": "0xdB7d6A5B8d37a4f34BC1e7ce0d0B8a9DDA124871",
          "version": "2.1.1"
        }
      }
    },
    "flow": {
      "name": "Flow",
      "axelarId": "flow",
      "chainId": 545,
      "rpc": "https://testnet.evm.nodes.onflow.org",
      "tokenSymbol": "FLOW",
      "decimals": 18,
      "chainType": "evm",
      "contracts": {
        "ConstAddressDeployer": {
          "address": "0x98B2920D53612483F91F12Ed7754E51b4A77919e",
          "deployer": "0xE86375704CDb8491a5Ed82D90DceCE02Ee0ac25F",
          "deploymentMethod": "create",
          "codehash": "0x8fda47a596dfba923270da84e0c32a2d0312f1c03389f83e16f2b5a35ed37fbe",
          "predeployCodehash": "0x8fda47a596dfba923270da84e0c32a2d0312f1c03389f83e16f2b5a35ed37fbe"
        },
        "Create3Deployer": {
          "address": "0x6513Aedb4D1593BA12e50644401D976aebDc90d8",
          "deployer": "0x6f24A47Fc8AE5441Eb47EFfC3665e70e69Ac3F05",
          "deploymentMethod": "create2",
          "codehash": "0xf0ad66defbe082df243d4d274e626f557f97579c5c9e19f33d8093d6160808b7",
          "predeployCodehash": "0x73fc31262c4bad113c79439fd231281201c7c7d45b50328bd86bccf37684bf92",
          "salt": "Create3Deployer"
        },
        "AxelarGateway": {
          "deployer": "0xba76c6980428A0b10CFC5d8ccb61949677A61233",
          "operator": "0xba76c6980428A0b10CFC5d8ccb61949677A61233",
          "proxyDeploymentArgs": [
            "0x3c19E701ed674350DE8cAEb0B85A388499246D2d",
            "0xba76c6980428A0b10CFC5d8ccb61949677A61233",
            "0x000000000000000000000000ba76c6980428a0b10cfc5d8ccb61949677a6123300000000000000000000000000000000000000000000000000000000000000400000000000000000000000000000000000000000000000000000000000000001000000000000000000000000000000000000000000000000000000000000002000000000000000000000000000000000000000000000000000000000000000600000000000000000000000000000000000000000000000000000000000000002000000000000000000000000000000000000000000000000000000000033e327000000000000000000000000000000000000000000000000000000000000000300000000000000000000000051380cbf0777990e197a3e498ffafd26143e35f8000000000000000000000000000000000000000000000000000000000000000100000000000000000000000061373485594010371dfbf3a8f8bd1736bfda7c090000000000000000000000000000000000000000000000000000000000000001000000000000000000000000c70aa87b38e6ab3c0df6e56338f96a5c00e653080000000000000000000000000000000000000000000000000000000000000001"
          ],
          "initialVerifierSetId": "2818a9d60cf13c06b0fc9584c60444a0b0e05a6d5adc58cd1a22f3b7a1f24d35",
          "governance": "0xba76c6980428A0b10CFC5d8ccb61949677A61233",
          "address": "0xF128c84c3326727c3e155168daAa4C0156B87AD1",
          "implementation": "0x27f40113e84E26e9D23921BE30dD750675c5c723",
          "implementationCodehash": "0x63a61947de125db1f7970df81581b6f4ccf704e991ac8f8ff9dddc1befe712b2",
          "deploymentMethod": "create2",
          "previousSignersRetention": 15,
          "domainSeparator": "0xcc0a47123f218b7f10d07212f499e418080c91cda74c46373c9a0e4aeec7332e",
          "minimumRotationDelay": 0,
          "connectionType": "amplifier",
          "salt": "v6.0.4",
          "owner": "0xba76c6980428A0b10CFC5d8ccb61949677A61233"
        },
        "Operators": {
          "owner": "0x9f5CDBc370B00C0dF52cf2619FA95907508108df",
          "address": "0x505381EEd15c828b3158836d0196bC2E6B51c49f",
          "deployer": "0xba76c6980428A0b10CFC5d8ccb61949677A61233",
          "deploymentMethod": "create2",
          "codehash": "0xc561dc32ef670c929db9d7fbf6b5f6c074a62a30602481ba3b88912ca6d79feb",
          "predeployCodehash": "0xc561dc32ef670c929db9d7fbf6b5f6c074a62a30602481ba3b88912ca6d79feb",
          "salt": "Operators devnet-amplifier"
        },
        "AxelarGasService": {
          "collector": "0x505381EEd15c828b3158836d0196bC2E6B51c49f",
          "address": "0xD7C77eEA2aF147D351f189eF9eC17EfDf609a3c8",
          "implementation": "0x4F1ccCE088244d2979128b3af64cD6C8D440bbC0",
          "deployer": "0xba76c6980428A0b10CFC5d8ccb61949677A61233"
        },
        "InterchainTokenService": {
          "salt": "ITS v2.1.1 devnet-amplifier",
          "deployer": "0xba76c6980428A0b10CFC5d8ccb61949677A61233",
          "proxySalt": "ITS v1.0.0 devnet-amplifier2",
          "tokenManagerDeployer": "0xf19b83E20Bba0a63639eCcde78fFaE6c5bf869b6",
          "interchainToken": "0x5321CB9412D5F53d95D2B5a07861Dd45CBca2671",
          "interchainTokenDeployer": "0xcf0495D8075E4495124Aa5F91244C749407f8a20",
          "tokenManager": "0xD3380469F85AeFD905D58d01F2F20a18217111cF",
          "tokenHandler": "0xEcd52Adc5189fD7C34C9C16cAd55c4FA49031DBb",
          "gatewayCaller": "0x3fce152EDB1639C7be16Fc17152d79118593582d",
          "implementation": "0x70E818AA71753E5e874A43C340288953704Fb471",
          "predeployCodehash": "0x08a4a556c4db879b4f24104d13a8baf86915d58b12c81b382dfea2a82d2856cf",
          "address": "0x2269B93c8D8D4AfcE9786d2940F5Fcd4386Db7ff",
          "version": "2.1.1"
        },
        "InterchainTokenFactory": {
          "deployer": "0xba76c6980428A0b10CFC5d8ccb61949677A61233",
          "salt": "ITS Factory v1.0.0 devnet-amplifier2",
          "implementation": "0xbF30468A41F5858366B4fb110042c2F19318dC90",
          "address": "0xdB7d6A5B8d37a4f34BC1e7ce0d0B8a9DDA124871",
          "version": "2.1.1"
        }
      },
      "explorer": {
        "name": "Flowscan",
        "url": "https://evm-testnet.flowscan.io/",
        "api": "https://evm-testnet.flowscan.io/api"
      },
      "gasOptions": {
        "gasLimit": 8000000
      },
      "confirmations": 1,
      "finality": "finalized",
      "approxFinalityWaitTime": 1
    },
    "solana-2": {
      "name": "Solana",
      "axelarId": "solana-2",
      "rpc": "https://api.devnet.solana.com",
      "chainType": "svm",
      "decimals": 9,
      "finality": "31",
      "approxFinalityWaitTime": 1,
      "tokenSymbol": "SOL",
      "explorer": {
        "name": "Solana Explorer",
        "url": "https://explorer.solana.com/?cluster=devnet"
      },
      "contracts": {
        "AxelarGateway": {
          "address": "gtwi5T9x6rTWPtuuz6DA7ia1VmH8bdazm9QfDdi6DVp",
          "connectionType": "amplifier",
          "domainSeparator": "0x25175689654ca91a6e0a80f7716bb966a67bb1162c9b89889eed7cfc4f03a6af",
          "minimumRotationDelay": 0,
          "operator": "gopDbjxoihakmMHEbNqyh32Fk3az3Pcuv9jeEhDTr3k",
          "previousSignersRetention": 15,
          "upgradeAuthority": "upaFrJck9TeFUXW62r2dDJtBxcMa4ArVjQ49sJeGDVw"
        },
        "AxelarGasService": {
          "address": "gasd4em72NAm7faq5dvjN5GkXE59dUkTThWmYDX95bK",
          "configAccount": "GQ3Yde4evoph1qnogmb8VASZgqzXUxbVKx4oxnNbcZK9",
          "operator": "gopDbjxoihakmMHEbNqyh32Fk3az3Pcuv9jeEhDTr3k",
          "upgradeAuthority": "upaFrJck9TeFUXW62r2dDJtBxcMa4ArVjQ49sJeGDVw"
        },
        "InterchainGovernance": {
          "address": "govmXi41LqLpRpKUd79wvAh9MmpoMzXk7gG4Sqmucx9",
          "configAccount": "Bj7r2VugtM6odjLX9YdWtDsrZfSKLQFbfoc5hTL9qVhe",
          "governanceAddress": "axelar10d07y265gmmuvt4z0w9aw880jnsr700j7v9daj",
          "governanceChain": "Axelarnet",
          "minimumTimeDelay": 3600,
          "operator": "gopDbjxoihakmMHEbNqyh32Fk3az3Pcuv9jeEhDTr3k",
          "upgradeAuthority": "upaFrJck9TeFUXW62r2dDJtBxcMa4ArVjQ49sJeGDVw"
        },
        "InterchainTokenService": {
          "address": "itsqybuNsChBo3LgVhCWWnTJVJdoVTUJaodmqQcG6z7",
          "configAccount": "8JYHzvaw7EQdck2xus8rqxELRSfD5iqi4aQx7UMFkswZ",
          "operator": "gopDbjxoihakmMHEbNqyh32Fk3az3Pcuv9jeEhDTr3k",
          "upgradeAuthority": "upaFrJck9TeFUXW62r2dDJtBxcMa4ArVjQ49sJeGDVw"
        }
      }
    },
    "sui-2": {
      "name": "Sui",
      "axelarId": "sui-2",
      "networkType": "testnet",
      "rpc": "https://sui-testnet-rpc.publicnode.com",
      "tokenSymbol": "SUI",
      "decimals": 9,
      "chainType": "sui",
      "finality": "1",
      "approxFinalityWaitTime": 1,
      "contracts": {
        "Utils": {
          "address": "0x33d130d3ca43e2f82eee2d4e5cd783e4e88f4f6682d2671d259fdea5257d64d0",
          "versions": {
            "0": "0x33d130d3ca43e2f82eee2d4e5cd783e4e88f4f6682d2671d259fdea5257d64d0"
          },
          "deployer": "0x1471a8acf730a05a7d720e52c7ef94024c7351502c83b80da5583db2f6b0b8df",
          "structs": {},
          "objects": {
            "UpgradeCap": "0x321f239f1d6d031fb08e3c9ab2437036e29edd83fbd6f34909051a7364aefd8c"
          }
        },
        "VersionControl": {
          "address": "0x2e4bebb14f9110d1c02890b64fd90dd3126ece249160bdf1092e80d0e525e5ae",
          "versions": {
            "0": "0x2e4bebb14f9110d1c02890b64fd90dd3126ece249160bdf1092e80d0e525e5ae"
          },
          "deployer": "0x1471a8acf730a05a7d720e52c7ef94024c7351502c83b80da5583db2f6b0b8df",
          "structs": {
            "VersionControl": "0x2e4bebb14f9110d1c02890b64fd90dd3126ece249160bdf1092e80d0e525e5ae::version_control::VersionControl"
          },
          "objects": {
            "UpgradeCap": "0xf48341706c5d0eb71c73bc07366caeb991fb3bed5f5247e7f077449a3f0d4545"
          }
        },
        "AxelarGateway": {
          "address": "0x988bbe6e98f653887e78912f529247675030334ae4b0fbc1d1f512f0f95b71e4",
          "versions": {
            "0": "0x988bbe6e98f653887e78912f529247675030334ae4b0fbc1d1f512f0f95b71e4"
          },
          "deployer": "0x1471a8acf730a05a7d720e52c7ef94024c7351502c83b80da5583db2f6b0b8df",
          "structs": {
            "WeightedSigner": "0x988bbe6e98f653887e78912f529247675030334ae4b0fbc1d1f512f0f95b71e4::weighted_signer::WeightedSigner",
            "Bytes32": "0x988bbe6e98f653887e78912f529247675030334ae4b0fbc1d1f512f0f95b71e4::bytes32::Bytes32",
            "WeightedSigners": "0x988bbe6e98f653887e78912f529247675030334ae4b0fbc1d1f512f0f95b71e4::weighted_signers::WeightedSigners",
            "Signature": "0x988bbe6e98f653887e78912f529247675030334ae4b0fbc1d1f512f0f95b71e4::proof::Signature",
            "Proof": "0x988bbe6e98f653887e78912f529247675030334ae4b0fbc1d1f512f0f95b71e4::proof::Proof",
            "Message": "0x988bbe6e98f653887e78912f529247675030334ae4b0fbc1d1f512f0f95b71e4::message::Message",
            "SignersRotated": "0x988bbe6e98f653887e78912f529247675030334ae4b0fbc1d1f512f0f95b71e4::events::SignersRotated",
            "ChannelCreated": "0x988bbe6e98f653887e78912f529247675030334ae4b0fbc1d1f512f0f95b71e4::events::ChannelCreated",
            "ChannelDestroyed": "0x988bbe6e98f653887e78912f529247675030334ae4b0fbc1d1f512f0f95b71e4::events::ChannelDestroyed",
            "ContractCall": "0x988bbe6e98f653887e78912f529247675030334ae4b0fbc1d1f512f0f95b71e4::events::ContractCall",
            "MessageApproved": "0x988bbe6e98f653887e78912f529247675030334ae4b0fbc1d1f512f0f95b71e4::events::MessageApproved",
            "MessageExecuted": "0x988bbe6e98f653887e78912f529247675030334ae4b0fbc1d1f512f0f95b71e4::events::MessageExecuted",
            "AxelarSigners": "0x988bbe6e98f653887e78912f529247675030334ae4b0fbc1d1f512f0f95b71e4::auth::AxelarSigners",
            "MessageToSign": "0x988bbe6e98f653887e78912f529247675030334ae4b0fbc1d1f512f0f95b71e4::auth::MessageToSign",
            "Channel": "0x988bbe6e98f653887e78912f529247675030334ae4b0fbc1d1f512f0f95b71e4::channel::Channel",
            "ApprovedMessage": "0x988bbe6e98f653887e78912f529247675030334ae4b0fbc1d1f512f0f95b71e4::channel::ApprovedMessage",
            "OwnerCap": "0x988bbe6e98f653887e78912f529247675030334ae4b0fbc1d1f512f0f95b71e4::owner_cap::OwnerCap",
            "MessageTicket": "0x988bbe6e98f653887e78912f529247675030334ae4b0fbc1d1f512f0f95b71e4::message_ticket::MessageTicket",
            "MessageStatus": "0x988bbe6e98f653887e78912f529247675030334ae4b0fbc1d1f512f0f95b71e4::message_status::MessageStatus",
            "Gateway_v0": "0x988bbe6e98f653887e78912f529247675030334ae4b0fbc1d1f512f0f95b71e4::gateway_v0::Gateway_v0",
            "CommandType": "0x988bbe6e98f653887e78912f529247675030334ae4b0fbc1d1f512f0f95b71e4::gateway_v0::CommandType",
            "Gateway": "0x988bbe6e98f653887e78912f529247675030334ae4b0fbc1d1f512f0f95b71e4::gateway::Gateway"
          },
          "objects": {
            "Gateway": "0xb4ab8da228ae631476172849f05f71a99ef4bfd50cf682ec61fb027fc0123b2f",
            "UpgradeCap": "0xb56fb08698005b239d6c222b95f91063787af5a162a5988bdb1b72061035ceef",
            "Gatewayv0": "0x9e3de30dadba8fce5af35b692f4a98de893064f800992b6e6b510b997c696183",
            "OwnerCap": "0x55a39af66e6002c6edcba26a52514300a222fe94cafde19bf49acade9c87b93a"
          },
          "domainSeparator": "0xa5ea3e93481643015f6273d6938484afb463de5c25f980ec72b63d56ebd55d55",
          "operator": "0x1471a8acf730a05a7d720e52c7ef94024c7351502c83b80da5583db2f6b0b8df",
          "minimumRotationDelay": 0,
          "connectionType": "amplifier"
        },
        "RelayerDiscovery": {
          "address": "0x6f8472f2d4e5d6bebc620403946ad49f7ce81fe0191902640932100118cd62f9",
          "versions": {
            "0": "0x6f8472f2d4e5d6bebc620403946ad49f7ce81fe0191902640932100118cd62f9"
          },
          "deployer": "0x1471a8acf730a05a7d720e52c7ef94024c7351502c83b80da5583db2f6b0b8df",
          "structs": {
            "Function": "0x6f8472f2d4e5d6bebc620403946ad49f7ce81fe0191902640932100118cd62f9::transaction::Function",
            "MoveCall": "0x6f8472f2d4e5d6bebc620403946ad49f7ce81fe0191902640932100118cd62f9::transaction::MoveCall",
            "Transaction": "0x6f8472f2d4e5d6bebc620403946ad49f7ce81fe0191902640932100118cd62f9::transaction::Transaction",
            "TransactionRegistered": "0x6f8472f2d4e5d6bebc620403946ad49f7ce81fe0191902640932100118cd62f9::events::TransactionRegistered",
            "TransactionRemoved": "0x6f8472f2d4e5d6bebc620403946ad49f7ce81fe0191902640932100118cd62f9::events::TransactionRemoved",
            "RelayerDiscovery_v0": "0x6f8472f2d4e5d6bebc620403946ad49f7ce81fe0191902640932100118cd62f9::relayer_discovery_v0::RelayerDiscovery_v0",
            "OwnerCap": "0x6f8472f2d4e5d6bebc620403946ad49f7ce81fe0191902640932100118cd62f9::owner_cap::OwnerCap",
            "RelayerDiscovery": "0x6f8472f2d4e5d6bebc620403946ad49f7ce81fe0191902640932100118cd62f9::discovery::RelayerDiscovery"
          },
          "objects": {
            "RelayerDiscovery": "0xe64788e83bee291de3448d5a07dd4f7607e82dcc60e7599f53b3fe2cd21a273e",
            "RelayerDiscoveryv0": "0x5fc3e202855cbf1dac16ef96a63b29176c221c62ebabf77a724c41c88d8d59be",
            "OwnerCap": "0x9f9c2b5bd942fb9e298585d5a041fe5296b9bd86420958f4eb0571fa6fbe6d29",
            "UpgradeCap": "0x6144093e8184f671d3eabc68373cc0748b8fdfe76888af65952414bd270e1753"
          }
        },
        "Operators": {
          "address": "0x320f1abda1b96f95604b03c8649e867cf5ae4fb2983b97be02267647c49173fc",
          "versions": {
            "0": "0x320f1abda1b96f95604b03c8649e867cf5ae4fb2983b97be02267647c49173fc"
          },
          "deployer": "0x1471a8acf730a05a7d720e52c7ef94024c7351502c83b80da5583db2f6b0b8df",
          "structs": {
            "OwnerCap": "0x320f1abda1b96f95604b03c8649e867cf5ae4fb2983b97be02267647c49173fc::operators::OwnerCap",
            "OperatorCap": "0x320f1abda1b96f95604b03c8649e867cf5ae4fb2983b97be02267647c49173fc::operators::OperatorCap",
            "Operators": "0x320f1abda1b96f95604b03c8649e867cf5ae4fb2983b97be02267647c49173fc::operators::Operators",
            "Borrow": "0x320f1abda1b96f95604b03c8649e867cf5ae4fb2983b97be02267647c49173fc::operators::Borrow",
            "OperatorAdded": "0x320f1abda1b96f95604b03c8649e867cf5ae4fb2983b97be02267647c49173fc::operators::OperatorAdded",
            "OperatorRemoved": "0x320f1abda1b96f95604b03c8649e867cf5ae4fb2983b97be02267647c49173fc::operators::OperatorRemoved",
            "CapabilityStored": "0x320f1abda1b96f95604b03c8649e867cf5ae4fb2983b97be02267647c49173fc::operators::CapabilityStored",
            "CapabilityRemoved": "0x320f1abda1b96f95604b03c8649e867cf5ae4fb2983b97be02267647c49173fc::operators::CapabilityRemoved"
          },
          "objects": {
            "Operators": "0x5a857c56880274aeda02ae1711077413ec474284feb464ee95bee1a4d8f6e56d",
            "OwnerCap": "0xc4ff846f69139aa973c383b9e8eebf6694d3297e3c451d88a9d14f6206691999",
            "UpgradeCap": "0xa0dcdab65db4b919b64e067cd881ea0b98f9ebf0d86dbfbff37f374a4895db3f"
          }
        },
        "GasService": {
          "address": "0x637063e4c4ecf195c8dc0170cc82e68f8cbe94f019935cb848500352a03dd6fa",
          "versions": {
            "0": "0x637063e4c4ecf195c8dc0170cc82e68f8cbe94f019935cb848500352a03dd6fa"
          },
          "deployer": "0x1471a8acf730a05a7d720e52c7ef94024c7351502c83b80da5583db2f6b0b8df",
          "structs": {
            "GasPaid": "0x637063e4c4ecf195c8dc0170cc82e68f8cbe94f019935cb848500352a03dd6fa::events::GasPaid",
            "GasAdded": "0x637063e4c4ecf195c8dc0170cc82e68f8cbe94f019935cb848500352a03dd6fa::events::GasAdded",
            "Refunded": "0x637063e4c4ecf195c8dc0170cc82e68f8cbe94f019935cb848500352a03dd6fa::events::Refunded",
            "GasCollected": "0x637063e4c4ecf195c8dc0170cc82e68f8cbe94f019935cb848500352a03dd6fa::events::GasCollected",
            "OwnerCap": "0x637063e4c4ecf195c8dc0170cc82e68f8cbe94f019935cb848500352a03dd6fa::owner_cap::OwnerCap",
            "OperatorCap": "0x637063e4c4ecf195c8dc0170cc82e68f8cbe94f019935cb848500352a03dd6fa::operator_cap::OperatorCap",
            "GasService_v0": "0x637063e4c4ecf195c8dc0170cc82e68f8cbe94f019935cb848500352a03dd6fa::gas_service_v0::GasService_v0",
            "GasService": "0x637063e4c4ecf195c8dc0170cc82e68f8cbe94f019935cb848500352a03dd6fa::gas_service::GasService"
          },
          "objects": {
            "OperatorCap": "0x43e0d6b8b20aa4d8c4b808eb18fc77f77798d1332759680e281e75115ea4e492",
            "OwnerCap": "0xef03b96127738a14e168bc130491f6e79c4faef32bf6400ae2b5b58c117ef1a0",
            "GasService": "0xffd87a3b283764aad9197a0d0d5880c9085c68a5d055cfe9bac65298dd7f4cfc",
            "GasServicev0": "0x451d2d47a45525077d8d1f6aa91c46b9956dbdcf147c82b3196de90209978441",
            "UpgradeCap": "0xadb206f125e702f91add25459ab84b66370d9aeb3fda0de5db1bcbb322ee2bbc"
          }
        },
        "Abi": {
          "address": "0xe347ab3e2c32d1bf8be1cfbc9d46b543b60ed5d2a2e6393deee2bb4cf62d6e41",
          "versions": {
            "0": "0xe347ab3e2c32d1bf8be1cfbc9d46b543b60ed5d2a2e6393deee2bb4cf62d6e41"
          },
          "deployer": "0x1471a8acf730a05a7d720e52c7ef94024c7351502c83b80da5583db2f6b0b8df",
          "structs": {
            "AbiReader": "0xe347ab3e2c32d1bf8be1cfbc9d46b543b60ed5d2a2e6393deee2bb4cf62d6e41::abi::AbiReader",
            "AbiWriter": "0xe347ab3e2c32d1bf8be1cfbc9d46b543b60ed5d2a2e6393deee2bb4cf62d6e41::abi::AbiWriter"
          },
          "objects": {
            "UpgradeCap": "0xbfd4012f37111630c46df90e914a169e82905e01eabfb91e95317fd340d2cb8a"
          }
        },
        "InterchainTokenService": {
          "address": "0x361b728d45c287afadf388ed69c234678022940db880e4b4a2ba5ad09b348a2f",
          "versions": {
            "0": "0x361b728d45c287afadf388ed69c234678022940db880e4b4a2ba5ad09b348a2f"
          },
          "deployer": "0x1471a8acf730a05a7d720e52c7ef94024c7351502c83b80da5583db2f6b0b8df",
          "structs": {
            "FlowLimit": "0x361b728d45c287afadf388ed69c234678022940db880e4b4a2ba5ad09b348a2f::flow_limit::FlowLimit",
            "CoinManagement": "0x361b728d45c287afadf388ed69c234678022940db880e4b4a2ba5ad09b348a2f::coin_management::CoinManagement",
            "CoinInfo": "0x361b728d45c287afadf388ed69c234678022940db880e4b4a2ba5ad09b348a2f::coin_info::CoinInfo",
            "CoinData": "0x361b728d45c287afadf388ed69c234678022940db880e4b4a2ba5ad09b348a2f::coin_data::CoinData",
            "CreatorCap": "0x361b728d45c287afadf388ed69c234678022940db880e4b4a2ba5ad09b348a2f::creator_cap::CreatorCap",
            "TokenId": "0x361b728d45c287afadf388ed69c234678022940db880e4b4a2ba5ad09b348a2f::token_id::TokenId",
            "UnregisteredTokenId": "0x361b728d45c287afadf388ed69c234678022940db880e4b4a2ba5ad09b348a2f::token_id::UnregisteredTokenId",
            "UnregisteredCoinData": "0x361b728d45c287afadf388ed69c234678022940db880e4b4a2ba5ad09b348a2f::unregistered_coin_data::UnregisteredCoinData",
            "CoinRegistered": "0x361b728d45c287afadf388ed69c234678022940db880e4b4a2ba5ad09b348a2f::events::CoinRegistered",
            "InterchainTransfer": "0x361b728d45c287afadf388ed69c234678022940db880e4b4a2ba5ad09b348a2f::events::InterchainTransfer",
            "InterchainTokenDeploymentStarted": "0x361b728d45c287afadf388ed69c234678022940db880e4b4a2ba5ad09b348a2f::events::InterchainTokenDeploymentStarted",
            "InterchainTransferReceived": "0x361b728d45c287afadf388ed69c234678022940db880e4b4a2ba5ad09b348a2f::events::InterchainTransferReceived",
            "UnregisteredCoinReceived": "0x361b728d45c287afadf388ed69c234678022940db880e4b4a2ba5ad09b348a2f::events::UnregisteredCoinReceived",
            "TrustedChainAdded": "0x361b728d45c287afadf388ed69c234678022940db880e4b4a2ba5ad09b348a2f::events::TrustedChainAdded",
            "TrustedChainRemoved": "0x361b728d45c287afadf388ed69c234678022940db880e4b4a2ba5ad09b348a2f::events::TrustedChainRemoved",
            "FlowLimitSet": "0x361b728d45c287afadf388ed69c234678022940db880e4b4a2ba5ad09b348a2f::events::FlowLimitSet",
            "DistributorshipTransfered": "0x361b728d45c287afadf388ed69c234678022940db880e4b4a2ba5ad09b348a2f::events::DistributorshipTransfered",
            "OperatorshipTransfered": "0x361b728d45c287afadf388ed69c234678022940db880e4b4a2ba5ad09b348a2f::events::OperatorshipTransfered",
            "TrustedChain": "0x361b728d45c287afadf388ed69c234678022940db880e4b4a2ba5ad09b348a2f::trusted_chains::TrustedChain",
            "TrustedChains": "0x361b728d45c287afadf388ed69c234678022940db880e4b4a2ba5ad09b348a2f::trusted_chains::TrustedChains",
            "InterchainTransferTicket": "0x361b728d45c287afadf388ed69c234678022940db880e4b4a2ba5ad09b348a2f::interchain_transfer_ticket::InterchainTransferTicket",
            "InterchainTokenService_v0": "0x361b728d45c287afadf388ed69c234678022940db880e4b4a2ba5ad09b348a2f::interchain_token_service_v0::InterchainTokenService_v0",
            "OwnerCap": "0x361b728d45c287afadf388ed69c234678022940db880e4b4a2ba5ad09b348a2f::owner_cap::OwnerCap",
            "OperatorCap": "0x361b728d45c287afadf388ed69c234678022940db880e4b4a2ba5ad09b348a2f::operator_cap::OperatorCap",
            "InterchainTokenService": "0x361b728d45c287afadf388ed69c234678022940db880e4b4a2ba5ad09b348a2f::interchain_token_service::InterchainTokenService"
          },
          "objects": {
            "InterchainTokenService": "0x127e4f0e8fdad2e50d9ad16a977d8472fb4d206271a6e219a803e136ff143b46",
            "InterchainTokenServicev0": "0x92cf5b5acbc3476601b98f1e3e0a1ec70e43f16615b5239b0161a5886e0107c8",
            "ChannelId": "0x264911ce18e17be3c1204c366ee56899886d97a30ae017c6b2d3aff5f2b951ff",
            "OwnerCap": "0x2edbff9dc43d4dca2e16dec1b9e75c8798fc16f672b828ce5a6f8547e4723ba9",
            "OperatorCap": "0x5594de29942c6e950f0eaf5909241514168ab7bb4182de65b7a51881137dab0c",
            "UpgradeCap": "0x17efb7a7a5b9d13976edb665cb071132c5391a987adb119f1ab51b26ccd1c23b"
          }
        },
        "Example": {
          "address": "0x481f5417b6b34ec378d4d922808651a7cc0be9e317c40b4b22b8a85a8e46df85",
          "versions": {
            "0": "0x481f5417b6b34ec378d4d922808651a7cc0be9e317c40b4b22b8a85a8e46df85"
          },
          "deployer": "0x1471a8acf730a05a7d720e52c7ef94024c7351502c83b80da5583db2f6b0b8df",
          "structs": {
            "Singleton": "0x481f5417b6b34ec378d4d922808651a7cc0be9e317c40b4b22b8a85a8e46df85::its::Singleton",
            "Executed": "0x481f5417b6b34ec378d4d922808651a7cc0be9e317c40b4b22b8a85a8e46df85::gmp::Executed",
            "ExecutedWithToken": "0x481f5417b6b34ec378d4d922808651a7cc0be9e317c40b4b22b8a85a8e46df85::its::ExecutedWithToken",
            "TOKEN": "0x481f5417b6b34ec378d4d922808651a7cc0be9e317c40b4b22b8a85a8e46df85::token::TOKEN",
            "TOKEN_A": "0x481f5417b6b34ec378d4d922808651a7cc0be9e317c40b4b22b8a85a8e46df85::token_a::TOKEN_A",
            "TOKEN_B": "0x481f5417b6b34ec378d4d922808651a7cc0be9e317c40b4b22b8a85a8e46df85::token_b::TOKEN_B",
            "TOKEN_C": "0x481f5417b6b34ec378d4d922808651a7cc0be9e317c40b4b22b8a85a8e46df85::token_c::TOKEN_C"
          },
          "objects": {
            "GmpSingleton": "0x1cd66aab6e910f4230a17bc7b1152047b4f9c8158a607ee626d500da3dc552c8",
            "GmpChannelId": "0xb6b06092072c6d9f7268c5908183cf3456429af57fa74a29d26526a698bc2c52",
            "ItsSingleton": "0x7da3422e0915e7cbbde06f5425ebd370d04928e783188f167646790dc6d7d040",
            "ItsChannelId": "0xa6019e0956da874271d21fe37cf123e43f1a55c8720ca50bcdf35212be930c88"
          }
        }
      },
      "explorer": {
        "name": "Suiscan",
        "url": "https://suiscan.xyz/testnet"
      }
    },
    "xrpl-dev": {
      "name": "XRPL",
      "axelarId": "xrpl-dev",
      "rpc": "wss://s.devnet.rippletest.net:51233",
      "wssRpc": "wss://s.devnet.rippletest.net:51233",
      "tokenSymbol": "XRP",
      "decimals": 6,
      "networkType": "testnet",
      "chainType": "xrpl",
      "finality": "1",
      "approxFinalityWaitTime": 1,
      "explorer": {
        "name": "XRPL Explorer",
        "url": "https://devnet.xrpl.org"
      },
      "contracts": {
        "AxelarGateway": {
          "address": "rGAbJZEzU6WaYv5y1LfyN7LBBcQJ3TxsKC",
          "initialSigner": "rpqRL9c13HYuCLefSrqkqHPPV4FgxTazQ9",
          "transferRate": 0,
          "tickSize": 6,
          "domain": "axelar.foundation",
          "flags": [
            4,
            12,
            13,
            14
          ],
          "connectionType": "amplifier"
        },
        "InterchainTokenService": {
          "address": "rGAbJZEzU6WaYv5y1LfyN7LBBcQJ3TxsKC",
          "initialSigner": "rpqRL9c13HYuCLefSrqkqHPPV4FgxTazQ9",
          "transferRate": 0,
          "tickSize": 6,
          "domain": "axelar.foundation",
          "flags": [
            4,
            12,
            13,
            14
          ]
        }
      }
    },
    "plume-2": {
      "name": "Plume",
      "axelarId": "plume-2",
      "networkType": "testnet",
      "chainId": 98867,
      "rpc": "https://testnet-rpc.plumenetwork.xyz",
      "tokenSymbol": "PLUME",
      "confirmations": 1,
      "finality": "finalized",
      "decimals": 18,
      "approxFinalityWaitTime": 1,
      "chainType": "evm",
      "explorer": {
        "name": "Plume-testnet Explorer",
        "url": "https://testnet-explorer.plumenetwork.xyz/"
      },
      "contracts": {
        "ConstAddressDeployer": {
          "address": "0x858Bd33dF5BeAabF16Dc0249Acd194564c16BB2d",
          "deployer": "0xba76c6980428A0b10CFC5d8ccb61949677A61233",
          "deploymentMethod": "create",
          "codehash": "0x8fda47a596dfba923270da84e0c32a2d0312f1c03389f83e16f2b5a35ed37fbe",
          "predeployCodehash": "0x8fda47a596dfba923270da84e0c32a2d0312f1c03389f83e16f2b5a35ed37fbe"
        },
        "Create3Deployer": {
          "address": "0x27A6E2Cf2d37B320EDaF5688ae89f21ef19099A8",
          "deployer": "0xba76c6980428A0b10CFC5d8ccb61949677A61233",
          "deploymentMethod": "create2",
          "codehash": "0xf0ad66defbe082df243d4d274e626f557f97579c5c9e19f33d8093d6160808b7",
          "predeployCodehash": "0x73fc31262c4bad113c79439fd231281201c7c7d45b50328bd86bccf37684bf92",
          "salt": "Create3Deployer"
        },
        "AxelarGateway": {
          "deployer": "0xba76c6980428A0b10CFC5d8ccb61949677A61233",
          "operator": "0xba76c6980428A0b10CFC5d8ccb61949677A61233",
          "proxyDeploymentArgs": [
            "0x75c216B93337e23c8b1DD4F4fB818CA48511Aa2B",
            "0xba76c6980428A0b10CFC5d8ccb61949677A61233",
            "0x000000000000000000000000ba76c6980428a0b10cfc5d8ccb61949677a61233000000000000000000000000000000000000000000000000000000000000004000000000000000000000000000000000000000000000000000000000000000010000000000000000000000000000000000000000000000000000000000000020000000000000000000000000000000000000000000000000000000000000006000000000000000000000000000000000000000000000000000000000000000030000000000000000000000000000000000000000000000000000000000661dd9000000000000000000000000000000000000000000000000000000000000000500000000000000000000000040e0122633f2f81ab18854eff39d954a26793060000000000000000000000000000000000000000000000000000000000000000100000000000000000000000051380cbf0777990e197a3e498ffafd26143e35f8000000000000000000000000000000000000000000000000000000000000000100000000000000000000000061373485594010371dfbf3a8f8bd1736bfda7c0900000000000000000000000000000000000000000000000000000000000000010000000000000000000000009b027e69b79099feb3dd1478c574dc986671bea10000000000000000000000000000000000000000000000000000000000000001000000000000000000000000c70aa87b38e6ab3c0df6e56338f96a5c00e653080000000000000000000000000000000000000000000000000000000000000001"
          ],
          "initialVerifierSetId": "36daafe02cd36d4540355cd904501b9f71664605598bc4502fb00ab30b615e91",
          "address": "0xA7938970ebF2E35E2789dc8C3019754c2ed762A8",
          "implementation": "0x75c216B93337e23c8b1DD4F4fB818CA48511Aa2B",
          "implementationCodehash": "0xa029d8325304c28c639f8f0a28c1495a386ee6cf615b9765e093328b5fbacda3",
          "deploymentMethod": "create3",
          "previousSignersRetention": 15,
          "domainSeparator": "0x974a372dccb2a81196b546432ad388af9cb49d0a5e4567d444c51ea63edb62f9",
          "minimumRotationDelay": 0,
          "connectionType": "amplifier",
          "owner": "0xba76c6980428A0b10CFC5d8ccb61949677A61233",
          "salt": "AxelarAmplifierGateway"
        },
        "Operators": {
          "owner": "0x9f5CDBc370B00C0dF52cf2619FA95907508108df",
          "address": "0x2e1C331cE54863555Ee1638c99eA9154b02bA831",
          "deployer": "0xba76c6980428A0b10CFC5d8ccb61949677A61233",
          "deploymentMethod": "create2",
          "codehash": "0xc561dc32ef670c929db9d7fbf6b5f6c074a62a30602481ba3b88912ca6d79feb",
          "predeployCodehash": "0xc561dc32ef670c929db9d7fbf6b5f6c074a62a30602481ba3b88912ca6d79feb",
          "salt": "Operators"
        },
        "AxelarGasService": {
          "collector": "0x2e1C331cE54863555Ee1638c99eA9154b02bA831",
          "salt": "AxelarGasService",
          "address": "0x2CcdaDdc282D5F22F740398f1992003b525aE0F5",
          "implementation": "0xC578504932E11C45e18C272C4Ea98F7e7FCA2Cbe",
          "deployer": "0xba76c6980428A0b10CFC5d8ccb61949677A61233"
        },
        "InterchainTokenService": {
          "salt": "ITS v2.1.1 devnet-amplifier",
          "deployer": "0xba76c6980428A0b10CFC5d8ccb61949677A61233",
          "proxySalt": "ITS v1.0.0 devnet-amplifier",
          "tokenManagerDeployer": "0x79f49661CD8fa773d9Df690Fc674bcce4fDB7A41",
          "interchainToken": "0x412b3F9F72ceE68c77D1bFB604921084d1f79cbb",
          "interchainTokenDeployer": "0x08587054628eA782e20C3942dca1314534fF7d88",
          "tokenManager": "0xc966d4Ac70906c909BDabAbaFeDdbb1dE9a74b4F",
          "tokenHandler": "0x0484e3441e0242b5809dbEa900B7E1a0662c965C",
          "gatewayCaller": "0x4Ee2179abe5d6Bb28b57abCA0045F2a3c461f7B4",
          "implementation": "0xc884A99724214b7b7bA0CdBdE8Ad91D933Cad2d8",
          "predeployCodehash": "0x08a4a556c4db879b4f24104d13a8baf86915d58b12c81b382dfea2a82d2856cf",
          "address": "0xcCe2c86467d382931653dD3b3E7b3eB4ebD23349",
          "version": "2.1.1"
        },
        "InterchainTokenFactory": {
          "deployer": "0xba76c6980428A0b10CFC5d8ccb61949677A61233",
          "salt": "ITS Factory v1.0.0 devnet-amplifier",
          "implementation": "0x52BB39D80D49999EE9c80bd197d01A562b4Dacd0",
          "address": "0x9186233C327329408a9034F22407244421cADbEF",
          "version": "2.1.1"
        }
      }
    },
    "monad": {
      "name": "Monad",
      "axelarId": "monad",
      "chainId": 10143,
      "rpc": "https://testnet-rpc.monad.xyz",
      "tokenSymbol": "MON",
      "confirmations": 1,
      "finality": "finalized",
      "decimals": 18,
      "approxFinalityWaitTime": 1,
      "chainType": "evm",
      "explorer": {
        "name": "MonVision",
        "url": "https://testnet.monadexplorer.com"
      },
      "contracts": {
        "ConstAddressDeployer": {
          "address": "0x27a3daf3b243104E9b0afAe6b56026a416B852C9",
          "deployer": "0xba76c6980428A0b10CFC5d8ccb61949677A61233",
          "deploymentMethod": "create",
          "codehash": "0x8fda47a596dfba923270da84e0c32a2d0312f1c03389f83e16f2b5a35ed37fbe",
          "predeployCodehash": "0x8fda47a596dfba923270da84e0c32a2d0312f1c03389f83e16f2b5a35ed37fbe"
        },
        "Create3Deployer": {
          "address": "0x066b0D7E70D94686cB8576A2ec459cE609ca5364",
          "deployer": "0xba76c6980428A0b10CFC5d8ccb61949677A61233",
          "deploymentMethod": "create2",
          "codehash": "0xf0ad66defbe082df243d4d274e626f557f97579c5c9e19f33d8093d6160808b7",
          "predeployCodehash": "0x73fc31262c4bad113c79439fd231281201c7c7d45b50328bd86bccf37684bf92",
          "salt": "Create3Deployer"
        },
        "AxelarGateway": {
          "deployer": "0xba76c6980428A0b10CFC5d8ccb61949677A61233",
          "operator": "0xba76c6980428A0b10CFC5d8ccb61949677A61233",
          "proxyDeploymentArgs": [
            "0x6b8bb608432cDc5bCA05ECCA89fd33EbfE437Fd9",
            "0xba76c6980428A0b10CFC5d8ccb61949677A61233",
            "0x000000000000000000000000ba76c6980428a0b10cfc5d8ccb61949677a612330000000000000000000000000000000000000000000000000000000000000040000000000000000000000000000000000000000000000000000000000000000100000000000000000000000000000000000000000000000000000000000000200000000000000000000000000000000000000000000000000000000000000060000000000000000000000000000000000000000000000000000000000000000300000000000000000000000000000000000000000000000000000000006ce33e000000000000000000000000000000000000000000000000000000000000000500000000000000000000000040e0122633f2f81ab18854eff39d954a26793060000000000000000000000000000000000000000000000000000000000000000100000000000000000000000051380cbf0777990e197a3e498ffafd26143e35f8000000000000000000000000000000000000000000000000000000000000000100000000000000000000000061373485594010371dfbf3a8f8bd1736bfda7c0900000000000000000000000000000000000000000000000000000000000000010000000000000000000000009b027e69b79099feb3dd1478c574dc986671bea10000000000000000000000000000000000000000000000000000000000000001000000000000000000000000c70aa87b38e6ab3c0df6e56338f96a5c00e653080000000000000000000000000000000000000000000000000000000000000001"
          ],
          "initialVerifierSetId": "11ee4fb8ce164424f754f184ccc0821d5f41486fcd99bf3ca6782e9295dd7529",
          "address": "0xA0c562047BcD4007ED3c38556c1C29429daC15F4",
          "implementation": "0x6b8bb608432cDc5bCA05ECCA89fd33EbfE437Fd9",
          "implementationCodehash": "0x9ee0e14ade4a07f0267af22e9fe810aad687651ca0a2462399fd79f9c77c7735",
          "deploymentMethod": "create3",
          "previousSignersRetention": 15,
          "domainSeparator": "0xd9d7fdc2c95115b28769eb237330c7eefa879ebab0fab16e19064bd71e109f60",
          "minimumRotationDelay": 0,
          "connectionType": "amplifier",
          "owner": "0xba76c6980428A0b10CFC5d8ccb61949677A61233",
          "salt": "AxelarAmplifierGateway"
        },
        "Operators": {
          "owner": "0x9f5CDBc370B00C0dF52cf2619FA95907508108df",
          "address": "0xcBA75dd553f70E9Ca0c49415a31F2214fb9090F3",
          "deployer": "0xba76c6980428A0b10CFC5d8ccb61949677A61233",
          "deploymentMethod": "create2",
          "codehash": "0xc561dc32ef670c929db9d7fbf6b5f6c074a62a30602481ba3b88912ca6d79feb",
          "predeployCodehash": "0xc561dc32ef670c929db9d7fbf6b5f6c074a62a30602481ba3b88912ca6d79feb",
          "salt": "Operators"
        },
        "AxelarGasService": {
          "collector": "0xcBA75dd553f70E9Ca0c49415a31F2214fb9090F3",
          "salt": "AxelarGasService",
          "address": "0x3bd1a26205022d270469ED5596f07855761126E7",
          "implementation": "0x650D4c0C64A5dbe57b65C51A25dd06B5186A2015",
          "deployer": "0xba76c6980428A0b10CFC5d8ccb61949677A61233"
        }
      }
    },
    "berachain": {
      "name": "Berachain",
      "axelarId": "berachain",
      "chainId": 80069,
      "rpc": "https://bepolia.rpc.berachain.com",
      "tokenSymbol": "BERA",
      "confirmations": 1,
      "finality": "finalized",
      "decimals": 18,
      "approxFinalityWaitTime": 1,
      "chainType": "evm",
      "explorer": {
        "name": "Berascan",
        "url": "https://testnet.berascan.com/",
        "api": "https://api-testnet.berascan.com/api"
      },
      "contracts": {
        "ConstAddressDeployer": {
          "address": "0x858Bd33dF5BeAabF16Dc0249Acd194564c16BB2d",
          "deployer": "0xba76c6980428A0b10CFC5d8ccb61949677A61233",
          "deploymentMethod": "create",
          "codehash": "0x8fda47a596dfba923270da84e0c32a2d0312f1c03389f83e16f2b5a35ed37fbe",
          "predeployCodehash": "0x8fda47a596dfba923270da84e0c32a2d0312f1c03389f83e16f2b5a35ed37fbe"
        },
        "Create3Deployer": {
          "address": "0x27A6E2Cf2d37B320EDaF5688ae89f21ef19099A8",
          "deployer": "0xba76c6980428A0b10CFC5d8ccb61949677A61233",
          "deploymentMethod": "create2",
          "codehash": "0xf0ad66defbe082df243d4d274e626f557f97579c5c9e19f33d8093d6160808b7",
          "predeployCodehash": "0x73fc31262c4bad113c79439fd231281201c7c7d45b50328bd86bccf37684bf92",
          "salt": "Create3Deployer"
        },
        "AxelarGateway": {
          "deployer": "0xba76c6980428A0b10CFC5d8ccb61949677A61233",
          "operator": "0xba76c6980428A0b10CFC5d8ccb61949677A61233",
          "proxyDeploymentArgs": [
            "0x75c216B93337e23c8b1DD4F4fB818CA48511Aa2B",
            "0xba76c6980428A0b10CFC5d8ccb61949677A61233",
            "0x000000000000000000000000ba76c6980428a0b10cfc5d8ccb61949677a612330000000000000000000000000000000000000000000000000000000000000040000000000000000000000000000000000000000000000000000000000000000100000000000000000000000000000000000000000000000000000000000000200000000000000000000000000000000000000000000000000000000000000060000000000000000000000000000000000000000000000000000000000000000300000000000000000000000000000000000000000000000000000000006c64bd000000000000000000000000000000000000000000000000000000000000000400000000000000000000000040e0122633f2f81ab18854eff39d954a26793060000000000000000000000000000000000000000000000000000000000000000100000000000000000000000061373485594010371dfbf3a8f8bd1736bfda7c0900000000000000000000000000000000000000000000000000000000000000010000000000000000000000009b027e69b79099feb3dd1478c574dc986671bea10000000000000000000000000000000000000000000000000000000000000001000000000000000000000000c70aa87b38e6ab3c0df6e56338f96a5c00e653080000000000000000000000000000000000000000000000000000000000000001"
          ],
          "initialVerifierSetId": "960d44b570cafd896edd6a19e799e9e3b68f8e7a8721fabb7fa8c01aefd713b5",
          "address": "0xA7938970ebF2E35E2789dc8C3019754c2ed762A8",
          "implementation": "0x75c216B93337e23c8b1DD4F4fB818CA48511Aa2B",
          "implementationCodehash": "0x1f9ac5309f45cf25738851a1326ba3cec4cb1084dfd658338688bdefb6899578",
          "deploymentMethod": "create3",
          "previousSignersRetention": 15,
          "domainSeparator": "0xde451736aa7e61c58baa7e02a0531c535a0dd8d3b5a04973d99336f34efad68b",
          "minimumRotationDelay": 0,
          "connectionType": "amplifier",
          "owner": "0xba76c6980428A0b10CFC5d8ccb61949677A61233",
          "salt": "AxelarAmplifierGateway"
        },
        "Operators": {
          "owner": "0x9f5CDBc370B00C0dF52cf2619FA95907508108df",
          "address": "0x2e1C331cE54863555Ee1638c99eA9154b02bA831",
          "deployer": "0xba76c6980428A0b10CFC5d8ccb61949677A61233",
          "deploymentMethod": "create2",
          "codehash": "0xc561dc32ef670c929db9d7fbf6b5f6c074a62a30602481ba3b88912ca6d79feb",
          "predeployCodehash": "0xc561dc32ef670c929db9d7fbf6b5f6c074a62a30602481ba3b88912ca6d79feb",
          "salt": "Operators"
        },
        "AxelarGasService": {
          "collector": "0x2e1C331cE54863555Ee1638c99eA9154b02bA831",
          "salt": "AxelarGasService",
          "address": "0x2CcdaDdc282D5F22F740398f1992003b525aE0F5",
          "implementation": "0x514cBF3e6CC9d6B58EeDf9c10d4eC48dD15F2fb8",
          "deployer": "0xba76c6980428A0b10CFC5d8ccb61949677A61233"
        },
        "InterchainTokenService": {
          "salt": "ITS v2.1.1 devnet-amplifier",
          "deployer": "0xba76c6980428A0b10CFC5d8ccb61949677A61233",
          "proxySalt": "ITS v1.0.0 devnet-amplifier",
          "tokenManagerDeployer": "0x79f49661CD8fa773d9Df690Fc674bcce4fDB7A41",
          "interchainToken": "0x412b3F9F72ceE68c77D1bFB604921084d1f79cbb",
          "interchainTokenDeployer": "0x08587054628eA782e20C3942dca1314534fF7d88",
          "tokenManager": "0xc966d4Ac70906c909BDabAbaFeDdbb1dE9a74b4F",
          "tokenHandler": "0x0484e3441e0242b5809dbEa900B7E1a0662c965C",
          "gatewayCaller": "0x4Ee2179abe5d6Bb28b57abCA0045F2a3c461f7B4",
          "implementation": "0xc884A99724214b7b7bA0CdBdE8Ad91D933Cad2d8",
          "predeployCodehash": "0x08a4a556c4db879b4f24104d13a8baf86915d58b12c81b382dfea2a82d2856cf",
          "address": "0xcCe2c86467d382931653dD3b3E7b3eB4ebD23349",
          "version": "2.1.1"
        },
        "InterchainTokenFactory": {
          "deployer": "0xba76c6980428A0b10CFC5d8ccb61949677A61233",
          "salt": "ITS Factory v1.0.0 devnet-amplifier",
          "implementation": "0x52BB39D80D49999EE9c80bd197d01A562b4Dacd0",
          "address": "0x9186233C327329408a9034F22407244421cADbEF",
          "version": "2.1.1"
        }
      }
    },
    "stacks": {
      "name": "Stacks",
      "axelarId": "stacks",
      "rpc": "https://api.testnet.hiro.so",
      "tokenSymbol": "STX",
      "networkType": "testnet",
      "chainType": "stacks",
      "finality": "1",
      "decimals": 6,
      "approxFinalityWaitTime": 1,
      "explorer": {
        "name": "Stacks Explorer",
        "url": "https://explorer.hiro.so/?chain=testnet"
      },
      "contracts": {
        "ClarityStacks": {
          "address": "STX1M8AD16Y5P606QK6FFXS25BQ3R03TWDFDW7J1.clarity-stacks",
          "deployer": "STX1M8AD16Y5P606QK6FFXS25BQ3R03TWDFDW7J1"
        },
        "GasStorage": {
          "address": "STX1M8AD16Y5P606QK6FFXS25BQ3R03TWDFDW7J1.gas-storage",
          "deployer": "STX1M8AD16Y5P606QK6FFXS25BQ3R03TWDFDW7J1"
        },
        "Traits": {
          "address": "STX1M8AD16Y5P606QK6FFXS25BQ3R03TWDFDW7J1.traits",
          "deployer": "STX1M8AD16Y5P606QK6FFXS25BQ3R03TWDFDW7J1"
        },
        "GasImpl": {
          "address": "STX1M8AD16Y5P606QK6FFXS25BQ3R03TWDFDW7J1.gas-impl",
          "deployer": "STX1M8AD16Y5P606QK6FFXS25BQ3R03TWDFDW7J1",
          "version": "1.3.0"
        },
        "GatewayStorage": {
          "address": "STX1M8AD16Y5P606QK6FFXS25BQ3R03TWDFDW7J1.gateway-storage",
          "deployer": "STX1M8AD16Y5P606QK6FFXS25BQ3R03TWDFDW7J1"
        },
        "AxelarGasService": {
          "address": "STX1M8AD16Y5P606QK6FFXS25BQ3R03TWDFDW7J1.gas-service",
          "deployer": "STX1M8AD16Y5P606QK6FFXS25BQ3R03TWDFDW7J1",
          "gasCollector": "ST3ASWHNH5G542F1V58CQAND5GFN4ZDGXAJHC2VR0"
        },
        "GatewayImpl": {
          "address": "STX1M8AD16Y5P606QK6FFXS25BQ3R03TWDFDW7J1.gateway-impl",
          "deployer": "STX1M8AD16Y5P606QK6FFXS25BQ3R03TWDFDW7J1",
          "version": "1.3.0"
        },
        "AxelarGateway": {
          "address": "STX1M8AD16Y5P606QK6FFXS25BQ3R03TWDFDW7J1.gateway",
          "deployer": "STX1M8AD16Y5P606QK6FFXS25BQ3R03TWDFDW7J1",
          "connectionType": "amplifier",
          "signers": {
            "weightedSigners": [
              {
                "signer": "0x026e4a6fc3a6988c4cd7d3bc02e07bac8b72a9f5342d92f42161e7b6e57dd47e18",
                "weight": 1
              },
              {
                "signer": "0x02d19c406d763c98d98554c980ae03543b936aad0c3f1289a367a0c2aafb71e8c1",
                "weight": 1
              },
              {
                "signer": "0x03ea531f69879b3b15b6e3fe262250d5ceca6217e03e4def6919d4bdce3a7ec389",
                "weight": 1
              }
            ],
            "threshold": 2,
            "nonce": "0x000000000000000000000000000000000000000000000000000000000038d32c"
          },
          "claritySigners": "0c00000003056e6f6e63650200000020000000000000000000000000000000000000000000000000000000000038d32c077369676e6572730b000000030c00000002067369676e65720200000021026e4a6fc3a6988c4cd7d3bc02e07bac8b72a9f5342d92f42161e7b6e57dd47e180677656967687401000000000000000000000000000000010c00000002067369676e6572020000002102d19c406d763c98d98554c980ae03543b936aad0c3f1289a367a0c2aafb71e8c10677656967687401000000000000000000000000000000010c00000002067369676e6572020000002103ea531f69879b3b15b6e3fe262250d5ceca6217e03e4def6919d4bdce3a7ec389067765696768740100000000000000000000000000000001097468726573686f6c640100000000000000000000000000000002",
          "owner": "STX1M8AD16Y5P606QK6FFXS25BQ3R03TWDFDW7J1",
          "operator": "STX1M8AD16Y5P606QK6FFXS25BQ3R03TWDFDW7J1",
          "domainSeparator": "0x9f3f816350e47038614b888448ffbcb9f520b2bcdeeff15cec6c08c3c61c4f20",
          "minimumRotationDelay": 0,
          "previousSignerRetention": 15
        },
        "InterchainTokenServiceStorage": {
          "address": "STX1M8AD16Y5P606QK6FFXS25BQ3R03TWDFDW7J1.interchain-token-service-storage",
          "deployer": "STX1M8AD16Y5P606QK6FFXS25BQ3R03TWDFDW7J1"
        },
        "InterchainTokenFactory": {
          "address": "STX1M8AD16Y5P606QK6FFXS25BQ3R03TWDFDW7J1.interchain-token-factory",
          "deployer": "STX1M8AD16Y5P606QK6FFXS25BQ3R03TWDFDW7J1"
        },
        "InterchainTokenService": {
          "address": "STX1M8AD16Y5P606QK6FFXS25BQ3R03TWDFDW7J1.interchain-token-service",
          "deployer": "STX1M8AD16Y5P606QK6FFXS25BQ3R03TWDFDW7J1",
          "itsContractAddressName": "STX1M8AD16Y5P606QK6FFXS25BQ3R03TWDFDW7J1.interchain-token-service",
          "gasServiceAddress": "STX1M8AD16Y5P606QK6FFXS25BQ3R03TWDFDW7J1.gas-service",
          "operator": "STX1M8AD16Y5P606QK6FFXS25BQ3R03TWDFDW7J1",
          "itsHubChainName": "axelar",
          "itsHubAddress": "axelar157hl7gpuknjmhtac2qnphuazv2yerfagva7lsu9vuj2pgn32z22qa26dk4"
        },
        "InterchainTokenFactoryImpl": {
          "address": "STX1M8AD16Y5P606QK6FFXS25BQ3R03TWDFDW7J1.interchain-token-factory-impl",
          "deployer": "STX1M8AD16Y5P606QK6FFXS25BQ3R03TWDFDW7J1",
          "version": "1.3.0"
        },
        "VerifyOnchain": {
          "address": "STX1M8AD16Y5P606QK6FFXS25BQ3R03TWDFDW7J1.verify-onchain",
          "deployer": "STX1M8AD16Y5P606QK6FFXS25BQ3R03TWDFDW7J1"
        },
        "InterchainTokenServiceImpl": {
          "address": "STX1M8AD16Y5P606QK6FFXS25BQ3R03TWDFDW7J1.interchain-token-service-impl",
          "deployer": "STX1M8AD16Y5P606QK6FFXS25BQ3R03TWDFDW7J1",
          "version": "1.3.0"
        },
        "NativeInterchainToken": {
          "address": "STX1M8AD16Y5P606QK6FFXS25BQ3R03TWDFDW7J1.native-interchain-token",
          "deployer": "STX1M8AD16Y5P606QK6FFXS25BQ3R03TWDFDW7J1"
        },
        "HelloWorld": {
          "address": "STX1M8AD16Y5P606QK6FFXS25BQ3R03TWDFDW7J1.hello-world",
          "deployer": "STX1M8AD16Y5P606QK6FFXS25BQ3R03TWDFDW7J1"
        },
        "SampleSip010": {
          "address": "STX1M8AD16Y5P606QK6FFXS25BQ3R03TWDFDW7J1.sample-sip-010",
          "deployer": "STX1M8AD16Y5P606QK6FFXS25BQ3R03TWDFDW7J1"
        },
        "TokenManagerSample": {
          "address": "STX1M8AD16Y5P606QK6FFXS25BQ3R03TWDFDW7J1.token-manager-sample",
          "deployer": "STX1M8AD16Y5P606QK6FFXS25BQ3R03TWDFDW7J1",
          "token": "STX1M8AD16Y5P606QK6FFXS25BQ3R03TWDFDW7J1.sample-sip-010"
        }
      },
      "initialContractsDeployer": "STX1M8AD16Y5P606QK6FFXS25BQ3R03TWDFDW7J1"
    },
    "hedera-2": {
      "name": "Hedera",
      "axelarId": "hedera-2",
      "chainId": 296,
      "rpc": "https://testnet.hashio.io/api",
      "tokenSymbol": "HBAR",
      "decimals": 8,
      "confirmations": 1,
      "finality": "finalized",
      "approxFinalityWaitTime": 1,
      "chainType": "evm",
      "explorer": {
        "name": "HashScan",
        "url": "https://hashscan.io/testnet",
        "api": ""
      },
      "gasOptions": {
        "gasLimit": 8000000
      },
      "timeout": 50000,
      "contracts": {
        "ConstAddressDeployer": {
          "address": "0x7401bB1768B0F176944E9979db28119378C7CFF8",
          "predeployCodehash": "0x8fda47a596dfba923270da84e0c32a2d0312f1c03389f83e16f2b5a35ed37fbe",
          "deployer": "0xba76c6980428A0b10CFC5d8ccb61949677A61233",
          "deploymentMethod": "create",
          "codehash": "0x8fda47a596dfba923270da84e0c32a2d0312f1c03389f83e16f2b5a35ed37fbe"
        },
        "Create3Deployer": {
          "address": "0x8410e93c44fF3702d7a37F78c41d6aef5655ffC9",
          "predeployCodehash": "0x73fc31262c4bad113c79439fd231281201c7c7d45b50328bd86bccf37684bf92",
          "deployer": "0xba76c6980428A0b10CFC5d8ccb61949677A61233",
          "deploymentMethod": "create2",
          "codehash": "0xf0ad66defbe082df243d4d274e626f557f97579c5c9e19f33d8093d6160808b7",
          "salt": "Create3Deployer"
        },
        "AxelarGateway": {
          "deployer": "0xba76c6980428A0b10CFC5d8ccb61949677A61233",
          "operator": "0xba76c6980428A0b10CFC5d8ccb61949677A61233",
          "proxyDeploymentArgs": [
            "0xcAc970E7F05AC1cC821526cE3b5F0a1c2D8d5767",
            "0xba76c6980428A0b10CFC5d8ccb61949677A61233",
            "0x000000000000000000000000ba76c6980428a0b10cfc5d8ccb61949677a61233000000000000000000000000000000000000000000000000000000000000004000000000000000000000000000000000000000000000000000000000000000010000000000000000000000000000000000000000000000000000000000000020000000000000000000000000000000000000000000000000000000000000006000000000000000000000000000000000000000000000000000000000000000020000000000000000000000000000000000000000000000000000000000831723000000000000000000000000000000000000000000000000000000000000000300000000000000000000000051380cbf0777990e197a3e498ffafd26143e35f8000000000000000000000000000000000000000000000000000000000000000100000000000000000000000061373485594010371dfbf3a8f8bd1736bfda7c090000000000000000000000000000000000000000000000000000000000000001000000000000000000000000c70aa87b38e6ab3c0df6e56338f96a5c00e653080000000000000000000000000000000000000000000000000000000000000001"
          ],
          "initialVerifierSetId": "9919c4d61365be6c6d1efdf972305ec9c3668444d35554db8ef180a742888298",
          "address": "0xaa9bA4a879c042Cb08965567F04e5456327c0C55",
          "implementation": "0xcAc970E7F05AC1cC821526cE3b5F0a1c2D8d5767",
          "implementationCodehash": "0x29eb3a50760698b5251b1bd42e80fa1e0266a72226768e8f605aba47ce7a39f5",
          "deploymentMethod": "create3",
          "previousSignersRetention": 15,
          "domainSeparator": "0xaee86494b5f46a55643a2f4320533eb0e0e7305a4b2273f18046bc29197bdce2",
          "minimumRotationDelay": 0,
          "connectionType": "amplifier",
          "owner": "0xba76c6980428A0b10CFC5d8ccb61949677A61233",
          "salt": "AxelarAmplifierGateway"
        },
        "Operators": {
          "owner": "0x9f5CDBc370B00C0dF52cf2619FA95907508108df",
          "address": "0xFe52cB696C387f85b8eebaD5f7B5eaD34300c549",
          "predeployCodehash": "0xc561dc32ef670c929db9d7fbf6b5f6c074a62a30602481ba3b88912ca6d79feb",
          "deployer": "0xba76c6980428A0b10CFC5d8ccb61949677A61233",
          "deploymentMethod": "create2",
          "codehash": "0xc561dc32ef670c929db9d7fbf6b5f6c074a62a30602481ba3b88912ca6d79feb",
          "salt": "Operators"
        },
        "AxelarGasService": {
          "collector": "0xFe52cB696C387f85b8eebaD5f7B5eaD34300c549",
          "salt": "AxelarGasService",
          "address": "0xc421Ac0479de15cF8e488Da5F07f40F40B643cF9",
          "implementation": "0xfc94EC931Fa14326faA309d7d116148a821668d5",
          "deployer": "0xba76c6980428A0b10CFC5d8ccb61949677A61233"
        },
        "InterchainTokenService": {
          "salt": "ITS v2.1.0 devnet-amplifier hedera-2",
          "deployer": "0x8d5AF9D897a80afCAf854202ACf6d2641378ba6C",
          "proxySalt": "ITS v2.1.0 devnet-amplifier hedera-2",
          "tokenManagerDeployer": "0xFe99EF8287AB661723F3b403A1B2d90D65aB402F",
          "interchainTokenDeployer": "0x12A8e86998464eB00A3a54E711A6e88185389Ae9",
          "tokenManager": "0x03719A288f502C5bCB6e91137F0163c1cb2E136E",
          "tokenHandler": "0x2BB19397047b81F5c7FCeACfe233Da343dF457c5",
          "implementation": "0xD06a438Ae92c666dd297B62cAf845c40ecD6b95a",
          "predeployCodehash": "0x08a4a556c4db879b4f24104d13a8baf86915d58b12c81b382dfea2a82d2856cf",
          "address": "0x37489C4fB89a89133008244B3B30F216ccd62eA6"
        },
        "InterchainTokenFactory": {
          "deployer": "0x8d5AF9D897a80afCAf854202ACf6d2641378ba6C",
          "salt": "ITS Factory v2.1.0 devnet-amplifier hedera-2",
          "implementation": "0x1618b6933213dfc347f7769dEAe6cB92dF21d246",
          "address": "0xEf0Bd4b5FBa26eC06D7827f4526Bc70Ee6614a81"
        }
      }
    }
  },
  "axelar": {
    "contracts": {
      "ServiceRegistry": {
        "governanceAccount": "axelar1zlr7e5qf3sz7yf890rkh9tcnu87234k6k7ytd9",
        "codeId": 852,
        "lastUploadedCodeId": 852,
        "address": "axelar1c9fkszt5lq34vvvlat3fxj6yv7ejtqapz04e97vtc9m5z9cwnamq8zjlhz",
        "storeCodeProposalId": "75",
        "storeCodeProposalCodeHash": "fcbd66ffc824fc52383132d7a57617e9bc40dd1521ecad77341726434f801406"
      },
      "Router": {
        "adminAddress": "axelar1zlr7e5qf3sz7yf890rkh9tcnu87234k6k7ytd9",
        "governanceAddress": "axelar1zlr7e5qf3sz7yf890rkh9tcnu87234k6k7ytd9",
        "codeId": 850,
        "lastUploadedCodeId": 888,
        "address": "axelar14jjdxqhuxk803e9pq64w4fgf385y86xxhkpzswe9crmu6vxycezst0zq8y",
        "executeProposalId": "54",
        "storeCodeProposalId": "101",
        "storeCodeProposalCodeHash": "7368e7507f29ae9236c9c41fc1fbe5456260fb91acf1e2ff07d677bdcbca7e9f",
        "axelar": {
          "codeId": 888,
          "address": "axelar14jjdxqhuxk803e9pq64w4fgf385y86xxhkpzswe9crmu6vxycezst0zq8y"
        }
      },
      "Multisig": {
        "governanceAddress": "axelar1zlr7e5qf3sz7yf890rkh9tcnu87234k6k7ytd9",
        "blockExpiry": 10,
        "codeId": 1302,
        "lastUploadedCodeId": 1302,
        "address": "axelar19jxy26z0qnnspa45y5nru0l5rmy9d637z5km2ndjxthfxf5qaswst9290r",
        "executeProposalId": "55",
        "storeCodeProposalId": "580",
        "storeCodeProposalCodeHash": "cd6109a37eab844941ea09266e54bf3fdb18bfb55e02a0ed91aa5a8d47aea2ec"
      },
      "Coordinator": {
        "governanceAddress": "axelar1zlr7e5qf3sz7yf890rkh9tcnu87234k6k7ytd9",
        "codeId": 615,
        "lastUploadedCodeId": 846,
        "address": "axelar1m2498n4h2tskcsmssjnzswl5e6eflmqnh487ds47yxyu6y5h4zuqr9zk4g",
        "executeProposalId": "56",
        "axelar": {
          "codeId": 846,
          "address": "axelar1m2498n4h2tskcsmssjnzswl5e6eflmqnh487ds47yxyu6y5h4zuqr9zk4g"
        },
        "storeCodeProposalId": "62",
        "storeCodeProposalCodeHash": "a57dccb229cfab931b904618af2ebc854699a25a963c231834837d88ee4a0217"
      },
      "Rewards": {
        "governanceAddress": "axelar1zlr7e5qf3sz7yf890rkh9tcnu87234k6k7ytd9",
        "rewardsDenom": "uamplifier",
        "params": {
          "epoch_duration": "10",
          "rewards_per_epoch": "100",
          "participation_threshold": [
            "9",
            "10"
          ]
        },
        "codeId": 849,
        "lastUploadedCodeId": 849,
        "address": "axelar1vaj9sfzc3z0gpel90wu4ljutncutv0wuhvvwfsh30rqxq422z89qnd989l",
        "axelar": {
          "codeId": 849
        },
        "storeCodeProposalId": "69",
        "storeCodeProposalCodeHash": "095c1caca4f9b7381519bd8395f3f558202fd4d4ad03f223dd8a2e991c568bd6"
      },
      "AxelarnetGateway": {
        "codeId": 844,
        "address": "axelar1wvms3cy5hxrgl7uxhkz7yth4qzqum6aaccwkmvafq8z0mgdfxr8qrnvw0k",
        "nexus": "axelar17h8uk4ct0mdv9mgkuxszt4gp2htpfr08mge20r",
        "storeCodeProposalCodeHash": "c7286d0f59276b794641bdfbb4f96fafcee3553b67f3397d662a4683968f525b",
        "storeCodeProposalId": "60",
        "lastUploadedCodeId": 845
      },
      "InterchainTokenService": {
        "adminAddress": "axelar1zlr7e5qf3sz7yf890rkh9tcnu87234k6k7ytd9",
        "governanceAddress": "axelar1zlr7e5qf3sz7yf890rkh9tcnu87234k6k7ytd9",
        "codeId": 1406,
        "address": "axelar157hl7gpuknjmhtac2qnphuazv2yerfagva7lsu9vuj2pgn32z22qa26dk4",
        "instantiateProposalId": "61",
        "sui-2": {
          "maxUintBits": 64,
          "maxDecimalsWhenTruncating": 6
        },
        "solana-2": {
          "maxUintBits": 64,
          "maxDecimalsWhenTruncating": 255
        },
        "storeCodeProposalId": "989",
        "storeCodeProposalCodeHash": "ba46bfa2daa4f5d8ac77f456aecafb63a2e13c7a7965fa5c3e2af05dbd865e97",
        "lastUploadedCodeId": 1406
      },
      "VotingVerifier": {
        "avalanche-fuji": {
          "governanceAddress": "axelar1zlr7e5qf3sz7yf890rkh9tcnu87234k6k7ytd9",
          "serviceName": "validators",
          "sourceGatewayAddress": "0xF128c84c3326727c3e155168daAa4C0156B87AD1",
          "votingThreshold": [
            "6",
            "10"
          ],
          "blockExpiry": 10,
          "confirmationHeight": 1,
          "msgIdFormat": "hex_tx_hash_and_event_index",
          "addressFormat": "eip55",
          "codeId": 854,
          "address": "axelar1252ahkw208d08ls64atp2pql4cnl9naxy7ahhq3lrthvq3spseys26l8xj"
        },
        "lastUploadedCodeId": 854,
        "eth-sepolia": {
          "governanceAddress": "axelar1zlr7e5qf3sz7yf890rkh9tcnu87234k6k7ytd9",
          "serviceName": "validators",
          "sourceGatewayAddress": "0xF128c84c3326727c3e155168daAa4C0156B87AD1",
          "votingThreshold": [
            "6",
            "10"
          ],
          "blockExpiry": 10,
          "confirmationHeight": 1,
          "msgIdFormat": "hex_tx_hash_and_event_index",
          "addressFormat": "eip55",
          "codeId": 854,
          "address": "axelar16swl5eh3vspnyzddwltuf93hc65nwju7498u0zyq33u4cj8rxy4sgxx30m"
        },
        "optimism-sepolia": {
          "governanceAddress": "axelar1zlr7e5qf3sz7yf890rkh9tcnu87234k6k7ytd9",
          "serviceName": "validators",
          "sourceGatewayAddress": "0xF128c84c3326727c3e155168daAa4C0156B87AD1",
          "votingThreshold": [
            "6",
            "10"
          ],
          "blockExpiry": 10,
          "confirmationHeight": 1,
          "msgIdFormat": "hex_tx_hash_and_event_index",
          "addressFormat": "eip55",
          "codeId": 854,
          "address": "axelar1qtg2es55w6zp539a2xh9mnajxqq2rsqghf604muyw85vrn0ky97qyu795s"
        },
        "flow": {
          "governanceAddress": "axelar1zlr7e5qf3sz7yf890rkh9tcnu87234k6k7ytd9",
          "serviceName": "validators",
          "sourceGatewayAddress": "0xF128c84c3326727c3e155168daAa4C0156B87AD1",
          "votingThreshold": [
            "6",
            "10"
          ],
          "blockExpiry": 10,
          "confirmationHeight": 1,
          "msgIdFormat": "hex_tx_hash_and_event_index",
          "addressFormat": "eip55",
          "address": "axelar1hn4hf23pqy2s2yacs4cuzjqe72hxn0rtxugy2vq485l7cngtcavqu9d0zq",
          "codeId": 854
        },
        "sui-2": {
          "governanceAddress": "axelar1zlr7e5qf3sz7yf890rkh9tcnu87234k6k7ytd9",
          "serviceName": "validators",
          "sourceGatewayAddress": "0x988bbe6e98f653887e78912f529247675030334ae4b0fbc1d1f512f0f95b71e4",
          "msgIdFormat": "base58_tx_digest_and_event_index",
          "addressFormat": "sui",
          "votingThreshold": [
            "6",
            "10"
          ],
          "blockExpiry": 10,
          "confirmationHeight": 1,
          "codeId": 854,
          "address": "axelar1s8auce7fhjd4840czcfgjw4c47epatvqdx2m7kr9qdt9ds62qnzq5uj2k5"
        },
        "plume-2": {
          "governanceAddress": "axelar1zlr7e5qf3sz7yf890rkh9tcnu87234k6k7ytd9",
          "serviceName": "validators",
          "sourceGatewayAddress": "0xA7938970ebF2E35E2789dc8C3019754c2ed762A8",
          "votingThreshold": [
            "6",
            "10"
          ],
          "blockExpiry": 10,
          "confirmationHeight": 1,
          "msgIdFormat": "hex_tx_hash_and_event_index",
          "addressFormat": "eip55",
          "codeId": 854,
          "address": "axelar1a4e4aful6hchmxd3cffurz24pca52wmt3pf78rsmzglzujnueqgq7eypgl"
        },
        "monad": {
          "governanceAddress": "axelar1zlr7e5qf3sz7yf890rkh9tcnu87234k6k7ytd9",
          "serviceName": "validators",
          "sourceGatewayAddress": "0xA0c562047BcD4007ED3c38556c1C29429daC15F4",
          "votingThreshold": [
            "6",
            "10"
          ],
          "blockExpiry": 10,
          "confirmationHeight": 1000000,
          "msgIdFormat": "hex_tx_hash_and_event_index",
          "addressFormat": "eip55",
          "codeId": 854,
          "address": "axelar1yrenh2gnkgrv23mlpxke2gce6rhfsqhyzzlsgqxrla7x565md2yq7lsjet"
        },
        "berachain": {
          "governanceAddress": "axelar1zlr7e5qf3sz7yf890rkh9tcnu87234k6k7ytd9",
          "serviceName": "validators",
          "sourceGatewayAddress": "0xA7938970ebF2E35E2789dc8C3019754c2ed762A8",
          "votingThreshold": [
            "6",
            "10"
          ],
          "blockExpiry": 10,
          "confirmationHeight": 1,
          "msgIdFormat": "hex_tx_hash_and_event_index",
          "addressFormat": "eip55",
          "codeId": 854,
          "address": "axelar1uypvvkd820cs4t6y47hqszawegwyrxaxr9ehpla74e98g0rezr5sw9lj4z"
        },
<<<<<<< HEAD
        "storeCodeProposalId": "78",
        "storeCodeProposalCodeHash": "d9412440820a51bc48bf41a77ae39cfb33101ddc6562323845627ea2042bf708"
=======
        "hedera-2": {
          "governanceAddress": "axelar1zlr7e5qf3sz7yf890rkh9tcnu87234k6k7ytd9",
          "serviceName": "validators",
          "sourceGatewayAddress": "0xaa9bA4a879c042Cb08965567F04e5456327c0C55",
          "votingThreshold": [
            "6",
            "10"
          ],
          "blockExpiry": 10,
          "confirmationHeight": 1,
          "msgIdFormat": "hex_tx_hash_and_event_index",
          "addressFormat": "eip55",
          "codeId": 854,
          "address": "axelar1kq5um903jwaza0hl6a20myz60ldenuw202965dydrj372xwg64uqpe6g23"
        },
        "storeCodeProposalId": "1005",
        "storeCodeProposalCodeHash": "52af1024c7548a724ec97728a1748bd1ce4ccb80bfb5c2a0ed7e57ee5ce5275c"
>>>>>>> c422ae76
      },
      "Gateway": {
        "avalanche-fuji": {
          "codeId": 848,
          "address": "axelar1agyunp32jwynnkrf92wuvac2xa7cvgthtk5yr3wh7jypg59zjjqqsqf36s"
        },
        "lastUploadedCodeId": 848,
        "eth-sepolia": {
          "codeId": 848,
          "address": "axelar18zrymnzgdmutdjhqlfsslzy4yvzw8uylysjwqlq4uk4muq3qx30qde39qz"
        },
        "optimism-sepolia": {
          "codeId": 848,
          "address": "axelar16wd6350f575t5cts9sduqmt7nsw9kc822ltf6dcn46rvejmmg8cqrq4ara"
        },
        "flow": {
          "address": "axelar10w5sqgun0q3m0vkz29vh55ujug57m0t54cue04aesrg45rqcgf6sjv4wwh",
          "codeId": 848
        },
        "sui-2": {
          "codeId": 848,
          "address": "axelar1tk4h84tv0tatkeyc9hpum4dr30xpmt09g0wdsc7tgdp7mlutlheqrwcxjz"
        },
<<<<<<< HEAD
        "storeCodeProposalId": "64",
        "storeCodeProposalCodeHash": "2ba600ee0d162184c9387eaf6fad655f1d75db548f93e379f0565cb2042d856f",
        "stellar-2025-q1": {
          "codeId": 848,
          "address": "axelar1tatg2n9gsq6vkkafm6pv8hsunr236wgdk4gdc7lw0hs2e3cnspmsw75rld"
        },
=======
        "storeCodeProposalId": "1006",
        "storeCodeProposalCodeHash": "31572a174679ebbf31ac63fdfb99d7a99199d873b4558d61b8cfdf5800174fee",
>>>>>>> c422ae76
        "plume-2": {
          "codeId": 848,
          "address": "axelar1unafus3vpt7nawfzdjf7u26g2rl855lpkqussxmtl5r2njaz39mqrmyv7g"
        },
        "monad": {
          "codeId": 848,
          "address": "axelar18xawfj42lhkvca2j79wlumenr9yujnzece9p7upcrywn7f5cewcslnap46"
        },
        "berachain": {
          "codeId": 848,
          "address": "axelar129htsgeyygnc6mlhxxjsdrtu2yj8wam83ur6mcdlvdttvk3zlecqwdjnl0"
        },
        "stacks": {
          "codeId": 1396,
          "address": "axelar1r5aggjq5d5np83ejq5ynt7ah30y9srk84es3xatnyc9k4nmq7grsc7qnda"
        },
        "hedera-2": {
          "codeId": 848,
          "address": "axelar1ldaas8zj0u9vmnss09nx7v6j6nvw2ntxwc98m8kpzrv5zezdesxslyl4p2"
        }
      },
      "XrplMultisigProver": {
        "xrpl-dev": {
          "governanceAddress": "axelar1zlr7e5qf3sz7yf890rkh9tcnu87234k6k7ytd9",
          "adminAddress": "axelar1lsasewgqj7698e9a25v3c9kkzweee9cvejq5cs",
          "signingThreshold": [
            "2",
            "3"
          ],
          "serviceName": "validators",
          "verifierSetDiffThreshold": 1,
          "address": "axelar1ys83sedjffmqh70aksejmx3fy3q2d7twm3msurk7wn3l6nkwxp0sfelzhl",
          "xrplTransactionFee": 300,
          "ticketCountThreshold": 5
        }
      },
      "MultisigProver": {
        "avalanche-fuji": {
          "governanceAddress": "axelar1zlr7e5qf3sz7yf890rkh9tcnu87234k6k7ytd9",
          "adminAddress": "axelar1zlr7e5qf3sz7yf890rkh9tcnu87234k6k7ytd9",
          "destinationChainID": "43113",
          "signingThreshold": [
            "6",
            "10"
          ],
          "serviceName": "validators",
          "verifierSetDiffThreshold": 1,
          "encoder": "abi",
          "keyType": "ecdsa",
          "domainSeparator": "0xfa2912a57d663fcffbcb3d4c56334eb8babe48008b4b7458f4332e0828a12f40",
          "codeId": 855,
          "address": "axelar1p22kz5jr7a9ruu8ypg40smual0uagl64dwvz5xt042vu8fa7l7dsl3wx8q"
        },
        "lastUploadedCodeId": 855,
        "eth-sepolia": {
          "governanceAddress": "axelar1zlr7e5qf3sz7yf890rkh9tcnu87234k6k7ytd9",
          "adminAddress": "axelar1zlr7e5qf3sz7yf890rkh9tcnu87234k6k7ytd9",
          "destinationChainID": "11155111",
          "signingThreshold": [
            "6",
            "10"
          ],
          "serviceName": "validators",
          "verifierSetDiffThreshold": 1,
          "encoder": "abi",
          "keyType": "ecdsa",
          "domainSeparator": "0xc04aba7c8ccda4059d622ac3e17bb4ef1c1e2358f25bfea5902a44d3a34d616a",
          "codeId": 855,
          "address": "axelar15ra7d5uvnmc6ety6sqxsvsfz4t34ud6lc5gmt39res0c5thkqp2qdwj4af"
        },
        "optimism-sepolia": {
          "governanceAddress": "axelar1zlr7e5qf3sz7yf890rkh9tcnu87234k6k7ytd9",
          "adminAddress": "axelar1zlr7e5qf3sz7yf890rkh9tcnu87234k6k7ytd9",
          "destinationChainID": "11155420",
          "signingThreshold": [
            "6",
            "10"
          ],
          "serviceName": "validators",
          "verifierSetDiffThreshold": 1,
          "encoder": "abi",
          "keyType": "ecdsa",
          "domainSeparator": "0xf865bf16595139bf568a034d575ffdbdd524dd2dbf8cce1de2ddaf7b964bf8e6",
          "codeId": 855,
          "address": "axelar1p0yyfy7f70zdc0ludh6kffjzs8mvun5prdf7nh7s2cgq74g67nmsjcw7t4"
        },
        "flow": {
          "governanceAddress": "axelar1zlr7e5qf3sz7yf890rkh9tcnu87234k6k7ytd9",
          "adminAddress": "axelar1zlr7e5qf3sz7yf890rkh9tcnu87234k6k7ytd9",
          "destinationChainID": "545",
          "signingThreshold": [
            "6",
            "10"
          ],
          "serviceName": "validators",
          "verifierSetDiffThreshold": 1,
          "encoder": "abi",
          "keyType": "ecdsa",
          "domainSeparator": "0xcc0a47123f218b7f10d07212f499e418080c91cda74c46373c9a0e4aeec7332e",
          "address": "axelar19ukamzyhhaw4algkqch5relyg0h972smhj8zge2usjp8z7yaezrquc475f",
          "codeId": 855
        },
        "sui-2": {
          "governanceAddress": "axelar1zlr7e5qf3sz7yf890rkh9tcnu87234k6k7ytd9",
          "adminAddress": "axelar1zlr7e5qf3sz7yf890rkh9tcnu87234k6k7ytd9",
          "signingThreshold": [
            "6",
            "10"
          ],
          "serviceName": "validators",
          "verifierSetDiffThreshold": 0,
          "encoder": "bcs",
          "keyType": "ecdsa",
          "codeId": 855,
          "domainSeparator": "0xa5ea3e93481643015f6273d6938484afb463de5c25f980ec72b63d56ebd55d55",
          "address": "axelar175r02r0d2u9lnjthw8jzk3wrmwfkqenxccw4kz6cnez7v4l2yrlqt9smv5"
        },
        "plume-2": {
          "governanceAddress": "axelar1zlr7e5qf3sz7yf890rkh9tcnu87234k6k7ytd9",
          "adminAddress": "axelar1zlr7e5qf3sz7yf890rkh9tcnu87234k6k7ytd9",
          "signingThreshold": [
            "6",
            "10"
          ],
          "serviceName": "validators",
          "verifierSetDiffThreshold": 0,
          "encoder": "abi",
          "keyType": "ecdsa",
          "codeId": 855,
          "domainSeparator": "0x974a372dccb2a81196b546432ad388af9cb49d0a5e4567d444c51ea63edb62f9",
          "address": "axelar1mfn6hevkpj54qkkdy2rznp2azgvqff0rt2cegmflxgqfm0nqx20q6aqnp5"
        },
        "monad": {
          "governanceAddress": "axelar1zlr7e5qf3sz7yf890rkh9tcnu87234k6k7ytd9",
          "adminAddress": "axelar1zlr7e5qf3sz7yf890rkh9tcnu87234k6k7ytd9",
          "signingThreshold": [
            "6",
            "10"
          ],
          "serviceName": "validators",
          "verifierSetDiffThreshold": 0,
          "encoder": "abi",
          "keyType": "ecdsa",
          "codeId": 855,
          "domainSeparator": "0xd9d7fdc2c95115b28769eb237330c7eefa879ebab0fab16e19064bd71e109f60",
          "address": "axelar1drccpywtcuf7hm7xyper9ktlpmtjlq37v5ps8ax59lel4csv0xdq3gyaaj"
        },
        "berachain": {
          "governanceAddress": "axelar1zlr7e5qf3sz7yf890rkh9tcnu87234k6k7ytd9",
          "adminAddress": "axelar1zlr7e5qf3sz7yf890rkh9tcnu87234k6k7ytd9",
          "signingThreshold": [
            "6",
            "10"
          ],
          "serviceName": "validators",
          "verifierSetDiffThreshold": 0,
          "encoder": "abi",
          "keyType": "ecdsa",
          "codeId": 855,
          "domainSeparator": "0xde451736aa7e61c58baa7e02a0531c535a0dd8d3b5a04973d99336f34efad68b",
          "address": "axelar1xdg6lezehttusu8zfr5jnshn7d3k2jjzlmr43m6ssmxd048zjv6s4h5unj"
        },
<<<<<<< HEAD
        "storeCodeProposalId": "82",
        "storeCodeProposalCodeHash": "00428ef0483f103a6e1a5853c4b29466a83e5b180cc53a00d1ff9d022bc2f03a"
=======
        "hedera-2": {
          "governanceAddress": "axelar1zlr7e5qf3sz7yf890rkh9tcnu87234k6k7ytd9",
          "adminAddress": "axelar1zlr7e5qf3sz7yf890rkh9tcnu87234k6k7ytd9",
          "signingThreshold": [
            "6",
            "10"
          ],
          "serviceName": "validators",
          "verifierSetDiffThreshold": 0,
          "encoder": "abi",
          "keyType": "ecdsa",
          "codeId": 855,
          "domainSeparator": "0xaee86494b5f46a55643a2f4320533eb0e0e7305a4b2273f18046bc29197bdce2",
          "address": "axelar19fjnml82lf0getvpltnpht5szs0t6cpmxh9zqpfhp0pqgpygp7rsvfg4j0"
        },
        "storeCodeProposalId": "1007",
        "storeCodeProposalCodeHash": "20c38aff9c725424cd71e7f85e357fb8a078954c11302f6d5e325060de9dac5c"
>>>>>>> c422ae76
      },
      "XrplVotingVerifier": {
        "xrpl-dev": {
          "address": "axelar1w0cwqtytmjuhak4v0rd4fy65pugqcxz4g48n6puw55zcy896e6ksn9gkj2",
          "governanceAddress": "axelar1zlr7e5qf3sz7yf890rkh9tcnu87234k6k7ytd9",
          "serviceName": "validators",
          "votingThreshold": [
            "2",
            "3"
          ],
          "blockExpiry": 5,
          "confirmationHeight": 1
        }
      },
      "XrplGateway": {
        "xrpl-dev": {
          "address": "axelar1fqy77ptzsspmewy547dappss2j7scy9asju8qqjts67r2tl4k5cqg6zfxa",
          "governanceAddress": "axelar1zlr7e5qf3sz7yf890rkh9tcnu87234k6k7ytd9",
          "adminAddress": "axelar1lsasewgqj7698e9a25v3c9kkzweee9cvejq5cs"
        }
      },
      "ItsAbiTranslator": {
        "storeCodeProposalId": "990",
        "storeCodeProposalCodeHash": "7d34c8ce53c21d8e461a556264311903981c8a350964bd532791db8d4ebbd758",
        "lastUploadedCodeId": 1407,
        "codeId": 1407,
        "instantiateProposalId": "991",
        "address": "axelar13kj7wfmy42wwa6cxrlf6ahpkud0772x6fpct4y8myknjnan4khcqqqlwt7"
      },
      "ItsStacksTranslator": {
        "stacks": {
          "codeId": 1415,
          "address": "axelar1yww9ktd6a877dlayhvrxsdq09hkk03el5498zmxn9cy2jfprpqkql40aun"
        },
        "storeCodeProposalId": "898",
        "storeCodeProposalCodeHash": "9eed64f761969979fe0be46e26b42f958f2103ebfdeb7edc76d393dfe0e691c0",
        "lastUploadedCodeId": 1415
      },
      "StacksVotingVerifier": {
        "stacks": {
          "governanceAddress": "axelar1e98ervm2x6jt58szwyg99dn6ts77v2clkvytrc",
          "serviceName": "validators",
          "sourceGatewayAddress": "ST1MZFF6CRD7DA2PCQCN0N4606S1QVTD7JQEBJ0W6.gateway-storage",
          "votingThreshold": [
            "2",
            "3"
          ],
          "blockExpiry": 10,
          "confirmationHeight": 1,
          "msgIdFormat": "hex_tx_hash_and_event_index",
          "addressFormat": "stacks",
          "codeId": 1393,
          "address": "axelar1mjlvl44v8er50nxjxcuugd4prafzxj4r84q84pf3ntgte6crnywsrk0s5e"
        },
        "storeCodeProposalId": "631",
        "storeCodeProposalCodeHash": "e2db56111c000c7f9be4cc98ccae3ba504133fff29b05619e9433569737823b8",
        "lastUploadedCodeId": 1393
      },
      "StacksMultisigProver": {
        "stacks": {
          "governanceAddress": "axelar1e98ervm2x6jt58szwyg99dn6ts77v2clkvytrc",
          "adminAddress": "axelar1e98ervm2x6jt58szwyg99dn6ts77v2clkvytrc",
          "signingThreshold": [
            "2",
            "3"
          ],
          "serviceName": "validators",
          "verifierSetDiffThreshold": 1,
          "encoder": "stacks",
          "keyType": "ecdsa",
          "codeId": 1395,
          "domainSeparator": "0x9f3f816350e47038614b888448ffbcb9f520b2bcdeeff15cec6c08c3c61c4f20",
          "address": "axelar1az8gj559csay9am80dj04xtr2l5027qw4h0hxgspsrm5u09zey4sptt4mq"
        },
        "storeCodeProposalId": "575",
        "storeCodeProposalCodeHash": "2f802e3abff11ca183e6fa5a25c4de361b49d628c64b3e174409929fa98f7e89",
        "lastUploadedCodeId": 1395
      },
      "SolanaGateway": {
        "solana-2": {
          "codeId": 1426,
          "address": "axelar178fcq0m477wg7q0sf79v822ju8sarpzkm3f829dpf2xsmh8elcesceu79q"
        },
        "lastUploadedCodeId": 1426,
        "storeCodeProposalId": "1006",
        "storeCodeProposalCodeHash": "31572a174679ebbf31ac63fdfb99d7a99199d873b4558d61b8cfdf5800174fee"
      },
      "SolanaVotingVerifier": {
        "solana-2": {
          "governanceAddress": "axelar1zlr7e5qf3sz7yf890rkh9tcnu87234k6k7ytd9",
          "serviceName": "validators",
          "sourceGatewayAddress": "gtwi5T9x6rTWPtuuz6DA7ia1VmH8bdazm9QfDdi6DVp",
          "votingThreshold": [
            "6",
            "10"
          ],
          "blockExpiry": 10,
          "confirmationHeight": 31,
          "msgIdFormat": "base58_solana_tx_signature_and_event_index",
          "addressFormat": "base58_solana",
          "codeId": 1425,
          "address": "axelar1lts2hclvjcm898r53st0shr2qrlg3p2t3s8a8dkn2sxek9jh204ql0k8f6"
        },
        "storeCodeProposalId": "1005",
        "storeCodeProposalCodeHash": "52af1024c7548a724ec97728a1748bd1ce4ccb80bfb5c2a0ed7e57ee5ce5275c",
        "lastUploadedCodeId": 1425
      },
      "SolanaMultisigProver": {
        "solana-2": {
          "governanceAddress": "axelar1zlr7e5qf3sz7yf890rkh9tcnu87234k6k7ytd9",
          "adminAddress": "axelar1zlr7e5qf3sz7yf890rkh9tcnu87234k6k7ytd9",
          "signingThreshold": [
            "6",
            "10"
          ],
          "serviceName": "validators",
          "verifierSetDiffThreshold": 0,
          "encoder": "solana",
          "keyType": "ecdsa",
          "domainSeparator": "0x25175689654ca91a6e0a80f7716bb966a67bb1162c9b89889eed7cfc4f03a6af",
          "codeId": 1427,
          "address": "axelar109wjfgdx63num4xyvzhrt2djuvd7zdu3zv4m0hcjvt55r0mvhszssxl8gg"
        },
        "lastUploadedCodeId": 1427,
        "storeCodeProposalId": "1007",
        "storeCodeProposalCodeHash": "20c38aff9c725424cd71e7f85e357fb8a078954c11302f6d5e325060de9dac5c"
      }
    },
    "axelarId": "axelar",
    "chainId": "devnet-amplifier",
    "rpc": "http://devnet-amplifier.axelar.dev:26657",
    "lcd": "http://devnet-amplifier.axelar.dev:1317",
    "grpc": "devnet-amplifier.axelar.dev:9090",
    "tokenSymbol": "AMPLIFIER",
    "gasPrice": "0.00005uamplifier",
    "gasLimit": "auto",
    "govProposalDepositAmount": "100000000",
    "govProposalInstantiateAddresses": [
      "axelar10d07y265gmmuvt4z0w9aw880jnsr700j7v9daj",
      "axelar1zlr7e5qf3sz7yf890rkh9tcnu87234k6k7ytd9"
    ]
  }
}<|MERGE_RESOLUTION|>--- conflicted
+++ resolved
@@ -1651,10 +1651,8 @@
           "codeId": 854,
           "address": "axelar1uypvvkd820cs4t6y47hqszawegwyrxaxr9ehpla74e98g0rezr5sw9lj4z"
         },
-<<<<<<< HEAD
         "storeCodeProposalId": "78",
-        "storeCodeProposalCodeHash": "d9412440820a51bc48bf41a77ae39cfb33101ddc6562323845627ea2042bf708"
-=======
+        "storeCodeProposalCodeHash": "d9412440820a51bc48bf41a77ae39cfb33101ddc6562323845627ea2042bf708",
         "hedera-2": {
           "governanceAddress": "axelar1zlr7e5qf3sz7yf890rkh9tcnu87234k6k7ytd9",
           "serviceName": "validators",
@@ -1669,10 +1667,7 @@
           "addressFormat": "eip55",
           "codeId": 854,
           "address": "axelar1kq5um903jwaza0hl6a20myz60ldenuw202965dydrj372xwg64uqpe6g23"
-        },
-        "storeCodeProposalId": "1005",
-        "storeCodeProposalCodeHash": "52af1024c7548a724ec97728a1748bd1ce4ccb80bfb5c2a0ed7e57ee5ce5275c"
->>>>>>> c422ae76
+        }
       },
       "Gateway": {
         "avalanche-fuji": {
@@ -1696,17 +1691,12 @@
           "codeId": 848,
           "address": "axelar1tk4h84tv0tatkeyc9hpum4dr30xpmt09g0wdsc7tgdp7mlutlheqrwcxjz"
         },
-<<<<<<< HEAD
         "storeCodeProposalId": "64",
         "storeCodeProposalCodeHash": "2ba600ee0d162184c9387eaf6fad655f1d75db548f93e379f0565cb2042d856f",
         "stellar-2025-q1": {
           "codeId": 848,
           "address": "axelar1tatg2n9gsq6vkkafm6pv8hsunr236wgdk4gdc7lw0hs2e3cnspmsw75rld"
         },
-=======
-        "storeCodeProposalId": "1006",
-        "storeCodeProposalCodeHash": "31572a174679ebbf31ac63fdfb99d7a99199d873b4558d61b8cfdf5800174fee",
->>>>>>> c422ae76
         "plume-2": {
           "codeId": 848,
           "address": "axelar1unafus3vpt7nawfzdjf7u26g2rl855lpkqussxmtl5r2njaz39mqrmyv7g"
@@ -1869,10 +1859,8 @@
           "domainSeparator": "0xde451736aa7e61c58baa7e02a0531c535a0dd8d3b5a04973d99336f34efad68b",
           "address": "axelar1xdg6lezehttusu8zfr5jnshn7d3k2jjzlmr43m6ssmxd048zjv6s4h5unj"
         },
-<<<<<<< HEAD
         "storeCodeProposalId": "82",
-        "storeCodeProposalCodeHash": "00428ef0483f103a6e1a5853c4b29466a83e5b180cc53a00d1ff9d022bc2f03a"
-=======
+        "storeCodeProposalCodeHash": "00428ef0483f103a6e1a5853c4b29466a83e5b180cc53a00d1ff9d022bc2f03a",
         "hedera-2": {
           "governanceAddress": "axelar1zlr7e5qf3sz7yf890rkh9tcnu87234k6k7ytd9",
           "adminAddress": "axelar1zlr7e5qf3sz7yf890rkh9tcnu87234k6k7ytd9",
@@ -1887,10 +1875,7 @@
           "codeId": 855,
           "domainSeparator": "0xaee86494b5f46a55643a2f4320533eb0e0e7305a4b2273f18046bc29197bdce2",
           "address": "axelar19fjnml82lf0getvpltnpht5szs0t6cpmxh9zqpfhp0pqgpygp7rsvfg4j0"
-        },
-        "storeCodeProposalId": "1007",
-        "storeCodeProposalCodeHash": "20c38aff9c725424cd71e7f85e357fb8a078954c11302f6d5e325060de9dac5c"
->>>>>>> c422ae76
+        }
       },
       "XrplVotingVerifier": {
         "xrpl-dev": {
