{
  "chains": {
    "core-avalanche": {
      "name": "Avalanche Fuji",
      "axelarId": "core-avalanche",
      "chainId": 43113,
      "rpc": "https://avalanche-fuji-c-chain-rpc.publicnode.com",
      "tokenSymbol": "AVAX",
      "decimals": 18,
      "confirmations": 1,
      "finality": "finalized",
      "approxFinalityWaitTime": 1,
      "chainType": "evm",
      "explorer": {
        "name": "Snowtrace",
        "url": "https://testnet.snowtrace.io",
        "api": "https://api.routescan.io/v2/network/testnet/evm/43113/etherscan"
      },
      "contracts": {
        "AxelarGateway": {
          "deployer": "0xC5C73C3032e0577662000887D60d279B5Cc1C1AB",
          "startingKeyIDs": [
            "core-avalanche-genesis"
          ],
          "address": "0xb7879887ec7e85a5C757D7ccF5E3AB15007152e2",
          "implementation": "0x56c9De44D10324Acf5EfE3a808aF9F2A49EE4958",
          "implementationCodehash": "0xe6100fc234ca2fac16c1b82b55efb20e03c230931bf9d0b66a7bcee99859f415",
          "authModule": "0x43ca3BC9947f41e2E96d627287C5252C70474E9F",
          "tokenDeployer": "0x9E68de165a7d70aaaDC711C85E96F8fbcB064a77",
          "deploymentMethod": "create",
          "connectionType": "consensus",
          "governance": "0xC5C73C3032e0577662000887D60d279B5Cc1C1AB",
          "mintLimiter": "0xC5C73C3032e0577662000887D60d279B5Cc1C1AB"
        },
        "ConstAddressDeployer": {
          "address": "0x98B2920D53612483F91F12Ed7754E51b4A77919e",
          "deployer": "0xE86375704CDb8491a5Ed82D90DceCE02Ee0ac25F",
          "deploymentMethod": "create",
          "codehash": "0x8fda47a596dfba923270da84e0c32a2d0312f1c03389f83e16f2b5a35ed37fbe",
          "predeployCodehash": "0x8fda47a596dfba923270da84e0c32a2d0312f1c03389f83e16f2b5a35ed37fbe"
        },
        "Create3Deployer": {
          "address": "0x6513Aedb4D1593BA12e50644401D976aebDc90d8",
          "deployer": "0x6f24A47Fc8AE5441Eb47EFfC3665e70e69Ac3F05",
          "deploymentMethod": "create2",
          "codehash": "0xf0ad66defbe082df243d4d274e626f557f97579c5c9e19f33d8093d6160808b7",
          "predeployCodehash": "0x73fc31262c4bad113c79439fd231281201c7c7d45b50328bd86bccf37684bf92",
          "salt": "Create3Deployer"
        },
        "Operators": {
          "owner": "0xba76c6980428A0b10CFC5d8ccb61949677A61233",
          "address": "0x60607ebAE692cfD36af19b4779b72AC2f1Ca2798",
          "deployer": "0xba76c6980428A0b10CFC5d8ccb61949677A61233",
          "deploymentMethod": "create2",
          "codehash": "0xc561dc32ef670c929db9d7fbf6b5f6c074a62a30602481ba3b88912ca6d79feb",
          "predeployCodehash": "0xc561dc32ef670c929db9d7fbf6b5f6c074a62a30602481ba3b88912ca6d79feb",
          "salt": "Operators devnet-amplifier(core)"
        },
        "AxelarGasService": {
          "collector": "0x60607ebAE692cfD36af19b4779b72AC2f1Ca2798",
          "salt": "AxelarGasService devnet-amplifier(core)",
          "address": "0x5F80274696D9414a148E9D64822a42846AFFE2DC",
          "implementation": "0x07988B56280B7654259e2A6E26d512517483DC02",
          "deployer": "0xba76c6980428A0b10CFC5d8ccb61949677A61233"
        },
        "InterchainTokenService": {
          "salt": "ITS v2.1.0 consensus devnet-amplifier2",
          "deployer": "0xba76c6980428A0b10CFC5d8ccb61949677A61233",
          "proxySalt": "ITS v1.0.0 consensus devnet-amplifier2",
          "tokenManagerDeployer": "0x25C93C95694b52eE3fBB6672a5dB86068AD0Daa4",
          "interchainToken": "0x32044b6b538EC9eA6E9e9B18dCE0E0FbdE5A40BF",
          "interchainTokenDeployer": "0x9eC1B08dE37A8D97D3D9808008e4AfFC1DfbCe83",
          "tokenManager": "0xC4135647EB14d35029D0677AAC97DD3D8bB8389f",
          "tokenHandler": "0xc0ceBd0DA73C441b3F7E937E30cCA784dFBfBE91",
          "gatewayCaller": "0x8a7379143642313987e103f0a41Da71083C082Ae",
          "implementation": "0xB48B8d17a013D95EFc4eEDAB198bdBB678b57fF8",
          "predeployCodehash": "0x08a4a556c4db879b4f24104d13a8baf86915d58b12c81b382dfea2a82d2856cf",
          "address": "0x77883201091c08570D55000AB32645b88cB96324"
        },
        "InterchainTokenFactory": {
          "deployer": "0xba76c6980428A0b10CFC5d8ccb61949677A61233",
          "salt": "ITS Factory v1.0.0 consensus devnet-amplifier2",
          "implementation": "0xe491255Da279202ffB575C1c567Fab0ADE4deA53",
          "address": "0xD08cd727E13FAA39F4041C2f5d4D3FF89A519d5b"
        }
      }
    },
    "core-ethereum": {
      "name": "Ethereum Sepolia",
      "axelarId": "core-ethereum",
      "chainId": 11155111,
      "rpc": "https://1rpc.io/sepolia",
      "tokenSymbol": "ETH",
      "decimals": 18,
      "confirmations": 1,
      "chainType": "evm",
      "explorer": {
        "explorer": "Sepoliascan",
        "url": "https://sepolia.etherscan.io",
        "api": "https://api-sepolia.etherscan.io/api"
      },
      "finality": "finalized",
      "approxFinalityWaitTime": 25,
      "contracts": {
        "AxelarGateway": {
          "deployer": "0xC5C73C3032e0577662000887D60d279B5Cc1C1AB",
          "startingKeyIDs": [
            "core-ethereum-genesis"
          ],
          "address": "0x7C60aA56482c2e78D75Fd6B380e1AdC537B97319",
          "implementation": "0x80b70F5f8c8018ff919AcfdcF1026cf28D2c81bc",
          "implementationCodehash": "0xa07791a112c34c715c6c883967223b5c56374a99fe71d91c465cfc0be3d7f03d",
          "authModule": "0x7a5746A207b86cA4d7F92B4F423403a60CB96D2d",
          "tokenDeployer": "0x7619952e5edd593dd04ddb3208f430c7061f8bB0",
          "deploymentMethod": "create",
          "connectionType": "consensus",
          "governance": "0xC5C73C3032e0577662000887D60d279B5Cc1C1AB",
          "mintLimiter": "0xC5C73C3032e0577662000887D60d279B5Cc1C1AB"
        },
        "ConstAddressDeployer": {
          "address": "0x98B2920D53612483F91F12Ed7754E51b4A77919e",
          "deployer": "0xE86375704CDb8491a5Ed82D90DceCE02Ee0ac25F",
          "deploymentMethod": "create",
          "codehash": "0x8fda47a596dfba923270da84e0c32a2d0312f1c03389f83e16f2b5a35ed37fbe",
          "predeployCodehash": "0x8fda47a596dfba923270da84e0c32a2d0312f1c03389f83e16f2b5a35ed37fbe"
        },
        "Create3Deployer": {
          "address": "0x6513Aedb4D1593BA12e50644401D976aebDc90d8",
          "deployer": "0x6f24A47Fc8AE5441Eb47EFfC3665e70e69Ac3F05",
          "deploymentMethod": "create2",
          "codehash": "0xf0ad66defbe082df243d4d274e626f557f97579c5c9e19f33d8093d6160808b7",
          "predeployCodehash": "0x73fc31262c4bad113c79439fd231281201c7c7d45b50328bd86bccf37684bf92",
          "salt": "Create3Deployer"
        },
        "Operators": {
          "owner": "0xba76c6980428A0b10CFC5d8ccb61949677A61233",
          "address": "0x60607ebAE692cfD36af19b4779b72AC2f1Ca2798",
          "deployer": "0xba76c6980428A0b10CFC5d8ccb61949677A61233",
          "deploymentMethod": "create2",
          "codehash": "0xc561dc32ef670c929db9d7fbf6b5f6c074a62a30602481ba3b88912ca6d79feb",
          "predeployCodehash": "0xc561dc32ef670c929db9d7fbf6b5f6c074a62a30602481ba3b88912ca6d79feb",
          "salt": "Operators devnet-amplifier(core)"
        },
        "AxelarGasService": {
          "collector": "0x60607ebAE692cfD36af19b4779b72AC2f1Ca2798",
          "salt": "AxelarGasService devnet-amplifier(core)",
          "address": "0x5F80274696D9414a148E9D64822a42846AFFE2DC",
          "implementation": "0x36D0555763F6787848777AFC88c832e1ac2fC80B",
          "deployer": "0xba76c6980428A0b10CFC5d8ccb61949677A61233"
        },
        "InterchainTokenService": {
          "salt": "ITS v2.1.0 consensus devnet-amplifier",
          "deployer": "0xba76c6980428A0b10CFC5d8ccb61949677A61233",
          "proxySalt": "ITS v1.0.0 consensus devnet-amplifier2",
          "tokenManagerDeployer": "0xD6ED4C2C4b2bd5a1AAc82FcD444b3e428a396372",
          "interchainToken": "0x32044b6b538EC9eA6E9e9B18dCE0E0FbdE5A40BF",
          "interchainTokenDeployer": "0xB64370717E0c505eD369ACbf9126BDf9D5C23843",
          "tokenManager": "0x495F27C1cb5AF1587EAcF0D11dfcD12938680A95",
          "tokenHandler": "0xabDE7dD132b624C0B6F92933E9b72C2152BF9355",
          "gatewayCaller": "0x2070257684234CeE785f6E35F11D57f6BD1E8120",
          "implementation": "0xA8E3e73cdbA3Fa529093A5AbB0Ea58B0bB57c872",
          "predeployCodehash": "0x08a4a556c4db879b4f24104d13a8baf86915d58b12c81b382dfea2a82d2856cf",
          "address": "0x77883201091c08570D55000AB32645b88cB96324"
        },
        "InterchainTokenFactory": {
          "deployer": "0xba76c6980428A0b10CFC5d8ccb61949677A61233",
          "salt": "ITS Factory v1.0.0 consensus devnet-amplifier2",
          "implementation": "0x7120170790c548D724d68D4ceEF2Ec9A427976dd",
          "address": "0xD08cd727E13FAA39F4041C2f5d4D3FF89A519d5b"
        }
      }
    },
    "core-optimism": {
      "name": "Optimism Sepolia",
      "axelarId": "core-optimism",
      "chainId": 11155420,
      "rpc": "https://sepolia.optimism.io",
      "tokenSymbol": "ETH",
      "decimals": 18,
      "confirmations": 1,
      "chainType": "evm",
      "explorer": {
        "name": "Opscan",
        "url": "https://sepolia-optimistic.etherscan.io",
        "api": "https://api-sepolia-optimistic.etherscan.io/api"
      },
      "finality": "finalized",
      "approxFinalityWaitTime": 40,
      "contracts": {
        "AxelarGateway": {
          "deployer": "0xC5C73C3032e0577662000887D60d279B5Cc1C1AB",
          "startingKeyIDs": [
            "core-optimism-genesis"
          ],
          "address": "0xdb6711cFc97e13E4aF6EEEe5f4923A9c2FBf0721",
          "implementation": "0x6BB7937D233e3Ea48C231114cEc91739aAfa2021",
          "implementationCodehash": "0xfa1b1e1e8e971ce57ab86a74fbd8a92b15b3bd8832c300db0fae6e688a4c6a59",
          "authModule": "0xA5A5160F81dF7CfEb56D31E2321898318ddA448D",
          "tokenDeployer": "0xF8715D878a73dBf5eB1505f646DF86188f0500B2",
          "deploymentMethod": "create",
          "connectionType": "consensus",
          "governance": "0xC5C73C3032e0577662000887D60d279B5Cc1C1AB",
          "mintLimiter": "0xC5C73C3032e0577662000887D60d279B5Cc1C1AB"
        },
        "ConstAddressDeployer": {
          "address": "0x98B2920D53612483F91F12Ed7754E51b4A77919e",
          "deployer": "0xE86375704CDb8491a5Ed82D90DceCE02Ee0ac25F",
          "deploymentMethod": "create",
          "codehash": "0x8fda47a596dfba923270da84e0c32a2d0312f1c03389f83e16f2b5a35ed37fbe",
          "predeployCodehash": "0x8fda47a596dfba923270da84e0c32a2d0312f1c03389f83e16f2b5a35ed37fbe"
        },
        "Create3Deployer": {
          "address": "0x6513Aedb4D1593BA12e50644401D976aebDc90d8",
          "deployer": "0x6f24A47Fc8AE5441Eb47EFfC3665e70e69Ac3F05",
          "deploymentMethod": "create2",
          "codehash": "0xf0ad66defbe082df243d4d274e626f557f97579c5c9e19f33d8093d6160808b7",
          "predeployCodehash": "0x73fc31262c4bad113c79439fd231281201c7c7d45b50328bd86bccf37684bf92",
          "salt": "Create3Deployer"
        },
        "Operators": {
          "owner": "0xba76c6980428A0b10CFC5d8ccb61949677A61233",
          "address": "0x60607ebAE692cfD36af19b4779b72AC2f1Ca2798",
          "deployer": "0xba76c6980428A0b10CFC5d8ccb61949677A61233",
          "deploymentMethod": "create2",
          "codehash": "0xc561dc32ef670c929db9d7fbf6b5f6c074a62a30602481ba3b88912ca6d79feb",
          "predeployCodehash": "0xc561dc32ef670c929db9d7fbf6b5f6c074a62a30602481ba3b88912ca6d79feb",
          "salt": "Operators devnet-amplifier(core)"
        },
        "AxelarGasService": {
          "collector": "0x60607ebAE692cfD36af19b4779b72AC2f1Ca2798",
          "salt": "AxelarGasService devnet-amplifier(core)",
          "address": "0x5F80274696D9414a148E9D64822a42846AFFE2DC",
          "implementation": "0x163223c2e74728c6BE8d57F5491E749410acB908",
          "deployer": "0xba76c6980428A0b10CFC5d8ccb61949677A61233"
        },
        "InterchainTokenService": {
          "salt": "ITS v2.1.0 consensus devnet-amplifier",
          "deployer": "0xba76c6980428A0b10CFC5d8ccb61949677A61233",
          "proxySalt": "ITS v1.0.0 consensus devnet-amplifier2",
          "tokenManagerDeployer": "0xD6ED4C2C4b2bd5a1AAc82FcD444b3e428a396372",
          "interchainToken": "0x32044b6b538EC9eA6E9e9B18dCE0E0FbdE5A40BF",
          "interchainTokenDeployer": "0xB64370717E0c505eD369ACbf9126BDf9D5C23843",
          "tokenManager": "0x495F27C1cb5AF1587EAcF0D11dfcD12938680A95",
          "tokenHandler": "0xabDE7dD132b624C0B6F92933E9b72C2152BF9355",
          "gatewayCaller": "0xEfc572e1846a7be8e4869d9BC4BaBe69CC18B192",
          "implementation": "0xA8E3e73cdbA3Fa529093A5AbB0Ea58B0bB57c872",
          "predeployCodehash": "0x08a4a556c4db879b4f24104d13a8baf86915d58b12c81b382dfea2a82d2856cf",
          "address": "0x77883201091c08570D55000AB32645b88cB96324"
        },
        "InterchainTokenFactory": {
          "deployer": "0xba76c6980428A0b10CFC5d8ccb61949677A61233",
          "salt": "ITS Factory v1.0.0 consensus devnet-amplifier2",
          "implementation": "0x7120170790c548D724d68D4ceEF2Ec9A427976dd",
          "address": "0xD08cd727E13FAA39F4041C2f5d4D3FF89A519d5b"
        }
      }
    },
    "avalanche-fuji": {
      "name": "Avalanche Fuji",
      "axelarId": "avalanche-fuji",
      "chainId": 43113,
      "rpc": "https://avalanche-fuji-c-chain-rpc.publicnode.com",
      "tokenSymbol": "AVAX",
      "decimals": 18,
      "confirmations": 1,
      "chainType": "evm",
      "explorer": {
        "name": "Snowtrace",
        "url": "https://testnet.snowtrace.io",
        "api": "https://api.routescan.io/v2/network/testnet/evm/43113/etherscan"
      },
      "finality": "finalized",
      "approxFinalityWaitTime": 1,
      "contracts": {
        "AxelarGateway": {
          "gasOptions": {
            "gasLimit": 5000000
          },
          "deployer": "0xba76c6980428A0b10CFC5d8ccb61949677A61233",
          "operator": "0xba76c6980428A0b10CFC5d8ccb61949677A61233",
          "proxyDeploymentArgs": [
            "0x3c19E701ed674350DE8cAEb0B85A388499246D2d",
            "0xba76c6980428A0b10CFC5d8ccb61949677A61233",
            "0x000000000000000000000000ba76c6980428a0b10cfc5d8ccb61949677a612330000000000000000000000000000000000000000000000000000000000000040000000000000000000000000000000000000000000000000000000000000000100000000000000000000000000000000000000000000000000000000000000200000000000000000000000000000000000000000000000000000000000000060000000000000000000000000000000000000000000000000000000000000000200000000000000000000000000000000000000000000000000000000002b5c75000000000000000000000000000000000000000000000000000000000000000300000000000000000000000051380cbf0777990e197a3e498ffafd26143e35f8000000000000000000000000000000000000000000000000000000000000000100000000000000000000000061373485594010371dfbf3a8f8bd1736bfda7c090000000000000000000000000000000000000000000000000000000000000001000000000000000000000000c70aa87b38e6ab3c0df6e56338f96a5c00e653080000000000000000000000000000000000000000000000000000000000000001"
          ],
          "initialVerifierSetId": "23b68feb94699d32d762ad7264d416d5324408018f9ecd172a3aadd38a255c36",
          "governance": "0xba76c6980428A0b10CFC5d8ccb61949677A61233",
          "address": "0xF128c84c3326727c3e155168daAa4C0156B87AD1",
          "implementation": "0xe9ac03F10b219fbFa1bc1EAb288963e288989e58",
          "implementationCodehash": "0x5dbe684f109d8834e12707c98776512805d553f6246c97ec8546d712ccf0d5ab",
          "deploymentMethod": "create2",
          "previousSignersRetention": 15,
          "domainSeparator": "0xfa2912a57d663fcffbcb3d4c56334eb8babe48008b4b7458f4332e0828a12f40",
          "minimumRotationDelay": 0,
          "salt": "v6.0.4",
          "connectionType": "amplifier",
          "owner": "0xba76c6980428A0b10CFC5d8ccb61949677A61233"
        },
        "ConstAddressDeployer": {
          "address": "0x98B2920D53612483F91F12Ed7754E51b4A77919e",
          "deployer": "0xE86375704CDb8491a5Ed82D90DceCE02Ee0ac25F",
          "deploymentMethod": "create",
          "codehash": "0x8fda47a596dfba923270da84e0c32a2d0312f1c03389f83e16f2b5a35ed37fbe",
          "predeployCodehash": "0x8fda47a596dfba923270da84e0c32a2d0312f1c03389f83e16f2b5a35ed37fbe"
        },
        "Create3Deployer": {
          "address": "0x6513Aedb4D1593BA12e50644401D976aebDc90d8",
          "deployer": "0x6f24A47Fc8AE5441Eb47EFfC3665e70e69Ac3F05",
          "deploymentMethod": "create2",
          "codehash": "0xf0ad66defbe082df243d4d274e626f557f97579c5c9e19f33d8093d6160808b7",
          "predeployCodehash": "0x73fc31262c4bad113c79439fd231281201c7c7d45b50328bd86bccf37684bf92",
          "salt": "Create3Deployer"
        },
        "AxelarGasService": {
          "collector": "0x505381EEd15c828b3158836d0196bC2E6B51c49f",
          "salt": "AxelarGasService devnet-amplifier",
          "address": "0x1179d44e69ba5252B7478a8602617d5EEeb2F377",
          "implementation": "0xDC290c5e736c7ae15af984300bB7db0D30f248eC",
          "deployer": "0xba76c6980428A0b10CFC5d8ccb61949677A61233"
        },
        "Operators": {
          "owner": "0xba76c6980428A0b10CFC5d8ccb61949677A61233",
          "address": "0x505381EEd15c828b3158836d0196bC2E6B51c49f",
          "deployer": "0xba76c6980428A0b10CFC5d8ccb61949677A61233",
          "deploymentMethod": "create2",
          "codehash": "0xc561dc32ef670c929db9d7fbf6b5f6c074a62a30602481ba3b88912ca6d79feb",
          "predeployCodehash": "0xc561dc32ef670c929db9d7fbf6b5f6c074a62a30602481ba3b88912ca6d79feb",
          "salt": "Operators devnet-amplifier"
        },
        "InterchainTokenService": {
          "salt": "ITS v2.1.0 devnet-amplifier",
          "deployer": "0xba76c6980428A0b10CFC5d8ccb61949677A61233",
          "proxySalt": "ITS v1.0.0 devnet-amplifier2",
          "tokenManagerDeployer": "0x1Eb942ca2ADC970E43eBb40e94E0118eAA2EDC16",
          "interchainToken": "0x5321CB9412D5F53d95D2B5a07861Dd45CBca2671",
          "interchainTokenDeployer": "0xd99464aF9D4040e1F657ca3Ee5472DAEbb4b1edd",
          "tokenManager": "0x5683C518fB0A39Cdc3EEBc0E03B968F108AC9916",
          "tokenHandler": "0x5AE8567D9Ce9f9EfB91b3818C4F8cE3a2505a3d0",
          "gatewayCaller": "0x7d6aBBb2a041D1bDEb7c45f233D09D75D9e0b17C",
          "implementation": "0xDF462B5df860e747212C9081ed25355032Dc6a37",
          "predeployCodehash": "0x08a4a556c4db879b4f24104d13a8baf86915d58b12c81b382dfea2a82d2856cf",
          "address": "0x2269B93c8D8D4AfcE9786d2940F5Fcd4386Db7ff"
        },
        "InterchainTokenFactory": {
          "deployer": "0xba76c6980428A0b10CFC5d8ccb61949677A61233",
          "salt": "ITS Factory v1.0.0 devnet-amplifier2",
          "implementation": "0x7fA7b469fF43B4B74BAc1e8e3AB31A8633F67f49",
          "address": "0xdB7d6A5B8d37a4f34BC1e7ce0d0B8a9DDA124871"
        }
      }
    },
    "eth-sepolia": {
      "name": "Eth Sepolia",
      "axelarId": "eth-sepolia",
      "chainId": 11155111,
      "rpc": "https://1rpc.io/sepolia",
      "tokenSymbol": "ETH",
      "decimals": 18,
      "confirmations": 1,
      "chainType": "evm",
      "explorer": {
        "explorer": "Sepoliascan",
        "url": "https://sepolia.etherscan.io",
        "api": "https://api-sepolia.etherscan.io/api"
      },
      "finality": "finalized",
      "approxFinalityWaitTime": 25,
      "contracts": {
        "AxelarGateway": {
          "gasOptions": {
            "gasLimit": 5000000
          },
          "deployer": "0xba76c6980428A0b10CFC5d8ccb61949677A61233",
          "operator": "0xba76c6980428A0b10CFC5d8ccb61949677A61233",
          "proxyDeploymentArgs": [
            "0x3c19E701ed674350DE8cAEb0B85A388499246D2d",
            "0xba76c6980428A0b10CFC5d8ccb61949677A61233",
            "0x000000000000000000000000ba76c6980428a0b10cfc5d8ccb61949677a612330000000000000000000000000000000000000000000000000000000000000040000000000000000000000000000000000000000000000000000000000000000100000000000000000000000000000000000000000000000000000000000000200000000000000000000000000000000000000000000000000000000000000060000000000000000000000000000000000000000000000000000000000000000200000000000000000000000000000000000000000000000000000000002b8b47000000000000000000000000000000000000000000000000000000000000000300000000000000000000000051380cbf0777990e197a3e498ffafd26143e35f8000000000000000000000000000000000000000000000000000000000000000100000000000000000000000061373485594010371dfbf3a8f8bd1736bfda7c090000000000000000000000000000000000000000000000000000000000000001000000000000000000000000c70aa87b38e6ab3c0df6e56338f96a5c00e653080000000000000000000000000000000000000000000000000000000000000001"
          ],
          "initialVerifierSetId": "e5283a7b64fded588737f495421f8d0bf453f6a1deee353bcb9105551a01d4ea",
          "governance": "0xba76c6980428A0b10CFC5d8ccb61949677A61233",
          "address": "0xF128c84c3326727c3e155168daAa4C0156B87AD1",
          "implementation": "0xD981b4a8D46b7b80dCbE245c615432c4DeF2e817",
          "implementationCodehash": "0xab88cd4cdbea4754ba49d2d73b11d5f1d173bccbd4c0de6352c1d1e3dfc9db64",
          "deploymentMethod": "create2",
          "previousSignersRetention": 15,
          "domainSeparator": "0xc04aba7c8ccda4059d622ac3e17bb4ef1c1e2358f25bfea5902a44d3a34d616a",
          "minimumRotationDelay": 0,
          "salt": "v6.0.4",
          "connectionType": "amplifier",
          "owner": "0xba76c6980428A0b10CFC5d8ccb61949677A61233"
        },
        "ConstAddressDeployer": {
          "address": "0x98B2920D53612483F91F12Ed7754E51b4A77919e",
          "deployer": "0xE86375704CDb8491a5Ed82D90DceCE02Ee0ac25F",
          "deploymentMethod": "create",
          "codehash": "0x8fda47a596dfba923270da84e0c32a2d0312f1c03389f83e16f2b5a35ed37fbe",
          "predeployCodehash": "0x8fda47a596dfba923270da84e0c32a2d0312f1c03389f83e16f2b5a35ed37fbe"
        },
        "Create3Deployer": {
          "address": "0x6513Aedb4D1593BA12e50644401D976aebDc90d8",
          "deployer": "0x6f24A47Fc8AE5441Eb47EFfC3665e70e69Ac3F05",
          "deploymentMethod": "create2",
          "codehash": "0xf0ad66defbe082df243d4d274e626f557f97579c5c9e19f33d8093d6160808b7",
          "predeployCodehash": "0x73fc31262c4bad113c79439fd231281201c7c7d45b50328bd86bccf37684bf92",
          "salt": "Create3Deployer"
        },
        "AxelarGasService": {
          "collector": "0x505381EEd15c828b3158836d0196bC2E6B51c49f",
          "salt": "AxelarGasService devnet-amplifier",
          "address": "0x1179d44e69ba5252B7478a8602617d5EEeb2F377",
          "implementation": "0xC75c1Dc33514db5c39a13b2e7fE82A05050535EF",
          "deployer": "0xba76c6980428A0b10CFC5d8ccb61949677A61233"
        },
        "Operators": {
          "owner": "0xba76c6980428A0b10CFC5d8ccb61949677A61233",
          "address": "0x505381EEd15c828b3158836d0196bC2E6B51c49f",
          "deployer": "0xba76c6980428A0b10CFC5d8ccb61949677A61233",
          "deploymentMethod": "create2",
          "codehash": "0xc561dc32ef670c929db9d7fbf6b5f6c074a62a30602481ba3b88912ca6d79feb",
          "predeployCodehash": "0xc561dc32ef670c929db9d7fbf6b5f6c074a62a30602481ba3b88912ca6d79feb",
          "salt": "Operators devnet-amplifier"
        },
        "InterchainTokenService": {
          "salt": "ITS v2.1.0 devnet-amplifier",
          "deployer": "0xba76c6980428A0b10CFC5d8ccb61949677A61233",
          "proxySalt": "ITS v1.0.0 devnet-amplifier2",
          "tokenManagerDeployer": "0x1Eb942ca2ADC970E43eBb40e94E0118eAA2EDC16",
          "interchainToken": "0x5321CB9412D5F53d95D2B5a07861Dd45CBca2671",
          "interchainTokenDeployer": "0xd99464aF9D4040e1F657ca3Ee5472DAEbb4b1edd",
          "tokenManager": "0x5683C518fB0A39Cdc3EEBc0E03B968F108AC9916",
          "tokenHandler": "0x5AE8567D9Ce9f9EfB91b3818C4F8cE3a2505a3d0",
          "gatewayCaller": "0x7d6aBBb2a041D1bDEb7c45f233D09D75D9e0b17C",
          "implementation": "0xDF462B5df860e747212C9081ed25355032Dc6a37",
          "predeployCodehash": "0x08a4a556c4db879b4f24104d13a8baf86915d58b12c81b382dfea2a82d2856cf",
          "address": "0x2269B93c8D8D4AfcE9786d2940F5Fcd4386Db7ff"
        },
        "InterchainTokenFactory": {
          "deployer": "0xba76c6980428A0b10CFC5d8ccb61949677A61233",
          "salt": "ITS Factory v1.0.0 devnet-amplifier2",
          "implementation": "0x7fA7b469fF43B4B74BAc1e8e3AB31A8633F67f49",
          "address": "0xdB7d6A5B8d37a4f34BC1e7ce0d0B8a9DDA124871"
        }
      }
    },
    "optimism-sepolia": {
      "name": "Optimism Sepolia",
      "axelarId": "optimism-sepolia",
      "chainId": 11155420,
      "rpc": "https://sepolia.optimism.io",
      "tokenSymbol": "ETH",
      "decimals": 18,
      "confirmations": 1,
      "chainType": "evm",
      "explorer": {
        "name": "Opscan",
        "url": "https://sepolia-optimistic.etherscan.io",
        "api": "https://api-sepolia-optimistic.etherscan.io/api"
      },
      "finality": "finalized",
      "approxFinalityWaitTime": 40,
      "contracts": {
        "AxelarGateway": {
          "gasOptions": {
            "gasLimit": 5000000
          },
          "deployer": "0xba76c6980428A0b10CFC5d8ccb61949677A61233",
          "operator": "0xba76c6980428A0b10CFC5d8ccb61949677A61233",
          "proxyDeploymentArgs": [
            "0x3c19E701ed674350DE8cAEb0B85A388499246D2d",
            "0xba76c6980428A0b10CFC5d8ccb61949677A61233",
            "0x000000000000000000000000ba76c6980428a0b10cfc5d8ccb61949677a612330000000000000000000000000000000000000000000000000000000000000040000000000000000000000000000000000000000000000000000000000000000100000000000000000000000000000000000000000000000000000000000000200000000000000000000000000000000000000000000000000000000000000060000000000000000000000000000000000000000000000000000000000000000200000000000000000000000000000000000000000000000000000000002b8d4d000000000000000000000000000000000000000000000000000000000000000300000000000000000000000051380cbf0777990e197a3e498ffafd26143e35f8000000000000000000000000000000000000000000000000000000000000000100000000000000000000000061373485594010371dfbf3a8f8bd1736bfda7c090000000000000000000000000000000000000000000000000000000000000001000000000000000000000000c70aa87b38e6ab3c0df6e56338f96a5c00e653080000000000000000000000000000000000000000000000000000000000000001"
          ],
          "initialVerifierSetId": "371d01f95380c32d6077ec54b726a7cf65e536acc860d26a6399b879f71a8e42",
          "governance": "0xba76c6980428A0b10CFC5d8ccb61949677A61233",
          "address": "0xF128c84c3326727c3e155168daAa4C0156B87AD1",
          "implementation": "0x4228956048615Db42709e69598A34E8Ff4cf5340",
          "implementationCodehash": "0xb4c38d419801884ef56047516896faea7d01c4c6c8588176eece9da22acc674e",
          "deploymentMethod": "create2",
          "previousSignersRetention": 15,
          "domainSeparator": "0xf865bf16595139bf568a034d575ffdbdd524dd2dbf8cce1de2ddaf7b964bf8e6",
          "minimumRotationDelay": 0,
          "salt": "v6.0.4",
          "connectionType": "amplifier",
          "owner": "0xba76c6980428A0b10CFC5d8ccb61949677A61233"
        },
        "ConstAddressDeployer": {
          "address": "0x98B2920D53612483F91F12Ed7754E51b4A77919e",
          "deployer": "0xE86375704CDb8491a5Ed82D90DceCE02Ee0ac25F",
          "deploymentMethod": "create",
          "codehash": "0x8fda47a596dfba923270da84e0c32a2d0312f1c03389f83e16f2b5a35ed37fbe",
          "predeployCodehash": "0x8fda47a596dfba923270da84e0c32a2d0312f1c03389f83e16f2b5a35ed37fbe"
        },
        "Create3Deployer": {
          "address": "0x6513Aedb4D1593BA12e50644401D976aebDc90d8",
          "deployer": "0x6f24A47Fc8AE5441Eb47EFfC3665e70e69Ac3F05",
          "deploymentMethod": "create2",
          "codehash": "0xf0ad66defbe082df243d4d274e626f557f97579c5c9e19f33d8093d6160808b7",
          "predeployCodehash": "0x73fc31262c4bad113c79439fd231281201c7c7d45b50328bd86bccf37684bf92",
          "salt": "Create3Deployer"
        },
        "AxelarGasService": {
          "collector": "0x505381EEd15c828b3158836d0196bC2E6B51c49f",
          "salt": "AxelarGasService devnet-amplifier",
          "address": "0x1179d44e69ba5252B7478a8602617d5EEeb2F377",
          "implementation": "0xB7477c7c249d3378858Cd74E2790eAF0b7777CC2",
          "deployer": "0xba76c6980428A0b10CFC5d8ccb61949677A61233"
        },
        "Operators": {
          "owner": "0xba76c6980428A0b10CFC5d8ccb61949677A61233",
          "address": "0x505381EEd15c828b3158836d0196bC2E6B51c49f",
          "deployer": "0xba76c6980428A0b10CFC5d8ccb61949677A61233",
          "deploymentMethod": "create2",
          "codehash": "0xc561dc32ef670c929db9d7fbf6b5f6c074a62a30602481ba3b88912ca6d79feb",
          "predeployCodehash": "0xc561dc32ef670c929db9d7fbf6b5f6c074a62a30602481ba3b88912ca6d79feb",
          "salt": "Operators devnet-amplifier"
        },
        "InterchainTokenService": {
          "salt": "ITS v2.1.0 devnet-amplifier",
          "deployer": "0xba76c6980428A0b10CFC5d8ccb61949677A61233",
          "proxySalt": "ITS v1.0.0 devnet-amplifier2",
          "tokenManagerDeployer": "0x1Eb942ca2ADC970E43eBb40e94E0118eAA2EDC16",
          "interchainToken": "0x5321CB9412D5F53d95D2B5a07861Dd45CBca2671",
          "interchainTokenDeployer": "0xd99464aF9D4040e1F657ca3Ee5472DAEbb4b1edd",
          "tokenManager": "0x5683C518fB0A39Cdc3EEBc0E03B968F108AC9916",
          "tokenHandler": "0x5AE8567D9Ce9f9EfB91b3818C4F8cE3a2505a3d0",
          "gatewayCaller": "0x7d6aBBb2a041D1bDEb7c45f233D09D75D9e0b17C",
          "implementation": "0xDF462B5df860e747212C9081ed25355032Dc6a37",
          "predeployCodehash": "0x08a4a556c4db879b4f24104d13a8baf86915d58b12c81b382dfea2a82d2856cf",
          "address": "0x2269B93c8D8D4AfcE9786d2940F5Fcd4386Db7ff"
        },
        "InterchainTokenFactory": {
          "deployer": "0xba76c6980428A0b10CFC5d8ccb61949677A61233",
          "salt": "ITS Factory v1.0.0 devnet-amplifier2",
          "implementation": "0x7fA7b469fF43B4B74BAc1e8e3AB31A8633F67f49",
          "address": "0xdB7d6A5B8d37a4f34BC1e7ce0d0B8a9DDA124871"
        }
      }
    },
    "flow": {
      "name": "Flow",
      "axelarId": "flow",
      "chainId": 545,
      "rpc": "https://testnet.evm.nodes.onflow.org",
      "tokenSymbol": "FLOW",
      "decimals": 18,
      "chainType": "evm",
      "contracts": {
        "ConstAddressDeployer": {
          "address": "0x98B2920D53612483F91F12Ed7754E51b4A77919e",
          "deployer": "0xE86375704CDb8491a5Ed82D90DceCE02Ee0ac25F",
          "deploymentMethod": "create",
          "codehash": "0x8fda47a596dfba923270da84e0c32a2d0312f1c03389f83e16f2b5a35ed37fbe",
          "predeployCodehash": "0x8fda47a596dfba923270da84e0c32a2d0312f1c03389f83e16f2b5a35ed37fbe"
        },
        "Create3Deployer": {
          "address": "0x6513Aedb4D1593BA12e50644401D976aebDc90d8",
          "deployer": "0x6f24A47Fc8AE5441Eb47EFfC3665e70e69Ac3F05",
          "deploymentMethod": "create2",
          "codehash": "0xf0ad66defbe082df243d4d274e626f557f97579c5c9e19f33d8093d6160808b7",
          "predeployCodehash": "0x73fc31262c4bad113c79439fd231281201c7c7d45b50328bd86bccf37684bf92",
          "salt": "Create3Deployer"
        },
        "AxelarGateway": {
          "deployer": "0xba76c6980428A0b10CFC5d8ccb61949677A61233",
          "operator": "0xba76c6980428A0b10CFC5d8ccb61949677A61233",
          "proxyDeploymentArgs": [
            "0x3c19E701ed674350DE8cAEb0B85A388499246D2d",
            "0xba76c6980428A0b10CFC5d8ccb61949677A61233",
            "0x000000000000000000000000ba76c6980428a0b10cfc5d8ccb61949677a6123300000000000000000000000000000000000000000000000000000000000000400000000000000000000000000000000000000000000000000000000000000001000000000000000000000000000000000000000000000000000000000000002000000000000000000000000000000000000000000000000000000000000000600000000000000000000000000000000000000000000000000000000000000002000000000000000000000000000000000000000000000000000000000033e327000000000000000000000000000000000000000000000000000000000000000300000000000000000000000051380cbf0777990e197a3e498ffafd26143e35f8000000000000000000000000000000000000000000000000000000000000000100000000000000000000000061373485594010371dfbf3a8f8bd1736bfda7c090000000000000000000000000000000000000000000000000000000000000001000000000000000000000000c70aa87b38e6ab3c0df6e56338f96a5c00e653080000000000000000000000000000000000000000000000000000000000000001"
          ],
          "initialVerifierSetId": "2818a9d60cf13c06b0fc9584c60444a0b0e05a6d5adc58cd1a22f3b7a1f24d35",
          "governance": "0xba76c6980428A0b10CFC5d8ccb61949677A61233",
          "address": "0xF128c84c3326727c3e155168daAa4C0156B87AD1",
          "implementation": "0x27f40113e84E26e9D23921BE30dD750675c5c723",
          "implementationCodehash": "0x63a61947de125db1f7970df81581b6f4ccf704e991ac8f8ff9dddc1befe712b2",
          "deploymentMethod": "create2",
          "previousSignersRetention": 15,
          "domainSeparator": "0xcc0a47123f218b7f10d07212f499e418080c91cda74c46373c9a0e4aeec7332e",
          "minimumRotationDelay": 0,
          "connectionType": "amplifier",
          "salt": "v6.0.4",
          "owner": "0xba76c6980428A0b10CFC5d8ccb61949677A61233"
        },
        "Operators": {
          "owner": "0xba76c6980428A0b10CFC5d8ccb61949677A61233",
          "address": "0x505381EEd15c828b3158836d0196bC2E6B51c49f",
          "deployer": "0xba76c6980428A0b10CFC5d8ccb61949677A61233",
          "deploymentMethod": "create2",
          "codehash": "0xc561dc32ef670c929db9d7fbf6b5f6c074a62a30602481ba3b88912ca6d79feb",
          "predeployCodehash": "0xc561dc32ef670c929db9d7fbf6b5f6c074a62a30602481ba3b88912ca6d79feb",
          "salt": "Operators devnet-amplifier"
        },
        "AxelarGasService": {
          "collector": "0x505381EEd15c828b3158836d0196bC2E6B51c49f",
          "address": "0xD7C77eEA2aF147D351f189eF9eC17EfDf609a3c8",
          "implementation": "0x4F1ccCE088244d2979128b3af64cD6C8D440bbC0",
          "deployer": "0xba76c6980428A0b10CFC5d8ccb61949677A61233"
        },
        "InterchainTokenService": {
          "salt": "ITS v2.1.0 devnet-amplifier5",
          "deployer": "0xba76c6980428A0b10CFC5d8ccb61949677A61233",
          "proxySalt": "ITS v1.0.0 devnet-amplifier2",
          "tokenManagerDeployer": "0x518C013ae9fD322cD4C728c0C3A3114fdeE30CaE",
          "interchainToken": "0x5321CB9412D5F53d95D2B5a07861Dd45CBca2671",
          "interchainTokenDeployer": "0xb125De0BD8bc604832f577E08C4255E1Cd07B26d",
          "tokenManager": "0xfF2118Cb4aeC9C6AFf5440c9c834Edf2046e0dE3",
          "tokenHandler": "0xFF72c5b7ca5cb3Df57197448cb764897bc7C21Cc",
          "gatewayCaller": "0x9acb2050f9BbcA427380Ee74F2a2b5bD15698279",
          "implementation": "0x4e844ceCaB6354129906D0343e4cdf887C1e0f9a",
          "predeployCodehash": "0x08a4a556c4db879b4f24104d13a8baf86915d58b12c81b382dfea2a82d2856cf",
          "address": "0x2269B93c8D8D4AfcE9786d2940F5Fcd4386Db7ff"
        },
        "InterchainTokenFactory": {
          "deployer": "0xba76c6980428A0b10CFC5d8ccb61949677A61233",
          "salt": "ITS Factory v1.0.0 devnet-amplifier2",
          "implementation": "0x2b02a1a3E9a36AFC40B3C7b11040e0C5ee03857a",
          "address": "0xdB7d6A5B8d37a4f34BC1e7ce0d0B8a9DDA124871"
        }
      },
      "explorer": {
        "name": "Flowscan",
        "url": "https://evm-testnet.flowscan.io/",
        "api": "https://evm-testnet.flowscan.io/api"
      },
      "gasOptions": {
        "gasLimit": 8000000
      },
      "confirmations": 1,
      "finality": "finalized",
      "approxFinalityWaitTime": 1
    },
    "stellar-2025-q1": {
      "name": "Stellar",
      "axelarId": "stellar-2025-q1",
      "rpc": "https://soroban-testnet.stellar.org",
      "horizonRpc": "https://horizon-testnet.stellar.org",
      "networkType": "testnet",
      "tokenSymbol": "XLM",
      "decimals": 7,
      "chainType": "stellar",
      "finality": "1",
      "approxFinalityWaitTime": 1,
      "tokenAddress": "CDLZFC3SYJYDZT7K67VZ75HPJVIEUVNIXF47ZG2FB2RMQQVU2HHGCYSC",
      "explorer": {
        "name": "Stellar Expert",
        "url": "https://stellar.expert/explorer/testnet"
      },
      "contracts": {
        "AxelarGateway": {
          "address": "CDWXQAUFE26XOYFWW2M3RSZPBOXHWCGLUTR5NZTFEGOV6YZQJPVARUKX",
          "deployer": "GCRN3JXRVXHQTFQFM7NR4TTTORGZDCJWPIOLPQQHL6WMAQGVMWSXJL3Q",
          "wasmHash": "d68610690fa381aace03f16ef591334d61e808bcba0ac9e3a15d76df492aff24",
          "version": "1.1.1",
          "initializeArgs": {
            "owner": "GCRN3JXRVXHQTFQFM7NR4TTTORGZDCJWPIOLPQQHL6WMAQGVMWSXJL3Q",
            "operator": "GCRN3JXRVXHQTFQFM7NR4TTTORGZDCJWPIOLPQQHL6WMAQGVMWSXJL3Q",
            "domainSeparator": "9b90841c0ee97f5016eab9cba092490f454c896916d5f0470bea8f7fb650762d",
            "minimumRotationDelay": "0",
            "previousSignersRetention": "15",
            "initialSigners": [
              {
                "nonce": "0000000000000000000000000000000000000000000000000000000000000000",
                "signers": [
                  {
                    "signer": "a2dda6f1adcf09960567db1e4e73744d9189367a1cb7c2075facc040d565a574",
                    "weight": "1"
                  }
                ],
                "threshold": "1"
              }
            ]
          },
          "connectionType": "amplifier"
        },
        "AxelarOperators": {
          "address": "CDOWLXRHI3JVLTDXUZK4AA5RYT4MO53KGGHWRVTMLI6C74HJPAG5W7WO",
          "deployer": "GCRN3JXRVXHQTFQFM7NR4TTTORGZDCJWPIOLPQQHL6WMAQGVMWSXJL3Q",
          "wasmHash": "8e0d3c6ace7b80c80d945eaca495ff2cea7de12e9cf736dcf1fb9aaee07b4dd2",
          "version": "1.1.1",
          "initializeArgs": {
            "owner": "GCRN3JXRVXHQTFQFM7NR4TTTORGZDCJWPIOLPQQHL6WMAQGVMWSXJL3Q"
          }
        },
        "AxelarGasService": {
          "address": "CCBTZ4MMXSMRYYGKMRYJGP3SU6HDOUAFQULQA67BSHFPDXO2BWGGGVKO",
          "deployer": "GCRN3JXRVXHQTFQFM7NR4TTTORGZDCJWPIOLPQQHL6WMAQGVMWSXJL3Q",
          "wasmHash": "5f85b5ca8888347990b7d6384a3c73dac1fc652f93086224d78dbadfc934d729",
          "version": "1.1.1",
          "initializeArgs": {
            "owner": "GCRN3JXRVXHQTFQFM7NR4TTTORGZDCJWPIOLPQQHL6WMAQGVMWSXJL3Q",
            "operator": "CDOWLXRHI3JVLTDXUZK4AA5RYT4MO53KGGHWRVTMLI6C74HJPAG5W7WO"
          }
        },
        "AxelarExample": {
          "address": "CCLP6NGSB3JFUA37IKC4FNUL7XCWPUJDLGOFLOEVSCAT5HGUYVIZ5FYX",
          "deployer": "GCRN3JXRVXHQTFQFM7NR4TTTORGZDCJWPIOLPQQHL6WMAQGVMWSXJL3Q",
          "wasmHash": "cb96e568d52b5933111d3d97c7a3c23330df1db086aad6001f67e2daaa62d73b",
          "version": "1.0.3",
          "initializeArgs": {
            "gatewayAddress": "CDWXQAUFE26XOYFWW2M3RSZPBOXHWCGLUTR5NZTFEGOV6YZQJPVARUKX",
            "gasServiceAddress": "CCBTZ4MMXSMRYYGKMRYJGP3SU6HDOUAFQULQA67BSHFPDXO2BWGGGVKO",
            "itsAddress": "CATNQHWMG4VOWPSWF4HXVW7ASDJNX7M7F6JLFC544T7ZMMXXAE2HUDTY"
          }
        },
        "Upgrader": {
          "address": "CD7U4CN26Y74C3FFAOY3RHFSMMN3IDMOXR77CA32WMHCRIG5URMDIG4D",
          "deployer": "GCRN3JXRVXHQTFQFM7NR4TTTORGZDCJWPIOLPQQHL6WMAQGVMWSXJL3Q",
          "wasmHash": "8393a1d52cc40fc3fd37d93da56a3322109159d794ab1d0fbee120dcb3d8cbcc",
          "version": "1.1.1",
          "initializeArgs": {}
        },
        "InterchainTokenService": {
          "address": "CATNQHWMG4VOWPSWF4HXVW7ASDJNX7M7F6JLFC544T7ZMMXXAE2HUDTY",
          "deployer": "GCRN3JXRVXHQTFQFM7NR4TTTORGZDCJWPIOLPQQHL6WMAQGVMWSXJL3Q",
          "wasmHash": "cd078e4d495a61a113a6ba457f5efa4579c5bc41a396779fd82f164aa75e9942",
          "version": "1.2.0",
          "initializeArgs": {
            "owner": "GCRN3JXRVXHQTFQFM7NR4TTTORGZDCJWPIOLPQQHL6WMAQGVMWSXJL3Q",
            "operator": "GCRN3JXRVXHQTFQFM7NR4TTTORGZDCJWPIOLPQQHL6WMAQGVMWSXJL3Q",
            "gatewayAddress": "CDWXQAUFE26XOYFWW2M3RSZPBOXHWCGLUTR5NZTFEGOV6YZQJPVARUKX",
            "gasServiceAddress": "CCBTZ4MMXSMRYYGKMRYJGP3SU6HDOUAFQULQA67BSHFPDXO2BWGGGVKO",
            "itsHubAddress": "axelar157hl7gpuknjmhtac2qnphuazv2yerfagva7lsu9vuj2pgn32z22qa26dk4",
            "chainName": "stellar-2025-q1",
            "nativeTokenAddress": "CDLZFC3SYJYDZT7K67VZ75HPJVIEUVNIXF47ZG2FB2RMQQVU2HHGCYSC",
            "interchainTokenWasmHash": "85693704d656eb99af464d553a0a8d99b62d039223e72e86b98655def0d345ca",
            "tokenManagerWasmHash": "4164f47872741793bc682f6fb124623c6c1eb64e342b73319c11d05c2e0e39b0"
          }
        },
        "Multicall": {
          "address": "CC2OSV5HNXFQIG6QQ6LK5L2NYXO62H4DQ3MVXXBLEXJ36KSN6Y4S7ODD",
          "deployer": "GCRN3JXRVXHQTFQFM7NR4TTTORGZDCJWPIOLPQQHL6WMAQGVMWSXJL3Q",
          "wasmHash": "0c491cc15edf95dbc131cbac07dc3035f05a9e6fd180d2733b9315685323df26",
          "version": "1.0.1",
          "initializeArgs": {}
        }
      }
    },
    "sui-2": {
      "name": "Sui",
      "axelarId": "sui-2",
      "networkType": "testnet",
      "rpc": "https://sui-testnet-rpc.publicnode.com",
      "tokenSymbol": "SUI",
      "decimals": 9,
      "chainType": "sui",
      "finality": "1",
      "approxFinalityWaitTime": 1,
      "contracts": {
        "Utils": {
          "address": "0x33d130d3ca43e2f82eee2d4e5cd783e4e88f4f6682d2671d259fdea5257d64d0",
          "versions": {
            "0": "0x33d130d3ca43e2f82eee2d4e5cd783e4e88f4f6682d2671d259fdea5257d64d0"
          },
          "deployer": "0x1471a8acf730a05a7d720e52c7ef94024c7351502c83b80da5583db2f6b0b8df",
          "structs": {},
          "objects": {
            "UpgradeCap": "0x321f239f1d6d031fb08e3c9ab2437036e29edd83fbd6f34909051a7364aefd8c"
          }
        },
        "VersionControl": {
          "address": "0x2e4bebb14f9110d1c02890b64fd90dd3126ece249160bdf1092e80d0e525e5ae",
          "versions": {
            "0": "0x2e4bebb14f9110d1c02890b64fd90dd3126ece249160bdf1092e80d0e525e5ae"
          },
          "deployer": "0x1471a8acf730a05a7d720e52c7ef94024c7351502c83b80da5583db2f6b0b8df",
          "structs": {
            "VersionControl": "0x2e4bebb14f9110d1c02890b64fd90dd3126ece249160bdf1092e80d0e525e5ae::version_control::VersionControl"
          },
          "objects": {
            "UpgradeCap": "0xf48341706c5d0eb71c73bc07366caeb991fb3bed5f5247e7f077449a3f0d4545"
          }
        },
        "AxelarGateway": {
          "address": "0x988bbe6e98f653887e78912f529247675030334ae4b0fbc1d1f512f0f95b71e4",
          "versions": {
            "0": "0x988bbe6e98f653887e78912f529247675030334ae4b0fbc1d1f512f0f95b71e4"
          },
          "deployer": "0x1471a8acf730a05a7d720e52c7ef94024c7351502c83b80da5583db2f6b0b8df",
          "structs": {
            "WeightedSigner": "0x988bbe6e98f653887e78912f529247675030334ae4b0fbc1d1f512f0f95b71e4::weighted_signer::WeightedSigner",
            "Bytes32": "0x988bbe6e98f653887e78912f529247675030334ae4b0fbc1d1f512f0f95b71e4::bytes32::Bytes32",
            "WeightedSigners": "0x988bbe6e98f653887e78912f529247675030334ae4b0fbc1d1f512f0f95b71e4::weighted_signers::WeightedSigners",
            "Signature": "0x988bbe6e98f653887e78912f529247675030334ae4b0fbc1d1f512f0f95b71e4::proof::Signature",
            "Proof": "0x988bbe6e98f653887e78912f529247675030334ae4b0fbc1d1f512f0f95b71e4::proof::Proof",
            "Message": "0x988bbe6e98f653887e78912f529247675030334ae4b0fbc1d1f512f0f95b71e4::message::Message",
            "SignersRotated": "0x988bbe6e98f653887e78912f529247675030334ae4b0fbc1d1f512f0f95b71e4::events::SignersRotated",
            "ChannelCreated": "0x988bbe6e98f653887e78912f529247675030334ae4b0fbc1d1f512f0f95b71e4::events::ChannelCreated",
            "ChannelDestroyed": "0x988bbe6e98f653887e78912f529247675030334ae4b0fbc1d1f512f0f95b71e4::events::ChannelDestroyed",
            "ContractCall": "0x988bbe6e98f653887e78912f529247675030334ae4b0fbc1d1f512f0f95b71e4::events::ContractCall",
            "MessageApproved": "0x988bbe6e98f653887e78912f529247675030334ae4b0fbc1d1f512f0f95b71e4::events::MessageApproved",
            "MessageExecuted": "0x988bbe6e98f653887e78912f529247675030334ae4b0fbc1d1f512f0f95b71e4::events::MessageExecuted",
            "AxelarSigners": "0x988bbe6e98f653887e78912f529247675030334ae4b0fbc1d1f512f0f95b71e4::auth::AxelarSigners",
            "MessageToSign": "0x988bbe6e98f653887e78912f529247675030334ae4b0fbc1d1f512f0f95b71e4::auth::MessageToSign",
            "Channel": "0x988bbe6e98f653887e78912f529247675030334ae4b0fbc1d1f512f0f95b71e4::channel::Channel",
            "ApprovedMessage": "0x988bbe6e98f653887e78912f529247675030334ae4b0fbc1d1f512f0f95b71e4::channel::ApprovedMessage",
            "OwnerCap": "0x988bbe6e98f653887e78912f529247675030334ae4b0fbc1d1f512f0f95b71e4::owner_cap::OwnerCap",
            "MessageTicket": "0x988bbe6e98f653887e78912f529247675030334ae4b0fbc1d1f512f0f95b71e4::message_ticket::MessageTicket",
            "MessageStatus": "0x988bbe6e98f653887e78912f529247675030334ae4b0fbc1d1f512f0f95b71e4::message_status::MessageStatus",
            "Gateway_v0": "0x988bbe6e98f653887e78912f529247675030334ae4b0fbc1d1f512f0f95b71e4::gateway_v0::Gateway_v0",
            "CommandType": "0x988bbe6e98f653887e78912f529247675030334ae4b0fbc1d1f512f0f95b71e4::gateway_v0::CommandType",
            "Gateway": "0x988bbe6e98f653887e78912f529247675030334ae4b0fbc1d1f512f0f95b71e4::gateway::Gateway"
          },
          "objects": {
            "Gateway": "0xb4ab8da228ae631476172849f05f71a99ef4bfd50cf682ec61fb027fc0123b2f",
            "UpgradeCap": "0xb56fb08698005b239d6c222b95f91063787af5a162a5988bdb1b72061035ceef",
            "Gatewayv0": "0x9e3de30dadba8fce5af35b692f4a98de893064f800992b6e6b510b997c696183",
            "OwnerCap": "0x55a39af66e6002c6edcba26a52514300a222fe94cafde19bf49acade9c87b93a"
          },
          "domainSeparator": "0xa5ea3e93481643015f6273d6938484afb463de5c25f980ec72b63d56ebd55d55",
          "operator": "0x1471a8acf730a05a7d720e52c7ef94024c7351502c83b80da5583db2f6b0b8df",
          "minimumRotationDelay": 0,
          "connectionType": "amplifier"
        },
        "RelayerDiscovery": {
          "address": "0x6f8472f2d4e5d6bebc620403946ad49f7ce81fe0191902640932100118cd62f9",
          "versions": {
            "0": "0x6f8472f2d4e5d6bebc620403946ad49f7ce81fe0191902640932100118cd62f9"
          },
          "deployer": "0x1471a8acf730a05a7d720e52c7ef94024c7351502c83b80da5583db2f6b0b8df",
          "structs": {
            "Function": "0x6f8472f2d4e5d6bebc620403946ad49f7ce81fe0191902640932100118cd62f9::transaction::Function",
            "MoveCall": "0x6f8472f2d4e5d6bebc620403946ad49f7ce81fe0191902640932100118cd62f9::transaction::MoveCall",
            "Transaction": "0x6f8472f2d4e5d6bebc620403946ad49f7ce81fe0191902640932100118cd62f9::transaction::Transaction",
            "TransactionRegistered": "0x6f8472f2d4e5d6bebc620403946ad49f7ce81fe0191902640932100118cd62f9::events::TransactionRegistered",
            "TransactionRemoved": "0x6f8472f2d4e5d6bebc620403946ad49f7ce81fe0191902640932100118cd62f9::events::TransactionRemoved",
            "RelayerDiscovery_v0": "0x6f8472f2d4e5d6bebc620403946ad49f7ce81fe0191902640932100118cd62f9::relayer_discovery_v0::RelayerDiscovery_v0",
            "OwnerCap": "0x6f8472f2d4e5d6bebc620403946ad49f7ce81fe0191902640932100118cd62f9::owner_cap::OwnerCap",
            "RelayerDiscovery": "0x6f8472f2d4e5d6bebc620403946ad49f7ce81fe0191902640932100118cd62f9::discovery::RelayerDiscovery"
          },
          "objects": {
            "RelayerDiscovery": "0xe64788e83bee291de3448d5a07dd4f7607e82dcc60e7599f53b3fe2cd21a273e",
            "RelayerDiscoveryv0": "0x5fc3e202855cbf1dac16ef96a63b29176c221c62ebabf77a724c41c88d8d59be",
            "OwnerCap": "0x9f9c2b5bd942fb9e298585d5a041fe5296b9bd86420958f4eb0571fa6fbe6d29",
            "UpgradeCap": "0x6144093e8184f671d3eabc68373cc0748b8fdfe76888af65952414bd270e1753"
          }
        },
        "Operators": {
          "address": "0x320f1abda1b96f95604b03c8649e867cf5ae4fb2983b97be02267647c49173fc",
          "versions": {
            "0": "0x320f1abda1b96f95604b03c8649e867cf5ae4fb2983b97be02267647c49173fc"
          },
          "deployer": "0x1471a8acf730a05a7d720e52c7ef94024c7351502c83b80da5583db2f6b0b8df",
          "structs": {
            "OwnerCap": "0x320f1abda1b96f95604b03c8649e867cf5ae4fb2983b97be02267647c49173fc::operators::OwnerCap",
            "OperatorCap": "0x320f1abda1b96f95604b03c8649e867cf5ae4fb2983b97be02267647c49173fc::operators::OperatorCap",
            "Operators": "0x320f1abda1b96f95604b03c8649e867cf5ae4fb2983b97be02267647c49173fc::operators::Operators",
            "Borrow": "0x320f1abda1b96f95604b03c8649e867cf5ae4fb2983b97be02267647c49173fc::operators::Borrow",
            "OperatorAdded": "0x320f1abda1b96f95604b03c8649e867cf5ae4fb2983b97be02267647c49173fc::operators::OperatorAdded",
            "OperatorRemoved": "0x320f1abda1b96f95604b03c8649e867cf5ae4fb2983b97be02267647c49173fc::operators::OperatorRemoved",
            "CapabilityStored": "0x320f1abda1b96f95604b03c8649e867cf5ae4fb2983b97be02267647c49173fc::operators::CapabilityStored",
            "CapabilityRemoved": "0x320f1abda1b96f95604b03c8649e867cf5ae4fb2983b97be02267647c49173fc::operators::CapabilityRemoved"
          },
          "objects": {
            "Operators": "0x5a857c56880274aeda02ae1711077413ec474284feb464ee95bee1a4d8f6e56d",
            "OwnerCap": "0xc4ff846f69139aa973c383b9e8eebf6694d3297e3c451d88a9d14f6206691999",
            "UpgradeCap": "0xa0dcdab65db4b919b64e067cd881ea0b98f9ebf0d86dbfbff37f374a4895db3f"
          }
        },
        "GasService": {
          "address": "0x637063e4c4ecf195c8dc0170cc82e68f8cbe94f019935cb848500352a03dd6fa",
          "versions": {
            "0": "0x637063e4c4ecf195c8dc0170cc82e68f8cbe94f019935cb848500352a03dd6fa"
          },
          "deployer": "0x1471a8acf730a05a7d720e52c7ef94024c7351502c83b80da5583db2f6b0b8df",
          "structs": {
            "GasPaid": "0x637063e4c4ecf195c8dc0170cc82e68f8cbe94f019935cb848500352a03dd6fa::events::GasPaid",
            "GasAdded": "0x637063e4c4ecf195c8dc0170cc82e68f8cbe94f019935cb848500352a03dd6fa::events::GasAdded",
            "Refunded": "0x637063e4c4ecf195c8dc0170cc82e68f8cbe94f019935cb848500352a03dd6fa::events::Refunded",
            "GasCollected": "0x637063e4c4ecf195c8dc0170cc82e68f8cbe94f019935cb848500352a03dd6fa::events::GasCollected",
            "OwnerCap": "0x637063e4c4ecf195c8dc0170cc82e68f8cbe94f019935cb848500352a03dd6fa::owner_cap::OwnerCap",
            "OperatorCap": "0x637063e4c4ecf195c8dc0170cc82e68f8cbe94f019935cb848500352a03dd6fa::operator_cap::OperatorCap",
            "GasService_v0": "0x637063e4c4ecf195c8dc0170cc82e68f8cbe94f019935cb848500352a03dd6fa::gas_service_v0::GasService_v0",
            "GasService": "0x637063e4c4ecf195c8dc0170cc82e68f8cbe94f019935cb848500352a03dd6fa::gas_service::GasService"
          },
          "objects": {
            "OperatorCap": "0x43e0d6b8b20aa4d8c4b808eb18fc77f77798d1332759680e281e75115ea4e492",
            "OwnerCap": "0xef03b96127738a14e168bc130491f6e79c4faef32bf6400ae2b5b58c117ef1a0",
            "GasService": "0xffd87a3b283764aad9197a0d0d5880c9085c68a5d055cfe9bac65298dd7f4cfc",
            "GasServicev0": "0x451d2d47a45525077d8d1f6aa91c46b9956dbdcf147c82b3196de90209978441",
            "UpgradeCap": "0xadb206f125e702f91add25459ab84b66370d9aeb3fda0de5db1bcbb322ee2bbc"
          }
        },
        "Abi": {
          "address": "0xe347ab3e2c32d1bf8be1cfbc9d46b543b60ed5d2a2e6393deee2bb4cf62d6e41",
          "versions": {
            "0": "0xe347ab3e2c32d1bf8be1cfbc9d46b543b60ed5d2a2e6393deee2bb4cf62d6e41"
          },
          "deployer": "0x1471a8acf730a05a7d720e52c7ef94024c7351502c83b80da5583db2f6b0b8df",
          "structs": {
            "AbiReader": "0xe347ab3e2c32d1bf8be1cfbc9d46b543b60ed5d2a2e6393deee2bb4cf62d6e41::abi::AbiReader",
            "AbiWriter": "0xe347ab3e2c32d1bf8be1cfbc9d46b543b60ed5d2a2e6393deee2bb4cf62d6e41::abi::AbiWriter"
          },
          "objects": {
            "UpgradeCap": "0xbfd4012f37111630c46df90e914a169e82905e01eabfb91e95317fd340d2cb8a"
          }
        },
        "InterchainTokenService": {
          "address": "0x361b728d45c287afadf388ed69c234678022940db880e4b4a2ba5ad09b348a2f",
          "versions": {
            "0": "0x361b728d45c287afadf388ed69c234678022940db880e4b4a2ba5ad09b348a2f"
          },
          "deployer": "0x1471a8acf730a05a7d720e52c7ef94024c7351502c83b80da5583db2f6b0b8df",
          "structs": {
            "FlowLimit": "0x361b728d45c287afadf388ed69c234678022940db880e4b4a2ba5ad09b348a2f::flow_limit::FlowLimit",
            "CoinManagement": "0x361b728d45c287afadf388ed69c234678022940db880e4b4a2ba5ad09b348a2f::coin_management::CoinManagement",
            "CoinInfo": "0x361b728d45c287afadf388ed69c234678022940db880e4b4a2ba5ad09b348a2f::coin_info::CoinInfo",
            "CoinData": "0x361b728d45c287afadf388ed69c234678022940db880e4b4a2ba5ad09b348a2f::coin_data::CoinData",
            "CreatorCap": "0x361b728d45c287afadf388ed69c234678022940db880e4b4a2ba5ad09b348a2f::creator_cap::CreatorCap",
            "TokenId": "0x361b728d45c287afadf388ed69c234678022940db880e4b4a2ba5ad09b348a2f::token_id::TokenId",
            "UnregisteredTokenId": "0x361b728d45c287afadf388ed69c234678022940db880e4b4a2ba5ad09b348a2f::token_id::UnregisteredTokenId",
            "UnregisteredCoinData": "0x361b728d45c287afadf388ed69c234678022940db880e4b4a2ba5ad09b348a2f::unregistered_coin_data::UnregisteredCoinData",
            "CoinRegistered": "0x361b728d45c287afadf388ed69c234678022940db880e4b4a2ba5ad09b348a2f::events::CoinRegistered",
            "InterchainTransfer": "0x361b728d45c287afadf388ed69c234678022940db880e4b4a2ba5ad09b348a2f::events::InterchainTransfer",
            "InterchainTokenDeploymentStarted": "0x361b728d45c287afadf388ed69c234678022940db880e4b4a2ba5ad09b348a2f::events::InterchainTokenDeploymentStarted",
            "InterchainTransferReceived": "0x361b728d45c287afadf388ed69c234678022940db880e4b4a2ba5ad09b348a2f::events::InterchainTransferReceived",
            "UnregisteredCoinReceived": "0x361b728d45c287afadf388ed69c234678022940db880e4b4a2ba5ad09b348a2f::events::UnregisteredCoinReceived",
            "TrustedChainAdded": "0x361b728d45c287afadf388ed69c234678022940db880e4b4a2ba5ad09b348a2f::events::TrustedChainAdded",
            "TrustedChainRemoved": "0x361b728d45c287afadf388ed69c234678022940db880e4b4a2ba5ad09b348a2f::events::TrustedChainRemoved",
            "FlowLimitSet": "0x361b728d45c287afadf388ed69c234678022940db880e4b4a2ba5ad09b348a2f::events::FlowLimitSet",
            "DistributorshipTransfered": "0x361b728d45c287afadf388ed69c234678022940db880e4b4a2ba5ad09b348a2f::events::DistributorshipTransfered",
            "OperatorshipTransfered": "0x361b728d45c287afadf388ed69c234678022940db880e4b4a2ba5ad09b348a2f::events::OperatorshipTransfered",
            "TrustedChain": "0x361b728d45c287afadf388ed69c234678022940db880e4b4a2ba5ad09b348a2f::trusted_chains::TrustedChain",
            "TrustedChains": "0x361b728d45c287afadf388ed69c234678022940db880e4b4a2ba5ad09b348a2f::trusted_chains::TrustedChains",
            "InterchainTransferTicket": "0x361b728d45c287afadf388ed69c234678022940db880e4b4a2ba5ad09b348a2f::interchain_transfer_ticket::InterchainTransferTicket",
            "InterchainTokenService_v0": "0x361b728d45c287afadf388ed69c234678022940db880e4b4a2ba5ad09b348a2f::interchain_token_service_v0::InterchainTokenService_v0",
            "OwnerCap": "0x361b728d45c287afadf388ed69c234678022940db880e4b4a2ba5ad09b348a2f::owner_cap::OwnerCap",
            "OperatorCap": "0x361b728d45c287afadf388ed69c234678022940db880e4b4a2ba5ad09b348a2f::operator_cap::OperatorCap",
            "InterchainTokenService": "0x361b728d45c287afadf388ed69c234678022940db880e4b4a2ba5ad09b348a2f::interchain_token_service::InterchainTokenService"
          },
          "objects": {
            "InterchainTokenService": "0x127e4f0e8fdad2e50d9ad16a977d8472fb4d206271a6e219a803e136ff143b46",
            "InterchainTokenServicev0": "0x92cf5b5acbc3476601b98f1e3e0a1ec70e43f16615b5239b0161a5886e0107c8",
            "ChannelId": "0x264911ce18e17be3c1204c366ee56899886d97a30ae017c6b2d3aff5f2b951ff",
            "OwnerCap": "0x2edbff9dc43d4dca2e16dec1b9e75c8798fc16f672b828ce5a6f8547e4723ba9",
            "OperatorCap": "0x5594de29942c6e950f0eaf5909241514168ab7bb4182de65b7a51881137dab0c",
            "UpgradeCap": "0x17efb7a7a5b9d13976edb665cb071132c5391a987adb119f1ab51b26ccd1c23b"
          }
        },
        "Example": {
          "address": "0x481f5417b6b34ec378d4d922808651a7cc0be9e317c40b4b22b8a85a8e46df85",
          "versions": {
            "0": "0x481f5417b6b34ec378d4d922808651a7cc0be9e317c40b4b22b8a85a8e46df85"
          },
          "deployer": "0x1471a8acf730a05a7d720e52c7ef94024c7351502c83b80da5583db2f6b0b8df",
          "structs": {
            "Singleton": "0x481f5417b6b34ec378d4d922808651a7cc0be9e317c40b4b22b8a85a8e46df85::its::Singleton",
            "Executed": "0x481f5417b6b34ec378d4d922808651a7cc0be9e317c40b4b22b8a85a8e46df85::gmp::Executed",
            "ExecutedWithToken": "0x481f5417b6b34ec378d4d922808651a7cc0be9e317c40b4b22b8a85a8e46df85::its::ExecutedWithToken",
            "TOKEN": "0x481f5417b6b34ec378d4d922808651a7cc0be9e317c40b4b22b8a85a8e46df85::token::TOKEN",
            "TOKEN_A": "0x481f5417b6b34ec378d4d922808651a7cc0be9e317c40b4b22b8a85a8e46df85::token_a::TOKEN_A",
            "TOKEN_B": "0x481f5417b6b34ec378d4d922808651a7cc0be9e317c40b4b22b8a85a8e46df85::token_b::TOKEN_B",
            "TOKEN_C": "0x481f5417b6b34ec378d4d922808651a7cc0be9e317c40b4b22b8a85a8e46df85::token_c::TOKEN_C"
          },
          "objects": {
            "GmpSingleton": "0x1cd66aab6e910f4230a17bc7b1152047b4f9c8158a607ee626d500da3dc552c8",
            "GmpChannelId": "0xb6b06092072c6d9f7268c5908183cf3456429af57fa74a29d26526a698bc2c52",
            "ItsSingleton": "0x7da3422e0915e7cbbde06f5425ebd370d04928e783188f167646790dc6d7d040",
            "ItsChannelId": "0xa6019e0956da874271d21fe37cf123e43f1a55c8720ca50bcdf35212be930c88"
          }
        }
      },
      "explorer": {
        "name": "Suiscan",
        "url": "https://suiscan.xyz/testnet"
      }
    },
    "xrpl-dev": {
      "name": "XRPL",
      "axelarId": "xrpl-dev",
      "rpc": "wss://s.devnet.rippletest.net:51233",
      "wssRpc": "wss://s.devnet.rippletest.net:51233",
      "tokenSymbol": "XRP",
      "decimals": 6,
      "networkType": "testnet",
      "chainType": "xrpl",
      "finality": "1",
      "approxFinalityWaitTime": 1,
      "explorer": {
        "name": "XRPL Explorer",
        "url": "https://devnet.xrpl.org"
      },
      "contracts": {
        "AxelarGateway": {
          "address": "rGAbJZEzU6WaYv5y1LfyN7LBBcQJ3TxsKC",
          "initialSigner": "rpqRL9c13HYuCLefSrqkqHPPV4FgxTazQ9",
          "transferRate": 0,
          "tickSize": 6,
          "domain": "axelar.foundation",
          "flags": [
            4,
            12,
            13,
            14
          ],
          "connectionType": "amplifier"
        },
        "InterchainTokenService": {
          "address": "rGAbJZEzU6WaYv5y1LfyN7LBBcQJ3TxsKC",
          "initialSigner": "rpqRL9c13HYuCLefSrqkqHPPV4FgxTazQ9",
          "transferRate": 0,
          "tickSize": 6,
          "domain": "axelar.foundation",
          "flags": [
            4,
            12,
            13,
            14
          ]
        }
      }
    },
    "plume-2": {
      "name": "Plume",
      "axelarId": "plume-2",
      "networkType": "testnet",
      "chainId": 98867,
      "rpc": "https://testnet-rpc.plumenetwork.xyz",
      "tokenSymbol": "PLUME",
      "confirmations": 1,
      "finality": "finalized",
      "decimals": 18,
      "approxFinalityWaitTime": 1,
      "chainType": "evm",
      "explorer": {
        "name": "Plume-testnet Explorer",
        "url": "https://testnet-explorer.plumenetwork.xyz/"
      },
      "contracts": {
        "ConstAddressDeployer": {
          "address": "0x858Bd33dF5BeAabF16Dc0249Acd194564c16BB2d",
          "deployer": "0xba76c6980428A0b10CFC5d8ccb61949677A61233",
          "deploymentMethod": "create",
          "codehash": "0x8fda47a596dfba923270da84e0c32a2d0312f1c03389f83e16f2b5a35ed37fbe",
          "predeployCodehash": "0x8fda47a596dfba923270da84e0c32a2d0312f1c03389f83e16f2b5a35ed37fbe"
        },
        "Create3Deployer": {
          "address": "0x27A6E2Cf2d37B320EDaF5688ae89f21ef19099A8",
          "deployer": "0xba76c6980428A0b10CFC5d8ccb61949677A61233",
          "deploymentMethod": "create2",
          "codehash": "0xf0ad66defbe082df243d4d274e626f557f97579c5c9e19f33d8093d6160808b7",
          "predeployCodehash": "0x73fc31262c4bad113c79439fd231281201c7c7d45b50328bd86bccf37684bf92",
          "salt": "Create3Deployer"
        },
        "AxelarGateway": {
          "deployer": "0xba76c6980428A0b10CFC5d8ccb61949677A61233",
          "operator": "0xba76c6980428A0b10CFC5d8ccb61949677A61233",
          "proxyDeploymentArgs": [
            "0x75c216B93337e23c8b1DD4F4fB818CA48511Aa2B",
            "0xba76c6980428A0b10CFC5d8ccb61949677A61233",
            "0x000000000000000000000000ba76c6980428a0b10cfc5d8ccb61949677a61233000000000000000000000000000000000000000000000000000000000000004000000000000000000000000000000000000000000000000000000000000000010000000000000000000000000000000000000000000000000000000000000020000000000000000000000000000000000000000000000000000000000000006000000000000000000000000000000000000000000000000000000000000000030000000000000000000000000000000000000000000000000000000000661dd9000000000000000000000000000000000000000000000000000000000000000500000000000000000000000040e0122633f2f81ab18854eff39d954a26793060000000000000000000000000000000000000000000000000000000000000000100000000000000000000000051380cbf0777990e197a3e498ffafd26143e35f8000000000000000000000000000000000000000000000000000000000000000100000000000000000000000061373485594010371dfbf3a8f8bd1736bfda7c0900000000000000000000000000000000000000000000000000000000000000010000000000000000000000009b027e69b79099feb3dd1478c574dc986671bea10000000000000000000000000000000000000000000000000000000000000001000000000000000000000000c70aa87b38e6ab3c0df6e56338f96a5c00e653080000000000000000000000000000000000000000000000000000000000000001"
          ],
          "initialVerifierSetId": "36daafe02cd36d4540355cd904501b9f71664605598bc4502fb00ab30b615e91",
          "address": "0xA7938970ebF2E35E2789dc8C3019754c2ed762A8",
          "implementation": "0x75c216B93337e23c8b1DD4F4fB818CA48511Aa2B",
          "implementationCodehash": "0xa029d8325304c28c639f8f0a28c1495a386ee6cf615b9765e093328b5fbacda3",
          "deploymentMethod": "create3",
          "previousSignersRetention": 15,
          "domainSeparator": "0x974a372dccb2a81196b546432ad388af9cb49d0a5e4567d444c51ea63edb62f9",
          "minimumRotationDelay": 0,
          "connectionType": "amplifier",
          "owner": "0xba76c6980428A0b10CFC5d8ccb61949677A61233",
          "salt": "AxelarAmplifierGateway"
        },
        "Operators": {
          "owner": "0xba76c6980428A0b10CFC5d8ccb61949677A61233",
          "address": "0x2e1C331cE54863555Ee1638c99eA9154b02bA831",
          "deployer": "0xba76c6980428A0b10CFC5d8ccb61949677A61233",
          "deploymentMethod": "create2",
          "codehash": "0xc561dc32ef670c929db9d7fbf6b5f6c074a62a30602481ba3b88912ca6d79feb",
          "predeployCodehash": "0xc561dc32ef670c929db9d7fbf6b5f6c074a62a30602481ba3b88912ca6d79feb",
          "salt": "Operators"
        },
        "AxelarGasService": {
          "collector": "0x2e1C331cE54863555Ee1638c99eA9154b02bA831",
          "salt": "AxelarGasService",
          "address": "0x2CcdaDdc282D5F22F740398f1992003b525aE0F5",
          "implementation": "0xC578504932E11C45e18C272C4Ea98F7e7FCA2Cbe",
          "deployer": "0xba76c6980428A0b10CFC5d8ccb61949677A61233"
        },
        "InterchainTokenService": {
          "salt": "ITS v2.1.0 devnet-amplifier",
          "deployer": "0xba76c6980428A0b10CFC5d8ccb61949677A61233",
          "proxySalt": "ITS v1.0.0 devnet-amplifier",
          "tokenManagerDeployer": "0x94168edd3C4DF7CE78cBC94EB9d8d71E1457BE9F",
          "interchainToken": "0x412b3F9F72ceE68c77D1bFB604921084d1f79cbb",
          "interchainTokenDeployer": "0x995bc77092d0C5F82c90d9e54A93F562613E5635",
          "tokenManager": "0x83621ef18479b784672999630ACC472Ed175140C",
          "tokenHandler": "0x2B68a9771A135E5ea1B0E05B5F2Dd8F4f6fe027c",
          "gatewayCaller": "0xD9248a848FF4aC0B74e86f4A17D6e232BFbD585B",
          "implementation": "0xCEbc4E6b7a7ee6A352dE18392941A932E664EE78",
          "predeployCodehash": "0x08a4a556c4db879b4f24104d13a8baf86915d58b12c81b382dfea2a82d2856cf",
          "address": "0xcCe2c86467d382931653dD3b3E7b3eB4ebD23349"
        },
        "InterchainTokenFactory": {
          "deployer": "0xba76c6980428A0b10CFC5d8ccb61949677A61233",
          "salt": "ITS Factory v1.0.0 devnet-amplifier",
          "implementation": "0x0EBAB1dB776aca68112c53a4F5E4Fc2725aF439d",
          "address": "0x9186233C327329408a9034F22407244421cADbEF"
        }
      }
    },
<<<<<<< HEAD
    "berachain": {
      "name": "Berachain",
      "axelarId": "berachain",
      "chainId": 80069,
      "rpc": "https://bepolia.rpc.berachain.com",
      "tokenSymbol": "BERA",
=======
    "monad": {
      "name": "Monad",
      "axelarId": "monad",
      "chainId": 10143,
      "rpc": "https://testnet-rpc.monad.xyz",
      "tokenSymbol": "MON",
>>>>>>> f6fa12b9
      "confirmations": 1,
      "finality": "finalized",
      "decimals": 18,
      "approxFinalityWaitTime": 1,
      "chainType": "evm",
      "explorer": {
<<<<<<< HEAD
        "name": "Berascan",
        "url": "https://testnet.berascan.com/",
        "api": "https://api-testnet.berascan.com/api"
      },
      "contracts": {
        "ConstAddressDeployer": {
          "address": "0x858Bd33dF5BeAabF16Dc0249Acd194564c16BB2d",
=======
        "name": "MonVision",
        "url": "https://testnet.monadexplorer.com"
      },
      "contracts": {
        "ConstAddressDeployer": {
          "address": "0x27a3daf3b243104E9b0afAe6b56026a416B852C9",
>>>>>>> f6fa12b9
          "deployer": "0xba76c6980428A0b10CFC5d8ccb61949677A61233",
          "deploymentMethod": "create",
          "codehash": "0x8fda47a596dfba923270da84e0c32a2d0312f1c03389f83e16f2b5a35ed37fbe",
          "predeployCodehash": "0x8fda47a596dfba923270da84e0c32a2d0312f1c03389f83e16f2b5a35ed37fbe"
        },
        "Create3Deployer": {
<<<<<<< HEAD
          "address": "0x27A6E2Cf2d37B320EDaF5688ae89f21ef19099A8",
=======
          "address": "0x066b0D7E70D94686cB8576A2ec459cE609ca5364",
>>>>>>> f6fa12b9
          "deployer": "0xba76c6980428A0b10CFC5d8ccb61949677A61233",
          "deploymentMethod": "create2",
          "codehash": "0xf0ad66defbe082df243d4d274e626f557f97579c5c9e19f33d8093d6160808b7",
          "predeployCodehash": "0x73fc31262c4bad113c79439fd231281201c7c7d45b50328bd86bccf37684bf92",
          "salt": "Create3Deployer"
        },
        "AxelarGateway": {
          "deployer": "0xba76c6980428A0b10CFC5d8ccb61949677A61233",
          "operator": "0xba76c6980428A0b10CFC5d8ccb61949677A61233",
          "proxyDeploymentArgs": [
<<<<<<< HEAD
            "0x75c216B93337e23c8b1DD4F4fB818CA48511Aa2B",
            "0xba76c6980428A0b10CFC5d8ccb61949677A61233",
            "0x000000000000000000000000ba76c6980428a0b10cfc5d8ccb61949677a612330000000000000000000000000000000000000000000000000000000000000040000000000000000000000000000000000000000000000000000000000000000100000000000000000000000000000000000000000000000000000000000000200000000000000000000000000000000000000000000000000000000000000060000000000000000000000000000000000000000000000000000000000000000300000000000000000000000000000000000000000000000000000000006c64bd000000000000000000000000000000000000000000000000000000000000000400000000000000000000000040e0122633f2f81ab18854eff39d954a26793060000000000000000000000000000000000000000000000000000000000000000100000000000000000000000061373485594010371dfbf3a8f8bd1736bfda7c0900000000000000000000000000000000000000000000000000000000000000010000000000000000000000009b027e69b79099feb3dd1478c574dc986671bea10000000000000000000000000000000000000000000000000000000000000001000000000000000000000000c70aa87b38e6ab3c0df6e56338f96a5c00e653080000000000000000000000000000000000000000000000000000000000000001"
          ],
          "initialVerifierSetId": "960d44b570cafd896edd6a19e799e9e3b68f8e7a8721fabb7fa8c01aefd713b5",
          "address": "0xA7938970ebF2E35E2789dc8C3019754c2ed762A8",
          "implementation": "0x75c216B93337e23c8b1DD4F4fB818CA48511Aa2B",
          "implementationCodehash": "0x1f9ac5309f45cf25738851a1326ba3cec4cb1084dfd658338688bdefb6899578",
          "deploymentMethod": "create3",
          "previousSignersRetention": 15,
          "domainSeparator": "0xde451736aa7e61c58baa7e02a0531c535a0dd8d3b5a04973d99336f34efad68b",
=======
            "0x6b8bb608432cDc5bCA05ECCA89fd33EbfE437Fd9",
            "0xba76c6980428A0b10CFC5d8ccb61949677A61233",
            "0x000000000000000000000000ba76c6980428a0b10cfc5d8ccb61949677a612330000000000000000000000000000000000000000000000000000000000000040000000000000000000000000000000000000000000000000000000000000000100000000000000000000000000000000000000000000000000000000000000200000000000000000000000000000000000000000000000000000000000000060000000000000000000000000000000000000000000000000000000000000000300000000000000000000000000000000000000000000000000000000006ce33e000000000000000000000000000000000000000000000000000000000000000500000000000000000000000040e0122633f2f81ab18854eff39d954a26793060000000000000000000000000000000000000000000000000000000000000000100000000000000000000000051380cbf0777990e197a3e498ffafd26143e35f8000000000000000000000000000000000000000000000000000000000000000100000000000000000000000061373485594010371dfbf3a8f8bd1736bfda7c0900000000000000000000000000000000000000000000000000000000000000010000000000000000000000009b027e69b79099feb3dd1478c574dc986671bea10000000000000000000000000000000000000000000000000000000000000001000000000000000000000000c70aa87b38e6ab3c0df6e56338f96a5c00e653080000000000000000000000000000000000000000000000000000000000000001"
          ],
          "initialVerifierSetId": "11ee4fb8ce164424f754f184ccc0821d5f41486fcd99bf3ca6782e9295dd7529",
          "address": "0xA0c562047BcD4007ED3c38556c1C29429daC15F4",
          "implementation": "0x6b8bb608432cDc5bCA05ECCA89fd33EbfE437Fd9",
          "implementationCodehash": "0x9ee0e14ade4a07f0267af22e9fe810aad687651ca0a2462399fd79f9c77c7735",
          "deploymentMethod": "create3",
          "previousSignersRetention": 15,
          "domainSeparator": "0xd9d7fdc2c95115b28769eb237330c7eefa879ebab0fab16e19064bd71e109f60",
>>>>>>> f6fa12b9
          "minimumRotationDelay": 0,
          "connectionType": "amplifier",
          "owner": "0xba76c6980428A0b10CFC5d8ccb61949677A61233",
          "salt": "AxelarAmplifierGateway"
        },
        "Operators": {
          "owner": "0xba76c6980428A0b10CFC5d8ccb61949677A61233",
<<<<<<< HEAD
          "address": "0x2e1C331cE54863555Ee1638c99eA9154b02bA831",
=======
          "address": "0xcBA75dd553f70E9Ca0c49415a31F2214fb9090F3",
>>>>>>> f6fa12b9
          "deployer": "0xba76c6980428A0b10CFC5d8ccb61949677A61233",
          "deploymentMethod": "create2",
          "codehash": "0xc561dc32ef670c929db9d7fbf6b5f6c074a62a30602481ba3b88912ca6d79feb",
          "predeployCodehash": "0xc561dc32ef670c929db9d7fbf6b5f6c074a62a30602481ba3b88912ca6d79feb",
          "salt": "Operators"
        },
        "AxelarGasService": {
<<<<<<< HEAD
          "collector": "0x2e1C331cE54863555Ee1638c99eA9154b02bA831",
          "salt": "AxelarGasService",
          "address": "0x2CcdaDdc282D5F22F740398f1992003b525aE0F5",
          "implementation": "0x514cBF3e6CC9d6B58EeDf9c10d4eC48dD15F2fb8",
          "deployer": "0xba76c6980428A0b10CFC5d8ccb61949677A61233"
        },
        "InterchainTokenService": {
          "salt": "ITS v2.1.0 devnet-amplifier",
          "deployer": "0xba76c6980428A0b10CFC5d8ccb61949677A61233",
          "proxySalt": "ITS v1.0.0 devnet-amplifier",
          "tokenManagerDeployer": "0x94168edd3C4DF7CE78cBC94EB9d8d71E1457BE9F",
          "interchainToken": "0x412b3F9F72ceE68c77D1bFB604921084d1f79cbb",
          "interchainTokenDeployer": "0x995bc77092d0C5F82c90d9e54A93F562613E5635",
          "tokenManager": "0x83621ef18479b784672999630ACC472Ed175140C",
          "tokenHandler": "0x2B68a9771A135E5ea1B0E05B5F2Dd8F4f6fe027c",
          "gatewayCaller": "0xD9248a848FF4aC0B74e86f4A17D6e232BFbD585B",
          "implementation": "0xCEbc4E6b7a7ee6A352dE18392941A932E664EE78",
          "predeployCodehash": "0x08a4a556c4db879b4f24104d13a8baf86915d58b12c81b382dfea2a82d2856cf",
          "address": "0xcCe2c86467d382931653dD3b3E7b3eB4ebD23349"
        },
        "InterchainTokenFactory": {
          "deployer": "0xba76c6980428A0b10CFC5d8ccb61949677A61233",
          "salt": "ITS Factory v1.0.0 devnet-amplifier",
          "implementation": "0x0EBAB1dB776aca68112c53a4F5E4Fc2725aF439d",
          "address": "0x9186233C327329408a9034F22407244421cADbEF"
=======
          "collector": "0xcBA75dd553f70E9Ca0c49415a31F2214fb9090F3",
          "salt": "AxelarGasService",
          "address": "0x3bd1a26205022d270469ED5596f07855761126E7",
          "implementation": "0x650D4c0C64A5dbe57b65C51A25dd06B5186A2015",
          "deployer": "0xba76c6980428A0b10CFC5d8ccb61949677A61233"
>>>>>>> f6fa12b9
        }
      }
    }
  },
  "axelar": {
    "contracts": {
      "ServiceRegistry": {
        "governanceAccount": "axelar1zlr7e5qf3sz7yf890rkh9tcnu87234k6k7ytd9",
        "codeId": 852,
        "lastUploadedCodeId": 852,
        "address": "axelar1c9fkszt5lq34vvvlat3fxj6yv7ejtqapz04e97vtc9m5z9cwnamq8zjlhz",
        "storeCodeProposalId": "75",
        "storeCodeProposalCodeHash": "fcbd66ffc824fc52383132d7a57617e9bc40dd1521ecad77341726434f801406"
      },
      "Router": {
        "adminAddress": "axelar1zlr7e5qf3sz7yf890rkh9tcnu87234k6k7ytd9",
        "governanceAddress": "axelar1zlr7e5qf3sz7yf890rkh9tcnu87234k6k7ytd9",
        "codeId": 850,
        "lastUploadedCodeId": 888,
        "address": "axelar14jjdxqhuxk803e9pq64w4fgf385y86xxhkpzswe9crmu6vxycezst0zq8y",
        "executeProposalId": "54",
        "storeCodeProposalId": "101",
        "storeCodeProposalCodeHash": "7368e7507f29ae9236c9c41fc1fbe5456260fb91acf1e2ff07d677bdcbca7e9f",
        "axelar": {
          "codeId": 888,
          "address": "axelar14jjdxqhuxk803e9pq64w4fgf385y86xxhkpzswe9crmu6vxycezst0zq8y"
        }
      },
      "Multisig": {
        "governanceAddress": "axelar1zlr7e5qf3sz7yf890rkh9tcnu87234k6k7ytd9",
        "blockExpiry": 10,
        "codeId": 1302,
        "lastUploadedCodeId": 1302,
        "address": "axelar19jxy26z0qnnspa45y5nru0l5rmy9d637z5km2ndjxthfxf5qaswst9290r",
        "executeProposalId": "55",
        "storeCodeProposalId": "580",
        "storeCodeProposalCodeHash": "cd6109a37eab844941ea09266e54bf3fdb18bfb55e02a0ed91aa5a8d47aea2ec"
      },
      "Coordinator": {
        "governanceAddress": "axelar1zlr7e5qf3sz7yf890rkh9tcnu87234k6k7ytd9",
        "codeId": 615,
        "lastUploadedCodeId": 846,
        "address": "axelar1m2498n4h2tskcsmssjnzswl5e6eflmqnh487ds47yxyu6y5h4zuqr9zk4g",
        "executeProposalId": "56",
        "axelar": {
          "codeId": 846,
          "address": "axelar1m2498n4h2tskcsmssjnzswl5e6eflmqnh487ds47yxyu6y5h4zuqr9zk4g"
        },
        "storeCodeProposalId": "62",
        "storeCodeProposalCodeHash": "a57dccb229cfab931b904618af2ebc854699a25a963c231834837d88ee4a0217"
      },
      "Rewards": {
        "governanceAddress": "axelar1zlr7e5qf3sz7yf890rkh9tcnu87234k6k7ytd9",
        "rewardsDenom": "uamplifier",
        "params": {
          "epoch_duration": "10",
          "rewards_per_epoch": "100",
          "participation_threshold": [
            "9",
            "10"
          ]
        },
        "codeId": 849,
        "lastUploadedCodeId": 849,
        "address": "axelar1vaj9sfzc3z0gpel90wu4ljutncutv0wuhvvwfsh30rqxq422z89qnd989l",
        "axelar": {
          "codeId": 849
        },
        "storeCodeProposalId": "69",
        "storeCodeProposalCodeHash": "095c1caca4f9b7381519bd8395f3f558202fd4d4ad03f223dd8a2e991c568bd6"
      },
      "AxelarnetGateway": {
        "codeId": 844,
        "address": "axelar1wvms3cy5hxrgl7uxhkz7yth4qzqum6aaccwkmvafq8z0mgdfxr8qrnvw0k",
        "nexus": "axelar17h8uk4ct0mdv9mgkuxszt4gp2htpfr08mge20r",
        "storeCodeProposalCodeHash": "c7286d0f59276b794641bdfbb4f96fafcee3553b67f3397d662a4683968f525b",
        "storeCodeProposalId": "60",
        "lastUploadedCodeId": 845
      },
      "InterchainTokenService": {
        "adminAddress": "axelar1zlr7e5qf3sz7yf890rkh9tcnu87234k6k7ytd9",
        "governanceAddress": "axelar1zlr7e5qf3sz7yf890rkh9tcnu87234k6k7ytd9",
        "codeId": 1060,
        "address": "axelar157hl7gpuknjmhtac2qnphuazv2yerfagva7lsu9vuj2pgn32z22qa26dk4",
        "instantiateProposalId": "61",
        "sui-2": {
          "maxUintBits": 64,
          "maxDecimalsWhenTruncating": 6
        },
        "stellar-2025-q1": {
          "maxUintBits": 127,
          "maxDecimalsWhenTruncating": 255
        },
        "storeCodeProposalId": "106",
        "storeCodeProposalCodeHash": "174688fff71f479dca62066a9db5bb417e8b38db2d066650bf20e7e2b623f854",
        "lastUploadedCodeId": 1060
      },
      "VotingVerifier": {
        "avalanche-fuji": {
          "governanceAddress": "axelar1zlr7e5qf3sz7yf890rkh9tcnu87234k6k7ytd9",
          "serviceName": "validators",
          "sourceGatewayAddress": "0xF128c84c3326727c3e155168daAa4C0156B87AD1",
          "votingThreshold": [
            "6",
            "10"
          ],
          "blockExpiry": 10,
          "confirmationHeight": 1,
          "msgIdFormat": "hex_tx_hash_and_event_index",
          "addressFormat": "eip55",
          "codeId": 854,
          "address": "axelar1252ahkw208d08ls64atp2pql4cnl9naxy7ahhq3lrthvq3spseys26l8xj"
        },
        "lastUploadedCodeId": 854,
        "eth-sepolia": {
          "governanceAddress": "axelar1zlr7e5qf3sz7yf890rkh9tcnu87234k6k7ytd9",
          "serviceName": "validators",
          "sourceGatewayAddress": "0xF128c84c3326727c3e155168daAa4C0156B87AD1",
          "votingThreshold": [
            "6",
            "10"
          ],
          "blockExpiry": 10,
          "confirmationHeight": 1,
          "msgIdFormat": "hex_tx_hash_and_event_index",
          "addressFormat": "eip55",
          "codeId": 854,
          "address": "axelar16swl5eh3vspnyzddwltuf93hc65nwju7498u0zyq33u4cj8rxy4sgxx30m"
        },
        "optimism-sepolia": {
          "governanceAddress": "axelar1zlr7e5qf3sz7yf890rkh9tcnu87234k6k7ytd9",
          "serviceName": "validators",
          "sourceGatewayAddress": "0xF128c84c3326727c3e155168daAa4C0156B87AD1",
          "votingThreshold": [
            "6",
            "10"
          ],
          "blockExpiry": 10,
          "confirmationHeight": 1,
          "msgIdFormat": "hex_tx_hash_and_event_index",
          "addressFormat": "eip55",
          "codeId": 854,
          "address": "axelar1qtg2es55w6zp539a2xh9mnajxqq2rsqghf604muyw85vrn0ky97qyu795s"
        },
        "flow": {
          "governanceAddress": "axelar1zlr7e5qf3sz7yf890rkh9tcnu87234k6k7ytd9",
          "serviceName": "validators",
          "sourceGatewayAddress": "0xF128c84c3326727c3e155168daAa4C0156B87AD1",
          "votingThreshold": [
            "6",
            "10"
          ],
          "blockExpiry": 10,
          "confirmationHeight": 1,
          "msgIdFormat": "hex_tx_hash_and_event_index",
          "addressFormat": "eip55",
          "address": "axelar1hn4hf23pqy2s2yacs4cuzjqe72hxn0rtxugy2vq485l7cngtcavqu9d0zq",
          "codeId": 854
        },
        "sui-2": {
          "governanceAddress": "axelar1zlr7e5qf3sz7yf890rkh9tcnu87234k6k7ytd9",
          "serviceName": "validators",
          "sourceGatewayAddress": "0x988bbe6e98f653887e78912f529247675030334ae4b0fbc1d1f512f0f95b71e4",
          "msgIdFormat": "base58_tx_digest_and_event_index",
          "addressFormat": "sui",
          "votingThreshold": [
            "6",
            "10"
          ],
          "blockExpiry": 10,
          "confirmationHeight": 1,
          "codeId": 854,
          "address": "axelar1s8auce7fhjd4840czcfgjw4c47epatvqdx2m7kr9qdt9ds62qnzq5uj2k5"
        },
        "stellar-2025-q1": {
          "governanceAddress": "axelar1zlr7e5qf3sz7yf890rkh9tcnu87234k6k7ytd9",
          "serviceName": "validators",
          "sourceGatewayAddress": "CDWXQAUFE26XOYFWW2M3RSZPBOXHWCGLUTR5NZTFEGOV6YZQJPVARUKX",
          "votingThreshold": [
            "6",
            "10"
          ],
          "blockExpiry": 10,
          "confirmationHeight": 1,
          "msgIdFormat": "hex_tx_hash_and_event_index",
          "addressFormat": "stellar",
          "codeId": 854,
          "address": "axelar1w78434ta3l83fstf743xh9v5vkh4k203x2rh7l6w093n4s4vzv0suz09g3"
        },
        "plume-2": {
          "governanceAddress": "axelar1zlr7e5qf3sz7yf890rkh9tcnu87234k6k7ytd9",
          "serviceName": "validators",
          "sourceGatewayAddress": "0xA7938970ebF2E35E2789dc8C3019754c2ed762A8",
          "votingThreshold": [
            "6",
            "10"
          ],
          "blockExpiry": 10,
          "confirmationHeight": 1,
          "msgIdFormat": "hex_tx_hash_and_event_index",
          "addressFormat": "eip55",
          "codeId": 854,
          "address": "axelar1a4e4aful6hchmxd3cffurz24pca52wmt3pf78rsmzglzujnueqgq7eypgl"
        },
<<<<<<< HEAD
        "berachain": {
          "governanceAddress": "axelar1zlr7e5qf3sz7yf890rkh9tcnu87234k6k7ytd9",
          "serviceName": "validators",
          "sourceGatewayAddress": "0xA7938970ebF2E35E2789dc8C3019754c2ed762A8",
=======
        "monad": {
          "governanceAddress": "axelar1zlr7e5qf3sz7yf890rkh9tcnu87234k6k7ytd9",
          "serviceName": "validators",
          "sourceGatewayAddress": "0xA0c562047BcD4007ED3c38556c1C29429daC15F4",
>>>>>>> f6fa12b9
          "votingThreshold": [
            "6",
            "10"
          ],
          "blockExpiry": 10,
<<<<<<< HEAD
          "confirmationHeight": 1,
          "msgIdFormat": "hex_tx_hash_and_event_index",
          "addressFormat": "eip55",
          "codeId": 854,
          "address": "axelar1uypvvkd820cs4t6y47hqszawegwyrxaxr9ehpla74e98g0rezr5sw9lj4z"
=======
          "confirmationHeight": 1000000,
          "msgIdFormat": "hex_tx_hash_and_event_index",
          "addressFormat": "eip55",
          "codeId": 854,
          "address": "axelar1yrenh2gnkgrv23mlpxke2gce6rhfsqhyzzlsgqxrla7x565md2yq7lsjet"
>>>>>>> f6fa12b9
        },
        "storeCodeProposalId": "78",
        "storeCodeProposalCodeHash": "d9412440820a51bc48bf41a77ae39cfb33101ddc6562323845627ea2042bf708"
      },
      "Gateway": {
        "avalanche-fuji": {
          "codeId": 848,
          "address": "axelar1agyunp32jwynnkrf92wuvac2xa7cvgthtk5yr3wh7jypg59zjjqqsqf36s"
        },
        "lastUploadedCodeId": 848,
        "eth-sepolia": {
          "codeId": 848,
          "address": "axelar18zrymnzgdmutdjhqlfsslzy4yvzw8uylysjwqlq4uk4muq3qx30qde39qz"
        },
        "optimism-sepolia": {
          "codeId": 848,
          "address": "axelar16wd6350f575t5cts9sduqmt7nsw9kc822ltf6dcn46rvejmmg8cqrq4ara"
        },
        "flow": {
          "address": "axelar10w5sqgun0q3m0vkz29vh55ujug57m0t54cue04aesrg45rqcgf6sjv4wwh",
          "codeId": 848
        },
        "sui-2": {
          "codeId": 848,
          "address": "axelar1tk4h84tv0tatkeyc9hpum4dr30xpmt09g0wdsc7tgdp7mlutlheqrwcxjz"
        },
        "storeCodeProposalId": "64",
        "storeCodeProposalCodeHash": "2ba600ee0d162184c9387eaf6fad655f1d75db548f93e379f0565cb2042d856f",
        "stellar-2025-q1": {
          "codeId": 848,
          "address": "axelar1tatg2n9gsq6vkkafm6pv8hsunr236wgdk4gdc7lw0hs2e3cnspmsw75rld"
        },
        "plume-2": {
          "codeId": 848,
          "address": "axelar1unafus3vpt7nawfzdjf7u26g2rl855lpkqussxmtl5r2njaz39mqrmyv7g"
        },
<<<<<<< HEAD
        "berachain": {
          "codeId": 848,
          "address": "axelar129htsgeyygnc6mlhxxjsdrtu2yj8wam83ur6mcdlvdttvk3zlecqwdjnl0"
=======
        "monad": {
          "codeId": 848,
          "address": "axelar18xawfj42lhkvca2j79wlumenr9yujnzece9p7upcrywn7f5cewcslnap46"
>>>>>>> f6fa12b9
        }
      },
      "XrplMultisigProver": {
        "xrpl-dev": {
          "governanceAddress": "axelar1zlr7e5qf3sz7yf890rkh9tcnu87234k6k7ytd9",
          "adminAddress": "axelar1lsasewgqj7698e9a25v3c9kkzweee9cvejq5cs",
          "signingThreshold": [
            "2",
            "3"
          ],
          "serviceName": "validators",
          "verifierSetDiffThreshold": 1,
          "address": "axelar1ys83sedjffmqh70aksejmx3fy3q2d7twm3msurk7wn3l6nkwxp0sfelzhl",
          "xrplTransactionFee": 300,
          "ticketCountThreshold": 5
        }
      },
      "MultisigProver": {
        "avalanche-fuji": {
          "governanceAddress": "axelar1zlr7e5qf3sz7yf890rkh9tcnu87234k6k7ytd9",
          "adminAddress": "axelar1zlr7e5qf3sz7yf890rkh9tcnu87234k6k7ytd9",
          "destinationChainID": "43113",
          "signingThreshold": [
            "6",
            "10"
          ],
          "serviceName": "validators",
          "verifierSetDiffThreshold": 1,
          "encoder": "abi",
          "keyType": "ecdsa",
          "domainSeparator": "0xfa2912a57d663fcffbcb3d4c56334eb8babe48008b4b7458f4332e0828a12f40",
          "codeId": 855,
          "address": "axelar1p22kz5jr7a9ruu8ypg40smual0uagl64dwvz5xt042vu8fa7l7dsl3wx8q"
        },
        "lastUploadedCodeId": 855,
        "eth-sepolia": {
          "governanceAddress": "axelar1zlr7e5qf3sz7yf890rkh9tcnu87234k6k7ytd9",
          "adminAddress": "axelar1zlr7e5qf3sz7yf890rkh9tcnu87234k6k7ytd9",
          "destinationChainID": "11155111",
          "signingThreshold": [
            "6",
            "10"
          ],
          "serviceName": "validators",
          "verifierSetDiffThreshold": 1,
          "encoder": "abi",
          "keyType": "ecdsa",
          "domainSeparator": "0xc04aba7c8ccda4059d622ac3e17bb4ef1c1e2358f25bfea5902a44d3a34d616a",
          "codeId": 855,
          "address": "axelar15ra7d5uvnmc6ety6sqxsvsfz4t34ud6lc5gmt39res0c5thkqp2qdwj4af"
        },
        "optimism-sepolia": {
          "governanceAddress": "axelar1zlr7e5qf3sz7yf890rkh9tcnu87234k6k7ytd9",
          "adminAddress": "axelar1zlr7e5qf3sz7yf890rkh9tcnu87234k6k7ytd9",
          "destinationChainID": "11155420",
          "signingThreshold": [
            "6",
            "10"
          ],
          "serviceName": "validators",
          "verifierSetDiffThreshold": 1,
          "encoder": "abi",
          "keyType": "ecdsa",
          "domainSeparator": "0xf865bf16595139bf568a034d575ffdbdd524dd2dbf8cce1de2ddaf7b964bf8e6",
          "codeId": 855,
          "address": "axelar1p0yyfy7f70zdc0ludh6kffjzs8mvun5prdf7nh7s2cgq74g67nmsjcw7t4"
        },
        "flow": {
          "governanceAddress": "axelar1zlr7e5qf3sz7yf890rkh9tcnu87234k6k7ytd9",
          "adminAddress": "axelar1zlr7e5qf3sz7yf890rkh9tcnu87234k6k7ytd9",
          "destinationChainID": "545",
          "signingThreshold": [
            "6",
            "10"
          ],
          "serviceName": "validators",
          "verifierSetDiffThreshold": 1,
          "encoder": "abi",
          "keyType": "ecdsa",
          "domainSeparator": "0xcc0a47123f218b7f10d07212f499e418080c91cda74c46373c9a0e4aeec7332e",
          "address": "axelar19ukamzyhhaw4algkqch5relyg0h972smhj8zge2usjp8z7yaezrquc475f",
          "codeId": 855
        },
        "sui-2": {
          "governanceAddress": "axelar1zlr7e5qf3sz7yf890rkh9tcnu87234k6k7ytd9",
          "adminAddress": "axelar1zlr7e5qf3sz7yf890rkh9tcnu87234k6k7ytd9",
          "signingThreshold": [
            "6",
            "10"
          ],
          "serviceName": "validators",
          "verifierSetDiffThreshold": 0,
          "encoder": "bcs",
          "keyType": "ecdsa",
          "codeId": 855,
          "domainSeparator": "0xa5ea3e93481643015f6273d6938484afb463de5c25f980ec72b63d56ebd55d55",
          "address": "axelar175r02r0d2u9lnjthw8jzk3wrmwfkqenxccw4kz6cnez7v4l2yrlqt9smv5"
        },
        "stellar-2025-q1": {
          "governanceAddress": "axelar1zlr7e5qf3sz7yf890rkh9tcnu87234k6k7ytd9",
          "adminAddress": "axelar1zlr7e5qf3sz7yf890rkh9tcnu87234k6k7ytd9",
          "signingThreshold": [
            "6",
            "10"
          ],
          "serviceName": "validators",
          "verifierSetDiffThreshold": 0,
          "encoder": "stellar_xdr",
          "keyType": "ed25519",
          "codeId": 855,
          "domainSeparator": "0x9b90841c0ee97f5016eab9cba092490f454c896916d5f0470bea8f7fb650762d",
          "address": "axelar1lgtcv0lfxwaz2prmea2y73lespr3mnwkfjv9kr0q6j7qhvhvwx6s54cesj"
        },
        "plume-2": {
          "governanceAddress": "axelar1zlr7e5qf3sz7yf890rkh9tcnu87234k6k7ytd9",
          "adminAddress": "axelar1zlr7e5qf3sz7yf890rkh9tcnu87234k6k7ytd9",
          "signingThreshold": [
            "6",
            "10"
          ],
          "serviceName": "validators",
          "verifierSetDiffThreshold": 0,
          "encoder": "abi",
          "keyType": "ecdsa",
          "codeId": 855,
          "domainSeparator": "0x974a372dccb2a81196b546432ad388af9cb49d0a5e4567d444c51ea63edb62f9",
          "address": "axelar1mfn6hevkpj54qkkdy2rznp2azgvqff0rt2cegmflxgqfm0nqx20q6aqnp5"
        },
<<<<<<< HEAD
        "berachain": {
=======
        "monad": {
>>>>>>> f6fa12b9
          "governanceAddress": "axelar1zlr7e5qf3sz7yf890rkh9tcnu87234k6k7ytd9",
          "adminAddress": "axelar1zlr7e5qf3sz7yf890rkh9tcnu87234k6k7ytd9",
          "signingThreshold": [
            "6",
            "10"
          ],
          "serviceName": "validators",
          "verifierSetDiffThreshold": 0,
          "encoder": "abi",
          "keyType": "ecdsa",
          "codeId": 855,
<<<<<<< HEAD
          "domainSeparator": "0xde451736aa7e61c58baa7e02a0531c535a0dd8d3b5a04973d99336f34efad68b",
          "address": "axelar1xdg6lezehttusu8zfr5jnshn7d3k2jjzlmr43m6ssmxd048zjv6s4h5unj"
=======
          "domainSeparator": "0xd9d7fdc2c95115b28769eb237330c7eefa879ebab0fab16e19064bd71e109f60",
          "address": "axelar1drccpywtcuf7hm7xyper9ktlpmtjlq37v5ps8ax59lel4csv0xdq3gyaaj"
>>>>>>> f6fa12b9
        },
        "storeCodeProposalId": "82",
        "storeCodeProposalCodeHash": "00428ef0483f103a6e1a5853c4b29466a83e5b180cc53a00d1ff9d022bc2f03a"
      },
      "XrplVotingVerifier": {
        "xrpl-dev": {
          "address": "axelar1w0cwqtytmjuhak4v0rd4fy65pugqcxz4g48n6puw55zcy896e6ksn9gkj2",
          "governanceAddress": "axelar1zlr7e5qf3sz7yf890rkh9tcnu87234k6k7ytd9",
          "serviceName": "validators",
          "votingThreshold": [
            "2",
            "3"
          ],
          "blockExpiry": 5,
          "confirmationHeight": 1
        }
      },
      "XrplGateway": {
        "xrpl-dev": {
          "address": "axelar1fqy77ptzsspmewy547dappss2j7scy9asju8qqjts67r2tl4k5cqg6zfxa",
          "governanceAddress": "axelar1zlr7e5qf3sz7yf890rkh9tcnu87234k6k7ytd9",
          "adminAddress": "axelar1lsasewgqj7698e9a25v3c9kkzweee9cvejq5cs"
        }
      }
    },
    "axelarId": "axelar",
    "chainId": "devnet-amplifier",
    "rpc": "http://devnet-amplifier.axelar.dev:26657",
    "lcd": "http://devnet-amplifier.axelar.dev:1317",
    "grpc": "devnet-amplifier.axelar.dev:9090",
    "tokenSymbol": "AMPLIFIER",
    "gasPrice": "0.00005uamplifier",
    "gasLimit": "auto",
    "govProposalDepositAmount": "100000000",
    "govProposalInstantiateAddresses": [
      "axelar10d07y265gmmuvt4z0w9aw880jnsr700j7v9daj",
      "axelar1zlr7e5qf3sz7yf890rkh9tcnu87234k6k7ytd9"
    ]
  }
}<|MERGE_RESOLUTION|>--- conflicted
+++ resolved
@@ -1100,28 +1100,87 @@
         }
       }
     },
-<<<<<<< HEAD
+    "monad": {
+      "name": "Monad",
+      "axelarId": "monad",
+      "chainId": 10143,
+      "rpc": "https://testnet-rpc.monad.xyz",
+      "tokenSymbol": "MON",
+      "confirmations": 1,
+      "finality": "finalized",
+      "decimals": 18,
+      "approxFinalityWaitTime": 1,
+      "chainType": "evm",
+      "explorer": {
+        "name": "MonVision",
+        "url": "https://testnet.monadexplorer.com"
+      },
+      "contracts": {
+        "ConstAddressDeployer": {
+          "address": "0x27a3daf3b243104E9b0afAe6b56026a416B852C9",
+          "deployer": "0xba76c6980428A0b10CFC5d8ccb61949677A61233",
+          "deploymentMethod": "create",
+          "codehash": "0x8fda47a596dfba923270da84e0c32a2d0312f1c03389f83e16f2b5a35ed37fbe",
+          "predeployCodehash": "0x8fda47a596dfba923270da84e0c32a2d0312f1c03389f83e16f2b5a35ed37fbe"
+        },
+        "Create3Deployer": {
+          "address": "0x066b0D7E70D94686cB8576A2ec459cE609ca5364",
+          "deployer": "0xba76c6980428A0b10CFC5d8ccb61949677A61233",
+          "deploymentMethod": "create2",
+          "codehash": "0xf0ad66defbe082df243d4d274e626f557f97579c5c9e19f33d8093d6160808b7",
+          "predeployCodehash": "0x73fc31262c4bad113c79439fd231281201c7c7d45b50328bd86bccf37684bf92",
+          "salt": "Create3Deployer"
+        },
+        "AxelarGateway": {
+          "deployer": "0xba76c6980428A0b10CFC5d8ccb61949677A61233",
+          "operator": "0xba76c6980428A0b10CFC5d8ccb61949677A61233",
+          "proxyDeploymentArgs": [
+            "0x6b8bb608432cDc5bCA05ECCA89fd33EbfE437Fd9",
+            "0xba76c6980428A0b10CFC5d8ccb61949677A61233",
+            "0x000000000000000000000000ba76c6980428a0b10cfc5d8ccb61949677a612330000000000000000000000000000000000000000000000000000000000000040000000000000000000000000000000000000000000000000000000000000000100000000000000000000000000000000000000000000000000000000000000200000000000000000000000000000000000000000000000000000000000000060000000000000000000000000000000000000000000000000000000000000000300000000000000000000000000000000000000000000000000000000006ce33e000000000000000000000000000000000000000000000000000000000000000500000000000000000000000040e0122633f2f81ab18854eff39d954a26793060000000000000000000000000000000000000000000000000000000000000000100000000000000000000000051380cbf0777990e197a3e498ffafd26143e35f8000000000000000000000000000000000000000000000000000000000000000100000000000000000000000061373485594010371dfbf3a8f8bd1736bfda7c0900000000000000000000000000000000000000000000000000000000000000010000000000000000000000009b027e69b79099feb3dd1478c574dc986671bea10000000000000000000000000000000000000000000000000000000000000001000000000000000000000000c70aa87b38e6ab3c0df6e56338f96a5c00e653080000000000000000000000000000000000000000000000000000000000000001"
+          ],
+          "initialVerifierSetId": "11ee4fb8ce164424f754f184ccc0821d5f41486fcd99bf3ca6782e9295dd7529",
+          "address": "0xA0c562047BcD4007ED3c38556c1C29429daC15F4",
+          "implementation": "0x6b8bb608432cDc5bCA05ECCA89fd33EbfE437Fd9",
+          "implementationCodehash": "0x9ee0e14ade4a07f0267af22e9fe810aad687651ca0a2462399fd79f9c77c7735",
+          "deploymentMethod": "create3",
+          "previousSignersRetention": 15,
+          "domainSeparator": "0xd9d7fdc2c95115b28769eb237330c7eefa879ebab0fab16e19064bd71e109f60",
+          "minimumRotationDelay": 0,
+          "connectionType": "amplifier",
+          "owner": "0xba76c6980428A0b10CFC5d8ccb61949677A61233",
+          "salt": "AxelarAmplifierGateway"
+        },
+        "Operators": {
+          "owner": "0xba76c6980428A0b10CFC5d8ccb61949677A61233",
+          "address": "0xcBA75dd553f70E9Ca0c49415a31F2214fb9090F3",
+          "deployer": "0xba76c6980428A0b10CFC5d8ccb61949677A61233",
+          "deploymentMethod": "create2",
+          "codehash": "0xc561dc32ef670c929db9d7fbf6b5f6c074a62a30602481ba3b88912ca6d79feb",
+          "predeployCodehash": "0xc561dc32ef670c929db9d7fbf6b5f6c074a62a30602481ba3b88912ca6d79feb",
+          "salt": "Operators"
+        },
+        "AxelarGasService": {
+          "collector": "0xcBA75dd553f70E9Ca0c49415a31F2214fb9090F3",
+          "salt": "AxelarGasService",
+          "address": "0x3bd1a26205022d270469ED5596f07855761126E7",
+          "implementation": "0x650D4c0C64A5dbe57b65C51A25dd06B5186A2015",
+          "deployer": "0xba76c6980428A0b10CFC5d8ccb61949677A61233"
+        }
+      }
+    },
     "berachain": {
       "name": "Berachain",
       "axelarId": "berachain",
       "chainId": 80069,
       "rpc": "https://bepolia.rpc.berachain.com",
       "tokenSymbol": "BERA",
-=======
-    "monad": {
-      "name": "Monad",
-      "axelarId": "monad",
-      "chainId": 10143,
-      "rpc": "https://testnet-rpc.monad.xyz",
-      "tokenSymbol": "MON",
->>>>>>> f6fa12b9
       "confirmations": 1,
       "finality": "finalized",
       "decimals": 18,
       "approxFinalityWaitTime": 1,
       "chainType": "evm",
       "explorer": {
-<<<<<<< HEAD
         "name": "Berascan",
         "url": "https://testnet.berascan.com/",
         "api": "https://api-testnet.berascan.com/api"
@@ -1129,25 +1188,13 @@
       "contracts": {
         "ConstAddressDeployer": {
           "address": "0x858Bd33dF5BeAabF16Dc0249Acd194564c16BB2d",
-=======
-        "name": "MonVision",
-        "url": "https://testnet.monadexplorer.com"
-      },
-      "contracts": {
-        "ConstAddressDeployer": {
-          "address": "0x27a3daf3b243104E9b0afAe6b56026a416B852C9",
->>>>>>> f6fa12b9
           "deployer": "0xba76c6980428A0b10CFC5d8ccb61949677A61233",
           "deploymentMethod": "create",
           "codehash": "0x8fda47a596dfba923270da84e0c32a2d0312f1c03389f83e16f2b5a35ed37fbe",
           "predeployCodehash": "0x8fda47a596dfba923270da84e0c32a2d0312f1c03389f83e16f2b5a35ed37fbe"
         },
         "Create3Deployer": {
-<<<<<<< HEAD
           "address": "0x27A6E2Cf2d37B320EDaF5688ae89f21ef19099A8",
-=======
-          "address": "0x066b0D7E70D94686cB8576A2ec459cE609ca5364",
->>>>>>> f6fa12b9
           "deployer": "0xba76c6980428A0b10CFC5d8ccb61949677A61233",
           "deploymentMethod": "create2",
           "codehash": "0xf0ad66defbe082df243d4d274e626f557f97579c5c9e19f33d8093d6160808b7",
@@ -1158,7 +1205,6 @@
           "deployer": "0xba76c6980428A0b10CFC5d8ccb61949677A61233",
           "operator": "0xba76c6980428A0b10CFC5d8ccb61949677A61233",
           "proxyDeploymentArgs": [
-<<<<<<< HEAD
             "0x75c216B93337e23c8b1DD4F4fB818CA48511Aa2B",
             "0xba76c6980428A0b10CFC5d8ccb61949677A61233",
             "0x000000000000000000000000ba76c6980428a0b10cfc5d8ccb61949677a612330000000000000000000000000000000000000000000000000000000000000040000000000000000000000000000000000000000000000000000000000000000100000000000000000000000000000000000000000000000000000000000000200000000000000000000000000000000000000000000000000000000000000060000000000000000000000000000000000000000000000000000000000000000300000000000000000000000000000000000000000000000000000000006c64bd000000000000000000000000000000000000000000000000000000000000000400000000000000000000000040e0122633f2f81ab18854eff39d954a26793060000000000000000000000000000000000000000000000000000000000000000100000000000000000000000061373485594010371dfbf3a8f8bd1736bfda7c0900000000000000000000000000000000000000000000000000000000000000010000000000000000000000009b027e69b79099feb3dd1478c574dc986671bea10000000000000000000000000000000000000000000000000000000000000001000000000000000000000000c70aa87b38e6ab3c0df6e56338f96a5c00e653080000000000000000000000000000000000000000000000000000000000000001"
@@ -1170,19 +1216,6 @@
           "deploymentMethod": "create3",
           "previousSignersRetention": 15,
           "domainSeparator": "0xde451736aa7e61c58baa7e02a0531c535a0dd8d3b5a04973d99336f34efad68b",
-=======
-            "0x6b8bb608432cDc5bCA05ECCA89fd33EbfE437Fd9",
-            "0xba76c6980428A0b10CFC5d8ccb61949677A61233",
-            "0x000000000000000000000000ba76c6980428a0b10cfc5d8ccb61949677a612330000000000000000000000000000000000000000000000000000000000000040000000000000000000000000000000000000000000000000000000000000000100000000000000000000000000000000000000000000000000000000000000200000000000000000000000000000000000000000000000000000000000000060000000000000000000000000000000000000000000000000000000000000000300000000000000000000000000000000000000000000000000000000006ce33e000000000000000000000000000000000000000000000000000000000000000500000000000000000000000040e0122633f2f81ab18854eff39d954a26793060000000000000000000000000000000000000000000000000000000000000000100000000000000000000000051380cbf0777990e197a3e498ffafd26143e35f8000000000000000000000000000000000000000000000000000000000000000100000000000000000000000061373485594010371dfbf3a8f8bd1736bfda7c0900000000000000000000000000000000000000000000000000000000000000010000000000000000000000009b027e69b79099feb3dd1478c574dc986671bea10000000000000000000000000000000000000000000000000000000000000001000000000000000000000000c70aa87b38e6ab3c0df6e56338f96a5c00e653080000000000000000000000000000000000000000000000000000000000000001"
-          ],
-          "initialVerifierSetId": "11ee4fb8ce164424f754f184ccc0821d5f41486fcd99bf3ca6782e9295dd7529",
-          "address": "0xA0c562047BcD4007ED3c38556c1C29429daC15F4",
-          "implementation": "0x6b8bb608432cDc5bCA05ECCA89fd33EbfE437Fd9",
-          "implementationCodehash": "0x9ee0e14ade4a07f0267af22e9fe810aad687651ca0a2462399fd79f9c77c7735",
-          "deploymentMethod": "create3",
-          "previousSignersRetention": 15,
-          "domainSeparator": "0xd9d7fdc2c95115b28769eb237330c7eefa879ebab0fab16e19064bd71e109f60",
->>>>>>> f6fa12b9
           "minimumRotationDelay": 0,
           "connectionType": "amplifier",
           "owner": "0xba76c6980428A0b10CFC5d8ccb61949677A61233",
@@ -1190,11 +1223,7 @@
         },
         "Operators": {
           "owner": "0xba76c6980428A0b10CFC5d8ccb61949677A61233",
-<<<<<<< HEAD
           "address": "0x2e1C331cE54863555Ee1638c99eA9154b02bA831",
-=======
-          "address": "0xcBA75dd553f70E9Ca0c49415a31F2214fb9090F3",
->>>>>>> f6fa12b9
           "deployer": "0xba76c6980428A0b10CFC5d8ccb61949677A61233",
           "deploymentMethod": "create2",
           "codehash": "0xc561dc32ef670c929db9d7fbf6b5f6c074a62a30602481ba3b88912ca6d79feb",
@@ -1202,7 +1231,6 @@
           "salt": "Operators"
         },
         "AxelarGasService": {
-<<<<<<< HEAD
           "collector": "0x2e1C331cE54863555Ee1638c99eA9154b02bA831",
           "salt": "AxelarGasService",
           "address": "0x2CcdaDdc282D5F22F740398f1992003b525aE0F5",
@@ -1228,13 +1256,6 @@
           "salt": "ITS Factory v1.0.0 devnet-amplifier",
           "implementation": "0x0EBAB1dB776aca68112c53a4F5E4Fc2725aF439d",
           "address": "0x9186233C327329408a9034F22407244421cADbEF"
-=======
-          "collector": "0xcBA75dd553f70E9Ca0c49415a31F2214fb9090F3",
-          "salt": "AxelarGasService",
-          "address": "0x3bd1a26205022d270469ED5596f07855761126E7",
-          "implementation": "0x650D4c0C64A5dbe57b65C51A25dd06B5186A2015",
-          "deployer": "0xba76c6980428A0b10CFC5d8ccb61949677A61233"
->>>>>>> f6fa12b9
         }
       }
     }
@@ -1439,35 +1460,35 @@
           "codeId": 854,
           "address": "axelar1a4e4aful6hchmxd3cffurz24pca52wmt3pf78rsmzglzujnueqgq7eypgl"
         },
-<<<<<<< HEAD
-        "berachain": {
-          "governanceAddress": "axelar1zlr7e5qf3sz7yf890rkh9tcnu87234k6k7ytd9",
-          "serviceName": "validators",
-          "sourceGatewayAddress": "0xA7938970ebF2E35E2789dc8C3019754c2ed762A8",
-=======
         "monad": {
           "governanceAddress": "axelar1zlr7e5qf3sz7yf890rkh9tcnu87234k6k7ytd9",
           "serviceName": "validators",
           "sourceGatewayAddress": "0xA0c562047BcD4007ED3c38556c1C29429daC15F4",
->>>>>>> f6fa12b9
           "votingThreshold": [
             "6",
             "10"
           ],
           "blockExpiry": 10,
-<<<<<<< HEAD
+          "confirmationHeight": 1000000,
+          "msgIdFormat": "hex_tx_hash_and_event_index",
+          "addressFormat": "eip55",
+          "codeId": 854,
+          "address": "axelar1yrenh2gnkgrv23mlpxke2gce6rhfsqhyzzlsgqxrla7x565md2yq7lsjet"
+        },
+        "berachain": {
+          "governanceAddress": "axelar1zlr7e5qf3sz7yf890rkh9tcnu87234k6k7ytd9",
+          "serviceName": "validators",
+          "sourceGatewayAddress": "0xA7938970ebF2E35E2789dc8C3019754c2ed762A8",
+          "votingThreshold": [
+            "6",
+            "10"
+          ],
+          "blockExpiry": 10,
           "confirmationHeight": 1,
           "msgIdFormat": "hex_tx_hash_and_event_index",
           "addressFormat": "eip55",
           "codeId": 854,
           "address": "axelar1uypvvkd820cs4t6y47hqszawegwyrxaxr9ehpla74e98g0rezr5sw9lj4z"
-=======
-          "confirmationHeight": 1000000,
-          "msgIdFormat": "hex_tx_hash_and_event_index",
-          "addressFormat": "eip55",
-          "codeId": 854,
-          "address": "axelar1yrenh2gnkgrv23mlpxke2gce6rhfsqhyzzlsgqxrla7x565md2yq7lsjet"
->>>>>>> f6fa12b9
         },
         "storeCodeProposalId": "78",
         "storeCodeProposalCodeHash": "d9412440820a51bc48bf41a77ae39cfb33101ddc6562323845627ea2042bf708"
@@ -1504,15 +1525,13 @@
           "codeId": 848,
           "address": "axelar1unafus3vpt7nawfzdjf7u26g2rl855lpkqussxmtl5r2njaz39mqrmyv7g"
         },
-<<<<<<< HEAD
+        "monad": {
+          "codeId": 848,
+          "address": "axelar18xawfj42lhkvca2j79wlumenr9yujnzece9p7upcrywn7f5cewcslnap46"
+        },
         "berachain": {
           "codeId": 848,
           "address": "axelar129htsgeyygnc6mlhxxjsdrtu2yj8wam83ur6mcdlvdttvk3zlecqwdjnl0"
-=======
-        "monad": {
-          "codeId": 848,
-          "address": "axelar18xawfj42lhkvca2j79wlumenr9yujnzece9p7upcrywn7f5cewcslnap46"
->>>>>>> f6fa12b9
         }
       },
       "XrplMultisigProver": {
@@ -1641,11 +1660,7 @@
           "domainSeparator": "0x974a372dccb2a81196b546432ad388af9cb49d0a5e4567d444c51ea63edb62f9",
           "address": "axelar1mfn6hevkpj54qkkdy2rznp2azgvqff0rt2cegmflxgqfm0nqx20q6aqnp5"
         },
-<<<<<<< HEAD
-        "berachain": {
-=======
         "monad": {
->>>>>>> f6fa12b9
           "governanceAddress": "axelar1zlr7e5qf3sz7yf890rkh9tcnu87234k6k7ytd9",
           "adminAddress": "axelar1zlr7e5qf3sz7yf890rkh9tcnu87234k6k7ytd9",
           "signingThreshold": [
@@ -1657,13 +1672,23 @@
           "encoder": "abi",
           "keyType": "ecdsa",
           "codeId": 855,
-<<<<<<< HEAD
+          "domainSeparator": "0xd9d7fdc2c95115b28769eb237330c7eefa879ebab0fab16e19064bd71e109f60",
+          "address": "axelar1drccpywtcuf7hm7xyper9ktlpmtjlq37v5ps8ax59lel4csv0xdq3gyaaj"
+        },
+        "berachain": {
+          "governanceAddress": "axelar1zlr7e5qf3sz7yf890rkh9tcnu87234k6k7ytd9",
+          "adminAddress": "axelar1zlr7e5qf3sz7yf890rkh9tcnu87234k6k7ytd9",
+          "signingThreshold": [
+            "6",
+            "10"
+          ],
+          "serviceName": "validators",
+          "verifierSetDiffThreshold": 0,
+          "encoder": "abi",
+          "keyType": "ecdsa",
+          "codeId": 855,
           "domainSeparator": "0xde451736aa7e61c58baa7e02a0531c535a0dd8d3b5a04973d99336f34efad68b",
           "address": "axelar1xdg6lezehttusu8zfr5jnshn7d3k2jjzlmr43m6ssmxd048zjv6s4h5unj"
-=======
-          "domainSeparator": "0xd9d7fdc2c95115b28769eb237330c7eefa879ebab0fab16e19064bd71e109f60",
-          "address": "axelar1drccpywtcuf7hm7xyper9ktlpmtjlq37v5ps8ax59lel4csv0xdq3gyaaj"
->>>>>>> f6fa12b9
         },
         "storeCodeProposalId": "82",
         "storeCodeProposalCodeHash": "00428ef0483f103a6e1a5853c4b29466a83e5b180cc53a00d1ff9d022bc2f03a"
