{
  "chains": {
    "core-avalanche": {
      "name": "Avalanche Fuji",
      "axelarId": "core-avalanche",
      "chainId": 43113,
      "rpc": "https://avalanche-fuji-c-chain-rpc.publicnode.com",
      "tokenSymbol": "AVAX",
      "decimals": 18,
      "confirmations": 1,
      "finality": "finalized",
      "approxFinalityWaitTime": 1,
      "chainType": "evm",
      "explorer": {
        "name": "Snowtrace",
        "url": "https://testnet.snowtrace.io",
        "api": "https://api.routescan.io/v2/network/testnet/evm/43113/etherscan"
      },
      "contracts": {
        "AxelarGateway": {
          "deployer": "0xC5C73C3032e0577662000887D60d279B5Cc1C1AB",
          "startingKeyIDs": [
            "core-avalanche-genesis"
          ],
          "address": "0xb7879887ec7e85a5C757D7ccF5E3AB15007152e2",
          "implementation": "0x56c9De44D10324Acf5EfE3a808aF9F2A49EE4958",
          "implementationCodehash": "0xe6100fc234ca2fac16c1b82b55efb20e03c230931bf9d0b66a7bcee99859f415",
          "authModule": "0x43ca3BC9947f41e2E96d627287C5252C70474E9F",
          "tokenDeployer": "0x9E68de165a7d70aaaDC711C85E96F8fbcB064a77",
          "deploymentMethod": "create",
          "connectionType": "consensus",
          "governance": "0xC5C73C3032e0577662000887D60d279B5Cc1C1AB",
          "mintLimiter": "0xC5C73C3032e0577662000887D60d279B5Cc1C1AB"
        },
        "ConstAddressDeployer": {
          "address": "0x98B2920D53612483F91F12Ed7754E51b4A77919e",
          "deployer": "0xE86375704CDb8491a5Ed82D90DceCE02Ee0ac25F",
          "deploymentMethod": "create",
          "codehash": "0x8fda47a596dfba923270da84e0c32a2d0312f1c03389f83e16f2b5a35ed37fbe",
          "predeployCodehash": "0x8fda47a596dfba923270da84e0c32a2d0312f1c03389f83e16f2b5a35ed37fbe"
        },
        "Create3Deployer": {
          "address": "0x6513Aedb4D1593BA12e50644401D976aebDc90d8",
          "deployer": "0x6f24A47Fc8AE5441Eb47EFfC3665e70e69Ac3F05",
          "deploymentMethod": "create2",
          "codehash": "0xf0ad66defbe082df243d4d274e626f557f97579c5c9e19f33d8093d6160808b7",
          "predeployCodehash": "0x73fc31262c4bad113c79439fd231281201c7c7d45b50328bd86bccf37684bf92",
          "salt": "Create3Deployer"
        },
        "Operators": {
          "owner": "0x9f5CDBc370B00C0dF52cf2619FA95907508108df",
          "address": "0x60607ebAE692cfD36af19b4779b72AC2f1Ca2798",
          "deployer": "0xba76c6980428A0b10CFC5d8ccb61949677A61233",
          "deploymentMethod": "create2",
          "codehash": "0xc561dc32ef670c929db9d7fbf6b5f6c074a62a30602481ba3b88912ca6d79feb",
          "predeployCodehash": "0xc561dc32ef670c929db9d7fbf6b5f6c074a62a30602481ba3b88912ca6d79feb",
          "salt": "Operators devnet-amplifier(core)"
        },
        "AxelarGasService": {
          "collector": "0x60607ebAE692cfD36af19b4779b72AC2f1Ca2798",
          "salt": "AxelarGasService devnet-amplifier(core)",
          "address": "0x5F80274696D9414a148E9D64822a42846AFFE2DC",
          "implementation": "0x07988B56280B7654259e2A6E26d512517483DC02",
          "deployer": "0xba76c6980428A0b10CFC5d8ccb61949677A61233"
        },
        "InterchainTokenService": {
          "salt": "ITS v2.1.1 consensus devnet-amplifier",
          "deployer": "0xba76c6980428A0b10CFC5d8ccb61949677A61233",
          "proxySalt": "ITS v1.0.0 consensus devnet-amplifier2",
          "tokenManagerDeployer": "0xC8F6561B246125D67C0D0907E8b0B9A3968E75eF",
          "interchainToken": "0x32044b6b538EC9eA6E9e9B18dCE0E0FbdE5A40BF",
          "interchainTokenDeployer": "0x31A3a5f7769B21a365e6046B2129d0b02C166e4A",
          "tokenManager": "0x971E878156571ccfF8318941983539C1De658E97",
          "tokenHandler": "0x6d9918ddD7e6467AD6Cc0A6c81d3816e3ED63A2A",
          "gatewayCaller": "0xA658fCeD6d858988BF4aDbAd38ee6D101b12A79E",
          "implementation": "0xD3C1ca76aB0c8223F81dfb853d0Af834611717d1",
          "predeployCodehash": "0x08a4a556c4db879b4f24104d13a8baf86915d58b12c81b382dfea2a82d2856cf",
          "address": "0x77883201091c08570D55000AB32645b88cB96324",
          "version": "2.1.1"
        },
        "InterchainTokenFactory": {
          "deployer": "0xba76c6980428A0b10CFC5d8ccb61949677A61233",
          "salt": "ITS Factory v1.0.0 consensus devnet-amplifier2",
          "implementation": "0xaf3EA5fFAeb86EF25cecfBb7C0c7e4Ffca79375A",
          "address": "0xD08cd727E13FAA39F4041C2f5d4D3FF89A519d5b",
          "version": "2.1.1"
        }
      }
    },
    "core-ethereum": {
      "name": "Ethereum Sepolia",
      "axelarId": "core-ethereum",
      "chainId": 11155111,
      "rpc": "https://sepolia.drpc.org",
      "tokenSymbol": "ETH",
      "decimals": 18,
      "confirmations": 1,
      "chainType": "evm",
      "explorer": {
        "explorer": "Sepoliascan",
        "url": "https://sepolia.etherscan.io",
        "api": "https://api-sepolia.etherscan.io/api"
      },
      "finality": "finalized",
      "approxFinalityWaitTime": 25,
      "contracts": {
        "AxelarGateway": {
          "deployer": "0xC5C73C3032e0577662000887D60d279B5Cc1C1AB",
          "startingKeyIDs": [
            "core-ethereum-genesis"
          ],
          "address": "0x7C60aA56482c2e78D75Fd6B380e1AdC537B97319",
          "implementation": "0x80b70F5f8c8018ff919AcfdcF1026cf28D2c81bc",
          "implementationCodehash": "0xa07791a112c34c715c6c883967223b5c56374a99fe71d91c465cfc0be3d7f03d",
          "authModule": "0x7a5746A207b86cA4d7F92B4F423403a60CB96D2d",
          "tokenDeployer": "0x7619952e5edd593dd04ddb3208f430c7061f8bB0",
          "deploymentMethod": "create",
          "connectionType": "consensus",
          "governance": "0xC5C73C3032e0577662000887D60d279B5Cc1C1AB",
          "mintLimiter": "0xC5C73C3032e0577662000887D60d279B5Cc1C1AB"
        },
        "ConstAddressDeployer": {
          "address": "0x98B2920D53612483F91F12Ed7754E51b4A77919e",
          "deployer": "0xE86375704CDb8491a5Ed82D90DceCE02Ee0ac25F",
          "deploymentMethod": "create",
          "codehash": "0x8fda47a596dfba923270da84e0c32a2d0312f1c03389f83e16f2b5a35ed37fbe",
          "predeployCodehash": "0x8fda47a596dfba923270da84e0c32a2d0312f1c03389f83e16f2b5a35ed37fbe"
        },
        "Create3Deployer": {
          "address": "0x6513Aedb4D1593BA12e50644401D976aebDc90d8",
          "deployer": "0x6f24A47Fc8AE5441Eb47EFfC3665e70e69Ac3F05",
          "deploymentMethod": "create2",
          "codehash": "0xf0ad66defbe082df243d4d274e626f557f97579c5c9e19f33d8093d6160808b7",
          "predeployCodehash": "0x73fc31262c4bad113c79439fd231281201c7c7d45b50328bd86bccf37684bf92",
          "salt": "Create3Deployer"
        },
        "Operators": {
          "owner": "0x9f5CDBc370B00C0dF52cf2619FA95907508108df",
          "address": "0x60607ebAE692cfD36af19b4779b72AC2f1Ca2798",
          "deployer": "0xba76c6980428A0b10CFC5d8ccb61949677A61233",
          "deploymentMethod": "create2",
          "codehash": "0xc561dc32ef670c929db9d7fbf6b5f6c074a62a30602481ba3b88912ca6d79feb",
          "predeployCodehash": "0xc561dc32ef670c929db9d7fbf6b5f6c074a62a30602481ba3b88912ca6d79feb",
          "salt": "Operators devnet-amplifier(core)"
        },
        "AxelarGasService": {
          "collector": "0x60607ebAE692cfD36af19b4779b72AC2f1Ca2798",
          "salt": "AxelarGasService devnet-amplifier(core)",
          "address": "0x5F80274696D9414a148E9D64822a42846AFFE2DC",
          "implementation": "0x36D0555763F6787848777AFC88c832e1ac2fC80B",
          "deployer": "0xba76c6980428A0b10CFC5d8ccb61949677A61233"
        },
        "InterchainTokenService": {
          "salt": "ITS v2.1.1 consensus devnet-amplifier",
          "deployer": "0xba76c6980428A0b10CFC5d8ccb61949677A61233",
          "proxySalt": "ITS v1.0.0 consensus devnet-amplifier2",
          "tokenManagerDeployer": "0xC8F6561B246125D67C0D0907E8b0B9A3968E75eF",
          "interchainToken": "0x32044b6b538EC9eA6E9e9B18dCE0E0FbdE5A40BF",
          "interchainTokenDeployer": "0x31A3a5f7769B21a365e6046B2129d0b02C166e4A",
          "tokenManager": "0x971E878156571ccfF8318941983539C1De658E97",
          "tokenHandler": "0x6d9918ddD7e6467AD6Cc0A6c81d3816e3ED63A2A",
          "gatewayCaller": "0x1e09E6A9eD823Ca41750DA815b0D03dD675F2111",
          "implementation": "0xD3C1ca76aB0c8223F81dfb853d0Af834611717d1",
          "predeployCodehash": "0x08a4a556c4db879b4f24104d13a8baf86915d58b12c81b382dfea2a82d2856cf",
          "address": "0x77883201091c08570D55000AB32645b88cB96324",
          "version": "2.1.1"
        },
        "InterchainTokenFactory": {
          "deployer": "0xba76c6980428A0b10CFC5d8ccb61949677A61233",
          "salt": "ITS Factory v1.0.0 consensus devnet-amplifier2",
          "implementation": "0xaf3EA5fFAeb86EF25cecfBb7C0c7e4Ffca79375A",
          "address": "0xD08cd727E13FAA39F4041C2f5d4D3FF89A519d5b",
          "version": "2.1.1"
        }
      }
    },
    "core-optimism": {
      "name": "Optimism Sepolia",
      "axelarId": "core-optimism",
      "chainId": 11155420,
      "rpc": "https://sepolia.optimism.io",
      "tokenSymbol": "ETH",
      "decimals": 18,
      "confirmations": 1,
      "chainType": "evm",
      "explorer": {
        "name": "Opscan",
        "url": "https://sepolia-optimistic.etherscan.io",
        "api": "https://api-sepolia-optimistic.etherscan.io/api"
      },
      "finality": "finalized",
      "approxFinalityWaitTime": 40,
      "contracts": {
        "AxelarGateway": {
          "deployer": "0xC5C73C3032e0577662000887D60d279B5Cc1C1AB",
          "startingKeyIDs": [
            "core-optimism-genesis"
          ],
          "address": "0xdb6711cFc97e13E4aF6EEEe5f4923A9c2FBf0721",
          "implementation": "0x6BB7937D233e3Ea48C231114cEc91739aAfa2021",
          "implementationCodehash": "0xfa1b1e1e8e971ce57ab86a74fbd8a92b15b3bd8832c300db0fae6e688a4c6a59",
          "authModule": "0xA5A5160F81dF7CfEb56D31E2321898318ddA448D",
          "tokenDeployer": "0xF8715D878a73dBf5eB1505f646DF86188f0500B2",
          "deploymentMethod": "create",
          "connectionType": "consensus",
          "governance": "0xC5C73C3032e0577662000887D60d279B5Cc1C1AB",
          "mintLimiter": "0xC5C73C3032e0577662000887D60d279B5Cc1C1AB"
        },
        "ConstAddressDeployer": {
          "address": "0x98B2920D53612483F91F12Ed7754E51b4A77919e",
          "deployer": "0xE86375704CDb8491a5Ed82D90DceCE02Ee0ac25F",
          "deploymentMethod": "create",
          "codehash": "0x8fda47a596dfba923270da84e0c32a2d0312f1c03389f83e16f2b5a35ed37fbe",
          "predeployCodehash": "0x8fda47a596dfba923270da84e0c32a2d0312f1c03389f83e16f2b5a35ed37fbe"
        },
        "Create3Deployer": {
          "address": "0x6513Aedb4D1593BA12e50644401D976aebDc90d8",
          "deployer": "0x6f24A47Fc8AE5441Eb47EFfC3665e70e69Ac3F05",
          "deploymentMethod": "create2",
          "codehash": "0xf0ad66defbe082df243d4d274e626f557f97579c5c9e19f33d8093d6160808b7",
          "predeployCodehash": "0x73fc31262c4bad113c79439fd231281201c7c7d45b50328bd86bccf37684bf92",
          "salt": "Create3Deployer"
        },
        "Operators": {
          "owner": "0x9f5CDBc370B00C0dF52cf2619FA95907508108df",
          "address": "0x60607ebAE692cfD36af19b4779b72AC2f1Ca2798",
          "deployer": "0xba76c6980428A0b10CFC5d8ccb61949677A61233",
          "deploymentMethod": "create2",
          "codehash": "0xc561dc32ef670c929db9d7fbf6b5f6c074a62a30602481ba3b88912ca6d79feb",
          "predeployCodehash": "0xc561dc32ef670c929db9d7fbf6b5f6c074a62a30602481ba3b88912ca6d79feb",
          "salt": "Operators devnet-amplifier(core)"
        },
        "AxelarGasService": {
          "collector": "0x60607ebAE692cfD36af19b4779b72AC2f1Ca2798",
          "salt": "AxelarGasService devnet-amplifier(core)",
          "address": "0x5F80274696D9414a148E9D64822a42846AFFE2DC",
          "implementation": "0x163223c2e74728c6BE8d57F5491E749410acB908",
          "deployer": "0xba76c6980428A0b10CFC5d8ccb61949677A61233"
        },
        "InterchainTokenService": {
          "salt": "ITS v2.1.1 consensus devnet-amplifier",
          "deployer": "0xba76c6980428A0b10CFC5d8ccb61949677A61233",
          "proxySalt": "ITS v1.0.0 consensus devnet-amplifier2",
          "tokenManagerDeployer": "0xC8F6561B246125D67C0D0907E8b0B9A3968E75eF",
          "interchainToken": "0x32044b6b538EC9eA6E9e9B18dCE0E0FbdE5A40BF",
          "interchainTokenDeployer": "0x31A3a5f7769B21a365e6046B2129d0b02C166e4A",
          "tokenManager": "0x971E878156571ccfF8318941983539C1De658E97",
          "tokenHandler": "0x6d9918ddD7e6467AD6Cc0A6c81d3816e3ED63A2A",
          "gatewayCaller": "0x3e39008063EB89799dFAF1310CD8C9A6dD376709",
          "implementation": "0xD3C1ca76aB0c8223F81dfb853d0Af834611717d1",
          "predeployCodehash": "0x08a4a556c4db879b4f24104d13a8baf86915d58b12c81b382dfea2a82d2856cf",
          "address": "0x77883201091c08570D55000AB32645b88cB96324",
          "version": "2.1.1"
        },
        "InterchainTokenFactory": {
          "deployer": "0xba76c6980428A0b10CFC5d8ccb61949677A61233",
          "salt": "ITS Factory v1.0.0 consensus devnet-amplifier2",
          "implementation": "0xaf3EA5fFAeb86EF25cecfBb7C0c7e4Ffca79375A",
          "address": "0xD08cd727E13FAA39F4041C2f5d4D3FF89A519d5b",
          "version": "2.1.1"
        }
      }
    },
    "avalanche-fuji": {
      "name": "Avalanche Fuji",
      "axelarId": "avalanche-fuji",
      "chainId": 43113,
      "rpc": "https://avalanche-fuji-c-chain-rpc.publicnode.com",
      "tokenSymbol": "AVAX",
      "decimals": 18,
      "confirmations": 1,
      "chainType": "evm",
      "explorer": {
        "name": "Snowtrace",
        "url": "https://testnet.snowtrace.io",
        "api": "https://api.routescan.io/v2/network/testnet/evm/43113/etherscan"
      },
      "finality": "finalized",
      "approxFinalityWaitTime": 1,
      "contracts": {
        "AxelarGateway": {
          "gasOptions": {
            "gasLimit": 5000000
          },
          "deployer": "0xba76c6980428A0b10CFC5d8ccb61949677A61233",
          "operator": "0xba76c6980428A0b10CFC5d8ccb61949677A61233",
          "proxyDeploymentArgs": [
            "0x3c19E701ed674350DE8cAEb0B85A388499246D2d",
            "0xba76c6980428A0b10CFC5d8ccb61949677A61233",
            "0x000000000000000000000000ba76c6980428a0b10cfc5d8ccb61949677a612330000000000000000000000000000000000000000000000000000000000000040000000000000000000000000000000000000000000000000000000000000000100000000000000000000000000000000000000000000000000000000000000200000000000000000000000000000000000000000000000000000000000000060000000000000000000000000000000000000000000000000000000000000000200000000000000000000000000000000000000000000000000000000002b5c75000000000000000000000000000000000000000000000000000000000000000300000000000000000000000051380cbf0777990e197a3e498ffafd26143e35f8000000000000000000000000000000000000000000000000000000000000000100000000000000000000000061373485594010371dfbf3a8f8bd1736bfda7c090000000000000000000000000000000000000000000000000000000000000001000000000000000000000000c70aa87b38e6ab3c0df6e56338f96a5c00e653080000000000000000000000000000000000000000000000000000000000000001"
          ],
          "initialVerifierSetId": "23b68feb94699d32d762ad7264d416d5324408018f9ecd172a3aadd38a255c36",
          "governance": "0xba76c6980428A0b10CFC5d8ccb61949677A61233",
          "address": "0xF128c84c3326727c3e155168daAa4C0156B87AD1",
          "implementation": "0xe9ac03F10b219fbFa1bc1EAb288963e288989e58",
          "implementationCodehash": "0x5dbe684f109d8834e12707c98776512805d553f6246c97ec8546d712ccf0d5ab",
          "deploymentMethod": "create2",
          "previousSignersRetention": 15,
          "domainSeparator": "0xfa2912a57d663fcffbcb3d4c56334eb8babe48008b4b7458f4332e0828a12f40",
          "minimumRotationDelay": 0,
          "salt": "v6.0.4",
          "connectionType": "amplifier",
          "owner": "0xba76c6980428A0b10CFC5d8ccb61949677A61233"
        },
        "ConstAddressDeployer": {
          "address": "0x98B2920D53612483F91F12Ed7754E51b4A77919e",
          "deployer": "0xE86375704CDb8491a5Ed82D90DceCE02Ee0ac25F",
          "deploymentMethod": "create",
          "codehash": "0x8fda47a596dfba923270da84e0c32a2d0312f1c03389f83e16f2b5a35ed37fbe",
          "predeployCodehash": "0x8fda47a596dfba923270da84e0c32a2d0312f1c03389f83e16f2b5a35ed37fbe"
        },
        "Create3Deployer": {
          "address": "0x6513Aedb4D1593BA12e50644401D976aebDc90d8",
          "deployer": "0x6f24A47Fc8AE5441Eb47EFfC3665e70e69Ac3F05",
          "deploymentMethod": "create2",
          "codehash": "0xf0ad66defbe082df243d4d274e626f557f97579c5c9e19f33d8093d6160808b7",
          "predeployCodehash": "0x73fc31262c4bad113c79439fd231281201c7c7d45b50328bd86bccf37684bf92",
          "salt": "Create3Deployer"
        },
        "AxelarGasService": {
          "collector": "0x505381EEd15c828b3158836d0196bC2E6B51c49f",
          "salt": "AxelarGasService devnet-amplifier",
          "address": "0x1179d44e69ba5252B7478a8602617d5EEeb2F377",
          "implementation": "0xDC290c5e736c7ae15af984300bB7db0D30f248eC",
          "deployer": "0xba76c6980428A0b10CFC5d8ccb61949677A61233"
        },
        "Operators": {
          "owner": "0x9f5CDBc370B00C0dF52cf2619FA95907508108df",
          "address": "0x505381EEd15c828b3158836d0196bC2E6B51c49f",
          "deployer": "0xba76c6980428A0b10CFC5d8ccb61949677A61233",
          "deploymentMethod": "create2",
          "codehash": "0xc561dc32ef670c929db9d7fbf6b5f6c074a62a30602481ba3b88912ca6d79feb",
          "predeployCodehash": "0xc561dc32ef670c929db9d7fbf6b5f6c074a62a30602481ba3b88912ca6d79feb",
          "salt": "Operators devnet-amplifier"
        },
        "InterchainTokenService": {
          "salt": "ITS v2.1.1 devnet-amplifier",
          "deployer": "0xba76c6980428A0b10CFC5d8ccb61949677A61233",
          "proxySalt": "ITS v1.0.0 devnet-amplifier2",
          "tokenManagerDeployer": "0xf19b83E20Bba0a63639eCcde78fFaE6c5bf869b6",
          "interchainToken": "0x5321CB9412D5F53d95D2B5a07861Dd45CBca2671",
          "interchainTokenDeployer": "0xcf0495D8075E4495124Aa5F91244C749407f8a20",
          "tokenManager": "0xD3380469F85AeFD905D58d01F2F20a18217111cF",
          "tokenHandler": "0xEcd52Adc5189fD7C34C9C16cAd55c4FA49031DBb",
          "gatewayCaller": "0xF5797D1F6890FE3B0999551a85a5ca618aCb68E8",
          "implementation": "0x70E818AA71753E5e874A43C340288953704Fb471",
          "predeployCodehash": "0x08a4a556c4db879b4f24104d13a8baf86915d58b12c81b382dfea2a82d2856cf",
          "address": "0x2269B93c8D8D4AfcE9786d2940F5Fcd4386Db7ff",
          "version": "2.1.1"
        },
        "InterchainTokenFactory": {
          "deployer": "0xba76c6980428A0b10CFC5d8ccb61949677A61233",
          "salt": "ITS Factory v1.0.0 devnet-amplifier2",
          "implementation": "0xbF30468A41F5858366B4fb110042c2F19318dC90",
          "address": "0xdB7d6A5B8d37a4f34BC1e7ce0d0B8a9DDA124871",
          "version": "2.1.1"
        }
      }
    },
    "eth-sepolia": {
      "name": "Eth Sepolia",
      "axelarId": "eth-sepolia",
      "chainId": 11155111,
      "rpc": "https://sepolia.drpc.org",
      "tokenSymbol": "ETH",
      "decimals": 18,
      "confirmations": 1,
      "chainType": "evm",
      "explorer": {
        "explorer": "Sepoliascan",
        "url": "https://sepolia.etherscan.io",
        "api": "https://api-sepolia.etherscan.io/api"
      },
      "finality": "finalized",
      "approxFinalityWaitTime": 25,
      "contracts": {
        "AxelarGateway": {
          "gasOptions": {
            "gasLimit": 5000000
          },
          "deployer": "0xba76c6980428A0b10CFC5d8ccb61949677A61233",
          "operator": "0xba76c6980428A0b10CFC5d8ccb61949677A61233",
          "proxyDeploymentArgs": [
            "0x3c19E701ed674350DE8cAEb0B85A388499246D2d",
            "0xba76c6980428A0b10CFC5d8ccb61949677A61233",
            "0x000000000000000000000000ba76c6980428a0b10cfc5d8ccb61949677a612330000000000000000000000000000000000000000000000000000000000000040000000000000000000000000000000000000000000000000000000000000000100000000000000000000000000000000000000000000000000000000000000200000000000000000000000000000000000000000000000000000000000000060000000000000000000000000000000000000000000000000000000000000000200000000000000000000000000000000000000000000000000000000002b8b47000000000000000000000000000000000000000000000000000000000000000300000000000000000000000051380cbf0777990e197a3e498ffafd26143e35f8000000000000000000000000000000000000000000000000000000000000000100000000000000000000000061373485594010371dfbf3a8f8bd1736bfda7c090000000000000000000000000000000000000000000000000000000000000001000000000000000000000000c70aa87b38e6ab3c0df6e56338f96a5c00e653080000000000000000000000000000000000000000000000000000000000000001"
          ],
          "initialVerifierSetId": "e5283a7b64fded588737f495421f8d0bf453f6a1deee353bcb9105551a01d4ea",
          "governance": "0xba76c6980428A0b10CFC5d8ccb61949677A61233",
          "address": "0xF128c84c3326727c3e155168daAa4C0156B87AD1",
          "implementation": "0xD981b4a8D46b7b80dCbE245c615432c4DeF2e817",
          "implementationCodehash": "0xab88cd4cdbea4754ba49d2d73b11d5f1d173bccbd4c0de6352c1d1e3dfc9db64",
          "deploymentMethod": "create2",
          "previousSignersRetention": 15,
          "domainSeparator": "0xc04aba7c8ccda4059d622ac3e17bb4ef1c1e2358f25bfea5902a44d3a34d616a",
          "minimumRotationDelay": 0,
          "salt": "v6.0.4",
          "connectionType": "amplifier",
          "owner": "0xba76c6980428A0b10CFC5d8ccb61949677A61233"
        },
        "ConstAddressDeployer": {
          "address": "0x98B2920D53612483F91F12Ed7754E51b4A77919e",
          "deployer": "0xE86375704CDb8491a5Ed82D90DceCE02Ee0ac25F",
          "deploymentMethod": "create",
          "codehash": "0x8fda47a596dfba923270da84e0c32a2d0312f1c03389f83e16f2b5a35ed37fbe",
          "predeployCodehash": "0x8fda47a596dfba923270da84e0c32a2d0312f1c03389f83e16f2b5a35ed37fbe"
        },
        "Create3Deployer": {
          "address": "0x6513Aedb4D1593BA12e50644401D976aebDc90d8",
          "deployer": "0x6f24A47Fc8AE5441Eb47EFfC3665e70e69Ac3F05",
          "deploymentMethod": "create2",
          "codehash": "0xf0ad66defbe082df243d4d274e626f557f97579c5c9e19f33d8093d6160808b7",
          "predeployCodehash": "0x73fc31262c4bad113c79439fd231281201c7c7d45b50328bd86bccf37684bf92",
          "salt": "Create3Deployer"
        },
        "AxelarGasService": {
          "collector": "0x505381EEd15c828b3158836d0196bC2E6B51c49f",
          "salt": "AxelarGasService devnet-amplifier",
          "address": "0x1179d44e69ba5252B7478a8602617d5EEeb2F377",
          "implementation": "0xC75c1Dc33514db5c39a13b2e7fE82A05050535EF",
          "deployer": "0xba76c6980428A0b10CFC5d8ccb61949677A61233"
        },
        "Operators": {
          "owner": "0x9f5CDBc370B00C0dF52cf2619FA95907508108df",
          "address": "0x505381EEd15c828b3158836d0196bC2E6B51c49f",
          "deployer": "0xba76c6980428A0b10CFC5d8ccb61949677A61233",
          "deploymentMethod": "create2",
          "codehash": "0xc561dc32ef670c929db9d7fbf6b5f6c074a62a30602481ba3b88912ca6d79feb",
          "predeployCodehash": "0xc561dc32ef670c929db9d7fbf6b5f6c074a62a30602481ba3b88912ca6d79feb",
          "salt": "Operators devnet-amplifier"
        },
        "InterchainTokenService": {
          "salt": "ITS v2.1.1 devnet-amplifier",
          "deployer": "0xba76c6980428A0b10CFC5d8ccb61949677A61233",
          "proxySalt": "ITS v1.0.0 devnet-amplifier2",
          "tokenManagerDeployer": "0xf19b83E20Bba0a63639eCcde78fFaE6c5bf869b6",
          "interchainToken": "0x5321CB9412D5F53d95D2B5a07861Dd45CBca2671",
          "interchainTokenDeployer": "0xcf0495D8075E4495124Aa5F91244C749407f8a20",
          "tokenManager": "0xD3380469F85AeFD905D58d01F2F20a18217111cF",
          "tokenHandler": "0xEcd52Adc5189fD7C34C9C16cAd55c4FA49031DBb",
          "gatewayCaller": "0xF5797D1F6890FE3B0999551a85a5ca618aCb68E8",
          "implementation": "0x70E818AA71753E5e874A43C340288953704Fb471",
          "predeployCodehash": "0x08a4a556c4db879b4f24104d13a8baf86915d58b12c81b382dfea2a82d2856cf",
          "address": "0x2269B93c8D8D4AfcE9786d2940F5Fcd4386Db7ff",
          "version": "2.1.1"
        },
        "InterchainTokenFactory": {
          "deployer": "0xba76c6980428A0b10CFC5d8ccb61949677A61233",
          "salt": "ITS Factory v1.0.0 devnet-amplifier2",
          "implementation": "0xbF30468A41F5858366B4fb110042c2F19318dC90",
          "address": "0xdB7d6A5B8d37a4f34BC1e7ce0d0B8a9DDA124871",
          "version": "2.1.1"
        }
      }
    },
    "optimism-sepolia": {
      "name": "Optimism Sepolia",
      "axelarId": "optimism-sepolia",
      "chainId": 11155420,
      "rpc": "https://sepolia.optimism.io",
      "tokenSymbol": "ETH",
      "decimals": 18,
      "confirmations": 1,
      "chainType": "evm",
      "explorer": {
        "name": "Opscan",
        "url": "https://sepolia-optimistic.etherscan.io",
        "api": "https://api-sepolia-optimistic.etherscan.io/api"
      },
      "finality": "finalized",
      "approxFinalityWaitTime": 40,
      "contracts": {
        "AxelarGateway": {
          "gasOptions": {
            "gasLimit": 5000000
          },
          "deployer": "0xba76c6980428A0b10CFC5d8ccb61949677A61233",
          "operator": "0xba76c6980428A0b10CFC5d8ccb61949677A61233",
          "proxyDeploymentArgs": [
            "0x3c19E701ed674350DE8cAEb0B85A388499246D2d",
            "0xba76c6980428A0b10CFC5d8ccb61949677A61233",
            "0x000000000000000000000000ba76c6980428a0b10cfc5d8ccb61949677a612330000000000000000000000000000000000000000000000000000000000000040000000000000000000000000000000000000000000000000000000000000000100000000000000000000000000000000000000000000000000000000000000200000000000000000000000000000000000000000000000000000000000000060000000000000000000000000000000000000000000000000000000000000000200000000000000000000000000000000000000000000000000000000002b8d4d000000000000000000000000000000000000000000000000000000000000000300000000000000000000000051380cbf0777990e197a3e498ffafd26143e35f8000000000000000000000000000000000000000000000000000000000000000100000000000000000000000061373485594010371dfbf3a8f8bd1736bfda7c090000000000000000000000000000000000000000000000000000000000000001000000000000000000000000c70aa87b38e6ab3c0df6e56338f96a5c00e653080000000000000000000000000000000000000000000000000000000000000001"
          ],
          "initialVerifierSetId": "371d01f95380c32d6077ec54b726a7cf65e536acc860d26a6399b879f71a8e42",
          "governance": "0xba76c6980428A0b10CFC5d8ccb61949677A61233",
          "address": "0xF128c84c3326727c3e155168daAa4C0156B87AD1",
          "implementation": "0x4228956048615Db42709e69598A34E8Ff4cf5340",
          "implementationCodehash": "0xb4c38d419801884ef56047516896faea7d01c4c6c8588176eece9da22acc674e",
          "deploymentMethod": "create2",
          "previousSignersRetention": 15,
          "domainSeparator": "0xf865bf16595139bf568a034d575ffdbdd524dd2dbf8cce1de2ddaf7b964bf8e6",
          "minimumRotationDelay": 0,
          "salt": "v6.0.4",
          "connectionType": "amplifier",
          "owner": "0xba76c6980428A0b10CFC5d8ccb61949677A61233"
        },
        "ConstAddressDeployer": {
          "address": "0x98B2920D53612483F91F12Ed7754E51b4A77919e",
          "deployer": "0xE86375704CDb8491a5Ed82D90DceCE02Ee0ac25F",
          "deploymentMethod": "create",
          "codehash": "0x8fda47a596dfba923270da84e0c32a2d0312f1c03389f83e16f2b5a35ed37fbe",
          "predeployCodehash": "0x8fda47a596dfba923270da84e0c32a2d0312f1c03389f83e16f2b5a35ed37fbe"
        },
        "Create3Deployer": {
          "address": "0x6513Aedb4D1593BA12e50644401D976aebDc90d8",
          "deployer": "0x6f24A47Fc8AE5441Eb47EFfC3665e70e69Ac3F05",
          "deploymentMethod": "create2",
          "codehash": "0xf0ad66defbe082df243d4d274e626f557f97579c5c9e19f33d8093d6160808b7",
          "predeployCodehash": "0x73fc31262c4bad113c79439fd231281201c7c7d45b50328bd86bccf37684bf92",
          "salt": "Create3Deployer"
        },
        "AxelarGasService": {
          "collector": "0x505381EEd15c828b3158836d0196bC2E6B51c49f",
          "salt": "AxelarGasService devnet-amplifier",
          "address": "0x1179d44e69ba5252B7478a8602617d5EEeb2F377",
          "implementation": "0xB7477c7c249d3378858Cd74E2790eAF0b7777CC2",
          "deployer": "0xba76c6980428A0b10CFC5d8ccb61949677A61233"
        },
        "Operators": {
          "owner": "0x9f5CDBc370B00C0dF52cf2619FA95907508108df",
          "address": "0x505381EEd15c828b3158836d0196bC2E6B51c49f",
          "deployer": "0xba76c6980428A0b10CFC5d8ccb61949677A61233",
          "deploymentMethod": "create2",
          "codehash": "0xc561dc32ef670c929db9d7fbf6b5f6c074a62a30602481ba3b88912ca6d79feb",
          "predeployCodehash": "0xc561dc32ef670c929db9d7fbf6b5f6c074a62a30602481ba3b88912ca6d79feb",
          "salt": "Operators devnet-amplifier"
        },
        "InterchainTokenService": {
          "salt": "ITS v2.1.1 devnet-amplifier",
          "deployer": "0xba76c6980428A0b10CFC5d8ccb61949677A61233",
          "proxySalt": "ITS v1.0.0 devnet-amplifier2",
          "tokenManagerDeployer": "0xf19b83E20Bba0a63639eCcde78fFaE6c5bf869b6",
          "interchainToken": "0x5321CB9412D5F53d95D2B5a07861Dd45CBca2671",
          "interchainTokenDeployer": "0xcf0495D8075E4495124Aa5F91244C749407f8a20",
          "tokenManager": "0xD3380469F85AeFD905D58d01F2F20a18217111cF",
          "tokenHandler": "0xEcd52Adc5189fD7C34C9C16cAd55c4FA49031DBb",
          "gatewayCaller": "0xF5797D1F6890FE3B0999551a85a5ca618aCb68E8",
          "implementation": "0x70E818AA71753E5e874A43C340288953704Fb471",
          "predeployCodehash": "0x08a4a556c4db879b4f24104d13a8baf86915d58b12c81b382dfea2a82d2856cf",
          "address": "0x2269B93c8D8D4AfcE9786d2940F5Fcd4386Db7ff",
          "version": "2.1.1"
        },
        "InterchainTokenFactory": {
          "deployer": "0xba76c6980428A0b10CFC5d8ccb61949677A61233",
          "salt": "ITS Factory v1.0.0 devnet-amplifier2",
          "implementation": "0xbF30468A41F5858366B4fb110042c2F19318dC90",
          "address": "0xdB7d6A5B8d37a4f34BC1e7ce0d0B8a9DDA124871",
          "version": "2.1.1"
        }
      }
    },
    "flow": {
      "name": "Flow",
      "axelarId": "flow",
      "chainId": 545,
      "rpc": "https://testnet.evm.nodes.onflow.org",
      "tokenSymbol": "FLOW",
      "decimals": 18,
      "chainType": "evm",
      "contracts": {
        "ConstAddressDeployer": {
          "address": "0x98B2920D53612483F91F12Ed7754E51b4A77919e",
          "deployer": "0xE86375704CDb8491a5Ed82D90DceCE02Ee0ac25F",
          "deploymentMethod": "create",
          "codehash": "0x8fda47a596dfba923270da84e0c32a2d0312f1c03389f83e16f2b5a35ed37fbe",
          "predeployCodehash": "0x8fda47a596dfba923270da84e0c32a2d0312f1c03389f83e16f2b5a35ed37fbe"
        },
        "Create3Deployer": {
          "address": "0x6513Aedb4D1593BA12e50644401D976aebDc90d8",
          "deployer": "0x6f24A47Fc8AE5441Eb47EFfC3665e70e69Ac3F05",
          "deploymentMethod": "create2",
          "codehash": "0xf0ad66defbe082df243d4d274e626f557f97579c5c9e19f33d8093d6160808b7",
          "predeployCodehash": "0x73fc31262c4bad113c79439fd231281201c7c7d45b50328bd86bccf37684bf92",
          "salt": "Create3Deployer"
        },
        "AxelarGateway": {
          "deployer": "0xba76c6980428A0b10CFC5d8ccb61949677A61233",
          "operator": "0xba76c6980428A0b10CFC5d8ccb61949677A61233",
          "proxyDeploymentArgs": [
            "0x3c19E701ed674350DE8cAEb0B85A388499246D2d",
            "0xba76c6980428A0b10CFC5d8ccb61949677A61233",
            "0x000000000000000000000000ba76c6980428a0b10cfc5d8ccb61949677a6123300000000000000000000000000000000000000000000000000000000000000400000000000000000000000000000000000000000000000000000000000000001000000000000000000000000000000000000000000000000000000000000002000000000000000000000000000000000000000000000000000000000000000600000000000000000000000000000000000000000000000000000000000000002000000000000000000000000000000000000000000000000000000000033e327000000000000000000000000000000000000000000000000000000000000000300000000000000000000000051380cbf0777990e197a3e498ffafd26143e35f8000000000000000000000000000000000000000000000000000000000000000100000000000000000000000061373485594010371dfbf3a8f8bd1736bfda7c090000000000000000000000000000000000000000000000000000000000000001000000000000000000000000c70aa87b38e6ab3c0df6e56338f96a5c00e653080000000000000000000000000000000000000000000000000000000000000001"
          ],
          "initialVerifierSetId": "2818a9d60cf13c06b0fc9584c60444a0b0e05a6d5adc58cd1a22f3b7a1f24d35",
          "governance": "0xba76c6980428A0b10CFC5d8ccb61949677A61233",
          "address": "0xF128c84c3326727c3e155168daAa4C0156B87AD1",
          "implementation": "0x27f40113e84E26e9D23921BE30dD750675c5c723",
          "implementationCodehash": "0x63a61947de125db1f7970df81581b6f4ccf704e991ac8f8ff9dddc1befe712b2",
          "deploymentMethod": "create2",
          "previousSignersRetention": 15,
          "domainSeparator": "0xcc0a47123f218b7f10d07212f499e418080c91cda74c46373c9a0e4aeec7332e",
          "minimumRotationDelay": 0,
          "connectionType": "amplifier",
          "salt": "v6.0.4",
          "owner": "0xba76c6980428A0b10CFC5d8ccb61949677A61233"
        },
        "Operators": {
          "owner": "0x9f5CDBc370B00C0dF52cf2619FA95907508108df",
          "address": "0x505381EEd15c828b3158836d0196bC2E6B51c49f",
          "deployer": "0xba76c6980428A0b10CFC5d8ccb61949677A61233",
          "deploymentMethod": "create2",
          "codehash": "0xc561dc32ef670c929db9d7fbf6b5f6c074a62a30602481ba3b88912ca6d79feb",
          "predeployCodehash": "0xc561dc32ef670c929db9d7fbf6b5f6c074a62a30602481ba3b88912ca6d79feb",
          "salt": "Operators devnet-amplifier"
        },
        "AxelarGasService": {
          "collector": "0x505381EEd15c828b3158836d0196bC2E6B51c49f",
          "address": "0xD7C77eEA2aF147D351f189eF9eC17EfDf609a3c8",
          "implementation": "0x4F1ccCE088244d2979128b3af64cD6C8D440bbC0",
          "deployer": "0xba76c6980428A0b10CFC5d8ccb61949677A61233"
        },
        "InterchainTokenService": {
          "salt": "ITS v2.1.1 devnet-amplifier",
          "deployer": "0xba76c6980428A0b10CFC5d8ccb61949677A61233",
          "proxySalt": "ITS v1.0.0 devnet-amplifier2",
          "tokenManagerDeployer": "0xf19b83E20Bba0a63639eCcde78fFaE6c5bf869b6",
          "interchainToken": "0x5321CB9412D5F53d95D2B5a07861Dd45CBca2671",
          "interchainTokenDeployer": "0xcf0495D8075E4495124Aa5F91244C749407f8a20",
          "tokenManager": "0xD3380469F85AeFD905D58d01F2F20a18217111cF",
          "tokenHandler": "0xEcd52Adc5189fD7C34C9C16cAd55c4FA49031DBb",
          "gatewayCaller": "0x3fce152EDB1639C7be16Fc17152d79118593582d",
          "implementation": "0x70E818AA71753E5e874A43C340288953704Fb471",
          "predeployCodehash": "0x08a4a556c4db879b4f24104d13a8baf86915d58b12c81b382dfea2a82d2856cf",
          "address": "0x2269B93c8D8D4AfcE9786d2940F5Fcd4386Db7ff",
          "version": "2.1.1"
        },
        "InterchainTokenFactory": {
          "deployer": "0xba76c6980428A0b10CFC5d8ccb61949677A61233",
          "salt": "ITS Factory v1.0.0 devnet-amplifier2",
          "implementation": "0xbF30468A41F5858366B4fb110042c2F19318dC90",
          "address": "0xdB7d6A5B8d37a4f34BC1e7ce0d0B8a9DDA124871",
          "version": "2.1.1"
        }
      },
      "explorer": {
        "name": "Flowscan",
        "url": "https://evm-testnet.flowscan.io/",
        "api": "https://evm-testnet.flowscan.io/api"
      },
      "gasOptions": {
        "gasLimit": 8000000
      },
      "confirmations": 1,
      "finality": "finalized",
      "approxFinalityWaitTime": 1
    },
    "solana-2": {
      "name": "Solana",
      "axelarId": "solana-2",
      "rpc": "https://api.devnet.solana.com",
      "chainType": "svm",
      "decimals": 9,
      "finality": "31",
      "approxFinalityWaitTime": 1,
      "tokenSymbol": "SOL",
      "explorer": {
        "name": "Solana Explorer",
        "url": "https://explorer.solana.com/?cluster=devnet"
      },
      "contracts": {
        "AxelarGateway": {
          "address": "gtwi5T9x6rTWPtuuz6DA7ia1VmH8bdazm9QfDdi6DVp",
          "connectionType": "amplifier",
          "domainSeparator": "0x25175689654ca91a6e0a80f7716bb966a67bb1162c9b89889eed7cfc4f03a6af",
          "minimumRotationDelay": 0,
          "operator": "gopDbjxoihakmMHEbNqyh32Fk3az3Pcuv9jeEhDTr3k",
          "previousSignersRetention": 15,
          "upgradeAuthority": "upaFrJck9TeFUXW62r2dDJtBxcMa4ArVjQ49sJeGDVw"
        },
        "AxelarGasService": {
          "address": "gasd4em72NAm7faq5dvjN5GkXE59dUkTThWmYDX95bK",
          "configAccount": "GQ3Yde4evoph1qnogmb8VASZgqzXUxbVKx4oxnNbcZK9",
          "operator": "gopDbjxoihakmMHEbNqyh32Fk3az3Pcuv9jeEhDTr3k",
          "upgradeAuthority": "upaFrJck9TeFUXW62r2dDJtBxcMa4ArVjQ49sJeGDVw"
        },
        "InterchainGovernance": {
          "address": "govmXi41LqLpRpKUd79wvAh9MmpoMzXk7gG4Sqmucx9",
          "configAccount": "Bj7r2VugtM6odjLX9YdWtDsrZfSKLQFbfoc5hTL9qVhe",
          "governanceAddress": "axelar10d07y265gmmuvt4z0w9aw880jnsr700j7v9daj",
          "governanceChain": "Axelarnet",
          "minimumTimeDelay": 3600,
          "operator": "gopDbjxoihakmMHEbNqyh32Fk3az3Pcuv9jeEhDTr3k",
          "upgradeAuthority": "upaFrJck9TeFUXW62r2dDJtBxcMa4ArVjQ49sJeGDVw"
        },
        "InterchainTokenService": {
          "address": "itsqybuNsChBo3LgVhCWWnTJVJdoVTUJaodmqQcG6z7",
          "configAccount": "8JYHzvaw7EQdck2xus8rqxELRSfD5iqi4aQx7UMFkswZ",
          "operator": "gopDbjxoihakmMHEbNqyh32Fk3az3Pcuv9jeEhDTr3k",
          "upgradeAuthority": "upaFrJck9TeFUXW62r2dDJtBxcMa4ArVjQ49sJeGDVw"
        }
      }
    },
    "sui-2": {
      "name": "Sui",
      "axelarId": "sui-2",
      "networkType": "testnet",
      "rpc": "https://sui-testnet-rpc.publicnode.com",
      "tokenSymbol": "SUI",
      "decimals": 9,
      "chainType": "sui",
      "finality": "1",
      "approxFinalityWaitTime": 1,
      "contracts": {
        "Utils": {
          "address": "0x33d130d3ca43e2f82eee2d4e5cd783e4e88f4f6682d2671d259fdea5257d64d0",
          "versions": {
            "0": "0x33d130d3ca43e2f82eee2d4e5cd783e4e88f4f6682d2671d259fdea5257d64d0"
          },
          "deployer": "0x1471a8acf730a05a7d720e52c7ef94024c7351502c83b80da5583db2f6b0b8df",
          "structs": {},
          "objects": {
            "UpgradeCap": "0x321f239f1d6d031fb08e3c9ab2437036e29edd83fbd6f34909051a7364aefd8c"
          }
        },
        "VersionControl": {
          "address": "0x2e4bebb14f9110d1c02890b64fd90dd3126ece249160bdf1092e80d0e525e5ae",
          "versions": {
            "0": "0x2e4bebb14f9110d1c02890b64fd90dd3126ece249160bdf1092e80d0e525e5ae"
          },
          "deployer": "0x1471a8acf730a05a7d720e52c7ef94024c7351502c83b80da5583db2f6b0b8df",
          "structs": {
            "VersionControl": "0x2e4bebb14f9110d1c02890b64fd90dd3126ece249160bdf1092e80d0e525e5ae::version_control::VersionControl"
          },
          "objects": {
            "UpgradeCap": "0xf48341706c5d0eb71c73bc07366caeb991fb3bed5f5247e7f077449a3f0d4545"
          }
        },
        "AxelarGateway": {
          "address": "0x988bbe6e98f653887e78912f529247675030334ae4b0fbc1d1f512f0f95b71e4",
          "versions": {
            "0": "0x988bbe6e98f653887e78912f529247675030334ae4b0fbc1d1f512f0f95b71e4"
          },
          "deployer": "0x1471a8acf730a05a7d720e52c7ef94024c7351502c83b80da5583db2f6b0b8df",
          "structs": {
            "WeightedSigner": "0x988bbe6e98f653887e78912f529247675030334ae4b0fbc1d1f512f0f95b71e4::weighted_signer::WeightedSigner",
            "Bytes32": "0x988bbe6e98f653887e78912f529247675030334ae4b0fbc1d1f512f0f95b71e4::bytes32::Bytes32",
            "WeightedSigners": "0x988bbe6e98f653887e78912f529247675030334ae4b0fbc1d1f512f0f95b71e4::weighted_signers::WeightedSigners",
            "Signature": "0x988bbe6e98f653887e78912f529247675030334ae4b0fbc1d1f512f0f95b71e4::proof::Signature",
            "Proof": "0x988bbe6e98f653887e78912f529247675030334ae4b0fbc1d1f512f0f95b71e4::proof::Proof",
            "Message": "0x988bbe6e98f653887e78912f529247675030334ae4b0fbc1d1f512f0f95b71e4::message::Message",
            "SignersRotated": "0x988bbe6e98f653887e78912f529247675030334ae4b0fbc1d1f512f0f95b71e4::events::SignersRotated",
            "ChannelCreated": "0x988bbe6e98f653887e78912f529247675030334ae4b0fbc1d1f512f0f95b71e4::events::ChannelCreated",
            "ChannelDestroyed": "0x988bbe6e98f653887e78912f529247675030334ae4b0fbc1d1f512f0f95b71e4::events::ChannelDestroyed",
            "ContractCall": "0x988bbe6e98f653887e78912f529247675030334ae4b0fbc1d1f512f0f95b71e4::events::ContractCall",
            "MessageApproved": "0x988bbe6e98f653887e78912f529247675030334ae4b0fbc1d1f512f0f95b71e4::events::MessageApproved",
            "MessageExecuted": "0x988bbe6e98f653887e78912f529247675030334ae4b0fbc1d1f512f0f95b71e4::events::MessageExecuted",
            "AxelarSigners": "0x988bbe6e98f653887e78912f529247675030334ae4b0fbc1d1f512f0f95b71e4::auth::AxelarSigners",
            "MessageToSign": "0x988bbe6e98f653887e78912f529247675030334ae4b0fbc1d1f512f0f95b71e4::auth::MessageToSign",
            "Channel": "0x988bbe6e98f653887e78912f529247675030334ae4b0fbc1d1f512f0f95b71e4::channel::Channel",
            "ApprovedMessage": "0x988bbe6e98f653887e78912f529247675030334ae4b0fbc1d1f512f0f95b71e4::channel::ApprovedMessage",
            "OwnerCap": "0x988bbe6e98f653887e78912f529247675030334ae4b0fbc1d1f512f0f95b71e4::owner_cap::OwnerCap",
            "MessageTicket": "0x988bbe6e98f653887e78912f529247675030334ae4b0fbc1d1f512f0f95b71e4::message_ticket::MessageTicket",
            "MessageStatus": "0x988bbe6e98f653887e78912f529247675030334ae4b0fbc1d1f512f0f95b71e4::message_status::MessageStatus",
            "Gateway_v0": "0x988bbe6e98f653887e78912f529247675030334ae4b0fbc1d1f512f0f95b71e4::gateway_v0::Gateway_v0",
            "CommandType": "0x988bbe6e98f653887e78912f529247675030334ae4b0fbc1d1f512f0f95b71e4::gateway_v0::CommandType",
            "Gateway": "0x988bbe6e98f653887e78912f529247675030334ae4b0fbc1d1f512f0f95b71e4::gateway::Gateway"
          },
          "objects": {
            "Gateway": "0xb4ab8da228ae631476172849f05f71a99ef4bfd50cf682ec61fb027fc0123b2f",
            "UpgradeCap": "0xb56fb08698005b239d6c222b95f91063787af5a162a5988bdb1b72061035ceef",
            "Gatewayv0": "0x9e3de30dadba8fce5af35b692f4a98de893064f800992b6e6b510b997c696183",
            "OwnerCap": "0x55a39af66e6002c6edcba26a52514300a222fe94cafde19bf49acade9c87b93a"
          },
          "domainSeparator": "0xa5ea3e93481643015f6273d6938484afb463de5c25f980ec72b63d56ebd55d55",
          "operator": "0x1471a8acf730a05a7d720e52c7ef94024c7351502c83b80da5583db2f6b0b8df",
          "minimumRotationDelay": 0,
          "connectionType": "amplifier"
        },
        "RelayerDiscovery": {
          "address": "0x6f8472f2d4e5d6bebc620403946ad49f7ce81fe0191902640932100118cd62f9",
          "versions": {
            "0": "0x6f8472f2d4e5d6bebc620403946ad49f7ce81fe0191902640932100118cd62f9"
          },
          "deployer": "0x1471a8acf730a05a7d720e52c7ef94024c7351502c83b80da5583db2f6b0b8df",
          "structs": {
            "Function": "0x6f8472f2d4e5d6bebc620403946ad49f7ce81fe0191902640932100118cd62f9::transaction::Function",
            "MoveCall": "0x6f8472f2d4e5d6bebc620403946ad49f7ce81fe0191902640932100118cd62f9::transaction::MoveCall",
            "Transaction": "0x6f8472f2d4e5d6bebc620403946ad49f7ce81fe0191902640932100118cd62f9::transaction::Transaction",
            "TransactionRegistered": "0x6f8472f2d4e5d6bebc620403946ad49f7ce81fe0191902640932100118cd62f9::events::TransactionRegistered",
            "TransactionRemoved": "0x6f8472f2d4e5d6bebc620403946ad49f7ce81fe0191902640932100118cd62f9::events::TransactionRemoved",
            "RelayerDiscovery_v0": "0x6f8472f2d4e5d6bebc620403946ad49f7ce81fe0191902640932100118cd62f9::relayer_discovery_v0::RelayerDiscovery_v0",
            "OwnerCap": "0x6f8472f2d4e5d6bebc620403946ad49f7ce81fe0191902640932100118cd62f9::owner_cap::OwnerCap",
            "RelayerDiscovery": "0x6f8472f2d4e5d6bebc620403946ad49f7ce81fe0191902640932100118cd62f9::discovery::RelayerDiscovery"
          },
          "objects": {
            "RelayerDiscovery": "0xe64788e83bee291de3448d5a07dd4f7607e82dcc60e7599f53b3fe2cd21a273e",
            "RelayerDiscoveryv0": "0x5fc3e202855cbf1dac16ef96a63b29176c221c62ebabf77a724c41c88d8d59be",
            "OwnerCap": "0x9f9c2b5bd942fb9e298585d5a041fe5296b9bd86420958f4eb0571fa6fbe6d29",
            "UpgradeCap": "0x6144093e8184f671d3eabc68373cc0748b8fdfe76888af65952414bd270e1753"
          }
        },
        "Operators": {
          "address": "0x320f1abda1b96f95604b03c8649e867cf5ae4fb2983b97be02267647c49173fc",
          "versions": {
            "0": "0x320f1abda1b96f95604b03c8649e867cf5ae4fb2983b97be02267647c49173fc"
          },
          "deployer": "0x1471a8acf730a05a7d720e52c7ef94024c7351502c83b80da5583db2f6b0b8df",
          "structs": {
            "OwnerCap": "0x320f1abda1b96f95604b03c8649e867cf5ae4fb2983b97be02267647c49173fc::operators::OwnerCap",
            "OperatorCap": "0x320f1abda1b96f95604b03c8649e867cf5ae4fb2983b97be02267647c49173fc::operators::OperatorCap",
            "Operators": "0x320f1abda1b96f95604b03c8649e867cf5ae4fb2983b97be02267647c49173fc::operators::Operators",
            "Borrow": "0x320f1abda1b96f95604b03c8649e867cf5ae4fb2983b97be02267647c49173fc::operators::Borrow",
            "OperatorAdded": "0x320f1abda1b96f95604b03c8649e867cf5ae4fb2983b97be02267647c49173fc::operators::OperatorAdded",
            "OperatorRemoved": "0x320f1abda1b96f95604b03c8649e867cf5ae4fb2983b97be02267647c49173fc::operators::OperatorRemoved",
            "CapabilityStored": "0x320f1abda1b96f95604b03c8649e867cf5ae4fb2983b97be02267647c49173fc::operators::CapabilityStored",
            "CapabilityRemoved": "0x320f1abda1b96f95604b03c8649e867cf5ae4fb2983b97be02267647c49173fc::operators::CapabilityRemoved"
          },
          "objects": {
            "Operators": "0x5a857c56880274aeda02ae1711077413ec474284feb464ee95bee1a4d8f6e56d",
            "OwnerCap": "0xc4ff846f69139aa973c383b9e8eebf6694d3297e3c451d88a9d14f6206691999",
            "UpgradeCap": "0xa0dcdab65db4b919b64e067cd881ea0b98f9ebf0d86dbfbff37f374a4895db3f"
          }
        },
        "GasService": {
          "address": "0x637063e4c4ecf195c8dc0170cc82e68f8cbe94f019935cb848500352a03dd6fa",
          "versions": {
            "0": "0x637063e4c4ecf195c8dc0170cc82e68f8cbe94f019935cb848500352a03dd6fa"
          },
          "deployer": "0x1471a8acf730a05a7d720e52c7ef94024c7351502c83b80da5583db2f6b0b8df",
          "structs": {
            "GasPaid": "0x637063e4c4ecf195c8dc0170cc82e68f8cbe94f019935cb848500352a03dd6fa::events::GasPaid",
            "GasAdded": "0x637063e4c4ecf195c8dc0170cc82e68f8cbe94f019935cb848500352a03dd6fa::events::GasAdded",
            "Refunded": "0x637063e4c4ecf195c8dc0170cc82e68f8cbe94f019935cb848500352a03dd6fa::events::Refunded",
            "GasCollected": "0x637063e4c4ecf195c8dc0170cc82e68f8cbe94f019935cb848500352a03dd6fa::events::GasCollected",
            "OwnerCap": "0x637063e4c4ecf195c8dc0170cc82e68f8cbe94f019935cb848500352a03dd6fa::owner_cap::OwnerCap",
            "OperatorCap": "0x637063e4c4ecf195c8dc0170cc82e68f8cbe94f019935cb848500352a03dd6fa::operator_cap::OperatorCap",
            "GasService_v0": "0x637063e4c4ecf195c8dc0170cc82e68f8cbe94f019935cb848500352a03dd6fa::gas_service_v0::GasService_v0",
            "GasService": "0x637063e4c4ecf195c8dc0170cc82e68f8cbe94f019935cb848500352a03dd6fa::gas_service::GasService"
          },
          "objects": {
            "OperatorCap": "0x43e0d6b8b20aa4d8c4b808eb18fc77f77798d1332759680e281e75115ea4e492",
            "OwnerCap": "0xef03b96127738a14e168bc130491f6e79c4faef32bf6400ae2b5b58c117ef1a0",
            "GasService": "0xffd87a3b283764aad9197a0d0d5880c9085c68a5d055cfe9bac65298dd7f4cfc",
            "GasServicev0": "0x451d2d47a45525077d8d1f6aa91c46b9956dbdcf147c82b3196de90209978441",
            "UpgradeCap": "0xadb206f125e702f91add25459ab84b66370d9aeb3fda0de5db1bcbb322ee2bbc"
          }
        },
        "Abi": {
          "address": "0xe347ab3e2c32d1bf8be1cfbc9d46b543b60ed5d2a2e6393deee2bb4cf62d6e41",
          "versions": {
            "0": "0xe347ab3e2c32d1bf8be1cfbc9d46b543b60ed5d2a2e6393deee2bb4cf62d6e41"
          },
          "deployer": "0x1471a8acf730a05a7d720e52c7ef94024c7351502c83b80da5583db2f6b0b8df",
          "structs": {
            "AbiReader": "0xe347ab3e2c32d1bf8be1cfbc9d46b543b60ed5d2a2e6393deee2bb4cf62d6e41::abi::AbiReader",
            "AbiWriter": "0xe347ab3e2c32d1bf8be1cfbc9d46b543b60ed5d2a2e6393deee2bb4cf62d6e41::abi::AbiWriter"
          },
          "objects": {
            "UpgradeCap": "0xbfd4012f37111630c46df90e914a169e82905e01eabfb91e95317fd340d2cb8a"
          }
        },
        "InterchainTokenService": {
          "address": "0x5f710b3807efa0a2dfc14632fde4539a8833513d0afcb9b992200143c3bc8426",
          "versions": {
            "0": "0x361b728d45c287afadf388ed69c234678022940db880e4b4a2ba5ad09b348a2f",
            "1": "0x5f710b3807efa0a2dfc14632fde4539a8833513d0afcb9b992200143c3bc8426"
          },
          "deployer": "0x1471a8acf730a05a7d720e52c7ef94024c7351502c83b80da5583db2f6b0b8df",
          "structs": {
            "FlowLimit": "0x361b728d45c287afadf388ed69c234678022940db880e4b4a2ba5ad09b348a2f::flow_limit::FlowLimit",
            "CoinManagement": "0x361b728d45c287afadf388ed69c234678022940db880e4b4a2ba5ad09b348a2f::coin_management::CoinManagement",
            "CoinInfo": "0x361b728d45c287afadf388ed69c234678022940db880e4b4a2ba5ad09b348a2f::coin_info::CoinInfo",
            "CoinData": "0x361b728d45c287afadf388ed69c234678022940db880e4b4a2ba5ad09b348a2f::coin_data::CoinData",
            "CreatorCap": "0x361b728d45c287afadf388ed69c234678022940db880e4b4a2ba5ad09b348a2f::creator_cap::CreatorCap",
            "TokenManagerType": "0x5f710b3807efa0a2dfc14632fde4539a8833513d0afcb9b992200143c3bc8426::token_manager_type::TokenManagerType",
            "TokenId": "0x361b728d45c287afadf388ed69c234678022940db880e4b4a2ba5ad09b348a2f::token_id::TokenId",
            "UnlinkedTokenId": "0x5f710b3807efa0a2dfc14632fde4539a8833513d0afcb9b992200143c3bc8426::token_id::UnlinkedTokenId",
            "UnregisteredTokenId": "0x361b728d45c287afadf388ed69c234678022940db880e4b4a2ba5ad09b348a2f::token_id::UnregisteredTokenId",
            "UnregisteredCoinData": "0x361b728d45c287afadf388ed69c234678022940db880e4b4a2ba5ad09b348a2f::unregistered_coin_data::UnregisteredCoinData",
            "CoinRegistered": "0x361b728d45c287afadf388ed69c234678022940db880e4b4a2ba5ad09b348a2f::events::CoinRegistered",
            "InterchainTransfer": "0x361b728d45c287afadf388ed69c234678022940db880e4b4a2ba5ad09b348a2f::events::InterchainTransfer",
            "InterchainTokenDeploymentStarted": "0x361b728d45c287afadf388ed69c234678022940db880e4b4a2ba5ad09b348a2f::events::InterchainTokenDeploymentStarted",
            "InterchainTransferReceived": "0x361b728d45c287afadf388ed69c234678022940db880e4b4a2ba5ad09b348a2f::events::InterchainTransferReceived",
            "UnregisteredCoinReceived": "0x361b728d45c287afadf388ed69c234678022940db880e4b4a2ba5ad09b348a2f::events::UnregisteredCoinReceived",
            "UnlinkedCoinReceived": "0x5f710b3807efa0a2dfc14632fde4539a8833513d0afcb9b992200143c3bc8426::events::UnlinkedCoinReceived",
            "UnlinkedCoinRemoved": "0x5f710b3807efa0a2dfc14632fde4539a8833513d0afcb9b992200143c3bc8426::events::UnlinkedCoinRemoved",
            "TrustedChainAdded": "0x361b728d45c287afadf388ed69c234678022940db880e4b4a2ba5ad09b348a2f::events::TrustedChainAdded",
            "TrustedChainRemoved": "0x361b728d45c287afadf388ed69c234678022940db880e4b4a2ba5ad09b348a2f::events::TrustedChainRemoved",
            "FlowLimitSet": "0x361b728d45c287afadf388ed69c234678022940db880e4b4a2ba5ad09b348a2f::events::FlowLimitSet",
            "DistributorshipTransfered": "0x361b728d45c287afadf388ed69c234678022940db880e4b4a2ba5ad09b348a2f::events::DistributorshipTransfered",
            "OperatorshipTransfered": "0x361b728d45c287afadf388ed69c234678022940db880e4b4a2ba5ad09b348a2f::events::OperatorshipTransfered",
            "InterchainTokenIdClaimed": "0x5f710b3807efa0a2dfc14632fde4539a8833513d0afcb9b992200143c3bc8426::events::InterchainTokenIdClaimed",
            "LinkTokenStarted": "0x5f710b3807efa0a2dfc14632fde4539a8833513d0afcb9b992200143c3bc8426::events::LinkTokenStarted",
            "LinkTokenReceived": "0x5f710b3807efa0a2dfc14632fde4539a8833513d0afcb9b992200143c3bc8426::events::LinkTokenReceived",
            "CoinMetadataRegistered": "0x5f710b3807efa0a2dfc14632fde4539a8833513d0afcb9b992200143c3bc8426::events::CoinMetadataRegistered",
            "TrustedChain": "0x361b728d45c287afadf388ed69c234678022940db880e4b4a2ba5ad09b348a2f::trusted_chains::TrustedChain",
            "TrustedChains": "0x361b728d45c287afadf388ed69c234678022940db880e4b4a2ba5ad09b348a2f::trusted_chains::TrustedChains",
            "TreasuryCapReclaimer": "0x5f710b3807efa0a2dfc14632fde4539a8833513d0afcb9b992200143c3bc8426::treasury_cap_reclaimer::TreasuryCapReclaimer",
            "InterchainTransferTicket": "0x361b728d45c287afadf388ed69c234678022940db880e4b4a2ba5ad09b348a2f::interchain_transfer_ticket::InterchainTransferTicket",
            "InterchainTokenService_v0": "0x361b728d45c287afadf388ed69c234678022940db880e4b4a2ba5ad09b348a2f::interchain_token_service_v0::InterchainTokenService_v0",
            "OwnerCap": "0x361b728d45c287afadf388ed69c234678022940db880e4b4a2ba5ad09b348a2f::owner_cap::OwnerCap",
            "OperatorCap": "0x361b728d45c287afadf388ed69c234678022940db880e4b4a2ba5ad09b348a2f::operator_cap::OperatorCap",
            "InterchainTokenService": "0x361b728d45c287afadf388ed69c234678022940db880e4b4a2ba5ad09b348a2f::interchain_token_service::InterchainTokenService"
          },
          "objects": {
            "InterchainTokenService": "0x127e4f0e8fdad2e50d9ad16a977d8472fb4d206271a6e219a803e136ff143b46",
            "InterchainTokenServicev0": "0x92cf5b5acbc3476601b98f1e3e0a1ec70e43f16615b5239b0161a5886e0107c8",
            "ChannelId": "0x264911ce18e17be3c1204c366ee56899886d97a30ae017c6b2d3aff5f2b951ff",
            "OwnerCap": "0x2edbff9dc43d4dca2e16dec1b9e75c8798fc16f672b828ce5a6f8547e4723ba9",
            "OperatorCap": "0x5594de29942c6e950f0eaf5909241514168ab7bb4182de65b7a51881137dab0c",
            "UpgradeCap": "0x17efb7a7a5b9d13976edb665cb071132c5391a987adb119f1ab51b26ccd1c23b"
          },
          "disallowedFunctions": {
            "versions": [
              0,
              0,
              0,
              0,
              0,
              0,
              0,
              0,
              0,
              0,
              0,
              0,
              0,
              0,
              0
            ],
            "functionNames": [
              "deploy_remote_interchain_token",
              "send_interchain_transfer",
              "receive_interchain_transfer",
              "receive_interchain_transfer_with_data",
              "receive_deploy_interchain_token",
              "give_unregistered_coin",
              "mint_as_distributor",
              "mint_to_as_distributor",
              "burn_as_distributor",
              "add_trusted_chains",
              "remove_trusted_chains",
              "set_flow_limit",
              "set_flow_limit_as_token_operator",
              "transfer_distributorship",
              "transfer_operatorship"
            ]
          }
        },
        "PR2": {
          "address": "0x6e2824a136cf621bbfd9abaf911212ebd3e210342224780951af4eb0983152eb",
          "typeArgument": "0x6e2824a136cf621bbfd9abaf911212ebd3e210342224780951af4eb0983152eb::pr2::PR2",
          "decimals": "6",
          "objects": {
            "TreasuryCap": "0x9356821cb1c1a3e18e3af83c2f3c9e091211ba34f6a4dca3d7f66891e0ecd0bc",
            "Metadata": "0x9c1fa07fd8781beaeae9e879edc94c00fb7e572fe81f3bccc64a38b14757247e",
            "TokenId": "0xf60bd3441fb78d141a4cbdd240afa5221a9cd7be1da6267beaa08e928a34d2eb",
            "origin": true
          }
        },
        "LEG30": {
          "address": "0xcf3ca7d50d0ada62ca0ef87789630677f30c88812af3cf6979fed513d19a30f7",
          "typeArgument": "0xcf3ca7d50d0ada62ca0ef87789630677f30c88812af3cf6979fed513d19a30f7::leg30::LEG30",
          "decimals": "9",
          "objects": {
            "TokenId": "0x4288ca4e4d1bd44d5e2eb3b8b7c0116dedf81d1654feaad55b19184e7bd5292f",
            "TreasuryCap": "0xee990f96ac5fb3bfb4061ae917e641e374cd45e86abae4db5dd3808cf741d950",
            "Metadata": "0x3a56a377bc3c5acf37f230eb9cfde951bbfdfb17630487ed970a4bcd6fddabd9"
          }
        },
        "LEG31": {
          "address": "0xc9c8a14c3329e823ba5f35693b35d6d42e377ccb63c47131b9380a92a0751b8c",
          "typeArgument": "0xc9c8a14c3329e823ba5f35693b35d6d42e377ccb63c47131b9380a92a0751b8c::leg31::LEG31",
          "decimals": "9",
          "objects": {
            "TokenId": "0xa6e49a33085e7711df2d06ce5826ed5e6d7e4acd7298bf76a6874882ca6496c0",
            "TreasuryCap": "0xcbd682edb2d8e4459d6a35b383da949fa03cc8774b481171cea8fa8111567b22",
            "Metadata": "0x6086eebfe7761b865ecd45267b09a7650d962174c00bbba68672bd41f3407de0"
          }
        },
        "LEG32": {
          "address": "0x6627117dad9bd51b90e94b945602101538fd6762aff6ebc57e4106a26c796dec",
          "typeArgument": "0x6627117dad9bd51b90e94b945602101538fd6762aff6ebc57e4106a26c796dec::leg32::LEG32",
          "decimals": "9",
          "objects": {
            "TokenId": "0x0c9499f8637699b98b048c7bffddb18de236e3e8c1573e9567aeecabfd778685",
            "TreasuryCap": "0xab4d366a87eb1761de3fa8b9562b37f576ef09cfa22312b126e82466b0b7cea4",
            "Metadata": "0x58b2262d49d54ae14e7d75f2a6c3eca907758d47a32fcf93fa620769c3af5cf0"
          }
        },
        "Example": {
          "address": "0x814e16e7c9d8b91a4ca74cdf6ed3a331247fd10ff4d6506004e1bdbd0234c654",
          "versions": {
            "0": "0x814e16e7c9d8b91a4ca74cdf6ed3a331247fd10ff4d6506004e1bdbd0234c654"
          },
          "deployer": "0x1471a8acf730a05a7d720e52c7ef94024c7351502c83b80da5583db2f6b0b8df",
          "structs": {
            "Singleton": "0x814e16e7c9d8b91a4ca74cdf6ed3a331247fd10ff4d6506004e1bdbd0234c654::its::Singleton",
            "Executed": "0x814e16e7c9d8b91a4ca74cdf6ed3a331247fd10ff4d6506004e1bdbd0234c654::gmp::Executed",
            "ExecutedWithToken": "0x814e16e7c9d8b91a4ca74cdf6ed3a331247fd10ff4d6506004e1bdbd0234c654::its::ExecutedWithToken",
            "MultiMinter": "0x814e16e7c9d8b91a4ca74cdf6ed3a331247fd10ff4d6506004e1bdbd0234c654::operators::MultiMinter",
            "OwnerCap": "0x814e16e7c9d8b91a4ca74cdf6ed3a331247fd10ff4d6506004e1bdbd0234c654::operators::OwnerCap",
            "TOKEN": "0x814e16e7c9d8b91a4ca74cdf6ed3a331247fd10ff4d6506004e1bdbd0234c654::token::TOKEN",
            "TOKEN_A": "0x814e16e7c9d8b91a4ca74cdf6ed3a331247fd10ff4d6506004e1bdbd0234c654::token_a::TOKEN_A",
            "TOKEN_B": "0x814e16e7c9d8b91a4ca74cdf6ed3a331247fd10ff4d6506004e1bdbd0234c654::token_b::TOKEN_B",
            "TOKEN_C": "0x814e16e7c9d8b91a4ca74cdf6ed3a331247fd10ff4d6506004e1bdbd0234c654::token_c::TOKEN_C"
          },
          "objects": {
            "GmpSingleton": "0x43aa1cf0178bc75687da18ec8b8f374245c4ce6522775600c55d42bc25a44402",
            "GmpChannelId": "0xed446cd5d073775a09517bff223031aa7a179a2762522ee068252a44e8f7d3f2",
            "ItsSingleton": "0xc339e7f33d85569b7a23cfcef4304cf2902b1255183678392891d6723c69a287",
            "ItsChannelId": "0x7539de2ccaaaee8ac3238b5331757a86be4430691c7185e5164ebdd51a400afd"
          }
        },
        "MB1": {
          "address": "0x6b94e282852884a48ab4416624bcc233bfc9039ff838385879931caaffe7f14d",
          "typeArgument": "0x6b94e282852884a48ab4416624bcc233bfc9039ff838385879931caaffe7f14d::mb1::MB1",
          "decimals": "9",
          "objects": {
            "TreasuryCap": "0x191ab7fd965558f96079c00be451c7deed9bbdaa526b69fd1584f02f8e4e9f85",
            "Metadata": "0x1986ed3909cf98525e3f0ad930e724eea8a7bd16a1c5fa7afb341fd850450338",
            "TokenId": "0x61c254a5e9fdae70c87363453630b2c4bb85d89d7641cd2252d82cbd047d0eda",
            "origin": true
          }
        }
      },
      "explorer": {
        "name": "Suiscan",
        "url": "https://suiscan.xyz/testnet"
      }
    },
    "xrpl-dev": {
      "name": "XRPL",
      "axelarId": "xrpl-dev",
      "rpc": "wss://s.devnet.rippletest.net:51233",
      "wssRpc": "wss://s.devnet.rippletest.net:51233",
      "tokenSymbol": "XRP",
      "decimals": 6,
      "networkType": "testnet",
      "chainType": "xrpl",
      "finality": "1",
      "approxFinalityWaitTime": 1,
      "explorer": {
        "name": "XRPL Explorer",
        "url": "https://devnet.xrpl.org"
      },
      "contracts": {
        "AxelarGateway": {
          "address": "rGAbJZEzU6WaYv5y1LfyN7LBBcQJ3TxsKC",
          "initialSigner": "rpqRL9c13HYuCLefSrqkqHPPV4FgxTazQ9",
          "transferRate": 0,
          "tickSize": 6,
          "domain": "axelar.foundation",
          "flags": [
            4,
            12,
            13,
            14
          ],
          "connectionType": "amplifier"
        },
        "InterchainTokenService": {
          "address": "rGAbJZEzU6WaYv5y1LfyN7LBBcQJ3TxsKC",
          "initialSigner": "rpqRL9c13HYuCLefSrqkqHPPV4FgxTazQ9",
          "transferRate": 0,
          "tickSize": 6,
          "domain": "axelar.foundation",
          "flags": [
            4,
            12,
            13,
            14
          ]
        }
      }
    },
    "plume-2": {
      "name": "Plume",
      "axelarId": "plume-2",
      "networkType": "testnet",
      "chainId": 98867,
      "rpc": "https://testnet-rpc.plume.org",
      "tokenSymbol": "PLUME",
      "confirmations": 1,
      "finality": "finalized",
      "decimals": 18,
      "approxFinalityWaitTime": 1,
      "chainType": "evm",
      "explorer": {
        "name": "Plume-testnet Explorer",
        "url": "https://testnet-explorer.plumenetwork.xyz/"
      },
      "contracts": {
        "ConstAddressDeployer": {
          "address": "0x858Bd33dF5BeAabF16Dc0249Acd194564c16BB2d",
          "deployer": "0xba76c6980428A0b10CFC5d8ccb61949677A61233",
          "deploymentMethod": "create",
          "codehash": "0x8fda47a596dfba923270da84e0c32a2d0312f1c03389f83e16f2b5a35ed37fbe",
          "predeployCodehash": "0x8fda47a596dfba923270da84e0c32a2d0312f1c03389f83e16f2b5a35ed37fbe"
        },
        "Create3Deployer": {
          "address": "0x27A6E2Cf2d37B320EDaF5688ae89f21ef19099A8",
          "deployer": "0xba76c6980428A0b10CFC5d8ccb61949677A61233",
          "deploymentMethod": "create2",
          "codehash": "0xf0ad66defbe082df243d4d274e626f557f97579c5c9e19f33d8093d6160808b7",
          "predeployCodehash": "0x73fc31262c4bad113c79439fd231281201c7c7d45b50328bd86bccf37684bf92",
          "salt": "Create3Deployer"
        },
        "AxelarGateway": {
          "deployer": "0xba76c6980428A0b10CFC5d8ccb61949677A61233",
          "operator": "0xba76c6980428A0b10CFC5d8ccb61949677A61233",
          "proxyDeploymentArgs": [
            "0x75c216B93337e23c8b1DD4F4fB818CA48511Aa2B",
            "0xba76c6980428A0b10CFC5d8ccb61949677A61233",
            "0x000000000000000000000000ba76c6980428a0b10cfc5d8ccb61949677a61233000000000000000000000000000000000000000000000000000000000000004000000000000000000000000000000000000000000000000000000000000000010000000000000000000000000000000000000000000000000000000000000020000000000000000000000000000000000000000000000000000000000000006000000000000000000000000000000000000000000000000000000000000000030000000000000000000000000000000000000000000000000000000000661dd9000000000000000000000000000000000000000000000000000000000000000500000000000000000000000040e0122633f2f81ab18854eff39d954a26793060000000000000000000000000000000000000000000000000000000000000000100000000000000000000000051380cbf0777990e197a3e498ffafd26143e35f8000000000000000000000000000000000000000000000000000000000000000100000000000000000000000061373485594010371dfbf3a8f8bd1736bfda7c0900000000000000000000000000000000000000000000000000000000000000010000000000000000000000009b027e69b79099feb3dd1478c574dc986671bea10000000000000000000000000000000000000000000000000000000000000001000000000000000000000000c70aa87b38e6ab3c0df6e56338f96a5c00e653080000000000000000000000000000000000000000000000000000000000000001"
          ],
          "initialVerifierSetId": "36daafe02cd36d4540355cd904501b9f71664605598bc4502fb00ab30b615e91",
          "address": "0xA7938970ebF2E35E2789dc8C3019754c2ed762A8",
          "implementation": "0x75c216B93337e23c8b1DD4F4fB818CA48511Aa2B",
          "implementationCodehash": "0xa029d8325304c28c639f8f0a28c1495a386ee6cf615b9765e093328b5fbacda3",
          "deploymentMethod": "create3",
          "previousSignersRetention": 15,
          "domainSeparator": "0x974a372dccb2a81196b546432ad388af9cb49d0a5e4567d444c51ea63edb62f9",
          "minimumRotationDelay": 0,
          "connectionType": "amplifier",
          "owner": "0xba76c6980428A0b10CFC5d8ccb61949677A61233",
          "salt": "AxelarAmplifierGateway"
        },
        "Operators": {
          "owner": "0x9f5CDBc370B00C0dF52cf2619FA95907508108df",
          "address": "0x2e1C331cE54863555Ee1638c99eA9154b02bA831",
          "deployer": "0xba76c6980428A0b10CFC5d8ccb61949677A61233",
          "deploymentMethod": "create2",
          "codehash": "0xc561dc32ef670c929db9d7fbf6b5f6c074a62a30602481ba3b88912ca6d79feb",
          "predeployCodehash": "0xc561dc32ef670c929db9d7fbf6b5f6c074a62a30602481ba3b88912ca6d79feb",
          "salt": "Operators"
        },
        "AxelarGasService": {
          "collector": "0x2e1C331cE54863555Ee1638c99eA9154b02bA831",
          "salt": "AxelarGasService",
          "address": "0x2CcdaDdc282D5F22F740398f1992003b525aE0F5",
          "implementation": "0xC578504932E11C45e18C272C4Ea98F7e7FCA2Cbe",
          "deployer": "0xba76c6980428A0b10CFC5d8ccb61949677A61233"
        },
        "InterchainTokenService": {
          "salt": "ITS v2.1.1 devnet-amplifier",
          "deployer": "0xba76c6980428A0b10CFC5d8ccb61949677A61233",
          "proxySalt": "ITS v1.0.0 devnet-amplifier",
          "tokenManagerDeployer": "0x79f49661CD8fa773d9Df690Fc674bcce4fDB7A41",
          "interchainToken": "0x412b3F9F72ceE68c77D1bFB604921084d1f79cbb",
          "interchainTokenDeployer": "0x08587054628eA782e20C3942dca1314534fF7d88",
          "tokenManager": "0xc966d4Ac70906c909BDabAbaFeDdbb1dE9a74b4F",
          "tokenHandler": "0x0484e3441e0242b5809dbEa900B7E1a0662c965C",
          "gatewayCaller": "0x4Ee2179abe5d6Bb28b57abCA0045F2a3c461f7B4",
          "implementation": "0xc884A99724214b7b7bA0CdBdE8Ad91D933Cad2d8",
          "predeployCodehash": "0x08a4a556c4db879b4f24104d13a8baf86915d58b12c81b382dfea2a82d2856cf",
          "address": "0xcCe2c86467d382931653dD3b3E7b3eB4ebD23349",
          "version": "2.1.1"
        },
        "InterchainTokenFactory": {
          "deployer": "0xba76c6980428A0b10CFC5d8ccb61949677A61233",
          "salt": "ITS Factory v1.0.0 devnet-amplifier",
          "implementation": "0x52BB39D80D49999EE9c80bd197d01A562b4Dacd0",
          "address": "0x9186233C327329408a9034F22407244421cADbEF",
          "version": "2.1.1"
        }
      }
    },
    "monad": {
      "name": "Monad",
      "axelarId": "monad",
      "chainId": 10143,
      "rpc": "https://testnet-rpc.monad.xyz",
      "tokenSymbol": "MON",
      "confirmations": 1,
      "finality": "finalized",
      "decimals": 18,
      "approxFinalityWaitTime": 1,
      "chainType": "evm",
      "explorer": {
        "name": "MonVision",
        "url": "https://testnet.monadexplorer.com"
      },
      "contracts": {
        "ConstAddressDeployer": {
          "address": "0x27a3daf3b243104E9b0afAe6b56026a416B852C9",
          "deployer": "0xba76c6980428A0b10CFC5d8ccb61949677A61233",
          "deploymentMethod": "create",
          "codehash": "0x8fda47a596dfba923270da84e0c32a2d0312f1c03389f83e16f2b5a35ed37fbe",
          "predeployCodehash": "0x8fda47a596dfba923270da84e0c32a2d0312f1c03389f83e16f2b5a35ed37fbe"
        },
        "Create3Deployer": {
          "address": "0x066b0D7E70D94686cB8576A2ec459cE609ca5364",
          "deployer": "0xba76c6980428A0b10CFC5d8ccb61949677A61233",
          "deploymentMethod": "create2",
          "codehash": "0xf0ad66defbe082df243d4d274e626f557f97579c5c9e19f33d8093d6160808b7",
          "predeployCodehash": "0x73fc31262c4bad113c79439fd231281201c7c7d45b50328bd86bccf37684bf92",
          "salt": "Create3Deployer"
        },
        "AxelarGateway": {
          "deployer": "0xba76c6980428A0b10CFC5d8ccb61949677A61233",
          "operator": "0xba76c6980428A0b10CFC5d8ccb61949677A61233",
          "proxyDeploymentArgs": [
            "0x6b8bb608432cDc5bCA05ECCA89fd33EbfE437Fd9",
            "0xba76c6980428A0b10CFC5d8ccb61949677A61233",
            "0x000000000000000000000000ba76c6980428a0b10cfc5d8ccb61949677a612330000000000000000000000000000000000000000000000000000000000000040000000000000000000000000000000000000000000000000000000000000000100000000000000000000000000000000000000000000000000000000000000200000000000000000000000000000000000000000000000000000000000000060000000000000000000000000000000000000000000000000000000000000000300000000000000000000000000000000000000000000000000000000006ce33e000000000000000000000000000000000000000000000000000000000000000500000000000000000000000040e0122633f2f81ab18854eff39d954a26793060000000000000000000000000000000000000000000000000000000000000000100000000000000000000000051380cbf0777990e197a3e498ffafd26143e35f8000000000000000000000000000000000000000000000000000000000000000100000000000000000000000061373485594010371dfbf3a8f8bd1736bfda7c0900000000000000000000000000000000000000000000000000000000000000010000000000000000000000009b027e69b79099feb3dd1478c574dc986671bea10000000000000000000000000000000000000000000000000000000000000001000000000000000000000000c70aa87b38e6ab3c0df6e56338f96a5c00e653080000000000000000000000000000000000000000000000000000000000000001"
          ],
          "initialVerifierSetId": "11ee4fb8ce164424f754f184ccc0821d5f41486fcd99bf3ca6782e9295dd7529",
          "address": "0xA0c562047BcD4007ED3c38556c1C29429daC15F4",
          "implementation": "0x6b8bb608432cDc5bCA05ECCA89fd33EbfE437Fd9",
          "implementationCodehash": "0x9ee0e14ade4a07f0267af22e9fe810aad687651ca0a2462399fd79f9c77c7735",
          "deploymentMethod": "create3",
          "previousSignersRetention": 15,
          "domainSeparator": "0xd9d7fdc2c95115b28769eb237330c7eefa879ebab0fab16e19064bd71e109f60",
          "minimumRotationDelay": 0,
          "connectionType": "amplifier",
          "owner": "0xba76c6980428A0b10CFC5d8ccb61949677A61233",
          "salt": "AxelarAmplifierGateway"
        },
        "Operators": {
          "owner": "0x9f5CDBc370B00C0dF52cf2619FA95907508108df",
          "address": "0xcBA75dd553f70E9Ca0c49415a31F2214fb9090F3",
          "deployer": "0xba76c6980428A0b10CFC5d8ccb61949677A61233",
          "deploymentMethod": "create2",
          "codehash": "0xc561dc32ef670c929db9d7fbf6b5f6c074a62a30602481ba3b88912ca6d79feb",
          "predeployCodehash": "0xc561dc32ef670c929db9d7fbf6b5f6c074a62a30602481ba3b88912ca6d79feb",
          "salt": "Operators"
        },
        "AxelarGasService": {
          "collector": "0xcBA75dd553f70E9Ca0c49415a31F2214fb9090F3",
          "salt": "AxelarGasService",
          "address": "0x3bd1a26205022d270469ED5596f07855761126E7",
          "implementation": "0x650D4c0C64A5dbe57b65C51A25dd06B5186A2015",
          "deployer": "0xba76c6980428A0b10CFC5d8ccb61949677A61233"
        }
      }
    },
    "berachain": {
      "name": "Berachain",
      "axelarId": "berachain",
      "chainId": 80069,
      "rpc": "https://bepolia.rpc.berachain.com",
      "tokenSymbol": "BERA",
      "confirmations": 1,
      "finality": "finalized",
      "decimals": 18,
      "approxFinalityWaitTime": 1,
      "chainType": "evm",
      "explorer": {
        "name": "Berascan",
        "url": "https://testnet.berascan.com/",
        "api": "https://api-testnet.berascan.com/api"
      },
      "contracts": {
        "ConstAddressDeployer": {
          "address": "0x858Bd33dF5BeAabF16Dc0249Acd194564c16BB2d",
          "deployer": "0xba76c6980428A0b10CFC5d8ccb61949677A61233",
          "deploymentMethod": "create",
          "codehash": "0x8fda47a596dfba923270da84e0c32a2d0312f1c03389f83e16f2b5a35ed37fbe",
          "predeployCodehash": "0x8fda47a596dfba923270da84e0c32a2d0312f1c03389f83e16f2b5a35ed37fbe"
        },
        "Create3Deployer": {
          "address": "0x27A6E2Cf2d37B320EDaF5688ae89f21ef19099A8",
          "deployer": "0xba76c6980428A0b10CFC5d8ccb61949677A61233",
          "deploymentMethod": "create2",
          "codehash": "0xf0ad66defbe082df243d4d274e626f557f97579c5c9e19f33d8093d6160808b7",
          "predeployCodehash": "0x73fc31262c4bad113c79439fd231281201c7c7d45b50328bd86bccf37684bf92",
          "salt": "Create3Deployer"
        },
        "AxelarGateway": {
          "deployer": "0xba76c6980428A0b10CFC5d8ccb61949677A61233",
          "operator": "0xba76c6980428A0b10CFC5d8ccb61949677A61233",
          "proxyDeploymentArgs": [
            "0x75c216B93337e23c8b1DD4F4fB818CA48511Aa2B",
            "0xba76c6980428A0b10CFC5d8ccb61949677A61233",
            "0x000000000000000000000000ba76c6980428a0b10cfc5d8ccb61949677a612330000000000000000000000000000000000000000000000000000000000000040000000000000000000000000000000000000000000000000000000000000000100000000000000000000000000000000000000000000000000000000000000200000000000000000000000000000000000000000000000000000000000000060000000000000000000000000000000000000000000000000000000000000000300000000000000000000000000000000000000000000000000000000006c64bd000000000000000000000000000000000000000000000000000000000000000400000000000000000000000040e0122633f2f81ab18854eff39d954a26793060000000000000000000000000000000000000000000000000000000000000000100000000000000000000000061373485594010371dfbf3a8f8bd1736bfda7c0900000000000000000000000000000000000000000000000000000000000000010000000000000000000000009b027e69b79099feb3dd1478c574dc986671bea10000000000000000000000000000000000000000000000000000000000000001000000000000000000000000c70aa87b38e6ab3c0df6e56338f96a5c00e653080000000000000000000000000000000000000000000000000000000000000001"
          ],
          "initialVerifierSetId": "960d44b570cafd896edd6a19e799e9e3b68f8e7a8721fabb7fa8c01aefd713b5",
          "address": "0xA7938970ebF2E35E2789dc8C3019754c2ed762A8",
          "implementation": "0x75c216B93337e23c8b1DD4F4fB818CA48511Aa2B",
          "implementationCodehash": "0x1f9ac5309f45cf25738851a1326ba3cec4cb1084dfd658338688bdefb6899578",
          "deploymentMethod": "create3",
          "previousSignersRetention": 15,
          "domainSeparator": "0xde451736aa7e61c58baa7e02a0531c535a0dd8d3b5a04973d99336f34efad68b",
          "minimumRotationDelay": 0,
          "connectionType": "amplifier",
          "owner": "0xba76c6980428A0b10CFC5d8ccb61949677A61233",
          "salt": "AxelarAmplifierGateway"
        },
        "Operators": {
          "owner": "0x9f5CDBc370B00C0dF52cf2619FA95907508108df",
          "address": "0x2e1C331cE54863555Ee1638c99eA9154b02bA831",
          "deployer": "0xba76c6980428A0b10CFC5d8ccb61949677A61233",
          "deploymentMethod": "create2",
          "codehash": "0xc561dc32ef670c929db9d7fbf6b5f6c074a62a30602481ba3b88912ca6d79feb",
          "predeployCodehash": "0xc561dc32ef670c929db9d7fbf6b5f6c074a62a30602481ba3b88912ca6d79feb",
          "salt": "Operators"
        },
        "AxelarGasService": {
          "collector": "0x2e1C331cE54863555Ee1638c99eA9154b02bA831",
          "salt": "AxelarGasService",
          "address": "0x2CcdaDdc282D5F22F740398f1992003b525aE0F5",
          "implementation": "0x514cBF3e6CC9d6B58EeDf9c10d4eC48dD15F2fb8",
          "deployer": "0xba76c6980428A0b10CFC5d8ccb61949677A61233"
        },
        "InterchainTokenService": {
          "salt": "ITS v2.1.1 devnet-amplifier",
          "deployer": "0xba76c6980428A0b10CFC5d8ccb61949677A61233",
          "proxySalt": "ITS v1.0.0 devnet-amplifier",
          "tokenManagerDeployer": "0x79f49661CD8fa773d9Df690Fc674bcce4fDB7A41",
          "interchainToken": "0x412b3F9F72ceE68c77D1bFB604921084d1f79cbb",
          "interchainTokenDeployer": "0x08587054628eA782e20C3942dca1314534fF7d88",
          "tokenManager": "0xc966d4Ac70906c909BDabAbaFeDdbb1dE9a74b4F",
          "tokenHandler": "0x0484e3441e0242b5809dbEa900B7E1a0662c965C",
          "gatewayCaller": "0x4Ee2179abe5d6Bb28b57abCA0045F2a3c461f7B4",
          "implementation": "0xc884A99724214b7b7bA0CdBdE8Ad91D933Cad2d8",
          "predeployCodehash": "0x08a4a556c4db879b4f24104d13a8baf86915d58b12c81b382dfea2a82d2856cf",
          "address": "0xcCe2c86467d382931653dD3b3E7b3eB4ebD23349",
          "version": "2.1.1"
        },
        "InterchainTokenFactory": {
          "deployer": "0xba76c6980428A0b10CFC5d8ccb61949677A61233",
          "salt": "ITS Factory v1.0.0 devnet-amplifier",
          "implementation": "0x52BB39D80D49999EE9c80bd197d01A562b4Dacd0",
          "address": "0x9186233C327329408a9034F22407244421cADbEF",
          "version": "2.1.1"
        }
      }
    },
    "stacks": {
      "name": "Stacks",
      "axelarId": "stacks",
      "rpc": "https://api.testnet.hiro.so",
      "tokenSymbol": "STX",
      "networkType": "testnet",
      "chainType": "stacks",
      "finality": "1",
      "decimals": 6,
      "approxFinalityWaitTime": 1,
      "explorer": {
        "name": "Stacks Explorer",
        "url": "https://explorer.hiro.so/?chain=testnet"
      },
      "contracts": {
        "ClarityStacks": {
          "address": "STX1M8AD16Y5P606QK6FFXS25BQ3R03TWDFDW7J1.clarity-stacks",
          "deployer": "STX1M8AD16Y5P606QK6FFXS25BQ3R03TWDFDW7J1"
        },
        "GasStorage": {
          "address": "STX1M8AD16Y5P606QK6FFXS25BQ3R03TWDFDW7J1.gas-storage",
          "deployer": "STX1M8AD16Y5P606QK6FFXS25BQ3R03TWDFDW7J1"
        },
        "Traits": {
          "address": "STX1M8AD16Y5P606QK6FFXS25BQ3R03TWDFDW7J1.traits",
          "deployer": "STX1M8AD16Y5P606QK6FFXS25BQ3R03TWDFDW7J1"
        },
        "GasImpl": {
          "address": "STX1M8AD16Y5P606QK6FFXS25BQ3R03TWDFDW7J1.gas-impl",
          "deployer": "STX1M8AD16Y5P606QK6FFXS25BQ3R03TWDFDW7J1",
          "version": "1.3.0"
        },
        "GatewayStorage": {
          "address": "STX1M8AD16Y5P606QK6FFXS25BQ3R03TWDFDW7J1.gateway-storage",
          "deployer": "STX1M8AD16Y5P606QK6FFXS25BQ3R03TWDFDW7J1"
        },
        "AxelarGasService": {
          "address": "STX1M8AD16Y5P606QK6FFXS25BQ3R03TWDFDW7J1.gas-service",
          "deployer": "STX1M8AD16Y5P606QK6FFXS25BQ3R03TWDFDW7J1",
          "gasCollector": "ST3ASWHNH5G542F1V58CQAND5GFN4ZDGXAJHC2VR0"
        },
        "GatewayImpl": {
          "address": "STX1M8AD16Y5P606QK6FFXS25BQ3R03TWDFDW7J1.gateway-impl",
          "deployer": "STX1M8AD16Y5P606QK6FFXS25BQ3R03TWDFDW7J1",
          "version": "1.3.0"
        },
        "AxelarGateway": {
          "address": "STX1M8AD16Y5P606QK6FFXS25BQ3R03TWDFDW7J1.gateway",
          "deployer": "STX1M8AD16Y5P606QK6FFXS25BQ3R03TWDFDW7J1",
          "connectionType": "amplifier",
          "signers": {
            "weightedSigners": [
              {
                "signer": "0x026e4a6fc3a6988c4cd7d3bc02e07bac8b72a9f5342d92f42161e7b6e57dd47e18",
                "weight": 1
              },
              {
                "signer": "0x02d19c406d763c98d98554c980ae03543b936aad0c3f1289a367a0c2aafb71e8c1",
                "weight": 1
              },
              {
                "signer": "0x03ea531f69879b3b15b6e3fe262250d5ceca6217e03e4def6919d4bdce3a7ec389",
                "weight": 1
              }
            ],
            "threshold": 2,
            "nonce": "0x000000000000000000000000000000000000000000000000000000000038d32c"
          },
          "claritySigners": "0c00000003056e6f6e63650200000020000000000000000000000000000000000000000000000000000000000038d32c077369676e6572730b000000030c00000002067369676e65720200000021026e4a6fc3a6988c4cd7d3bc02e07bac8b72a9f5342d92f42161e7b6e57dd47e180677656967687401000000000000000000000000000000010c00000002067369676e6572020000002102d19c406d763c98d98554c980ae03543b936aad0c3f1289a367a0c2aafb71e8c10677656967687401000000000000000000000000000000010c00000002067369676e6572020000002103ea531f69879b3b15b6e3fe262250d5ceca6217e03e4def6919d4bdce3a7ec389067765696768740100000000000000000000000000000001097468726573686f6c640100000000000000000000000000000002",
          "owner": "STX1M8AD16Y5P606QK6FFXS25BQ3R03TWDFDW7J1",
          "operator": "STX1M8AD16Y5P606QK6FFXS25BQ3R03TWDFDW7J1",
          "domainSeparator": "0x9f3f816350e47038614b888448ffbcb9f520b2bcdeeff15cec6c08c3c61c4f20",
          "minimumRotationDelay": 0,
          "previousSignerRetention": 15
        },
        "InterchainTokenServiceStorage": {
          "address": "STX1M8AD16Y5P606QK6FFXS25BQ3R03TWDFDW7J1.interchain-token-service-storage",
          "deployer": "STX1M8AD16Y5P606QK6FFXS25BQ3R03TWDFDW7J1"
        },
        "InterchainTokenFactory": {
          "address": "STX1M8AD16Y5P606QK6FFXS25BQ3R03TWDFDW7J1.interchain-token-factory",
          "deployer": "STX1M8AD16Y5P606QK6FFXS25BQ3R03TWDFDW7J1"
        },
        "InterchainTokenService": {
          "address": "STX1M8AD16Y5P606QK6FFXS25BQ3R03TWDFDW7J1.interchain-token-service",
          "deployer": "STX1M8AD16Y5P606QK6FFXS25BQ3R03TWDFDW7J1",
          "itsContractAddressName": "STX1M8AD16Y5P606QK6FFXS25BQ3R03TWDFDW7J1.interchain-token-service",
          "gasServiceAddress": "STX1M8AD16Y5P606QK6FFXS25BQ3R03TWDFDW7J1.gas-service",
          "operator": "STX1M8AD16Y5P606QK6FFXS25BQ3R03TWDFDW7J1",
          "itsHubChainName": "axelar",
          "itsHubAddress": "axelar157hl7gpuknjmhtac2qnphuazv2yerfagva7lsu9vuj2pgn32z22qa26dk4"
        },
        "InterchainTokenFactoryImpl": {
          "address": "STX1M8AD16Y5P606QK6FFXS25BQ3R03TWDFDW7J1.interchain-token-factory-impl",
          "deployer": "STX1M8AD16Y5P606QK6FFXS25BQ3R03TWDFDW7J1",
          "version": "1.3.0"
        },
        "VerifyOnchain": {
          "address": "STX1M8AD16Y5P606QK6FFXS25BQ3R03TWDFDW7J1.verify-onchain",
          "deployer": "STX1M8AD16Y5P606QK6FFXS25BQ3R03TWDFDW7J1"
        },
        "InterchainTokenServiceImpl": {
          "address": "STX1M8AD16Y5P606QK6FFXS25BQ3R03TWDFDW7J1.interchain-token-service-impl",
          "deployer": "STX1M8AD16Y5P606QK6FFXS25BQ3R03TWDFDW7J1",
          "version": "1.3.0"
        },
        "NativeInterchainToken": {
          "address": "STX1M8AD16Y5P606QK6FFXS25BQ3R03TWDFDW7J1.native-interchain-token",
          "deployer": "STX1M8AD16Y5P606QK6FFXS25BQ3R03TWDFDW7J1"
        },
        "HelloWorld": {
          "address": "STX1M8AD16Y5P606QK6FFXS25BQ3R03TWDFDW7J1.hello-world",
          "deployer": "STX1M8AD16Y5P606QK6FFXS25BQ3R03TWDFDW7J1"
        },
        "SampleSip010": {
          "address": "STX1M8AD16Y5P606QK6FFXS25BQ3R03TWDFDW7J1.sample-sip-010",
          "deployer": "STX1M8AD16Y5P606QK6FFXS25BQ3R03TWDFDW7J1"
        },
        "TokenManagerSample": {
          "address": "STX1M8AD16Y5P606QK6FFXS25BQ3R03TWDFDW7J1.token-manager-sample",
          "deployer": "STX1M8AD16Y5P606QK6FFXS25BQ3R03TWDFDW7J1",
          "token": "STX1M8AD16Y5P606QK6FFXS25BQ3R03TWDFDW7J1.sample-sip-010"
        }
      },
      "initialContractsDeployer": "STX1M8AD16Y5P606QK6FFXS25BQ3R03TWDFDW7J1"
    }
  },
  "axelar": {
    "contracts": {
      "ServiceRegistry": {
        "governanceAccount": "axelar1zlr7e5qf3sz7yf890rkh9tcnu87234k6k7ytd9",
        "codeId": 1505,
        "lastUploadedCodeId": 1505,
        "address": "axelar1c9fkszt5lq34vvvlat3fxj6yv7ejtqapz04e97vtc9m5z9cwnamq8zjlhz",
        "storeCodeProposalId": "1050",
        "storeCodeProposalCodeHash": "1ece3b2b765257ed931f9e151b936ae24b26b632990baf90f63306a9db55f714"
      },
      "Router": {
        "adminAddress": "axelar1zlr7e5qf3sz7yf890rkh9tcnu87234k6k7ytd9",
        "governanceAddress": "axelar1zlr7e5qf3sz7yf890rkh9tcnu87234k6k7ytd9",
        "codeId": 850,
        "lastUploadedCodeId": 888,
        "address": "axelar14jjdxqhuxk803e9pq64w4fgf385y86xxhkpzswe9crmu6vxycezst0zq8y",
        "executeProposalId": "54",
        "storeCodeProposalId": "101",
        "storeCodeProposalCodeHash": "7368e7507f29ae9236c9c41fc1fbe5456260fb91acf1e2ff07d677bdcbca7e9f",
        "axelar": {
          "codeId": 888,
          "address": "axelar14jjdxqhuxk803e9pq64w4fgf385y86xxhkpzswe9crmu6vxycezst0zq8y"
        }
      },
      "Multisig": {
        "governanceAddress": "axelar1zlr7e5qf3sz7yf890rkh9tcnu87234k6k7ytd9",
        "blockExpiry": 10,
        "codeId": 1302,
        "lastUploadedCodeId": 1302,
        "address": "axelar19jxy26z0qnnspa45y5nru0l5rmy9d637z5km2ndjxthfxf5qaswst9290r",
        "executeProposalId": "55",
        "storeCodeProposalId": "580",
        "storeCodeProposalCodeHash": "cd6109a37eab844941ea09266e54bf3fdb18bfb55e02a0ed91aa5a8d47aea2ec"
      },
      "Coordinator": {
        "governanceAddress": "axelar1zlr7e5qf3sz7yf890rkh9tcnu87234k6k7ytd9",
        "codeId": 615,
        "lastUploadedCodeId": 846,
        "address": "axelar1m2498n4h2tskcsmssjnzswl5e6eflmqnh487ds47yxyu6y5h4zuqr9zk4g",
        "executeProposalId": "56",
        "axelar": {
          "codeId": 846,
          "address": "axelar1m2498n4h2tskcsmssjnzswl5e6eflmqnh487ds47yxyu6y5h4zuqr9zk4g"
        },
        "storeCodeProposalId": "62",
        "storeCodeProposalCodeHash": "a57dccb229cfab931b904618af2ebc854699a25a963c231834837d88ee4a0217"
      },
      "Rewards": {
        "governanceAddress": "axelar1zlr7e5qf3sz7yf890rkh9tcnu87234k6k7ytd9",
        "rewardsDenom": "uamplifier",
        "params": {
          "epoch_duration": "10",
          "rewards_per_epoch": "100",
          "participation_threshold": [
            "9",
            "10"
          ]
        },
        "codeId": 849,
        "lastUploadedCodeId": 849,
        "address": "axelar1vaj9sfzc3z0gpel90wu4ljutncutv0wuhvvwfsh30rqxq422z89qnd989l",
        "axelar": {
          "codeId": 849
        },
        "storeCodeProposalId": "69",
        "storeCodeProposalCodeHash": "095c1caca4f9b7381519bd8395f3f558202fd4d4ad03f223dd8a2e991c568bd6"
      },
      "AxelarnetGateway": {
        "codeId": 844,
        "address": "axelar1wvms3cy5hxrgl7uxhkz7yth4qzqum6aaccwkmvafq8z0mgdfxr8qrnvw0k",
        "nexus": "axelar17h8uk4ct0mdv9mgkuxszt4gp2htpfr08mge20r",
        "storeCodeProposalCodeHash": "c7286d0f59276b794641bdfbb4f96fafcee3553b67f3397d662a4683968f525b",
        "storeCodeProposalId": "60",
        "lastUploadedCodeId": 845
      },
      "InterchainTokenService": {
        "adminAddress": "axelar1zlr7e5qf3sz7yf890rkh9tcnu87234k6k7ytd9",
        "governanceAddress": "axelar1zlr7e5qf3sz7yf890rkh9tcnu87234k6k7ytd9",
        "codeId": 1406,
        "address": "axelar157hl7gpuknjmhtac2qnphuazv2yerfagva7lsu9vuj2pgn32z22qa26dk4",
        "instantiateProposalId": "61",
        "sui-2": {
          "maxUintBits": 64,
          "maxDecimalsWhenTruncating": 6
        },
        "solana-2": {
          "maxUintBits": 64,
          "maxDecimalsWhenTruncating": 255
        },
        "storeCodeProposalId": "989",
        "storeCodeProposalCodeHash": "ba46bfa2daa4f5d8ac77f456aecafb63a2e13c7a7965fa5c3e2af05dbd865e97",
        "lastUploadedCodeId": 1406
      },
      "VotingVerifier": {
        "avalanche-fuji": {
          "governanceAddress": "axelar1zlr7e5qf3sz7yf890rkh9tcnu87234k6k7ytd9",
          "serviceName": "validators",
          "sourceGatewayAddress": "0xF128c84c3326727c3e155168daAa4C0156B87AD1",
          "votingThreshold": [
            "6",
            "10"
          ],
          "blockExpiry": 10,
          "confirmationHeight": 1,
          "msgIdFormat": "hex_tx_hash_and_event_index",
          "addressFormat": "eip55",
          "codeId": 854,
          "address": "axelar1252ahkw208d08ls64atp2pql4cnl9naxy7ahhq3lrthvq3spseys26l8xj"
        },
        "lastUploadedCodeId": 854,
        "eth-sepolia": {
          "governanceAddress": "axelar1zlr7e5qf3sz7yf890rkh9tcnu87234k6k7ytd9",
          "serviceName": "validators",
          "sourceGatewayAddress": "0xF128c84c3326727c3e155168daAa4C0156B87AD1",
          "votingThreshold": [
            "6",
            "10"
          ],
          "blockExpiry": 10,
          "confirmationHeight": 1,
          "msgIdFormat": "hex_tx_hash_and_event_index",
          "addressFormat": "eip55",
          "codeId": 854,
          "address": "axelar16swl5eh3vspnyzddwltuf93hc65nwju7498u0zyq33u4cj8rxy4sgxx30m"
        },
        "optimism-sepolia": {
          "governanceAddress": "axelar1zlr7e5qf3sz7yf890rkh9tcnu87234k6k7ytd9",
          "serviceName": "validators",
          "sourceGatewayAddress": "0xF128c84c3326727c3e155168daAa4C0156B87AD1",
          "votingThreshold": [
            "6",
            "10"
          ],
          "blockExpiry": 10,
          "confirmationHeight": 1,
          "msgIdFormat": "hex_tx_hash_and_event_index",
          "addressFormat": "eip55",
          "codeId": 854,
          "address": "axelar1qtg2es55w6zp539a2xh9mnajxqq2rsqghf604muyw85vrn0ky97qyu795s"
        },
        "flow": {
          "governanceAddress": "axelar1zlr7e5qf3sz7yf890rkh9tcnu87234k6k7ytd9",
          "serviceName": "validators",
          "sourceGatewayAddress": "0xF128c84c3326727c3e155168daAa4C0156B87AD1",
          "votingThreshold": [
            "6",
            "10"
          ],
          "blockExpiry": 10,
          "confirmationHeight": 1,
          "msgIdFormat": "hex_tx_hash_and_event_index",
          "addressFormat": "eip55",
          "address": "axelar1hn4hf23pqy2s2yacs4cuzjqe72hxn0rtxugy2vq485l7cngtcavqu9d0zq",
          "codeId": 854
        },
        "sui-2": {
          "governanceAddress": "axelar1zlr7e5qf3sz7yf890rkh9tcnu87234k6k7ytd9",
          "serviceName": "validators",
          "sourceGatewayAddress": "0x988bbe6e98f653887e78912f529247675030334ae4b0fbc1d1f512f0f95b71e4",
          "msgIdFormat": "base58_tx_digest_and_event_index",
          "addressFormat": "sui",
          "votingThreshold": [
            "6",
            "10"
          ],
          "blockExpiry": 10,
          "confirmationHeight": 1,
          "codeId": 854,
          "address": "axelar1s8auce7fhjd4840czcfgjw4c47epatvqdx2m7kr9qdt9ds62qnzq5uj2k5"
        },
        "plume-2": {
          "governanceAddress": "axelar1zlr7e5qf3sz7yf890rkh9tcnu87234k6k7ytd9",
          "serviceName": "validators",
          "sourceGatewayAddress": "0xA7938970ebF2E35E2789dc8C3019754c2ed762A8",
          "votingThreshold": [
            "6",
            "10"
          ],
          "blockExpiry": 10,
          "confirmationHeight": 1,
          "msgIdFormat": "hex_tx_hash_and_event_index",
          "addressFormat": "eip55",
          "codeId": 854,
          "address": "axelar1a4e4aful6hchmxd3cffurz24pca52wmt3pf78rsmzglzujnueqgq7eypgl"
        },
        "monad": {
          "governanceAddress": "axelar1zlr7e5qf3sz7yf890rkh9tcnu87234k6k7ytd9",
          "serviceName": "validators",
          "sourceGatewayAddress": "0xA0c562047BcD4007ED3c38556c1C29429daC15F4",
          "votingThreshold": [
            "6",
            "10"
          ],
          "blockExpiry": 10,
          "confirmationHeight": 1000000,
          "msgIdFormat": "hex_tx_hash_and_event_index",
          "addressFormat": "eip55",
          "codeId": 854,
          "address": "axelar1yrenh2gnkgrv23mlpxke2gce6rhfsqhyzzlsgqxrla7x565md2yq7lsjet"
        },
        "berachain": {
          "governanceAddress": "axelar1zlr7e5qf3sz7yf890rkh9tcnu87234k6k7ytd9",
          "serviceName": "validators",
          "sourceGatewayAddress": "0xA7938970ebF2E35E2789dc8C3019754c2ed762A8",
          "votingThreshold": [
            "6",
            "10"
          ],
          "blockExpiry": 10,
          "confirmationHeight": 1,
          "msgIdFormat": "hex_tx_hash_and_event_index",
          "addressFormat": "eip55",
          "codeId": 854,
          "address": "axelar1uypvvkd820cs4t6y47hqszawegwyrxaxr9ehpla74e98g0rezr5sw9lj4z"
        },
        "storeCodeProposalId": "78",
        "storeCodeProposalCodeHash": "d9412440820a51bc48bf41a77ae39cfb33101ddc6562323845627ea2042bf708"
      },
      "Gateway": {
        "avalanche-fuji": {
          "codeId": 848,
          "address": "axelar1agyunp32jwynnkrf92wuvac2xa7cvgthtk5yr3wh7jypg59zjjqqsqf36s"
        },
        "lastUploadedCodeId": 848,
        "eth-sepolia": {
          "codeId": 848,
          "address": "axelar18zrymnzgdmutdjhqlfsslzy4yvzw8uylysjwqlq4uk4muq3qx30qde39qz"
        },
        "optimism-sepolia": {
          "codeId": 848,
          "address": "axelar16wd6350f575t5cts9sduqmt7nsw9kc822ltf6dcn46rvejmmg8cqrq4ara"
        },
        "flow": {
          "address": "axelar10w5sqgun0q3m0vkz29vh55ujug57m0t54cue04aesrg45rqcgf6sjv4wwh",
          "codeId": 848
        },
        "sui-2": {
          "codeId": 848,
          "address": "axelar1tk4h84tv0tatkeyc9hpum4dr30xpmt09g0wdsc7tgdp7mlutlheqrwcxjz"
        },
        "storeCodeProposalId": "64",
        "storeCodeProposalCodeHash": "2ba600ee0d162184c9387eaf6fad655f1d75db548f93e379f0565cb2042d856f",
        "plume-2": {
          "codeId": 848,
          "address": "axelar1unafus3vpt7nawfzdjf7u26g2rl855lpkqussxmtl5r2njaz39mqrmyv7g"
        },
        "monad": {
          "codeId": 848,
          "address": "axelar18xawfj42lhkvca2j79wlumenr9yujnzece9p7upcrywn7f5cewcslnap46"
        },
        "berachain": {
          "codeId": 848,
          "address": "axelar129htsgeyygnc6mlhxxjsdrtu2yj8wam83ur6mcdlvdttvk3zlecqwdjnl0"
        },
        "stacks": {
          "codeId": 1396,
          "address": "axelar1r5aggjq5d5np83ejq5ynt7ah30y9srk84es3xatnyc9k4nmq7grsc7qnda"
        }
      },
      "XrplMultisigProver": {
        "xrpl-dev": {
          "governanceAddress": "axelar1zlr7e5qf3sz7yf890rkh9tcnu87234k6k7ytd9",
          "adminAddress": "axelar1lsasewgqj7698e9a25v3c9kkzweee9cvejq5cs",
          "signingThreshold": [
            "2",
            "3"
          ],
          "serviceName": "validators",
          "verifierSetDiffThreshold": 1,
          "address": "axelar1ys83sedjffmqh70aksejmx3fy3q2d7twm3msurk7wn3l6nkwxp0sfelzhl",
          "xrplTransactionFee": 300,
          "ticketCountThreshold": 5
        }
      },
      "MultisigProver": {
        "avalanche-fuji": {
          "governanceAddress": "axelar1zlr7e5qf3sz7yf890rkh9tcnu87234k6k7ytd9",
          "adminAddress": "axelar1zlr7e5qf3sz7yf890rkh9tcnu87234k6k7ytd9",
          "destinationChainID": "43113",
          "signingThreshold": [
            "6",
            "10"
          ],
          "serviceName": "validators",
          "verifierSetDiffThreshold": 1,
          "encoder": "abi",
          "keyType": "ecdsa",
          "domainSeparator": "0xfa2912a57d663fcffbcb3d4c56334eb8babe48008b4b7458f4332e0828a12f40",
          "codeId": 855,
          "address": "axelar1p22kz5jr7a9ruu8ypg40smual0uagl64dwvz5xt042vu8fa7l7dsl3wx8q"
        },
        "lastUploadedCodeId": 1446,
        "eth-sepolia": {
          "governanceAddress": "axelar1zlr7e5qf3sz7yf890rkh9tcnu87234k6k7ytd9",
          "adminAddress": "axelar1zlr7e5qf3sz7yf890rkh9tcnu87234k6k7ytd9",
          "destinationChainID": "11155111",
          "signingThreshold": [
            "6",
            "10"
          ],
          "serviceName": "validators",
          "verifierSetDiffThreshold": 1,
          "encoder": "abi",
          "keyType": "ecdsa",
          "domainSeparator": "0xc04aba7c8ccda4059d622ac3e17bb4ef1c1e2358f25bfea5902a44d3a34d616a",
          "codeId": 855,
          "address": "axelar15ra7d5uvnmc6ety6sqxsvsfz4t34ud6lc5gmt39res0c5thkqp2qdwj4af"
        },
        "optimism-sepolia": {
          "governanceAddress": "axelar1zlr7e5qf3sz7yf890rkh9tcnu87234k6k7ytd9",
          "adminAddress": "axelar1zlr7e5qf3sz7yf890rkh9tcnu87234k6k7ytd9",
          "destinationChainID": "11155420",
          "signingThreshold": [
            "6",
            "10"
          ],
          "serviceName": "validators",
          "verifierSetDiffThreshold": 1,
          "encoder": "abi",
          "keyType": "ecdsa",
          "domainSeparator": "0xf865bf16595139bf568a034d575ffdbdd524dd2dbf8cce1de2ddaf7b964bf8e6",
          "codeId": 855,
          "address": "axelar1p0yyfy7f70zdc0ludh6kffjzs8mvun5prdf7nh7s2cgq74g67nmsjcw7t4"
        },
        "flow": {
          "governanceAddress": "axelar1zlr7e5qf3sz7yf890rkh9tcnu87234k6k7ytd9",
          "adminAddress": "axelar1zlr7e5qf3sz7yf890rkh9tcnu87234k6k7ytd9",
          "destinationChainID": "545",
          "signingThreshold": [
            "6",
            "10"
          ],
          "serviceName": "validators",
          "verifierSetDiffThreshold": 1,
          "encoder": "abi",
          "keyType": "ecdsa",
          "domainSeparator": "0xcc0a47123f218b7f10d07212f499e418080c91cda74c46373c9a0e4aeec7332e",
          "address": "axelar19ukamzyhhaw4algkqch5relyg0h972smhj8zge2usjp8z7yaezrquc475f",
          "codeId": 855
        },
        "sui-2": {
          "governanceAddress": "axelar1zlr7e5qf3sz7yf890rkh9tcnu87234k6k7ytd9",
          "adminAddress": "axelar1zlr7e5qf3sz7yf890rkh9tcnu87234k6k7ytd9",
          "signingThreshold": [
            "6",
            "10"
          ],
          "serviceName": "validators",
          "verifierSetDiffThreshold": 0,
          "encoder": "bcs",
          "keyType": "ecdsa",
          "codeId": 855,
          "domainSeparator": "0xa5ea3e93481643015f6273d6938484afb463de5c25f980ec72b63d56ebd55d55",
          "address": "axelar175r02r0d2u9lnjthw8jzk3wrmwfkqenxccw4kz6cnez7v4l2yrlqt9smv5"
        },
        "plume-2": {
          "governanceAddress": "axelar1zlr7e5qf3sz7yf890rkh9tcnu87234k6k7ytd9",
          "adminAddress": "axelar1zlr7e5qf3sz7yf890rkh9tcnu87234k6k7ytd9",
          "signingThreshold": [
            "6",
            "10"
          ],
          "serviceName": "validators",
          "verifierSetDiffThreshold": 0,
          "encoder": "abi",
          "keyType": "ecdsa",
          "codeId": 855,
          "domainSeparator": "0x974a372dccb2a81196b546432ad388af9cb49d0a5e4567d444c51ea63edb62f9",
          "address": "axelar1mfn6hevkpj54qkkdy2rznp2azgvqff0rt2cegmflxgqfm0nqx20q6aqnp5"
        },
        "monad": {
          "governanceAddress": "axelar1zlr7e5qf3sz7yf890rkh9tcnu87234k6k7ytd9",
          "adminAddress": "axelar1zlr7e5qf3sz7yf890rkh9tcnu87234k6k7ytd9",
          "signingThreshold": [
            "6",
            "10"
          ],
          "serviceName": "validators",
          "verifierSetDiffThreshold": 0,
          "encoder": "abi",
          "keyType": "ecdsa",
          "domainSeparator": "0x25175689654ca91a6e0a80f7716bb966a67bb1162c9b89889eed7cfc4f03a6af",
          "codeId": 1446,
          "address": "axelar109wjfgdx63num4xyvzhrt2djuvd7zdu3zv4m0hcjvt55r0mvhszssxl8gg"
        },
        "berachain": {
          "governanceAddress": "axelar1zlr7e5qf3sz7yf890rkh9tcnu87234k6k7ytd9",
          "adminAddress": "axelar1zlr7e5qf3sz7yf890rkh9tcnu87234k6k7ytd9",
          "signingThreshold": [
            "6",
            "10"
          ],
          "serviceName": "validators",
          "verifierSetDiffThreshold": 0,
          "encoder": "abi",
          "keyType": "ecdsa",
          "codeId": 855,
          "domainSeparator": "0xde451736aa7e61c58baa7e02a0531c535a0dd8d3b5a04973d99336f34efad68b",
          "address": "axelar1xdg6lezehttusu8zfr5jnshn7d3k2jjzlmr43m6ssmxd048zjv6s4h5unj"
        },
<<<<<<< HEAD
        "storeCodeProposalId": "1037",
        "storeCodeProposalCodeHash": "09a749a0bcd854fb64a2a5533cc6b0d5624bbd746c94e66e1f1ddbe32d495fb6",
        "hedera-2": {
          "governanceAddress": "axelar1zlr7e5qf3sz7yf890rkh9tcnu87234k6k7ytd9",
          "adminAddress": "axelar1zlr7e5qf3sz7yf890rkh9tcnu87234k6k7ytd9",
          "signingThreshold": [
            "6",
            "10"
          ],
          "serviceName": "validators",
          "verifierSetDiffThreshold": 0,
          "encoder": "abi",
          "keyType": "ecdsa",
          "codeId": 855,
          "domainSeparator": "0xde451736aa7e61c58baa7e02a0531c535a0dd8d3b5a04973d99336f34efad68b",
          "address": "axelar1xdg6lezehttusu8zfr5jnshn7d3k2jjzlmr43m6ssmxd048zjv6s4h5unj"
        }
=======
        "storeCodeProposalId": "82",
        "storeCodeProposalCodeHash": "00428ef0483f103a6e1a5853c4b29466a83e5b180cc53a00d1ff9d022bc2f03a",
        "storeCodeProposalId": "1037",
        "storeCodeProposalCodeHash": "09a749a0bcd854fb64a2a5533cc6b0d5624bbd746c94e66e1f1ddbe32d495fb6"
>>>>>>> d339c029
      },
      "XrplVotingVerifier": {
        "xrpl-dev": {
          "address": "axelar1w0cwqtytmjuhak4v0rd4fy65pugqcxz4g48n6puw55zcy896e6ksn9gkj2",
          "governanceAddress": "axelar1zlr7e5qf3sz7yf890rkh9tcnu87234k6k7ytd9",
          "serviceName": "validators",
          "votingThreshold": [
            "2",
            "3"
          ],
          "blockExpiry": 5,
          "confirmationHeight": 1
        }
      },
      "XrplGateway": {
        "xrpl-dev": {
          "address": "axelar1fqy77ptzsspmewy547dappss2j7scy9asju8qqjts67r2tl4k5cqg6zfxa",
          "governanceAddress": "axelar1zlr7e5qf3sz7yf890rkh9tcnu87234k6k7ytd9",
          "adminAddress": "axelar1lsasewgqj7698e9a25v3c9kkzweee9cvejq5cs"
        }
      },
      "ItsAbiTranslator": {
        "storeCodeProposalId": "990",
        "storeCodeProposalCodeHash": "7d34c8ce53c21d8e461a556264311903981c8a350964bd532791db8d4ebbd758",
        "lastUploadedCodeId": 1407,
        "codeId": 1407,
        "instantiateProposalId": "991",
        "address": "axelar13kj7wfmy42wwa6cxrlf6ahpkud0772x6fpct4y8myknjnan4khcqqqlwt7"
      },
      "ItsStacksTranslator": {
        "stacks": {
          "codeId": 1415,
          "address": "axelar1yww9ktd6a877dlayhvrxsdq09hkk03el5498zmxn9cy2jfprpqkql40aun"
        },
        "storeCodeProposalId": "898",
        "storeCodeProposalCodeHash": "9eed64f761969979fe0be46e26b42f958f2103ebfdeb7edc76d393dfe0e691c0",
        "lastUploadedCodeId": 1415
      },
      "StacksVotingVerifier": {
        "stacks": {
          "governanceAddress": "axelar1e98ervm2x6jt58szwyg99dn6ts77v2clkvytrc",
          "serviceName": "validators",
          "sourceGatewayAddress": "ST1MZFF6CRD7DA2PCQCN0N4606S1QVTD7JQEBJ0W6.gateway-storage",
          "votingThreshold": [
            "2",
            "3"
          ],
          "blockExpiry": 10,
          "confirmationHeight": 1,
          "msgIdFormat": "hex_tx_hash_and_event_index",
          "addressFormat": "stacks",
          "codeId": 1393,
          "address": "axelar1mjlvl44v8er50nxjxcuugd4prafzxj4r84q84pf3ntgte6crnywsrk0s5e"
        },
        "storeCodeProposalId": "631",
        "storeCodeProposalCodeHash": "e2db56111c000c7f9be4cc98ccae3ba504133fff29b05619e9433569737823b8",
        "lastUploadedCodeId": 1393
      },
      "StacksMultisigProver": {
        "stacks": {
          "governanceAddress": "axelar1e98ervm2x6jt58szwyg99dn6ts77v2clkvytrc",
          "adminAddress": "axelar1e98ervm2x6jt58szwyg99dn6ts77v2clkvytrc",
          "signingThreshold": [
            "2",
            "3"
          ],
          "serviceName": "validators",
          "verifierSetDiffThreshold": 1,
          "encoder": "stacks",
          "keyType": "ecdsa",
          "codeId": 1395,
          "domainSeparator": "0x9f3f816350e47038614b888448ffbcb9f520b2bcdeeff15cec6c08c3c61c4f20",
          "address": "axelar1az8gj559csay9am80dj04xtr2l5027qw4h0hxgspsrm5u09zey4sptt4mq"
        },
        "storeCodeProposalId": "575",
        "storeCodeProposalCodeHash": "2f802e3abff11ca183e6fa5a25c4de361b49d628c64b3e174409929fa98f7e89",
        "lastUploadedCodeId": 1395
      },
      "SolanaGateway": {
        "solana-2": {
          "codeId": 1426,
          "address": "axelar178fcq0m477wg7q0sf79v822ju8sarpzkm3f829dpf2xsmh8elcesceu79q"
        },
        "lastUploadedCodeId": 1426,
        "storeCodeProposalId": "1006",
        "storeCodeProposalCodeHash": "31572a174679ebbf31ac63fdfb99d7a99199d873b4558d61b8cfdf5800174fee"
      },
      "SolanaVotingVerifier": {
        "solana-2": {
          "governanceAddress": "axelar1zlr7e5qf3sz7yf890rkh9tcnu87234k6k7ytd9",
          "serviceName": "validators",
          "sourceGatewayAddress": "gtwi5T9x6rTWPtuuz6DA7ia1VmH8bdazm9QfDdi6DVp",
          "votingThreshold": [
            "6",
            "10"
          ],
          "blockExpiry": 10,
          "confirmationHeight": 31,
          "msgIdFormat": "base58_solana_tx_signature_and_event_index",
          "addressFormat": "base58_solana",
          "codeId": 1425,
          "address": "axelar1lts2hclvjcm898r53st0shr2qrlg3p2t3s8a8dkn2sxek9jh204ql0k8f6"
        },
        "storeCodeProposalId": "1005",
        "storeCodeProposalCodeHash": "52af1024c7548a724ec97728a1748bd1ce4ccb80bfb5c2a0ed7e57ee5ce5275c",
        "lastUploadedCodeId": 1425
      },
      "SolanaMultisigProver": {
        "solana-2": {
          "governanceAddress": "axelar1zlr7e5qf3sz7yf890rkh9tcnu87234k6k7ytd9",
          "adminAddress": "axelar1zlr7e5qf3sz7yf890rkh9tcnu87234k6k7ytd9",
          "signingThreshold": [
            "6",
            "10"
          ],
          "serviceName": "validators",
          "verifierSetDiffThreshold": 0,
          "encoder": "solana",
          "keyType": "ecdsa",
          "domainSeparator": "0x25175689654ca91a6e0a80f7716bb966a67bb1162c9b89889eed7cfc4f03a6af",
          "codeId": 1427,
          "address": "axelar109wjfgdx63num4xyvzhrt2djuvd7zdu3zv4m0hcjvt55r0mvhszssxl8gg"
        },
        "lastUploadedCodeId": 1427,
        "storeCodeProposalId": "1007",
        "storeCodeProposalCodeHash": "20c38aff9c725424cd71e7f85e357fb8a078954c11302f6d5e325060de9dac5c"
      }
    },
    "axelarId": "axelar",
    "chainId": "devnet-amplifier",
    "rpc": "http://devnet-amplifier.axelar.dev:26657",
    "lcd": "http://devnet-amplifier.axelar.dev:1317",
    "grpc": "devnet-amplifier.axelar.dev:9090",
    "tokenSymbol": "AMPLIFIER",
    "gasPrice": "0.00005uamplifier",
    "gasLimit": "auto",
    "govProposalDepositAmount": "100000000",
    "govProposalInstantiateAddresses": [
      "axelar10d07y265gmmuvt4z0w9aw880jnsr700j7v9daj",
      "axelar1zlr7e5qf3sz7yf890rkh9tcnu87234k6k7ytd9"
    ]
  }
}<|MERGE_RESOLUTION|>--- conflicted
+++ resolved
@@ -1844,9 +1844,6 @@
           "domainSeparator": "0xde451736aa7e61c58baa7e02a0531c535a0dd8d3b5a04973d99336f34efad68b",
           "address": "axelar1xdg6lezehttusu8zfr5jnshn7d3k2jjzlmr43m6ssmxd048zjv6s4h5unj"
         },
-<<<<<<< HEAD
-        "storeCodeProposalId": "1037",
-        "storeCodeProposalCodeHash": "09a749a0bcd854fb64a2a5533cc6b0d5624bbd746c94e66e1f1ddbe32d495fb6",
         "hedera-2": {
           "governanceAddress": "axelar1zlr7e5qf3sz7yf890rkh9tcnu87234k6k7ytd9",
           "adminAddress": "axelar1zlr7e5qf3sz7yf890rkh9tcnu87234k6k7ytd9",
@@ -1862,12 +1859,10 @@
           "domainSeparator": "0xde451736aa7e61c58baa7e02a0531c535a0dd8d3b5a04973d99336f34efad68b",
           "address": "axelar1xdg6lezehttusu8zfr5jnshn7d3k2jjzlmr43m6ssmxd048zjv6s4h5unj"
         }
-=======
         "storeCodeProposalId": "82",
         "storeCodeProposalCodeHash": "00428ef0483f103a6e1a5853c4b29466a83e5b180cc53a00d1ff9d022bc2f03a",
         "storeCodeProposalId": "1037",
         "storeCodeProposalCodeHash": "09a749a0bcd854fb64a2a5533cc6b0d5624bbd746c94e66e1f1ddbe32d495fb6"
->>>>>>> d339c029
       },
       "XrplVotingVerifier": {
         "xrpl-dev": {
