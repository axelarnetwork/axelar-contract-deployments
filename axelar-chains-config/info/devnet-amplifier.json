{
  "chains": {
    "core-avalanche": {
      "name": "Avalanche Fuji",
      "axelarId": "core-avalanche",
      "chainId": 43113,
      "rpc": "https://avalanche-fuji-c-chain-rpc.publicnode.com",
      "tokenSymbol": "AVAX",
      "confirmations": 1,
      "finality": "finalized",
      "approxFinalityWaitTime": 1,
      "chainType": "evm",
      "explorer": {
        "name": "Snowtrace",
        "url": "https://testnet.snowtrace.io",
        "api": "https://api.routescan.io/v2/network/testnet/evm/43113/etherscan"
      },
      "contracts": {
        "AxelarGateway": {
          "deployer": "0xC5C73C3032e0577662000887D60d279B5Cc1C1AB",
          "startingKeyIDs": [
            "core-avalanche-genesis"
          ],
          "address": "0xb7879887ec7e85a5C757D7ccF5E3AB15007152e2",
          "implementation": "0x56c9De44D10324Acf5EfE3a808aF9F2A49EE4958",
          "implementationCodehash": "0xe6100fc234ca2fac16c1b82b55efb20e03c230931bf9d0b66a7bcee99859f415",
          "authModule": "0x43ca3BC9947f41e2E96d627287C5252C70474E9F",
          "tokenDeployer": "0x9E68de165a7d70aaaDC711C85E96F8fbcB064a77",
          "deploymentMethod": "create",
          "connectionType": "consensus",
          "governance": "0xC5C73C3032e0577662000887D60d279B5Cc1C1AB",
          "mintLimiter": "0xC5C73C3032e0577662000887D60d279B5Cc1C1AB"
        },
        "ConstAddressDeployer": {
          "address": "0x98B2920D53612483F91F12Ed7754E51b4A77919e",
          "deployer": "0xE86375704CDb8491a5Ed82D90DceCE02Ee0ac25F",
          "deploymentMethod": "create",
          "codehash": "0x8fda47a596dfba923270da84e0c32a2d0312f1c03389f83e16f2b5a35ed37fbe",
          "predeployCodehash": "0x8fda47a596dfba923270da84e0c32a2d0312f1c03389f83e16f2b5a35ed37fbe"
        },
        "Create3Deployer": {
          "address": "0x6513Aedb4D1593BA12e50644401D976aebDc90d8",
          "deployer": "0x6f24A47Fc8AE5441Eb47EFfC3665e70e69Ac3F05",
          "deploymentMethod": "create2",
          "codehash": "0xf0ad66defbe082df243d4d274e626f557f97579c5c9e19f33d8093d6160808b7",
          "predeployCodehash": "0x73fc31262c4bad113c79439fd231281201c7c7d45b50328bd86bccf37684bf92",
          "salt": "Create3Deployer"
        },
        "Operators": {
          "owner": "0xba76c6980428A0b10CFC5d8ccb61949677A61233",
          "address": "0x60607ebAE692cfD36af19b4779b72AC2f1Ca2798",
          "deployer": "0xba76c6980428A0b10CFC5d8ccb61949677A61233",
          "deploymentMethod": "create2",
          "codehash": "0xc561dc32ef670c929db9d7fbf6b5f6c074a62a30602481ba3b88912ca6d79feb",
          "predeployCodehash": "0xc561dc32ef670c929db9d7fbf6b5f6c074a62a30602481ba3b88912ca6d79feb",
          "salt": "Operators devnet-amplifier(core)"
        },
        "AxelarGasService": {
          "collector": "0x60607ebAE692cfD36af19b4779b72AC2f1Ca2798",
          "salt": "AxelarGasService devnet-amplifier(core)",
          "address": "0x5F80274696D9414a148E9D64822a42846AFFE2DC",
          "implementation": "0x07988B56280B7654259e2A6E26d512517483DC02",
          "deployer": "0xba76c6980428A0b10CFC5d8ccb61949677A61233"
        },
        "InterchainTokenService": {
          "salt": "ITS v2.1.0 consensus devnet-amplifier2",
          "deployer": "0xba76c6980428A0b10CFC5d8ccb61949677A61233",
          "proxySalt": "ITS v1.0.0 consensus devnet-amplifier2",
          "tokenManagerDeployer": "0x25C93C95694b52eE3fBB6672a5dB86068AD0Daa4",
          "interchainToken": "0x32044b6b538EC9eA6E9e9B18dCE0E0FbdE5A40BF",
          "interchainTokenDeployer": "0x9eC1B08dE37A8D97D3D9808008e4AfFC1DfbCe83",
          "tokenManager": "0xC4135647EB14d35029D0677AAC97DD3D8bB8389f",
          "tokenHandler": "0xc0ceBd0DA73C441b3F7E937E30cCA784dFBfBE91",
          "gatewayCaller": "0x8a7379143642313987e103f0a41Da71083C082Ae",
          "implementation": "0xB48B8d17a013D95EFc4eEDAB198bdBB678b57fF8",
          "predeployCodehash": "0x08a4a556c4db879b4f24104d13a8baf86915d58b12c81b382dfea2a82d2856cf",
          "address": "0x77883201091c08570D55000AB32645b88cB96324"
        },
        "InterchainTokenFactory": {
          "deployer": "0xba76c6980428A0b10CFC5d8ccb61949677A61233",
          "salt": "ITS Factory v1.0.0 consensus devnet-amplifier2",
          "implementation": "0xe491255Da279202ffB575C1c567Fab0ADE4deA53",
          "address": "0xD08cd727E13FAA39F4041C2f5d4D3FF89A519d5b"
        }
      }
    },
    "core-ethereum": {
      "name": "Ethereum Sepolia",
      "axelarId": "core-ethereum",
      "chainId": 11155111,
      "rpc": "https://eth-sepolia-public.unifra.io",
      "tokenSymbol": "ETH",
      "confirmations": 1,
      "chainType": "evm",
      "explorer": {
        "explorer": "Sepoliascan",
        "url": "https://sepolia.etherscan.io",
        "api": "https://api-sepolia.etherscan.io/api"
      },
      "finality": "finalized",
      "approxFinalityWaitTime": 25,
      "contracts": {
        "AxelarGateway": {
          "deployer": "0xC5C73C3032e0577662000887D60d279B5Cc1C1AB",
          "startingKeyIDs": [
            "core-ethereum-genesis"
          ],
          "address": "0x7C60aA56482c2e78D75Fd6B380e1AdC537B97319",
          "implementation": "0x80b70F5f8c8018ff919AcfdcF1026cf28D2c81bc",
          "implementationCodehash": "0xa07791a112c34c715c6c883967223b5c56374a99fe71d91c465cfc0be3d7f03d",
          "authModule": "0x7a5746A207b86cA4d7F92B4F423403a60CB96D2d",
          "tokenDeployer": "0x7619952e5edd593dd04ddb3208f430c7061f8bB0",
          "deploymentMethod": "create",
          "connectionType": "consensus",
          "governance": "0xC5C73C3032e0577662000887D60d279B5Cc1C1AB",
          "mintLimiter": "0xC5C73C3032e0577662000887D60d279B5Cc1C1AB"
        },
        "ConstAddressDeployer": {
          "address": "0x98B2920D53612483F91F12Ed7754E51b4A77919e",
          "deployer": "0xE86375704CDb8491a5Ed82D90DceCE02Ee0ac25F",
          "deploymentMethod": "create",
          "codehash": "0x8fda47a596dfba923270da84e0c32a2d0312f1c03389f83e16f2b5a35ed37fbe",
          "predeployCodehash": "0x8fda47a596dfba923270da84e0c32a2d0312f1c03389f83e16f2b5a35ed37fbe"
        },
        "Create3Deployer": {
          "address": "0x6513Aedb4D1593BA12e50644401D976aebDc90d8",
          "deployer": "0x6f24A47Fc8AE5441Eb47EFfC3665e70e69Ac3F05",
          "deploymentMethod": "create2",
          "codehash": "0xf0ad66defbe082df243d4d274e626f557f97579c5c9e19f33d8093d6160808b7",
          "predeployCodehash": "0x73fc31262c4bad113c79439fd231281201c7c7d45b50328bd86bccf37684bf92",
          "salt": "Create3Deployer"
        },
        "Operators": {
          "owner": "0xba76c6980428A0b10CFC5d8ccb61949677A61233",
          "address": "0x60607ebAE692cfD36af19b4779b72AC2f1Ca2798",
          "deployer": "0xba76c6980428A0b10CFC5d8ccb61949677A61233",
          "deploymentMethod": "create2",
          "codehash": "0xc561dc32ef670c929db9d7fbf6b5f6c074a62a30602481ba3b88912ca6d79feb",
          "predeployCodehash": "0xc561dc32ef670c929db9d7fbf6b5f6c074a62a30602481ba3b88912ca6d79feb",
          "salt": "Operators devnet-amplifier(core)"
        },
        "AxelarGasService": {
          "collector": "0x60607ebAE692cfD36af19b4779b72AC2f1Ca2798",
          "salt": "AxelarGasService devnet-amplifier(core)",
          "address": "0x5F80274696D9414a148E9D64822a42846AFFE2DC",
          "implementation": "0x36D0555763F6787848777AFC88c832e1ac2fC80B",
          "deployer": "0xba76c6980428A0b10CFC5d8ccb61949677A61233"
        },
        "InterchainTokenService": {
          "salt": "ITS v2.1.0 consensus devnet-amplifier",
          "deployer": "0xba76c6980428A0b10CFC5d8ccb61949677A61233",
          "proxySalt": "ITS v1.0.0 consensus devnet-amplifier2",
          "tokenManagerDeployer": "0xD6ED4C2C4b2bd5a1AAc82FcD444b3e428a396372",
          "interchainToken": "0x32044b6b538EC9eA6E9e9B18dCE0E0FbdE5A40BF",
          "interchainTokenDeployer": "0xB64370717E0c505eD369ACbf9126BDf9D5C23843",
          "tokenManager": "0x495F27C1cb5AF1587EAcF0D11dfcD12938680A95",
          "tokenHandler": "0xabDE7dD132b624C0B6F92933E9b72C2152BF9355",
          "gatewayCaller": "0x2070257684234CeE785f6E35F11D57f6BD1E8120",
          "implementation": "0xA8E3e73cdbA3Fa529093A5AbB0Ea58B0bB57c872",
          "predeployCodehash": "0x08a4a556c4db879b4f24104d13a8baf86915d58b12c81b382dfea2a82d2856cf",
          "address": "0x77883201091c08570D55000AB32645b88cB96324"
        },
        "InterchainTokenFactory": {
          "deployer": "0xba76c6980428A0b10CFC5d8ccb61949677A61233",
          "salt": "ITS Factory v1.0.0 consensus devnet-amplifier2",
          "implementation": "0x7120170790c548D724d68D4ceEF2Ec9A427976dd",
          "address": "0xD08cd727E13FAA39F4041C2f5d4D3FF89A519d5b"
        }
      }
    },
    "core-optimism": {
      "name": "Optimism Sepolia",
      "axelarId": "core-optimism",
      "chainId": 11155420,
      "rpc": "https://sepolia.optimism.io",
      "tokenSymbol": "ETH",
      "confirmations": 1,
      "chainType": "evm",
      "explorer": {
        "name": "Opscan",
        "url": "https://sepolia-optimistic.etherscan.io",
        "api": "https://api-sepolia-optimistic.etherscan.io/api"
      },
      "finality": "finalized",
      "approxFinalityWaitTime": 40,
      "contracts": {
        "AxelarGateway": {
          "deployer": "0xC5C73C3032e0577662000887D60d279B5Cc1C1AB",
          "startingKeyIDs": [
            "core-optimism-genesis"
          ],
          "address": "0xdb6711cFc97e13E4aF6EEEe5f4923A9c2FBf0721",
          "implementation": "0x6BB7937D233e3Ea48C231114cEc91739aAfa2021",
          "implementationCodehash": "0xfa1b1e1e8e971ce57ab86a74fbd8a92b15b3bd8832c300db0fae6e688a4c6a59",
          "authModule": "0xA5A5160F81dF7CfEb56D31E2321898318ddA448D",
          "tokenDeployer": "0xF8715D878a73dBf5eB1505f646DF86188f0500B2",
          "deploymentMethod": "create",
          "connectionType": "consensus",
          "governance": "0xC5C73C3032e0577662000887D60d279B5Cc1C1AB",
          "mintLimiter": "0xC5C73C3032e0577662000887D60d279B5Cc1C1AB"
        },
        "ConstAddressDeployer": {
          "address": "0x98B2920D53612483F91F12Ed7754E51b4A77919e",
          "deployer": "0xE86375704CDb8491a5Ed82D90DceCE02Ee0ac25F",
          "deploymentMethod": "create",
          "codehash": "0x8fda47a596dfba923270da84e0c32a2d0312f1c03389f83e16f2b5a35ed37fbe",
          "predeployCodehash": "0x8fda47a596dfba923270da84e0c32a2d0312f1c03389f83e16f2b5a35ed37fbe"
        },
        "Create3Deployer": {
          "address": "0x6513Aedb4D1593BA12e50644401D976aebDc90d8",
          "deployer": "0x6f24A47Fc8AE5441Eb47EFfC3665e70e69Ac3F05",
          "deploymentMethod": "create2",
          "codehash": "0xf0ad66defbe082df243d4d274e626f557f97579c5c9e19f33d8093d6160808b7",
          "predeployCodehash": "0x73fc31262c4bad113c79439fd231281201c7c7d45b50328bd86bccf37684bf92",
          "salt": "Create3Deployer"
        },
        "Operators": {
          "owner": "0xba76c6980428A0b10CFC5d8ccb61949677A61233",
          "address": "0x60607ebAE692cfD36af19b4779b72AC2f1Ca2798",
          "deployer": "0xba76c6980428A0b10CFC5d8ccb61949677A61233",
          "deploymentMethod": "create2",
          "codehash": "0xc561dc32ef670c929db9d7fbf6b5f6c074a62a30602481ba3b88912ca6d79feb",
          "predeployCodehash": "0xc561dc32ef670c929db9d7fbf6b5f6c074a62a30602481ba3b88912ca6d79feb",
          "salt": "Operators devnet-amplifier(core)"
        },
        "AxelarGasService": {
          "collector": "0x60607ebAE692cfD36af19b4779b72AC2f1Ca2798",
          "salt": "AxelarGasService devnet-amplifier(core)",
          "address": "0x5F80274696D9414a148E9D64822a42846AFFE2DC",
          "implementation": "0x163223c2e74728c6BE8d57F5491E749410acB908",
          "deployer": "0xba76c6980428A0b10CFC5d8ccb61949677A61233"
        },
        "InterchainTokenService": {
          "salt": "ITS v2.1.0 consensus devnet-amplifier",
          "deployer": "0xba76c6980428A0b10CFC5d8ccb61949677A61233",
          "proxySalt": "ITS v1.0.0 consensus devnet-amplifier2",
          "tokenManagerDeployer": "0xD6ED4C2C4b2bd5a1AAc82FcD444b3e428a396372",
          "interchainToken": "0x32044b6b538EC9eA6E9e9B18dCE0E0FbdE5A40BF",
          "interchainTokenDeployer": "0xB64370717E0c505eD369ACbf9126BDf9D5C23843",
          "tokenManager": "0x495F27C1cb5AF1587EAcF0D11dfcD12938680A95",
          "tokenHandler": "0xabDE7dD132b624C0B6F92933E9b72C2152BF9355",
          "gatewayCaller": "0xEfc572e1846a7be8e4869d9BC4BaBe69CC18B192",
          "implementation": "0xA8E3e73cdbA3Fa529093A5AbB0Ea58B0bB57c872",
          "predeployCodehash": "0x08a4a556c4db879b4f24104d13a8baf86915d58b12c81b382dfea2a82d2856cf",
          "address": "0x77883201091c08570D55000AB32645b88cB96324"
        },
        "InterchainTokenFactory": {
          "deployer": "0xba76c6980428A0b10CFC5d8ccb61949677A61233",
          "salt": "ITS Factory v1.0.0 consensus devnet-amplifier2",
          "implementation": "0x7120170790c548D724d68D4ceEF2Ec9A427976dd",
          "address": "0xD08cd727E13FAA39F4041C2f5d4D3FF89A519d5b"
        }
      }
    },
    "avalanche-fuji": {
      "name": "Avalanche Fuji",
      "axelarId": "avalanche-fuji",
      "chainId": 43113,
      "rpc": "https://avalanche-fuji-c-chain-rpc.publicnode.com",
      "tokenSymbol": "AVAX",
      "confirmations": 1,
      "chainType": "evm",
      "explorer": {
        "name": "Snowtrace",
        "url": "https://testnet.snowtrace.io",
        "api": "https://api.routescan.io/v2/network/testnet/evm/43113/etherscan"
      },
      "finality": "finalized",
      "approxFinalityWaitTime": 1,
      "contracts": {
        "AxelarGateway": {
          "gasOptions": {
            "gasLimit": 5000000
          },
          "deployer": "0xba76c6980428A0b10CFC5d8ccb61949677A61233",
          "operator": "0xba76c6980428A0b10CFC5d8ccb61949677A61233",
          "proxyDeploymentArgs": [
            "0x3c19E701ed674350DE8cAEb0B85A388499246D2d",
            "0xba76c6980428A0b10CFC5d8ccb61949677A61233",
            "0x000000000000000000000000ba76c6980428a0b10cfc5d8ccb61949677a612330000000000000000000000000000000000000000000000000000000000000040000000000000000000000000000000000000000000000000000000000000000100000000000000000000000000000000000000000000000000000000000000200000000000000000000000000000000000000000000000000000000000000060000000000000000000000000000000000000000000000000000000000000000200000000000000000000000000000000000000000000000000000000002b5c75000000000000000000000000000000000000000000000000000000000000000300000000000000000000000051380cbf0777990e197a3e498ffafd26143e35f8000000000000000000000000000000000000000000000000000000000000000100000000000000000000000061373485594010371dfbf3a8f8bd1736bfda7c090000000000000000000000000000000000000000000000000000000000000001000000000000000000000000c70aa87b38e6ab3c0df6e56338f96a5c00e653080000000000000000000000000000000000000000000000000000000000000001"
          ],
          "initialVerifierSetId": "23b68feb94699d32d762ad7264d416d5324408018f9ecd172a3aadd38a255c36",
          "governance": "0xba76c6980428A0b10CFC5d8ccb61949677A61233",
          "address": "0xF128c84c3326727c3e155168daAa4C0156B87AD1",
          "implementation": "0xe9ac03F10b219fbFa1bc1EAb288963e288989e58",
          "implementationCodehash": "0x5dbe684f109d8834e12707c98776512805d553f6246c97ec8546d712ccf0d5ab",
          "deploymentMethod": "create2",
          "previousSignersRetention": 15,
          "domainSeparator": "0xfa2912a57d663fcffbcb3d4c56334eb8babe48008b4b7458f4332e0828a12f40",
          "minimumRotationDelay": 0,
          "salt": "v6.0.4",
          "connectionType": "amplifier",
          "owner": "0xba76c6980428A0b10CFC5d8ccb61949677A61233"
        },
        "ConstAddressDeployer": {
          "address": "0x98B2920D53612483F91F12Ed7754E51b4A77919e",
          "deployer": "0xE86375704CDb8491a5Ed82D90DceCE02Ee0ac25F",
          "deploymentMethod": "create",
          "codehash": "0x8fda47a596dfba923270da84e0c32a2d0312f1c03389f83e16f2b5a35ed37fbe",
          "predeployCodehash": "0x8fda47a596dfba923270da84e0c32a2d0312f1c03389f83e16f2b5a35ed37fbe"
        },
        "Create3Deployer": {
          "address": "0x6513Aedb4D1593BA12e50644401D976aebDc90d8",
          "deployer": "0x6f24A47Fc8AE5441Eb47EFfC3665e70e69Ac3F05",
          "deploymentMethod": "create2",
          "codehash": "0xf0ad66defbe082df243d4d274e626f557f97579c5c9e19f33d8093d6160808b7",
          "predeployCodehash": "0x73fc31262c4bad113c79439fd231281201c7c7d45b50328bd86bccf37684bf92",
          "salt": "Create3Deployer"
        },
        "AxelarGasService": {
          "collector": "0x505381EEd15c828b3158836d0196bC2E6B51c49f",
          "salt": "AxelarGasService devnet-amplifier",
          "address": "0x1179d44e69ba5252B7478a8602617d5EEeb2F377",
          "implementation": "0xDC290c5e736c7ae15af984300bB7db0D30f248eC",
          "deployer": "0xba76c6980428A0b10CFC5d8ccb61949677A61233"
        },
        "Operators": {
          "owner": "0xba76c6980428A0b10CFC5d8ccb61949677A61233",
          "address": "0x505381EEd15c828b3158836d0196bC2E6B51c49f",
          "deployer": "0xba76c6980428A0b10CFC5d8ccb61949677A61233",
          "deploymentMethod": "create2",
          "codehash": "0xc561dc32ef670c929db9d7fbf6b5f6c074a62a30602481ba3b88912ca6d79feb",
          "predeployCodehash": "0xc561dc32ef670c929db9d7fbf6b5f6c074a62a30602481ba3b88912ca6d79feb",
          "salt": "Operators devnet-amplifier"
        },
        "InterchainTokenService": {
          "salt": "ITS v2.1.0 devnet-amplifier",
          "deployer": "0xba76c6980428A0b10CFC5d8ccb61949677A61233",
          "proxySalt": "ITS v1.0.0 devnet-amplifier2",
          "tokenManagerDeployer": "0x1Eb942ca2ADC970E43eBb40e94E0118eAA2EDC16",
          "interchainToken": "0x5321CB9412D5F53d95D2B5a07861Dd45CBca2671",
          "interchainTokenDeployer": "0xd99464aF9D4040e1F657ca3Ee5472DAEbb4b1edd",
          "tokenManager": "0x5683C518fB0A39Cdc3EEBc0E03B968F108AC9916",
          "tokenHandler": "0x5AE8567D9Ce9f9EfB91b3818C4F8cE3a2505a3d0",
          "gatewayCaller": "0x7d6aBBb2a041D1bDEb7c45f233D09D75D9e0b17C",
          "implementation": "0xDF462B5df860e747212C9081ed25355032Dc6a37",
          "predeployCodehash": "0x08a4a556c4db879b4f24104d13a8baf86915d58b12c81b382dfea2a82d2856cf",
          "address": "0x2269B93c8D8D4AfcE9786d2940F5Fcd4386Db7ff"
        },
        "InterchainTokenFactory": {
          "deployer": "0xba76c6980428A0b10CFC5d8ccb61949677A61233",
          "salt": "ITS Factory v1.0.0 devnet-amplifier2",
          "implementation": "0x7fA7b469fF43B4B74BAc1e8e3AB31A8633F67f49",
          "address": "0xdB7d6A5B8d37a4f34BC1e7ce0d0B8a9DDA124871"
        }
      }
    },
    "eth-sepolia": {
      "name": "Eth Sepolia",
      "axelarId": "eth-sepolia",
      "chainId": 11155111,
      "rpc": "https://1rpc.io/sepolia",
      "tokenSymbol": "ETH",
      "confirmations": 1,
      "chainType": "evm",
      "explorer": {
        "explorer": "Sepoliascan",
        "url": "https://sepolia.etherscan.io",
        "api": "https://api-sepolia.etherscan.io/api"
      },
      "finality": "finalized",
      "approxFinalityWaitTime": 25,
      "contracts": {
        "AxelarGateway": {
          "gasOptions": {
            "gasLimit": 5000000
          },
          "deployer": "0xba76c6980428A0b10CFC5d8ccb61949677A61233",
          "operator": "0xba76c6980428A0b10CFC5d8ccb61949677A61233",
          "proxyDeploymentArgs": [
            "0x3c19E701ed674350DE8cAEb0B85A388499246D2d",
            "0xba76c6980428A0b10CFC5d8ccb61949677A61233",
            "0x000000000000000000000000ba76c6980428a0b10cfc5d8ccb61949677a612330000000000000000000000000000000000000000000000000000000000000040000000000000000000000000000000000000000000000000000000000000000100000000000000000000000000000000000000000000000000000000000000200000000000000000000000000000000000000000000000000000000000000060000000000000000000000000000000000000000000000000000000000000000200000000000000000000000000000000000000000000000000000000002b8b47000000000000000000000000000000000000000000000000000000000000000300000000000000000000000051380cbf0777990e197a3e498ffafd26143e35f8000000000000000000000000000000000000000000000000000000000000000100000000000000000000000061373485594010371dfbf3a8f8bd1736bfda7c090000000000000000000000000000000000000000000000000000000000000001000000000000000000000000c70aa87b38e6ab3c0df6e56338f96a5c00e653080000000000000000000000000000000000000000000000000000000000000001"
          ],
          "initialVerifierSetId": "e5283a7b64fded588737f495421f8d0bf453f6a1deee353bcb9105551a01d4ea",
          "governance": "0xba76c6980428A0b10CFC5d8ccb61949677A61233",
          "address": "0xF128c84c3326727c3e155168daAa4C0156B87AD1",
          "implementation": "0xD981b4a8D46b7b80dCbE245c615432c4DeF2e817",
          "implementationCodehash": "0xab88cd4cdbea4754ba49d2d73b11d5f1d173bccbd4c0de6352c1d1e3dfc9db64",
          "deploymentMethod": "create2",
          "previousSignersRetention": 15,
          "domainSeparator": "0xc04aba7c8ccda4059d622ac3e17bb4ef1c1e2358f25bfea5902a44d3a34d616a",
          "minimumRotationDelay": 0,
          "salt": "v6.0.4",
          "connectionType": "amplifier",
          "owner": "0xba76c6980428A0b10CFC5d8ccb61949677A61233"
        },
        "ConstAddressDeployer": {
          "address": "0x98B2920D53612483F91F12Ed7754E51b4A77919e",
          "deployer": "0xE86375704CDb8491a5Ed82D90DceCE02Ee0ac25F",
          "deploymentMethod": "create",
          "codehash": "0x8fda47a596dfba923270da84e0c32a2d0312f1c03389f83e16f2b5a35ed37fbe",
          "predeployCodehash": "0x8fda47a596dfba923270da84e0c32a2d0312f1c03389f83e16f2b5a35ed37fbe"
        },
        "Create3Deployer": {
          "address": "0x6513Aedb4D1593BA12e50644401D976aebDc90d8",
          "deployer": "0x6f24A47Fc8AE5441Eb47EFfC3665e70e69Ac3F05",
          "deploymentMethod": "create2",
          "codehash": "0xf0ad66defbe082df243d4d274e626f557f97579c5c9e19f33d8093d6160808b7",
          "predeployCodehash": "0x73fc31262c4bad113c79439fd231281201c7c7d45b50328bd86bccf37684bf92",
          "salt": "Create3Deployer"
        },
        "AxelarGasService": {
          "collector": "0x505381EEd15c828b3158836d0196bC2E6B51c49f",
          "salt": "AxelarGasService devnet-amplifier",
          "address": "0x1179d44e69ba5252B7478a8602617d5EEeb2F377",
          "implementation": "0xC75c1Dc33514db5c39a13b2e7fE82A05050535EF",
          "deployer": "0xba76c6980428A0b10CFC5d8ccb61949677A61233"
        },
        "Operators": {
          "owner": "0xba76c6980428A0b10CFC5d8ccb61949677A61233",
          "address": "0x505381EEd15c828b3158836d0196bC2E6B51c49f",
          "deployer": "0xba76c6980428A0b10CFC5d8ccb61949677A61233",
          "deploymentMethod": "create2",
          "codehash": "0xc561dc32ef670c929db9d7fbf6b5f6c074a62a30602481ba3b88912ca6d79feb",
          "predeployCodehash": "0xc561dc32ef670c929db9d7fbf6b5f6c074a62a30602481ba3b88912ca6d79feb",
          "salt": "Operators devnet-amplifier"
        },
        "InterchainTokenService": {
          "salt": "ITS v2.1.0 devnet-amplifier",
          "deployer": "0xba76c6980428A0b10CFC5d8ccb61949677A61233",
          "proxySalt": "ITS v1.0.0 devnet-amplifier2",
          "tokenManagerDeployer": "0x1Eb942ca2ADC970E43eBb40e94E0118eAA2EDC16",
          "interchainToken": "0x5321CB9412D5F53d95D2B5a07861Dd45CBca2671",
          "interchainTokenDeployer": "0xd99464aF9D4040e1F657ca3Ee5472DAEbb4b1edd",
          "tokenManager": "0x5683C518fB0A39Cdc3EEBc0E03B968F108AC9916",
          "tokenHandler": "0x5AE8567D9Ce9f9EfB91b3818C4F8cE3a2505a3d0",
          "gatewayCaller": "0x7d6aBBb2a041D1bDEb7c45f233D09D75D9e0b17C",
          "implementation": "0xDF462B5df860e747212C9081ed25355032Dc6a37",
          "predeployCodehash": "0x08a4a556c4db879b4f24104d13a8baf86915d58b12c81b382dfea2a82d2856cf",
          "address": "0x2269B93c8D8D4AfcE9786d2940F5Fcd4386Db7ff"
        },
        "InterchainTokenFactory": {
          "deployer": "0xba76c6980428A0b10CFC5d8ccb61949677A61233",
          "salt": "ITS Factory v1.0.0 devnet-amplifier2",
          "implementation": "0x7fA7b469fF43B4B74BAc1e8e3AB31A8633F67f49",
          "address": "0xdB7d6A5B8d37a4f34BC1e7ce0d0B8a9DDA124871"
        }
      }
    },
    "optimism-sepolia": {
      "name": "Optimism Sepolia",
      "axelarId": "optimism-sepolia",
      "chainId": 11155420,
      "rpc": "https://sepolia.optimism.io",
      "tokenSymbol": "ETH",
      "confirmations": 1,
      "chainType": "evm",
      "explorer": {
        "name": "Opscan",
        "url": "https://sepolia-optimistic.etherscan.io",
        "api": "https://api-sepolia-optimistic.etherscan.io/api"
      },
      "finality": "finalized",
      "approxFinalityWaitTime": 40,
      "contracts": {
        "AxelarGateway": {
          "gasOptions": {
            "gasLimit": 5000000
          },
          "deployer": "0xba76c6980428A0b10CFC5d8ccb61949677A61233",
          "operator": "0xba76c6980428A0b10CFC5d8ccb61949677A61233",
          "proxyDeploymentArgs": [
            "0x3c19E701ed674350DE8cAEb0B85A388499246D2d",
            "0xba76c6980428A0b10CFC5d8ccb61949677A61233",
            "0x000000000000000000000000ba76c6980428a0b10cfc5d8ccb61949677a612330000000000000000000000000000000000000000000000000000000000000040000000000000000000000000000000000000000000000000000000000000000100000000000000000000000000000000000000000000000000000000000000200000000000000000000000000000000000000000000000000000000000000060000000000000000000000000000000000000000000000000000000000000000200000000000000000000000000000000000000000000000000000000002b8d4d000000000000000000000000000000000000000000000000000000000000000300000000000000000000000051380cbf0777990e197a3e498ffafd26143e35f8000000000000000000000000000000000000000000000000000000000000000100000000000000000000000061373485594010371dfbf3a8f8bd1736bfda7c090000000000000000000000000000000000000000000000000000000000000001000000000000000000000000c70aa87b38e6ab3c0df6e56338f96a5c00e653080000000000000000000000000000000000000000000000000000000000000001"
          ],
          "initialVerifierSetId": "371d01f95380c32d6077ec54b726a7cf65e536acc860d26a6399b879f71a8e42",
          "governance": "0xba76c6980428A0b10CFC5d8ccb61949677A61233",
          "address": "0xF128c84c3326727c3e155168daAa4C0156B87AD1",
          "implementation": "0x4228956048615Db42709e69598A34E8Ff4cf5340",
          "implementationCodehash": "0xb4c38d419801884ef56047516896faea7d01c4c6c8588176eece9da22acc674e",
          "deploymentMethod": "create2",
          "previousSignersRetention": 15,
          "domainSeparator": "0xf865bf16595139bf568a034d575ffdbdd524dd2dbf8cce1de2ddaf7b964bf8e6",
          "minimumRotationDelay": 0,
          "salt": "v6.0.4",
          "connectionType": "amplifier",
          "owner": "0xba76c6980428A0b10CFC5d8ccb61949677A61233"
        },
        "ConstAddressDeployer": {
          "address": "0x98B2920D53612483F91F12Ed7754E51b4A77919e",
          "deployer": "0xE86375704CDb8491a5Ed82D90DceCE02Ee0ac25F",
          "deploymentMethod": "create",
          "codehash": "0x8fda47a596dfba923270da84e0c32a2d0312f1c03389f83e16f2b5a35ed37fbe",
          "predeployCodehash": "0x8fda47a596dfba923270da84e0c32a2d0312f1c03389f83e16f2b5a35ed37fbe"
        },
        "Create3Deployer": {
          "address": "0x6513Aedb4D1593BA12e50644401D976aebDc90d8",
          "deployer": "0x6f24A47Fc8AE5441Eb47EFfC3665e70e69Ac3F05",
          "deploymentMethod": "create2",
          "codehash": "0xf0ad66defbe082df243d4d274e626f557f97579c5c9e19f33d8093d6160808b7",
          "predeployCodehash": "0x73fc31262c4bad113c79439fd231281201c7c7d45b50328bd86bccf37684bf92",
          "salt": "Create3Deployer"
        },
        "AxelarGasService": {
          "collector": "0x505381EEd15c828b3158836d0196bC2E6B51c49f",
          "salt": "AxelarGasService devnet-amplifier",
          "address": "0x1179d44e69ba5252B7478a8602617d5EEeb2F377",
          "implementation": "0xB7477c7c249d3378858Cd74E2790eAF0b7777CC2",
          "deployer": "0xba76c6980428A0b10CFC5d8ccb61949677A61233"
        },
        "Operators": {
          "owner": "0xba76c6980428A0b10CFC5d8ccb61949677A61233",
          "address": "0x505381EEd15c828b3158836d0196bC2E6B51c49f",
          "deployer": "0xba76c6980428A0b10CFC5d8ccb61949677A61233",
          "deploymentMethod": "create2",
          "codehash": "0xc561dc32ef670c929db9d7fbf6b5f6c074a62a30602481ba3b88912ca6d79feb",
          "predeployCodehash": "0xc561dc32ef670c929db9d7fbf6b5f6c074a62a30602481ba3b88912ca6d79feb",
          "salt": "Operators devnet-amplifier"
        },
        "InterchainTokenService": {
          "salt": "ITS v2.1.0 devnet-amplifier",
          "deployer": "0xba76c6980428A0b10CFC5d8ccb61949677A61233",
          "proxySalt": "ITS v1.0.0 devnet-amplifier2",
          "tokenManagerDeployer": "0x1Eb942ca2ADC970E43eBb40e94E0118eAA2EDC16",
          "interchainToken": "0x5321CB9412D5F53d95D2B5a07861Dd45CBca2671",
          "interchainTokenDeployer": "0xd99464aF9D4040e1F657ca3Ee5472DAEbb4b1edd",
          "tokenManager": "0x5683C518fB0A39Cdc3EEBc0E03B968F108AC9916",
          "tokenHandler": "0x5AE8567D9Ce9f9EfB91b3818C4F8cE3a2505a3d0",
          "gatewayCaller": "0x7d6aBBb2a041D1bDEb7c45f233D09D75D9e0b17C",
          "implementation": "0xDF462B5df860e747212C9081ed25355032Dc6a37",
          "predeployCodehash": "0x08a4a556c4db879b4f24104d13a8baf86915d58b12c81b382dfea2a82d2856cf",
          "address": "0x2269B93c8D8D4AfcE9786d2940F5Fcd4386Db7ff"
        },
        "InterchainTokenFactory": {
          "deployer": "0xba76c6980428A0b10CFC5d8ccb61949677A61233",
          "salt": "ITS Factory v1.0.0 devnet-amplifier2",
          "implementation": "0x7fA7b469fF43B4B74BAc1e8e3AB31A8633F67f49",
          "address": "0xdB7d6A5B8d37a4f34BC1e7ce0d0B8a9DDA124871"
        }
      }
    },
    "flow": {
      "name": "Flow",
      "axelarId": "flow",
      "chainId": 545,
      "rpc": "https://testnet.evm.nodes.onflow.org",
      "tokenSymbol": "FLOW",
      "chainType": "evm",
      "contracts": {
        "ConstAddressDeployer": {
          "address": "0x98B2920D53612483F91F12Ed7754E51b4A77919e",
          "deployer": "0xE86375704CDb8491a5Ed82D90DceCE02Ee0ac25F",
          "deploymentMethod": "create",
          "codehash": "0x8fda47a596dfba923270da84e0c32a2d0312f1c03389f83e16f2b5a35ed37fbe",
          "predeployCodehash": "0x8fda47a596dfba923270da84e0c32a2d0312f1c03389f83e16f2b5a35ed37fbe"
        },
        "Create3Deployer": {
          "address": "0x6513Aedb4D1593BA12e50644401D976aebDc90d8",
          "deployer": "0x6f24A47Fc8AE5441Eb47EFfC3665e70e69Ac3F05",
          "deploymentMethod": "create2",
          "codehash": "0xf0ad66defbe082df243d4d274e626f557f97579c5c9e19f33d8093d6160808b7",
          "predeployCodehash": "0x73fc31262c4bad113c79439fd231281201c7c7d45b50328bd86bccf37684bf92",
          "salt": "Create3Deployer"
        },
        "AxelarGateway": {
          "deployer": "0xba76c6980428A0b10CFC5d8ccb61949677A61233",
          "operator": "0xba76c6980428A0b10CFC5d8ccb61949677A61233",
          "proxyDeploymentArgs": [
            "0x3c19E701ed674350DE8cAEb0B85A388499246D2d",
            "0xba76c6980428A0b10CFC5d8ccb61949677A61233",
            "0x000000000000000000000000ba76c6980428a0b10cfc5d8ccb61949677a6123300000000000000000000000000000000000000000000000000000000000000400000000000000000000000000000000000000000000000000000000000000001000000000000000000000000000000000000000000000000000000000000002000000000000000000000000000000000000000000000000000000000000000600000000000000000000000000000000000000000000000000000000000000002000000000000000000000000000000000000000000000000000000000033e327000000000000000000000000000000000000000000000000000000000000000300000000000000000000000051380cbf0777990e197a3e498ffafd26143e35f8000000000000000000000000000000000000000000000000000000000000000100000000000000000000000061373485594010371dfbf3a8f8bd1736bfda7c090000000000000000000000000000000000000000000000000000000000000001000000000000000000000000c70aa87b38e6ab3c0df6e56338f96a5c00e653080000000000000000000000000000000000000000000000000000000000000001"
          ],
          "initialVerifierSetId": "2818a9d60cf13c06b0fc9584c60444a0b0e05a6d5adc58cd1a22f3b7a1f24d35",
          "governance": "0xba76c6980428A0b10CFC5d8ccb61949677A61233",
          "address": "0xF128c84c3326727c3e155168daAa4C0156B87AD1",
          "implementation": "0x27f40113e84E26e9D23921BE30dD750675c5c723",
          "implementationCodehash": "0x63a61947de125db1f7970df81581b6f4ccf704e991ac8f8ff9dddc1befe712b2",
          "deploymentMethod": "create2",
          "previousSignersRetention": 15,
          "domainSeparator": "0xcc0a47123f218b7f10d07212f499e418080c91cda74c46373c9a0e4aeec7332e",
          "minimumRotationDelay": 0,
          "connectionType": "amplifier",
          "salt": "v6.0.4",
          "owner": "0xba76c6980428A0b10CFC5d8ccb61949677A61233"
        },
        "Operators": {
          "owner": "0xba76c6980428A0b10CFC5d8ccb61949677A61233",
          "address": "0x505381EEd15c828b3158836d0196bC2E6B51c49f",
          "deployer": "0xba76c6980428A0b10CFC5d8ccb61949677A61233",
          "deploymentMethod": "create2",
          "codehash": "0xc561dc32ef670c929db9d7fbf6b5f6c074a62a30602481ba3b88912ca6d79feb",
          "predeployCodehash": "0xc561dc32ef670c929db9d7fbf6b5f6c074a62a30602481ba3b88912ca6d79feb",
          "salt": "Operators devnet-amplifier"
        },
        "AxelarGasService": {
          "collector": "0x505381EEd15c828b3158836d0196bC2E6B51c49f",
          "address": "0xD7C77eEA2aF147D351f189eF9eC17EfDf609a3c8",
          "implementation": "0x4F1ccCE088244d2979128b3af64cD6C8D440bbC0",
          "deployer": "0xba76c6980428A0b10CFC5d8ccb61949677A61233"
        },
        "InterchainTokenService": {
          "salt": "ITS v2.1.0 devnet-amplifier5",
          "deployer": "0xba76c6980428A0b10CFC5d8ccb61949677A61233",
          "proxySalt": "ITS v1.0.0 devnet-amplifier2",
          "tokenManagerDeployer": "0x518C013ae9fD322cD4C728c0C3A3114fdeE30CaE",
          "interchainToken": "0x5321CB9412D5F53d95D2B5a07861Dd45CBca2671",
          "interchainTokenDeployer": "0xb125De0BD8bc604832f577E08C4255E1Cd07B26d",
          "tokenManager": "0xfF2118Cb4aeC9C6AFf5440c9c834Edf2046e0dE3",
          "tokenHandler": "0xFF72c5b7ca5cb3Df57197448cb764897bc7C21Cc",
          "gatewayCaller": "0x9acb2050f9BbcA427380Ee74F2a2b5bD15698279",
          "implementation": "0x4e844ceCaB6354129906D0343e4cdf887C1e0f9a",
          "predeployCodehash": "0x08a4a556c4db879b4f24104d13a8baf86915d58b12c81b382dfea2a82d2856cf",
          "address": "0x2269B93c8D8D4AfcE9786d2940F5Fcd4386Db7ff"
        },
        "InterchainTokenFactory": {
          "deployer": "0xba76c6980428A0b10CFC5d8ccb61949677A61233",
          "salt": "ITS Factory v1.0.0 devnet-amplifier2",
          "implementation": "0x2b02a1a3E9a36AFC40B3C7b11040e0C5ee03857a",
          "address": "0xdB7d6A5B8d37a4f34BC1e7ce0d0B8a9DDA124871"
        }
      },
      "explorer": {
        "name": "Flowscan",
        "url": "https://evm-testnet.flowscan.io/",
        "api": "https://evm-testnet.flowscan.io/api"
      },
      "gasOptions": {
        "gasLimit": 8000000
      },
      "confirmations": 1,
      "finality": "finalized",
      "approxFinalityWaitTime": 1
    },
    "stellar-2024-q4": {
      "name": "Stellar",
      "axelarId": "stellar-2024-q4",
      "rpc": "https://soroban-testnet.stellar.org",
      "horizonRpc": "https://horizon-testnet.stellar.org",
      "networkType": "testnet",
      "chainType": "stellar",
      "decimals": 7,
      "finality": "1",
      "approxFinalityWaitTime": 1,
      "tokenSymbol": "XLM",
      "tokenAddress": "CDLZFC3SYJYDZT7K67VZ75HPJVIEUVNIXF47ZG2FB2RMQQVU2HHGCYSC",
      "explorer": {
        "name": "Stellar Expert",
        "url": "https://stellar.expert/explorer/testnet"
      },
      "contracts": {
        "AxelarGateway": {
          "address": "CBMFHKNH46XWDKGKQNCF446O6FB73RB22UYQYQPVOBGZ2T2EF4YDTV43",
          "deployer": "GDUITDF2LI3R5HM4KYRLLNRLEWKYBFVZVOEB6HSL7EOW2KO2LD6V4GPM",
          "wasmHash": "4e0df4342d505504d3e7fde2cf664fe896b8a01ed992426192968189ed83e821",
          "initializeArgs": {
            "owner": "GDUITDF2LI3R5HM4KYRLLNRLEWKYBFVZVOEB6HSL7EOW2KO2LD6V4GPM",
            "operator": "GDUITDF2LI3R5HM4KYRLLNRLEWKYBFVZVOEB6HSL7EOW2KO2LD6V4GPM",
            "domainSeparator": "b9b1bbb1dd01763015cc17bda777b73f787301234b01e6f757553dfa4e4fbc88",
            "minimumRotationDelay": "0",
            "previousSignersRetention": "15",
            "initialSigners": [
              {
                "nonce": "0000000000000000000000000000000000000000000000000000000000000000",
                "signers": [
                  {
                    "signer": "e8898cba5a371e9d9c5622b5b62b25958096b9ab881f1e4bf91d6d29da58fd5e",
                    "weight": "1"
                  }
                ],
                "threshold": "1"
              }
            ]
          }
        },
        "AxelarOperators": {
          "address": "CACBYHUX23WSXVQTQL3VUESYR7C432RS6TS6WWGOQPOHAZQRAR5A5EVY",
          "deployer": "GDUITDF2LI3R5HM4KYRLLNRLEWKYBFVZVOEB6HSL7EOW2KO2LD6V4GPM",
          "wasmHash": "82acfafba05ef400104d172664e8d30dbadca6e21e97fa9ae2e1c06c9148be1d",
          "initializeArgs": {
            "owner": "GDUITDF2LI3R5HM4KYRLLNRLEWKYBFVZVOEB6HSL7EOW2KO2LD6V4GPM"
          }
        },
        "AxelarGasService": {
          "address": "CB6F5MFEZ6SZATSDWZ2IM2FWJYDS6USSRPYDDGYTB7N6FOLO36FOXAY6",
          "deployer": "GDUITDF2LI3R5HM4KYRLLNRLEWKYBFVZVOEB6HSL7EOW2KO2LD6V4GPM",
          "wasmHash": "aec895c6a9e13f45cc0cc273e503cc818f5a30fd6fdc732e58a7fd9b4966ecef",
          "initializeArgs": {
            "owner": "GDUITDF2LI3R5HM4KYRLLNRLEWKYBFVZVOEB6HSL7EOW2KO2LD6V4GPM",
            "operator": "CACBYHUX23WSXVQTQL3VUESYR7C432RS6TS6WWGOQPOHAZQRAR5A5EVY"
          }
        },
        "AxelarExample": {
          "address": "CATUIRCBKLTBY47WGB4OBWLAZIR2RY5PR66XXBKN7EPXS76L3JEOUH5N",
          "deployer": "GDUITDF2LI3R5HM4KYRLLNRLEWKYBFVZVOEB6HSL7EOW2KO2LD6V4GPM",
          "wasmHash": "a9a9c118d42f3bcab867d7aa17af8986ea095a1769b716484980e9e51c8ea362",
          "initializeArgs": {
            "gatewayAddress": "CBMFHKNH46XWDKGKQNCF446O6FB73RB22UYQYQPVOBGZ2T2EF4YDTV43",
            "gasServiceAddress": "CB6F5MFEZ6SZATSDWZ2IM2FWJYDS6USSRPYDDGYTB7N6FOLO36FOXAY6",
            "itsAddress": "CCD7JXLHOJKQDPKOXQTK6PYACFYQPRC25IVKHQDOMP3ANFMBWO5FZZAN"
          }
        },
<<<<<<< HEAD
        "interchain_token_service": {
=======
        "InterchainToken": {
          "deployer": "GDUITDF2LI3R5HM4KYRLLNRLEWKYBFVZVOEB6HSL7EOW2KO2LD6V4GPM",
          "wasmHash": "85693704d656eb99af464d553a0a8d99b62d039223e72e86b98655def0d345ca"
        },
        "TokenManager": {
          "deployer": "GDUITDF2LI3R5HM4KYRLLNRLEWKYBFVZVOEB6HSL7EOW2KO2LD6V4GPM",
          "wasmHash": "4164f47872741793bc682f6fb124623c6c1eb64e342b73319c11d05c2e0e39b0"
        },
        "InterchainTokenService": {
>>>>>>> 54ccf284
          "address": "CCD7JXLHOJKQDPKOXQTK6PYACFYQPRC25IVKHQDOMP3ANFMBWO5FZZAN",
          "deployer": "GDUITDF2LI3R5HM4KYRLLNRLEWKYBFVZVOEB6HSL7EOW2KO2LD6V4GPM",
          "wasmHash": "7ebdf38b7df81ad0deaae0d09b3123b6f1617ffae9618382c5d11acb7b991191",
          "initializeArgs": {
            "owner": "GDUITDF2LI3R5HM4KYRLLNRLEWKYBFVZVOEB6HSL7EOW2KO2LD6V4GPM",
            "operator": "GDUITDF2LI3R5HM4KYRLLNRLEWKYBFVZVOEB6HSL7EOW2KO2LD6V4GPM",
            "gatewayAddress": "CBMFHKNH46XWDKGKQNCF446O6FB73RB22UYQYQPVOBGZ2T2EF4YDTV43",
            "gasServiceAddress": "CB6F5MFEZ6SZATSDWZ2IM2FWJYDS6USSRPYDDGYTB7N6FOLO36FOXAY6",
            "itsHubAddress": "axelar157hl7gpuknjmhtac2qnphuazv2yerfagva7lsu9vuj2pgn32z22qa26dk4",
            "chainName": "stellar-2024-q4",
            "nativeTokenAddress": "CDLZFC3SYJYDZT7K67VZ75HPJVIEUVNIXF47ZG2FB2RMQQVU2HHGCYSC",
            "interchainTokenWasmHash": "85693704d656eb99af464d553a0a8d99b62d039223e72e86b98655def0d345ca",
            "tokenManagerWasmHash": "4164f47872741793bc682f6fb124623c6c1eb64e342b73319c11d05c2e0e39b0"
          }
        },
        "Upgrader": {
          "address": "CDXG6L2YV3CLQIXQNOKVZSBOCPEFUZBUYWKTLL76EOW2CFZ4WNFEUTQK",
          "deployer": "GDUITDF2LI3R5HM4KYRLLNRLEWKYBFVZVOEB6HSL7EOW2KO2LD6V4GPM",
          "wasmHash": "a29f0384e948343a4bdc11c8c640c56345cbf91acf770828219766fc6c829382",
          "initializeArgs": {}
        }
      }
    },
    "sui": {
      "name": "Sui",
      "axelarId": "sui",
      "networkType": "testnet",
      "rpc": "https://sui-testnet-rpc.publicnode.com:443",
      "tokenSymbol": "SUI",
      "chainType": "sui",
      "finality": "1",
      "decimals": 9,
      "approxFinalityWaitTime": 1,
      "explorer": {
        "name": "Suiscan",
        "url": "https://suiscan.xyz/testnet"
      },
      "contracts": {
        "AxelarGateway": {
          "address": "0x936c1f0714a06fac58edc57bb95276bb0ad1e6ae930e5c232fdfec4a18f65818",
          "objects": {
            "Gateway": "0xf9eee074e8de1c3b4e12e0d3cdda33b7c41f0047756eaafc68224b1303e81a9b",
            "UpgradeCap": "0x7137b2f35ef71bac778fe6be0c0a641f30659289473abe28c2fac2374f77f060",
            "Gatewayv0": "0xa042055976ebcf01930c33f304a83bc0795c0f5c7b6c4056d2ca35a42dd8909a"
          },
          "domainSeparator": "0x8a4b7c0ae3e02feb8a34711648ee44a4c9fc56ac90b41b74619a75e75de13c37",
          "operator": "0x1471a8acf730a05a7d720e52c7ef94024c7351502c83b80da5583db2f6b0b8df",
          "minimumRotationDelay": 0
        },
        "Utils": {
          "address": "0xd937e31b88f0c35c65210e5a38b8222044bf0624227a220c0ee5ec48f86aa8e0"
        },
        "VersionControl": {
          "address": "0x1faa10c04e3ccdd0c5f1dbe43a63704be46f00903032d44b4eb4b87c16a18276"
        },
        "RelayerDiscovery": {
          "address": "0x4075fefb4216afcdeef604aa9880830720316156025c9addcb6b04a3f4a4c00c",
          "objects": {
            "RelayerDiscovery": "0x0fdaeba8d37107f0b637a363f4779683cd2b6232966acc197ccb88e212886d3b",
            "RelayerDiscoveryv0": "0x952a1cb19ad86c75466b10375a81d9773a52b74b4cf97fff8ee2380ba4b490a0"
          }
        },
        "GasService": {
          "address": "0xef105cb526865ac558c3ee5e0ef6b63cffb730b4a784bca8ff40dcba66576ca8",
          "objects": {
            "GasCollectorCap": "0xa2e9b881c62decb65bd8b783f1e8ef9523babbd7914142b33f7889e7c201fa96",
            "GasService": "0xc4b2024a3a51c0f9f15a617efd81ddfab8c36c0b707027e6707cfc9cf0741d29",
            "GasServicev0": "0x37b4b94650db69763d7449f48eb68bc5e8e335a5b7c89d308d0ddc1ab6024033"
          }
        },
        "Abi": {
          "address": "0xeac9d24da6b5be005ca01577b0fb4dd756e44d45ad105c33a914e0e2b3b03138"
        },
        "ITS": {
          "address": "0x6c3d772d81c8ef130de111de4c8c4172856b6056aa3949ff26d89fe3035b64bd",
          "objects": {
            "ITS": "0x83be4eb9b623ec0d9433cca2cebf30a9fde5935d9cd579f19a3e08b89603cfe7",
            "ITSv0": "0x0d89aca2ad447b16f7f35ec8c47561dc00126f1f6699c851b49f44b432d8e00e",
            "ChannelId": "0x13bc8c2b3fda3a0a3ca30c4d518f47eff9d523c73b792a2fcf3064ae9f3902bc",
            "OwnerCap": "0x2dd1c932d894d5416d373474b58fe7f0d0bae2932220784657f3f7b2f95de4b3"
          },
          "trustedAddresses": {
            "axelar": "axelar157hl7gpuknjmhtac2qnphuazv2yerfagva7lsu9vuj2pgn32z22qa26dk4",
            "eth-sepolia": "hub",
            "optimism-sepolia": "hub",
            "avalanche-fuji": "hub",
            "core-avalanche": "hub",
            "flow": "hub",
            "core-ethereum": "hub",
            "core-optimism": "hub"
          }
        },
        "Example": {
          "address": "0xdafe98f7add273eba84ef4d052535da2e264459845b19a9a1aa7d0801e75e177",
          "objects": {
            "GmpSingleton": "0x333bb32e97745c4cb93761834d6b7c18142b96f5d77985a0cfaf90f966d41d14",
            "GmpChannelId": "0xb21972e89645ac75909afff39d18e32e3691951f1b1b1645e526bc6b902efc87",
            "ItsSingleton": "0xf6c5a78b45dbf65d7c57b41fcdf47b04967c88c2844a1f7b4a366f4be0fa7860",
            "ItsChannelId": "0x8bd7f12ccc0e1b97cf0cfaf4c1630200541acdad6e7eeabf0ec9c43290f494d0"
          }
        },
        "Operators": {
          "address": "0x1eea2d0a5dfbbaddfae9342e130fd2b532c1c9aae2d0a6b07b77f0bec5698009",
          "objects": {
            "Operators": "0x5c087edad849aae5aabfd103d137bfa12ac2007935ea396da14f213e79a2a772",
            "OwnerCap": "0x0bb15280c13559e68673f4e4019d87e9e14af90ad7708a3b6f67660a2d1eb152"
          }
        }
      }
    }
  },
  "axelar": {
    "contracts": {
      "ServiceRegistry": {
        "governanceAccount": "axelar1zlr7e5qf3sz7yf890rkh9tcnu87234k6k7ytd9",
        "codeId": 852,
        "lastUploadedCodeId": 852,
        "address": "axelar1c9fkszt5lq34vvvlat3fxj6yv7ejtqapz04e97vtc9m5z9cwnamq8zjlhz",
        "storeCodeProposalId": "75",
        "storeCodeProposalCodeHash": "fcbd66ffc824fc52383132d7a57617e9bc40dd1521ecad77341726434f801406"
      },
      "Router": {
        "adminAddress": "axelar1zlr7e5qf3sz7yf890rkh9tcnu87234k6k7ytd9",
        "governanceAddress": "axelar1zlr7e5qf3sz7yf890rkh9tcnu87234k6k7ytd9",
        "codeId": 850,
        "lastUploadedCodeId": 888,
        "address": "axelar14jjdxqhuxk803e9pq64w4fgf385y86xxhkpzswe9crmu6vxycezst0zq8y",
        "executeProposalId": "54",
        "storeCodeProposalId": "101",
        "storeCodeProposalCodeHash": "7368e7507f29ae9236c9c41fc1fbe5456260fb91acf1e2ff07d677bdcbca7e9f",
        "axelar": {
          "codeId": 888,
          "address": "axelar14jjdxqhuxk803e9pq64w4fgf385y86xxhkpzswe9crmu6vxycezst0zq8y"
        }
      },
      "Multisig": {
        "governanceAddress": "axelar1zlr7e5qf3sz7yf890rkh9tcnu87234k6k7ytd9",
        "blockExpiry": 10,
        "codeId": 851,
        "lastUploadedCodeId": 851,
        "address": "axelar19jxy26z0qnnspa45y5nru0l5rmy9d637z5km2ndjxthfxf5qaswst9290r",
        "executeProposalId": "55",
        "storeCodeProposalId": "72",
        "storeCodeProposalCodeHash": "765929ba3060cdfa5573ec621cb91b3a77f7d9fbc8d1b953f545876bb5abb05e"
      },
      "Coordinator": {
        "governanceAddress": "axelar1zlr7e5qf3sz7yf890rkh9tcnu87234k6k7ytd9",
        "codeId": 615,
        "lastUploadedCodeId": 846,
        "address": "axelar1m2498n4h2tskcsmssjnzswl5e6eflmqnh487ds47yxyu6y5h4zuqr9zk4g",
        "executeProposalId": "56",
        "axelar": {
          "codeId": 846,
          "address": "axelar1m2498n4h2tskcsmssjnzswl5e6eflmqnh487ds47yxyu6y5h4zuqr9zk4g"
        },
        "storeCodeProposalId": "62",
        "storeCodeProposalCodeHash": "a57dccb229cfab931b904618af2ebc854699a25a963c231834837d88ee4a0217"
      },
      "Rewards": {
        "governanceAddress": "axelar1zlr7e5qf3sz7yf890rkh9tcnu87234k6k7ytd9",
        "rewardsDenom": "uamplifier",
        "params": {
          "epoch_duration": "10",
          "rewards_per_epoch": "100",
          "participation_threshold": [
            "9",
            "10"
          ]
        },
        "codeId": 849,
        "lastUploadedCodeId": 849,
        "address": "axelar1vaj9sfzc3z0gpel90wu4ljutncutv0wuhvvwfsh30rqxq422z89qnd989l",
        "axelar": {
          "codeId": 849
        },
        "storeCodeProposalId": "69",
        "storeCodeProposalCodeHash": "095c1caca4f9b7381519bd8395f3f558202fd4d4ad03f223dd8a2e991c568bd6"
      },
      "AxelarnetGateway": {
        "codeId": 844,
        "address": "axelar1wvms3cy5hxrgl7uxhkz7yth4qzqum6aaccwkmvafq8z0mgdfxr8qrnvw0k",
        "nexus": "axelar17h8uk4ct0mdv9mgkuxszt4gp2htpfr08mge20r",
        "storeCodeProposalCodeHash": "c7286d0f59276b794641bdfbb4f96fafcee3553b67f3397d662a4683968f525b",
        "storeCodeProposalId": "60",
        "lastUploadedCodeId": 845
      },
      "InterchainTokenService": {
        "adminAddress": "axelar1zlr7e5qf3sz7yf890rkh9tcnu87234k6k7ytd9",
        "governanceAddress": "axelar1zlr7e5qf3sz7yf890rkh9tcnu87234k6k7ytd9",
        "codeId": 1060,
        "address": "axelar157hl7gpuknjmhtac2qnphuazv2yerfagva7lsu9vuj2pgn32z22qa26dk4",
        "instantiateProposalId": "61",
        "sui": {
          "maxUintBits": 64,
          "maxDecimalsWhenTruncating": 8
        },
        "stellar-2024-q4": {
          "maxUintBits": 127,
          "maxDecimalsWhenTruncating": 255
        },
        "storeCodeProposalId": "106",
        "storeCodeProposalCodeHash": "174688fff71f479dca62066a9db5bb417e8b38db2d066650bf20e7e2b623f854",
        "lastUploadedCodeId": 1060
      },
      "VotingVerifier": {
        "avalanche-fuji": {
          "governanceAddress": "axelar1zlr7e5qf3sz7yf890rkh9tcnu87234k6k7ytd9",
          "serviceName": "validators",
          "sourceGatewayAddress": "0xF128c84c3326727c3e155168daAa4C0156B87AD1",
          "votingThreshold": [
            "6",
            "10"
          ],
          "blockExpiry": 10,
          "confirmationHeight": 1,
          "msgIdFormat": "hex_tx_hash_and_event_index",
          "addressFormat": "eip55",
          "codeId": 854,
          "address": "axelar1252ahkw208d08ls64atp2pql4cnl9naxy7ahhq3lrthvq3spseys26l8xj"
        },
        "lastUploadedCodeId": 854,
        "eth-sepolia": {
          "governanceAddress": "axelar1zlr7e5qf3sz7yf890rkh9tcnu87234k6k7ytd9",
          "serviceName": "validators",
          "sourceGatewayAddress": "0xF128c84c3326727c3e155168daAa4C0156B87AD1",
          "votingThreshold": [
            "6",
            "10"
          ],
          "blockExpiry": 10,
          "confirmationHeight": 1,
          "msgIdFormat": "hex_tx_hash_and_event_index",
          "addressFormat": "eip55",
          "codeId": 854,
          "address": "axelar16swl5eh3vspnyzddwltuf93hc65nwju7498u0zyq33u4cj8rxy4sgxx30m"
        },
        "optimism-sepolia": {
          "governanceAddress": "axelar1zlr7e5qf3sz7yf890rkh9tcnu87234k6k7ytd9",
          "serviceName": "validators",
          "sourceGatewayAddress": "0xF128c84c3326727c3e155168daAa4C0156B87AD1",
          "votingThreshold": [
            "6",
            "10"
          ],
          "blockExpiry": 10,
          "confirmationHeight": 1,
          "msgIdFormat": "hex_tx_hash_and_event_index",
          "addressFormat": "eip55",
          "codeId": 854,
          "address": "axelar1qtg2es55w6zp539a2xh9mnajxqq2rsqghf604muyw85vrn0ky97qyu795s"
        },
        "flow": {
          "governanceAddress": "axelar1zlr7e5qf3sz7yf890rkh9tcnu87234k6k7ytd9",
          "serviceName": "validators",
          "sourceGatewayAddress": "0xF128c84c3326727c3e155168daAa4C0156B87AD1",
          "votingThreshold": [
            "6",
            "10"
          ],
          "blockExpiry": 10,
          "confirmationHeight": 1,
          "msgIdFormat": "hex_tx_hash_and_event_index",
          "addressFormat": "eip55",
          "address": "axelar1hn4hf23pqy2s2yacs4cuzjqe72hxn0rtxugy2vq485l7cngtcavqu9d0zq",
          "codeId": 854
        },
        "sui": {
          "governanceAddress": "axelar1zlr7e5qf3sz7yf890rkh9tcnu87234k6k7ytd9",
          "serviceName": "validators",
          "sourceGatewayAddress": "0x936c1f0714a06fac58edc57bb95276bb0ad1e6ae930e5c232fdfec4a18f65818",
          "msgIdFormat": "base58_tx_digest_and_event_index",
          "addressFormat": "sui",
          "votingThreshold": [
            "6",
            "10"
          ],
          "blockExpiry": 10,
          "confirmationHeight": 1,
          "codeId": 854,
          "address": "axelar1ac43p98m4pfv7zxrce3e99gwy5nf2crnwg3mu5rmxs09zvy2py9sxrgm8m"
        },
        "stellar-2024-q4": {
          "governanceAddress": "axelar1zlr7e5qf3sz7yf890rkh9tcnu87234k6k7ytd9",
          "serviceName": "validators",
          "sourceGatewayAddress": "CBMFHKNH46XWDKGKQNCF446O6FB73RB22UYQYQPVOBGZ2T2EF4YDTV43",
          "votingThreshold": [
            "6",
            "10"
          ],
          "blockExpiry": 10,
          "confirmationHeight": 1,
          "msgIdFormat": "hex_tx_hash_and_event_index",
          "addressFormat": "stellar",
          "codeId": 854,
          "address": "axelar1fclvpd3kx4udp3nxw88tk8279z36uvmkn6da0jh7fnz6eddh2n2s09n6tg"
        },
        "storeCodeProposalId": "78",
        "storeCodeProposalCodeHash": "d9412440820a51bc48bf41a77ae39cfb33101ddc6562323845627ea2042bf708"
      },
      "Gateway": {
        "avalanche-fuji": {
          "codeId": 848,
          "address": "axelar1agyunp32jwynnkrf92wuvac2xa7cvgthtk5yr3wh7jypg59zjjqqsqf36s"
        },
        "lastUploadedCodeId": 848,
        "eth-sepolia": {
          "codeId": 848,
          "address": "axelar18zrymnzgdmutdjhqlfsslzy4yvzw8uylysjwqlq4uk4muq3qx30qde39qz"
        },
        "optimism-sepolia": {
          "codeId": 848,
          "address": "axelar16wd6350f575t5cts9sduqmt7nsw9kc822ltf6dcn46rvejmmg8cqrq4ara"
        },
        "flow": {
          "address": "axelar10w5sqgun0q3m0vkz29vh55ujug57m0t54cue04aesrg45rqcgf6sjv4wwh",
          "codeId": 848
        },
        "sui": {
          "codeId": 848,
          "address": "axelar152hkx77822ukgynf333snz5y9p3y9c8jgljlqguze4f4km4sfkfsmfl3na"
        },
        "storeCodeProposalId": "64",
        "storeCodeProposalCodeHash": "2ba600ee0d162184c9387eaf6fad655f1d75db548f93e379f0565cb2042d856f",
        "stellar-2024-q4": {
          "codeId": 848,
          "address": "axelar1wr8kmmwc7v4v7kgpnyjggf3dacnvzmmsmxhw58tnflqf0wr93hyql4y6fn"
        }
      },
      "MultisigProver": {
        "avalanche-fuji": {
          "governanceAddress": "axelar1zlr7e5qf3sz7yf890rkh9tcnu87234k6k7ytd9",
          "adminAddress": "axelar1zlr7e5qf3sz7yf890rkh9tcnu87234k6k7ytd9",
          "destinationChainID": "43113",
          "signingThreshold": [
            "6",
            "10"
          ],
          "serviceName": "validators",
          "verifierSetDiffThreshold": 1,
          "encoder": "abi",
          "keyType": "ecdsa",
          "domainSeparator": "0xfa2912a57d663fcffbcb3d4c56334eb8babe48008b4b7458f4332e0828a12f40",
          "codeId": 855,
          "address": "axelar1p22kz5jr7a9ruu8ypg40smual0uagl64dwvz5xt042vu8fa7l7dsl3wx8q"
        },
        "lastUploadedCodeId": 855,
        "eth-sepolia": {
          "governanceAddress": "axelar1zlr7e5qf3sz7yf890rkh9tcnu87234k6k7ytd9",
          "adminAddress": "axelar1zlr7e5qf3sz7yf890rkh9tcnu87234k6k7ytd9",
          "destinationChainID": "11155111",
          "signingThreshold": [
            "6",
            "10"
          ],
          "serviceName": "validators",
          "verifierSetDiffThreshold": 1,
          "encoder": "abi",
          "keyType": "ecdsa",
          "domainSeparator": "0xc04aba7c8ccda4059d622ac3e17bb4ef1c1e2358f25bfea5902a44d3a34d616a",
          "codeId": 855,
          "address": "axelar15ra7d5uvnmc6ety6sqxsvsfz4t34ud6lc5gmt39res0c5thkqp2qdwj4af"
        },
        "optimism-sepolia": {
          "governanceAddress": "axelar1zlr7e5qf3sz7yf890rkh9tcnu87234k6k7ytd9",
          "adminAddress": "axelar1zlr7e5qf3sz7yf890rkh9tcnu87234k6k7ytd9",
          "destinationChainID": "11155420",
          "signingThreshold": [
            "6",
            "10"
          ],
          "serviceName": "validators",
          "verifierSetDiffThreshold": 1,
          "encoder": "abi",
          "keyType": "ecdsa",
          "domainSeparator": "0xf865bf16595139bf568a034d575ffdbdd524dd2dbf8cce1de2ddaf7b964bf8e6",
          "codeId": 855,
          "address": "axelar1p0yyfy7f70zdc0ludh6kffjzs8mvun5prdf7nh7s2cgq74g67nmsjcw7t4"
        },
        "flow": {
          "governanceAddress": "axelar1zlr7e5qf3sz7yf890rkh9tcnu87234k6k7ytd9",
          "adminAddress": "axelar1zlr7e5qf3sz7yf890rkh9tcnu87234k6k7ytd9",
          "destinationChainID": "545",
          "signingThreshold": [
            "6",
            "10"
          ],
          "serviceName": "validators",
          "verifierSetDiffThreshold": 1,
          "encoder": "abi",
          "keyType": "ecdsa",
          "domainSeparator": "0xcc0a47123f218b7f10d07212f499e418080c91cda74c46373c9a0e4aeec7332e",
          "address": "axelar19ukamzyhhaw4algkqch5relyg0h972smhj8zge2usjp8z7yaezrquc475f",
          "codeId": 855
        },
        "sui": {
          "governanceAddress": "axelar1zlr7e5qf3sz7yf890rkh9tcnu87234k6k7ytd9",
          "adminAddress": "axelar1zlr7e5qf3sz7yf890rkh9tcnu87234k6k7ytd9",
          "signingThreshold": [
            "6",
            "10"
          ],
          "serviceName": "validators",
          "verifierSetDiffThreshold": 0,
          "encoder": "bcs",
          "keyType": "ecdsa",
          "codeId": 855,
          "domainSeparator": "0x8a4b7c0ae3e02feb8a34711648ee44a4c9fc56ac90b41b74619a75e75de13c37",
          "address": "axelar1lnu9xwpmfzh47876tawjqm5nelevra4v6gmhqchd2tezjwqu2d6stlz4r8"
        },
        "stellar-2024-q4": {
          "governanceAddress": "axelar1zlr7e5qf3sz7yf890rkh9tcnu87234k6k7ytd9",
          "adminAddress": "axelar1zlr7e5qf3sz7yf890rkh9tcnu87234k6k7ytd9",
          "signingThreshold": [
            "6",
            "10"
          ],
          "serviceName": "validators",
          "verifierSetDiffThreshold": 0,
          "encoder": "stellar_xdr",
          "keyType": "ed25519",
          "codeId": 855,
          "domainSeparator": "0xb9b1bbb1dd01763015cc17bda777b73f787301234b01e6f757553dfa4e4fbc88",
          "address": "axelar1knpl88d730hdmlmxfpjl46jxlals0cxwzxp8c8tavrc8g2rduugqtvl6kg"
        },
        "storeCodeProposalId": "82",
        "storeCodeProposalCodeHash": "00428ef0483f103a6e1a5853c4b29466a83e5b180cc53a00d1ff9d022bc2f03a"
      }
    },
    "axelarId": "axelar",
    "chainId": "devnet-amplifier",
    "rpc": "http://devnet-amplifier.axelar.dev:26657",
    "lcd": "http://devnet-amplifier.axelar.dev:1317",
    "grpc": "devnet-amplifier.axelar.dev:9090",
    "tokenSymbol": "AMPLIFIER",
    "gasPrice": "0.00005uamplifier",
    "gasLimit": "auto"
  }
}<|MERGE_RESOLUTION|>--- conflicted
+++ resolved
@@ -691,19 +691,7 @@
             "itsAddress": "CCD7JXLHOJKQDPKOXQTK6PYACFYQPRC25IVKHQDOMP3ANFMBWO5FZZAN"
           }
         },
-<<<<<<< HEAD
-        "interchain_token_service": {
-=======
-        "InterchainToken": {
-          "deployer": "GDUITDF2LI3R5HM4KYRLLNRLEWKYBFVZVOEB6HSL7EOW2KO2LD6V4GPM",
-          "wasmHash": "85693704d656eb99af464d553a0a8d99b62d039223e72e86b98655def0d345ca"
-        },
-        "TokenManager": {
-          "deployer": "GDUITDF2LI3R5HM4KYRLLNRLEWKYBFVZVOEB6HSL7EOW2KO2LD6V4GPM",
-          "wasmHash": "4164f47872741793bc682f6fb124623c6c1eb64e342b73319c11d05c2e0e39b0"
-        },
         "InterchainTokenService": {
->>>>>>> 54ccf284
           "address": "CCD7JXLHOJKQDPKOXQTK6PYACFYQPRC25IVKHQDOMP3ANFMBWO5FZZAN",
           "deployer": "GDUITDF2LI3R5HM4KYRLLNRLEWKYBFVZVOEB6HSL7EOW2KO2LD6V4GPM",
           "wasmHash": "7ebdf38b7df81ad0deaae0d09b3123b6f1617ffae9618382c5d11acb7b991191",
