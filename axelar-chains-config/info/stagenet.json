{
  "chains": {
    "avalanche": {
      "name": "Avalanche",
      "axelarId": "avalanche",
      "chainId": 43113,
      "rpc": "https://api.avax-test.network/ext/bc/C/rpc",
      "tokenSymbol": "AVAX",
      "decimals": 18,
      "chainType": "evm",
      "contracts": {
        "AxelarGateway": {
          "deployer": "0xBeF25f4733b9d451072416360609e5A4c115293E",
          "startingKeyIDs": [
            "evm-avalanche-genesis"
          ],
          "address": "0x5A4fA5187BddD93097dE4F6062a2E96C82Ea2d61",
          "implementation": "0x1A9f5A2C0867826790EC9E3318e77298d0000C76",
          "implementationCodehash": "0xf49fc5a9d24907c0c1de9b7c1f4478d2cd961b1835efded43267cb1be062bb9c",
          "authModule": "0xa27aF392971f0A0D0C8767d061f4274d58856d5a",
          "tokenDeployer": "0xb89B72CBA1766fB17199A58D2482852832a1Bd98",
          "deploymentMethod": "create3",
          "salt": "AxelarGateway v6.2",
          "connectionType": "consensus"
        },
        "AxelarGasService": {
          "collector": "0xc5C525B7Bb2a7Ce95C13Ee5aBdB7F8fd3cb77392",
          "salt": "AxelarGasService",
          "address": "0xeE1d04E4F9F9AdEB7be7d6996f4A726773460A87",
          "implementation": "0x1F002cd258e2e818eC5ecCD46DD6cb938c5Cf7f8",
          "deployer": "0xBeF25f4733b9d451072416360609e5A4c115293E"
        },
        "AxelarDepositService": {
          "wrappedSymbol": "WAVAX",
          "refundIssuer": "0x2517bA7a3E2cef54c1CD8618e7B0B661A7623817",
          "salt": "AxelarDepositService",
          "address": "0x405407133E2783aEb56F2cA9d8e6025465De0B9f",
          "implementation": "0x523ee715a997bd471BfbE1B66acCF0d47D1fD812",
          "deployer": "0xBeF25f4733b9d451072416360609e5A4c115293E"
        },
        "ConstAddressDeployer": {
          "address": "0x98B2920D53612483F91F12Ed7754E51b4A77919e"
        },
        "Create3Deployer": {
          "salt": "Create3Deployer",
          "address": "0x6513Aedb4D1593BA12e50644401D976aebDc90d8",
          "deployer": "0x6f24A47Fc8AE5441Eb47EFfC3665e70e69Ac3F05",
          "deploymentMethod": "create2",
          "codehash": "0xf0ad66defbe082df243d4d274e626f557f97579c5c9e19f33d8093d6160808b7",
          "predeployCodehash": "0x73fc31262c4bad113c79439fd231281201c7c7d45b50328bd86bccf37684bf92"
        },
        "Operators": {
          "owner": "0xBeF25f4733b9d451072416360609e5A4c115293E",
          "address": "0xc5C525B7Bb2a7Ce95C13Ee5aBdB7F8fd3cb77392",
          "deployer": "0xBeF25f4733b9d451072416360609e5A4c115293E",
          "deploymentMethod": "create2",
          "codehash": "0xc561dc32ef670c929db9d7fbf6b5f6c074a62a30602481ba3b88912ca6d79feb",
          "predeployCodehash": "0xc561dc32ef670c929db9d7fbf6b5f6c074a62a30602481ba3b88912ca6d79feb",
          "salt": "Operators"
        },
        "InterchainGovernance": {
          "minimumTimeDelay": 300,
          "governanceChain": "Axelarnet",
          "governanceAddress": "axelar10d07y265gmmuvt4z0w9aw880jnsr700j7v9daj",
          "address": "0xbBd7dA8273daF1c95aC5C26271Df96399A8263ce",
          "deployer": "0xBeF25f4733b9d451072416360609e5A4c115293E",
          "deploymentMethod": "create3",
          "codehash": "0x222dfe9a431f41f473ba5bf71850df979619361ff8a49dcefc1fba4d72141134",
          "predeployCodehash": "0xe2de43b29f2387b6f3575a1b50d566908fc00e03a8d88ad6be74b674a70874d2",
          "salt": "InterchainGovernance v5.5"
        },
        "Multisig": {
          "threshold": 2,
          "signers": [
            "0xaC481D34c48e5d3191344b853Bc00D04889BA8db",
            "0x722C5A6A417122668e8925968f7FC13DBDFaD23C",
            "0xBeF25f4733b9d451072416360609e5A4c115293E"
          ],
          "address": "0x57406321d7e96223785b5987c9929d25e960946e",
          "deployer": "0xBeF25f4733b9d451072416360609e5A4c115293E",
          "deploymentMethod": "create3",
          "codehash": "0x912095d5076ee40a9dd49c0f9d61d61334c47a78c7512852791652baef26c296",
          "predeployCodehash": "0x912095d5076ee40a9dd49c0f9d61d61334c47a78c7512852791652baef26c296",
          "salt": "Multisig v5.5"
        },
        "InterchainTokenService": {
          "salt": "ITS v2.1.0",
          "deployer": "0xBeF25f4733b9d451072416360609e5A4c115293E",
          "proxySalt": "ITS v1.0.0",
          "tokenManagerDeployer": "0x8d73f4350f1d0384e097aaC88d3e04Af94A95984",
          "interchainToken": "0xbEfE642EDd190358a1c48c1c2E14B044e17EC021",
          "interchainTokenDeployer": "0x13Cc10015F8bC95fd3a5E848cEE2183c0DE2A69D",
          "tokenManager": "0x790bD31aCF3a0548b4e71f2fB6785f6844aA286e",
          "tokenHandler": "0x95C7e8e04440bD85c336147e2964b2F8331F23aD",
          "implementation": "0x7566C3f4A589Cd84F995d12eFB72D8c54dEc272B",
          "predeployCodehash": "0x08a4a556c4db879b4f24104d13a8baf86915d58b12c81b382dfea2a82d2856cf",
          "address": "0x0FCb262571be50815627C16Eca1f5F3D342FF5a5",
          "gatewayCaller": "0xb8Dcc3f2971072d556d8E33284725B3A6f83adFd"
        },
        "InterchainTokenFactory": {
          "deployer": "0xBeF25f4733b9d451072416360609e5A4c115293E",
          "salt": "ITS Factory v1.0.0",
          "implementation": "0x27Dae89620Ed5f3111d85D44ceFc6EdB7fe74551",
          "address": "0x35eAd6089aBF6233C3E0086CD3C0eF849bdE95c3"
        }
      },
      "explorer": {
        "url": "https://testnet.snowtrace.io",
        "api": "https://api-testnet.snowtrace.io/api"
      },
      "finality": "finalized",
      "approxFinalityWaitTime": 1
    },
    "fantom": {
      "name": "Fantom",
      "axelarId": "fantom",
      "chainId": 4002,
      "rpc": "https://rpc.testnet.fantom.network",
      "tokenSymbol": "FTM",
      "decimals": 18,
      "chainType": "evm",
      "contracts": {
        "AxelarGateway": {
          "deployer": "0xBeF25f4733b9d451072416360609e5A4c115293E",
          "startingKeyIDs": [
            "evm-fantom-genesis"
          ],
          "address": "0x5A4fA5187BddD93097dE4F6062a2E96C82Ea2d61",
          "implementation": "0x1A9f5A2C0867826790EC9E3318e77298d0000C76",
          "implementationCodehash": "0xf49fc5a9d24907c0c1de9b7c1f4478d2cd961b1835efded43267cb1be062bb9c",
          "authModule": "0xa27aF392971f0A0D0C8767d061f4274d58856d5a",
          "tokenDeployer": "0xb89B72CBA1766fB17199A58D2482852832a1Bd98",
          "deploymentMethod": "create3",
          "salt": "AxelarGateway v6.2",
          "connectionType": "consensus"
        },
        "AxelarGasService": {
          "collector": "0xc5C525B7Bb2a7Ce95C13Ee5aBdB7F8fd3cb77392",
          "salt": "AxelarGasService",
          "address": "0xeE1d04E4F9F9AdEB7be7d6996f4A726773460A87",
          "implementation": "0x1F002cd258e2e818eC5ecCD46DD6cb938c5Cf7f8",
          "deployer": "0xBeF25f4733b9d451072416360609e5A4c115293E"
        },
        "AxelarDepositService": {
          "wrappedSymbol": "WFTM",
          "refundIssuer": "0x2517bA7a3E2cef54c1CD8618e7B0B661A7623817",
          "salt": "AxelarDepositService",
          "address": "0x405407133E2783aEb56F2cA9d8e6025465De0B9f",
          "implementation": "0x523ee715a997bd471BfbE1B66acCF0d47D1fD812",
          "deployer": "0xBeF25f4733b9d451072416360609e5A4c115293E"
        },
        "ConstAddressDeployer": {
          "address": "0x98B2920D53612483F91F12Ed7754E51b4A77919e"
        },
        "Create3Deployer": {
          "salt": "Create3Deployer",
          "address": "0x6513Aedb4D1593BA12e50644401D976aebDc90d8",
          "deployer": "0x6f24A47Fc8AE5441Eb47EFfC3665e70e69Ac3F05",
          "deploymentMethod": "create2",
          "codehash": "0xf0ad66defbe082df243d4d274e626f557f97579c5c9e19f33d8093d6160808b7",
          "predeployCodehash": "0x73fc31262c4bad113c79439fd231281201c7c7d45b50328bd86bccf37684bf92"
        },
        "Operators": {
          "owner": "0xBeF25f4733b9d451072416360609e5A4c115293E",
          "address": "0xc5C525B7Bb2a7Ce95C13Ee5aBdB7F8fd3cb77392",
          "deployer": "0xBeF25f4733b9d451072416360609e5A4c115293E",
          "deploymentMethod": "create2",
          "codehash": "0xc561dc32ef670c929db9d7fbf6b5f6c074a62a30602481ba3b88912ca6d79feb",
          "predeployCodehash": "0xc561dc32ef670c929db9d7fbf6b5f6c074a62a30602481ba3b88912ca6d79feb",
          "salt": "Operators"
        },
        "InterchainGovernance": {
          "minimumTimeDelay": 300,
          "governanceChain": "Axelarnet",
          "governanceAddress": "axelar10d07y265gmmuvt4z0w9aw880jnsr700j7v9daj",
          "address": "0xbBd7dA8273daF1c95aC5C26271Df96399A8263ce",
          "deployer": "0xBeF25f4733b9d451072416360609e5A4c115293E",
          "deploymentMethod": "create3",
          "codehash": "0x222dfe9a431f41f473ba5bf71850df979619361ff8a49dcefc1fba4d72141134",
          "predeployCodehash": "0xe2de43b29f2387b6f3575a1b50d566908fc00e03a8d88ad6be74b674a70874d2",
          "salt": "InterchainGovernance v5.5"
        },
        "Multisig": {
          "threshold": 2,
          "signers": [
            "0xaC481D34c48e5d3191344b853Bc00D04889BA8db",
            "0x722C5A6A417122668e8925968f7FC13DBDFaD23C",
            "0xBeF25f4733b9d451072416360609e5A4c115293E"
          ],
          "address": "0x57406321d7e96223785b5987c9929d25e960946e",
          "deployer": "0xBeF25f4733b9d451072416360609e5A4c115293E",
          "deploymentMethod": "create3",
          "codehash": "0x912095d5076ee40a9dd49c0f9d61d61334c47a78c7512852791652baef26c296",
          "predeployCodehash": "0x912095d5076ee40a9dd49c0f9d61d61334c47a78c7512852791652baef26c296",
          "salt": "Multisig v5.5"
        },
        "InterchainTokenService": {
          "salt": "ITS v2.1.0",
          "deployer": "0xBeF25f4733b9d451072416360609e5A4c115293E",
          "proxySalt": "ITS v1.0.0",
          "tokenManagerDeployer": "0x8d73f4350f1d0384e097aaC88d3e04Af94A95984",
          "interchainToken": "0xbEfE642EDd190358a1c48c1c2E14B044e17EC021",
          "interchainTokenDeployer": "0x13Cc10015F8bC95fd3a5E848cEE2183c0DE2A69D",
          "tokenManager": "0x790bD31aCF3a0548b4e71f2fB6785f6844aA286e",
          "tokenHandler": "0x95C7e8e04440bD85c336147e2964b2F8331F23aD",
          "implementation": "0x7566C3f4A589Cd84F995d12eFB72D8c54dEc272B",
          "predeployCodehash": "0x08a4a556c4db879b4f24104d13a8baf86915d58b12c81b382dfea2a82d2856cf",
          "address": "0x0FCb262571be50815627C16Eca1f5F3D342FF5a5",
          "gatewayCaller": "0xb8Dcc3f2971072d556d8E33284725B3A6f83adFd"
        },
        "InterchainTokenFactory": {
          "deployer": "0xBeF25f4733b9d451072416360609e5A4c115293E",
          "salt": "ITS Factory v1.0.0",
          "implementation": "0x27Dae89620Ed5f3111d85D44ceFc6EdB7fe74551",
          "address": "0x35eAd6089aBF6233C3E0086CD3C0eF849bdE95c3"
        }
      },
      "explorer": {
        "url": "https://testnet.ftmscan.com",
        "api": "https://api-testnet.ftmscan.com/api"
      },
      "finality": "1",
      "approxFinalityWaitTime": 1
    },
    "moonbeam": {
      "name": "Moonbeam",
      "axelarId": "moonbeam",
      "chainId": 1287,
      "rpc": "https://moonbeam-alpha.api.onfinality.io/public",
      "tokenSymbol": "DEV",
      "decimals": 18,
      "chainType": "evm",
      "contracts": {
        "AxelarGateway": {
          "deployer": "0xBeF25f4733b9d451072416360609e5A4c115293E",
          "startingKeyIDs": [
            "evm-moonbeam-genesis"
          ],
          "address": "0x5A4fA5187BddD93097dE4F6062a2E96C82Ea2d61",
          "implementation": "0x1A9f5A2C0867826790EC9E3318e77298d0000C76",
          "implementationCodehash": "0xf49fc5a9d24907c0c1de9b7c1f4478d2cd961b1835efded43267cb1be062bb9c",
          "authModule": "0xa27aF392971f0A0D0C8767d061f4274d58856d5a",
          "tokenDeployer": "0xb89B72CBA1766fB17199A58D2482852832a1Bd98",
          "deploymentMethod": "create3",
          "salt": "AxelarGateway v6.2",
          "connectionType": "consensus"
        },
        "AxelarGasService": {
          "collector": "0xc5C525B7Bb2a7Ce95C13Ee5aBdB7F8fd3cb77392",
          "salt": "AxelarGasService",
          "address": "0xeE1d04E4F9F9AdEB7be7d6996f4A726773460A87",
          "implementation": "0x1F002cd258e2e818eC5ecCD46DD6cb938c5Cf7f8",
          "deployer": "0xBeF25f4733b9d451072416360609e5A4c115293E"
        },
        "AxelarDepositService": {
          "wrappedSymbol": "WDEV",
          "refundIssuer": "0x2517bA7a3E2cef54c1CD8618e7B0B661A7623817",
          "salt": "AxelarDepositService",
          "address": "0x405407133E2783aEb56F2cA9d8e6025465De0B9f",
          "implementation": "0x20fee12E3d138b783aa9238467BDFDDECA407EF9",
          "deployer": "0xBeF25f4733b9d451072416360609e5A4c115293E"
        },
        "ConstAddressDeployer": {
          "address": "0x98B2920D53612483F91F12Ed7754E51b4A77919e"
        },
        "Create3Deployer": {
          "salt": "Create3Deployer",
          "address": "0x6513Aedb4D1593BA12e50644401D976aebDc90d8",
          "deployer": "0x6f24A47Fc8AE5441Eb47EFfC3665e70e69Ac3F05",
          "deploymentMethod": "create2",
          "codehash": "0xf0ad66defbe082df243d4d274e626f557f97579c5c9e19f33d8093d6160808b7",
          "predeployCodehash": "0x73fc31262c4bad113c79439fd231281201c7c7d45b50328bd86bccf37684bf92"
        },
        "Operators": {
          "owner": "0xBeF25f4733b9d451072416360609e5A4c115293E",
          "address": "0xc5C525B7Bb2a7Ce95C13Ee5aBdB7F8fd3cb77392",
          "deployer": "0xBeF25f4733b9d451072416360609e5A4c115293E",
          "deploymentMethod": "create2",
          "codehash": "0xc561dc32ef670c929db9d7fbf6b5f6c074a62a30602481ba3b88912ca6d79feb",
          "predeployCodehash": "0xc561dc32ef670c929db9d7fbf6b5f6c074a62a30602481ba3b88912ca6d79feb",
          "salt": "Operators"
        },
        "InterchainGovernance": {
          "minimumTimeDelay": 300,
          "governanceChain": "Axelarnet",
          "governanceAddress": "axelar10d07y265gmmuvt4z0w9aw880jnsr700j7v9daj",
          "address": "0xbBd7dA8273daF1c95aC5C26271Df96399A8263ce",
          "deployer": "0xBeF25f4733b9d451072416360609e5A4c115293E",
          "deploymentMethod": "create3",
          "codehash": "0x222dfe9a431f41f473ba5bf71850df979619361ff8a49dcefc1fba4d72141134",
          "predeployCodehash": "0xe2de43b29f2387b6f3575a1b50d566908fc00e03a8d88ad6be74b674a70874d2",
          "salt": "InterchainGovernance v5.5"
        },
        "Multisig": {
          "threshold": 2,
          "signers": [
            "0xaC481D34c48e5d3191344b853Bc00D04889BA8db",
            "0x722C5A6A417122668e8925968f7FC13DBDFaD23C",
            "0xBeF25f4733b9d451072416360609e5A4c115293E"
          ],
          "address": "0x57406321d7e96223785b5987c9929d25e960946e",
          "deployer": "0xBeF25f4733b9d451072416360609e5A4c115293E",
          "deploymentMethod": "create3",
          "codehash": "0x912095d5076ee40a9dd49c0f9d61d61334c47a78c7512852791652baef26c296",
          "predeployCodehash": "0x912095d5076ee40a9dd49c0f9d61d61334c47a78c7512852791652baef26c296",
          "salt": "Multisig v5.5"
        },
        "InterchainTokenService": {
          "salt": "ITS v2.1.0",
          "deployer": "0xBeF25f4733b9d451072416360609e5A4c115293E",
          "proxySalt": "ITS v1.0.0",
          "tokenManagerDeployer": "0x8d73f4350f1d0384e097aaC88d3e04Af94A95984",
          "interchainToken": "0xbEfE642EDd190358a1c48c1c2E14B044e17EC021",
          "interchainTokenDeployer": "0x13Cc10015F8bC95fd3a5E848cEE2183c0DE2A69D",
          "tokenManager": "0x790bD31aCF3a0548b4e71f2fB6785f6844aA286e",
          "tokenHandler": "0x95C7e8e04440bD85c336147e2964b2F8331F23aD",
          "implementation": "0x7566C3f4A589Cd84F995d12eFB72D8c54dEc272B",
          "predeployCodehash": "0x08a4a556c4db879b4f24104d13a8baf86915d58b12c81b382dfea2a82d2856cf",
          "address": "0x0FCb262571be50815627C16Eca1f5F3D342FF5a5",
          "gatewayCaller": "0xb8Dcc3f2971072d556d8E33284725B3A6f83adFd"
        },
        "InterchainTokenFactory": {
          "deployer": "0xBeF25f4733b9d451072416360609e5A4c115293E",
          "salt": "ITS Factory v1.0.0",
          "implementation": "0x27Dae89620Ed5f3111d85D44ceFc6EdB7fe74551",
          "address": "0x35eAd6089aBF6233C3E0086CD3C0eF849bdE95c3"
        }
      },
      "explorer": {
        "url": "https://moonbase.moonscan.io",
        "api": "https://api-moonbase.moonscan.io/api"
      },
      "gasOptions": {
        "gasLimit": 12000000
      },
      "finality": "finalized",
      "approxFinalityWaitTime": 1
    },
    "binance": {
      "name": "Binance",
      "axelarId": "binance",
      "chainId": 97,
      "rpc": "https://data-seed-prebsc-1-s1.binance.org:8545/",
      "tokenSymbol": "BNB",
      "decimals": 18,
      "chainType": "evm",
      "contracts": {
        "AxelarGasService": {
          "collector": "0xc5C525B7Bb2a7Ce95C13Ee5aBdB7F8fd3cb77392",
          "address": ""
        },
        "AxelarDepositService": {
          "wrappedSymbol": "WBNB",
          "address": ""
        },
        "ConstAddressDeployer": {
          "address": "0x98B2920D53612483F91F12Ed7754E51b4A77919e"
        },
        "Create3Deployer": {
          "salt": "Create3Deployer",
          "address": "0x6513Aedb4D1593BA12e50644401D976aebDc90d8",
          "deployer": "0x6f24A47Fc8AE5441Eb47EFfC3665e70e69Ac3F05",
          "deploymentMethod": "create2",
          "codehash": "0xf0ad66defbe082df243d4d274e626f557f97579c5c9e19f33d8093d6160808b7",
          "predeployCodehash": "0x73fc31262c4bad113c79439fd231281201c7c7d45b50328bd86bccf37684bf92"
        }
      },
      "explorer": {
        "url": "https://testnet.bscscan.com",
        "api": "https://api-testnet.bscscan.com/api"
      },
      "finality": "finalized",
      "approxFinalityWaitTime": 1,
      "gasOptions": {
        "gasPriceAdjustment": 1.5
      }
    },
    "kava": {
      "name": "Kava",
      "axelarId": "kava",
      "chainId": 2221,
      "rpc": "https://evm.testnet.kava.io",
      "tokenSymbol": "KAVA",
      "decimals": 18,
      "chainType": "evm",
      "contracts": {
        "AxelarGateway": {
          "deployer": "0xBeF25f4733b9d451072416360609e5A4c115293E",
          "startingKeyIDs": [
            "evm-kava-genesis"
          ],
          "address": "0x5A4fA5187BddD93097dE4F6062a2E96C82Ea2d61",
          "implementation": "0x1A9f5A2C0867826790EC9E3318e77298d0000C76",
          "implementationCodehash": "0xf49fc5a9d24907c0c1de9b7c1f4478d2cd961b1835efded43267cb1be062bb9c",
          "authModule": "0xa27aF392971f0A0D0C8767d061f4274d58856d5a",
          "tokenDeployer": "0xb89B72CBA1766fB17199A58D2482852832a1Bd98",
          "deploymentMethod": "create3",
          "salt": "AxelarGateway v6.2",
          "connectionType": "consensus"
        },
        "AxelarGasService": {
          "collector": "0xc5C525B7Bb2a7Ce95C13Ee5aBdB7F8fd3cb77392",
          "salt": "AxelarGasService",
          "address": "0xeE1d04E4F9F9AdEB7be7d6996f4A726773460A87",
          "implementation": "0x1F002cd258e2e818eC5ecCD46DD6cb938c5Cf7f8",
          "deployer": "0xBeF25f4733b9d451072416360609e5A4c115293E"
        },
        "AxelarDepositService": {
          "wrappedSymbol": "WKAVA",
          "address": ""
        },
        "ConstAddressDeployer": {
          "address": "0x98B2920D53612483F91F12Ed7754E51b4A77919e"
        },
        "Create3Deployer": {
          "salt": "Create3Deployer",
          "address": "0x6513Aedb4D1593BA12e50644401D976aebDc90d8",
          "deployer": "0x6f24A47Fc8AE5441Eb47EFfC3665e70e69Ac3F05",
          "deploymentMethod": "create2",
          "codehash": "0xf0ad66defbe082df243d4d274e626f557f97579c5c9e19f33d8093d6160808b7",
          "predeployCodehash": "0x73fc31262c4bad113c79439fd231281201c7c7d45b50328bd86bccf37684bf92"
        },
        "Operators": {
          "owner": "0xBeF25f4733b9d451072416360609e5A4c115293E",
          "address": "0xc5C525B7Bb2a7Ce95C13Ee5aBdB7F8fd3cb77392",
          "deployer": "0xBeF25f4733b9d451072416360609e5A4c115293E",
          "deploymentMethod": "create2",
          "codehash": "0xc561dc32ef670c929db9d7fbf6b5f6c074a62a30602481ba3b88912ca6d79feb",
          "predeployCodehash": "0xc561dc32ef670c929db9d7fbf6b5f6c074a62a30602481ba3b88912ca6d79feb",
          "salt": "Operators"
        },
        "InterchainGovernance": {
          "minimumTimeDelay": 300,
          "governanceChain": "Axelarnet",
          "governanceAddress": "axelar10d07y265gmmuvt4z0w9aw880jnsr700j7v9daj",
          "address": "0xbBd7dA8273daF1c95aC5C26271Df96399A8263ce",
          "deployer": "0xBeF25f4733b9d451072416360609e5A4c115293E",
          "deploymentMethod": "create3",
          "codehash": "0x222dfe9a431f41f473ba5bf71850df979619361ff8a49dcefc1fba4d72141134",
          "predeployCodehash": "0xe2de43b29f2387b6f3575a1b50d566908fc00e03a8d88ad6be74b674a70874d2",
          "salt": "InterchainGovernance v5.5"
        },
        "Multisig": {
          "threshold": 2,
          "signers": [
            "0xaC481D34c48e5d3191344b853Bc00D04889BA8db",
            "0x722C5A6A417122668e8925968f7FC13DBDFaD23C",
            "0xBeF25f4733b9d451072416360609e5A4c115293E"
          ],
          "address": "0x57406321d7e96223785b5987c9929d25e960946e",
          "deployer": "0xBeF25f4733b9d451072416360609e5A4c115293E",
          "deploymentMethod": "create3",
          "codehash": "0x912095d5076ee40a9dd49c0f9d61d61334c47a78c7512852791652baef26c296",
          "predeployCodehash": "0x912095d5076ee40a9dd49c0f9d61d61334c47a78c7512852791652baef26c296",
          "salt": "Multisig v5.5"
        },
        "InterchainTokenService": {
          "salt": "ITS v2.1.0",
          "deployer": "0xBeF25f4733b9d451072416360609e5A4c115293E",
          "proxySalt": "ITS v1.0.0",
          "tokenManagerDeployer": "0x8d73f4350f1d0384e097aaC88d3e04Af94A95984",
          "interchainToken": "0xbEfE642EDd190358a1c48c1c2E14B044e17EC021",
          "interchainTokenDeployer": "0x13Cc10015F8bC95fd3a5E848cEE2183c0DE2A69D",
          "tokenManager": "0x790bD31aCF3a0548b4e71f2fB6785f6844aA286e",
          "tokenHandler": "0x95C7e8e04440bD85c336147e2964b2F8331F23aD",
          "implementation": "0x7566C3f4A589Cd84F995d12eFB72D8c54dEc272B",
          "predeployCodehash": "0x08a4a556c4db879b4f24104d13a8baf86915d58b12c81b382dfea2a82d2856cf",
          "address": "0x0FCb262571be50815627C16Eca1f5F3D342FF5a5",
          "gatewayCaller": "0xb8Dcc3f2971072d556d8E33284725B3A6f83adFd"
        },
        "InterchainTokenFactory": {
          "deployer": "0xBeF25f4733b9d451072416360609e5A4c115293E",
          "salt": "ITS Factory v1.0.0",
          "implementation": "0x27Dae89620Ed5f3111d85D44ceFc6EdB7fe74551",
          "address": "0x35eAd6089aBF6233C3E0086CD3C0eF849bdE95c3"
        }
      },
      "explorer": {
        "url": "https://explorer.evm-alpha.kava.io",
        "api": ""
      },
      "finality": "finalized",
      "approxFinalityWaitTime": 1
    },
    "ethereum-sepolia": {
      "name": "Ethereum-Sepolia",
      "axelarId": "ethereum-sepolia",
      "chainId": 11155111,
      "rpc": "https://1rpc.io/sepolia",
      "tokenSymbol": "ETH",
      "decimals": 18,
      "confirmations": 2,
      "chainType": "evm",
      "contracts": {
        "ConstAddressDeployer": {
          "address": "0x98B2920D53612483F91F12Ed7754E51b4A77919e"
        },
        "Create3Deployer": {
          "salt": "Create3Deployer",
          "address": "0x6513Aedb4D1593BA12e50644401D976aebDc90d8",
          "deployer": "0x6f24A47Fc8AE5441Eb47EFfC3665e70e69Ac3F05",
          "deploymentMethod": "create2",
          "codehash": "0xf0ad66defbe082df243d4d274e626f557f97579c5c9e19f33d8093d6160808b7",
          "predeployCodehash": "0x73fc31262c4bad113c79439fd231281201c7c7d45b50328bd86bccf37684bf92"
        },
        "AxelarGateway": {
          "deployer": "0xBeF25f4733b9d451072416360609e5A4c115293E",
          "startingKeyIDs": [
            "evm-ethereum-sepolia-genesis"
          ],
          "address": "0x5A4fA5187BddD93097dE4F6062a2E96C82Ea2d61",
          "implementation": "0x1A9f5A2C0867826790EC9E3318e77298d0000C76",
          "implementationCodehash": "0xf49fc5a9d24907c0c1de9b7c1f4478d2cd961b1835efded43267cb1be062bb9c",
          "authModule": "0xa27aF392971f0A0D0C8767d061f4274d58856d5a",
          "tokenDeployer": "0xb89B72CBA1766fB17199A58D2482852832a1Bd98",
          "deploymentMethod": "create3",
          "salt": "AxelarGateway v6.2",
          "connectionType": "consensus"
        },
        "InterchainGovernance": {
          "minimumTimeDelay": 300,
          "governanceChain": "Axelarnet",
          "governanceAddress": "axelar10d07y265gmmuvt4z0w9aw880jnsr700j7v9daj",
          "address": "0xbBd7dA8273daF1c95aC5C26271Df96399A8263ce",
          "deployer": "0xBeF25f4733b9d451072416360609e5A4c115293E",
          "deploymentMethod": "create3",
          "codehash": "0x222dfe9a431f41f473ba5bf71850df979619361ff8a49dcefc1fba4d72141134",
          "predeployCodehash": "0xe2de43b29f2387b6f3575a1b50d566908fc00e03a8d88ad6be74b674a70874d2",
          "salt": "InterchainGovernance v5.5"
        },
        "Multisig": {
          "threshold": 2,
          "signers": [
            "0xaC481D34c48e5d3191344b853Bc00D04889BA8db",
            "0x722C5A6A417122668e8925968f7FC13DBDFaD23C",
            "0xBeF25f4733b9d451072416360609e5A4c115293E"
          ],
          "address": "0x57406321d7e96223785b5987c9929d25e960946e",
          "deployer": "0xBeF25f4733b9d451072416360609e5A4c115293E",
          "deploymentMethod": "create3",
          "codehash": "0x912095d5076ee40a9dd49c0f9d61d61334c47a78c7512852791652baef26c296",
          "predeployCodehash": "0x912095d5076ee40a9dd49c0f9d61d61334c47a78c7512852791652baef26c296",
          "salt": "Multisig v5.5"
        },
        "Operators": {
          "owner": "0xBeF25f4733b9d451072416360609e5A4c115293E",
          "address": "0xc5C525B7Bb2a7Ce95C13Ee5aBdB7F8fd3cb77392",
          "deployer": "0xBeF25f4733b9d451072416360609e5A4c115293E",
          "deploymentMethod": "create2",
          "codehash": "0xc561dc32ef670c929db9d7fbf6b5f6c074a62a30602481ba3b88912ca6d79feb",
          "predeployCodehash": "0xc561dc32ef670c929db9d7fbf6b5f6c074a62a30602481ba3b88912ca6d79feb",
          "salt": "Operators"
        },
        "AxelarGasService": {
          "collector": "0xc5C525B7Bb2a7Ce95C13Ee5aBdB7F8fd3cb77392",
          "salt": "AxelarGasService",
          "address": "0xeE1d04E4F9F9AdEB7be7d6996f4A726773460A87",
          "implementation": "0x1F002cd258e2e818eC5ecCD46DD6cb938c5Cf7f8",
          "deployer": "0xBeF25f4733b9d451072416360609e5A4c115293E"
        },
        "InterchainTokenService": {
          "salt": "ITS v2.1.0",
          "deployer": "0xBeF25f4733b9d451072416360609e5A4c115293E",
          "proxySalt": "ITS v1.0.0",
          "tokenManagerDeployer": "0x8d73f4350f1d0384e097aaC88d3e04Af94A95984",
          "interchainToken": "0xbEfE642EDd190358a1c48c1c2E14B044e17EC021",
          "interchainTokenDeployer": "0x13Cc10015F8bC95fd3a5E848cEE2183c0DE2A69D",
          "tokenManager": "0x790bD31aCF3a0548b4e71f2fB6785f6844aA286e",
          "tokenHandler": "0x95C7e8e04440bD85c336147e2964b2F8331F23aD",
          "implementation": "0x7566C3f4A589Cd84F995d12eFB72D8c54dEc272B",
          "predeployCodehash": "0x08a4a556c4db879b4f24104d13a8baf86915d58b12c81b382dfea2a82d2856cf",
          "address": "0x0FCb262571be50815627C16Eca1f5F3D342FF5a5",
          "gatewayCaller": "0xb8Dcc3f2971072d556d8E33284725B3A6f83adFd"
        },
        "InterchainTokenFactory": {
          "deployer": "0xBeF25f4733b9d451072416360609e5A4c115293E",
          "salt": "ITS Factory v1.0.0",
          "implementation": "0x27Dae89620Ed5f3111d85D44ceFc6EdB7fe74551",
          "address": "0x35eAd6089aBF6233C3E0086CD3C0eF849bdE95c3"
        }
      },
      "explorer": {
        "url": "https://sepolia.etherscan.io",
        "api": "https://api-sepolia.etherscan.io/api"
      },
      "gasOptions": {
        "gasLimit": 15000000
      },
      "onchainGasEstimate": {
        "chainName": "ethereum",
        "blobBaseFee": 50187563959
      },
      "finality": "finalized",
      "approxFinalityWaitTime": 40
    },
    "arbitrum-sepolia": {
      "name": "Arbitrum-Sepolia",
      "axelarId": "arbitrum-sepolia",
      "chainId": 421614,
      "rpc": "https://sepolia-rollup.arbitrum.io/rpc",
      "tokenSymbol": "ETH",
      "decimals": 18,
      "confirmations": 2,
      "chainType": "evm",
      "contracts": {
        "AxelarGateway": {
          "deployer": "0xBeF25f4733b9d451072416360609e5A4c115293E",
          "startingKeyIDs": [
            "evm-arbitrum-sepolia-genesis"
          ],
          "address": "0x5A4fA5187BddD93097dE4F6062a2E96C82Ea2d61",
          "implementation": "0x1A9f5A2C0867826790EC9E3318e77298d0000C76",
          "implementationCodehash": "0xf49fc5a9d24907c0c1de9b7c1f4478d2cd961b1835efded43267cb1be062bb9c",
          "authModule": "0xa27aF392971f0A0D0C8767d061f4274d58856d5a",
          "tokenDeployer": "0xb89B72CBA1766fB17199A58D2482852832a1Bd98",
          "deploymentMethod": "create3",
          "salt": "AxelarGateway v6.2",
          "connectionType": "consensus"
        },
        "ConstAddressDeployer": {
          "address": "0x98B2920D53612483F91F12Ed7754E51b4A77919e"
        },
        "Create3Deployer": {
          "salt": "Create3Deployer",
          "address": "0x6513Aedb4D1593BA12e50644401D976aebDc90d8",
          "deployer": "0x6f24A47Fc8AE5441Eb47EFfC3665e70e69Ac3F05",
          "deploymentMethod": "create2",
          "codehash": "0xf0ad66defbe082df243d4d274e626f557f97579c5c9e19f33d8093d6160808b7",
          "predeployCodehash": "0x73fc31262c4bad113c79439fd231281201c7c7d45b50328bd86bccf37684bf92"
        },
        "InterchainGovernance": {
          "minimumTimeDelay": 300,
          "governanceChain": "Axelarnet",
          "governanceAddress": "axelar10d07y265gmmuvt4z0w9aw880jnsr700j7v9daj",
          "address": "0xbBd7dA8273daF1c95aC5C26271Df96399A8263ce",
          "deployer": "0xBeF25f4733b9d451072416360609e5A4c115293E",
          "deploymentMethod": "create3",
          "codehash": "0x222dfe9a431f41f473ba5bf71850df979619361ff8a49dcefc1fba4d72141134",
          "predeployCodehash": "0xe2de43b29f2387b6f3575a1b50d566908fc00e03a8d88ad6be74b674a70874d2",
          "salt": "InterchainGovernance v5.5"
        },
        "Multisig": {
          "threshold": 2,
          "signers": [
            "0xaC481D34c48e5d3191344b853Bc00D04889BA8db",
            "0x722C5A6A417122668e8925968f7FC13DBDFaD23C",
            "0xBeF25f4733b9d451072416360609e5A4c115293E"
          ],
          "address": "0x57406321d7e96223785b5987c9929d25e960946e",
          "deployer": "0xBeF25f4733b9d451072416360609e5A4c115293E",
          "deploymentMethod": "create3",
          "codehash": "0x912095d5076ee40a9dd49c0f9d61d61334c47a78c7512852791652baef26c296",
          "predeployCodehash": "0x912095d5076ee40a9dd49c0f9d61d61334c47a78c7512852791652baef26c296",
          "salt": "Multisig v5.5"
        },
        "Operators": {
          "owner": "0xBeF25f4733b9d451072416360609e5A4c115293E",
          "address": "0xc5C525B7Bb2a7Ce95C13Ee5aBdB7F8fd3cb77392",
          "deployer": "0xBeF25f4733b9d451072416360609e5A4c115293E",
          "deploymentMethod": "create2",
          "codehash": "0xc561dc32ef670c929db9d7fbf6b5f6c074a62a30602481ba3b88912ca6d79feb",
          "predeployCodehash": "0xc561dc32ef670c929db9d7fbf6b5f6c074a62a30602481ba3b88912ca6d79feb",
          "salt": "Operators"
        },
        "AxelarGasService": {
          "collector": "0xc5C525B7Bb2a7Ce95C13Ee5aBdB7F8fd3cb77392",
          "salt": "AxelarGasService",
          "address": "0xeE1d04E4F9F9AdEB7be7d6996f4A726773460A87",
          "implementation": "0x1F002cd258e2e818eC5ecCD46DD6cb938c5Cf7f8",
          "deployer": "0xBeF25f4733b9d451072416360609e5A4c115293E"
        },
        "InterchainTokenService": {
          "salt": "ITS v2.1.0",
          "deployer": "0xBeF25f4733b9d451072416360609e5A4c115293E",
          "proxySalt": "ITS v1.0.0",
          "tokenManagerDeployer": "0x8d73f4350f1d0384e097aaC88d3e04Af94A95984",
          "interchainToken": "0xbEfE642EDd190358a1c48c1c2E14B044e17EC021",
          "interchainTokenDeployer": "0x13Cc10015F8bC95fd3a5E848cEE2183c0DE2A69D",
          "tokenManager": "0x790bD31aCF3a0548b4e71f2fB6785f6844aA286e",
          "tokenHandler": "0x95C7e8e04440bD85c336147e2964b2F8331F23aD",
          "implementation": "0x7566C3f4A589Cd84F995d12eFB72D8c54dEc272B",
          "predeployCodehash": "0x08a4a556c4db879b4f24104d13a8baf86915d58b12c81b382dfea2a82d2856cf",
          "address": "0x0FCb262571be50815627C16Eca1f5F3D342FF5a5",
          "gatewayCaller": "0xb8Dcc3f2971072d556d8E33284725B3A6f83adFd"
        },
        "InterchainTokenFactory": {
          "deployer": "0xBeF25f4733b9d451072416360609e5A4c115293E",
          "salt": "ITS Factory v1.0.0",
          "implementation": "0x27Dae89620Ed5f3111d85D44ceFc6EdB7fe74551",
          "address": "0x35eAd6089aBF6233C3E0086CD3C0eF849bdE95c3"
        }
      },
      "explorer": {
        "url": "https://sepolia.arbiscan.io",
        "api": "https://api-sepolia.arbiscan.io/api"
      },
      "finality": "finalized",
      "approxFinalityWaitTime": 25
    },
    "centrifuge": {
      "name": "Centrifuge",
      "axelarId": "centrifuge",
      "chainId": 2090,
      "rpc": "https://centrifuge-parachain.api.onfinality.io/rpc?apikey=66c3bd57-e1d5-4d22-bfc6-d63436b44a5a",
      "tokenSymbol": "CFG",
      "decimals": 18,
      "confirmations": 1,
      "chainType": "evm",
      "contracts": {
        "ConstAddressDeployer": {
          "address": "0x98B2920D53612483F91F12Ed7754E51b4A77919e"
        },
        "Create3Deployer": {
          "salt": "Create3Deployer",
          "address": "0x6513Aedb4D1593BA12e50644401D976aebDc90d8",
          "deployer": "0x6f24A47Fc8AE5441Eb47EFfC3665e70e69Ac3F05",
          "deploymentMethod": "create2",
          "codehash": "0xf0ad66defbe082df243d4d274e626f557f97579c5c9e19f33d8093d6160808b7",
          "predeployCodehash": "0x73fc31262c4bad113c79439fd231281201c7c7d45b50328bd86bccf37684bf92"
        },
        "Multisig": {
          "threshold": 2,
          "signers": [
            "0xaC481D34c48e5d3191344b853Bc00D04889BA8db",
            "0x722C5A6A417122668e8925968f7FC13DBDFaD23C",
            "0xBeF25f4733b9d451072416360609e5A4c115293E"
          ],
          "address": ""
        },
        "AxelarGasService": {
          "collector": "0xc5C525B7Bb2a7Ce95C13Ee5aBdB7F8fd3cb77392",
          "address": ""
        }
      },
      "explorer": {
        "url": "",
        "api": ""
      },
      "finality": "1",
      "approxFinalityWaitTime": 1
    },
    "linea-sepolia": {
      "name": "Linea-Sepolia",
      "axelarId": "linea-sepolia",
      "chainId": 59141,
      "rpc": "https://rpc.sepolia.linea.build",
      "tokenSymbol": "ETH",
      "decimals": 18,
      "chainType": "evm",
      "contracts": {
        "AxelarGateway": {
          "deployer": "0xBeF25f4733b9d451072416360609e5A4c115293E",
          "startingKeyIDs": [
            "evm-linea-sepolia-genesis"
          ],
          "address": "0x5A4fA5187BddD93097dE4F6062a2E96C82Ea2d61",
          "implementation": "0x1A9f5A2C0867826790EC9E3318e77298d0000C76",
          "implementationCodehash": "0xf49fc5a9d24907c0c1de9b7c1f4478d2cd961b1835efded43267cb1be062bb9c",
          "authModule": "0xa27aF392971f0A0D0C8767d061f4274d58856d5a",
          "tokenDeployer": "0xb89B72CBA1766fB17199A58D2482852832a1Bd98",
          "deploymentMethod": "create3",
          "salt": "AxelarGateway v6.2",
          "connectionType": "consensus"
        },
        "ConstAddressDeployer": {
          "address": "0x98B2920D53612483F91F12Ed7754E51b4A77919e"
        },
        "Create3Deployer": {
          "salt": "Create3Deployer",
          "address": "0x6513Aedb4D1593BA12e50644401D976aebDc90d8",
          "deployer": "0x6f24A47Fc8AE5441Eb47EFfC3665e70e69Ac3F05",
          "deploymentMethod": "create2",
          "codehash": "0xf0ad66defbe082df243d4d274e626f557f97579c5c9e19f33d8093d6160808b7",
          "predeployCodehash": "0x73fc31262c4bad113c79439fd231281201c7c7d45b50328bd86bccf37684bf92"
        },
        "InterchainGovernance": {
          "minimumTimeDelay": 300,
          "governanceChain": "Axelarnet",
          "governanceAddress": "axelar10d07y265gmmuvt4z0w9aw880jnsr700j7v9daj",
          "address": "0xbBd7dA8273daF1c95aC5C26271Df96399A8263ce",
          "deployer": "0xBeF25f4733b9d451072416360609e5A4c115293E",
          "deploymentMethod": "create3",
          "codehash": "0x222dfe9a431f41f473ba5bf71850df979619361ff8a49dcefc1fba4d72141134",
          "predeployCodehash": "0xe2de43b29f2387b6f3575a1b50d566908fc00e03a8d88ad6be74b674a70874d2",
          "salt": "InterchainGovernance v5.5"
        },
        "Multisig": {
          "threshold": 2,
          "signers": [
            "0xaC481D34c48e5d3191344b853Bc00D04889BA8db",
            "0x722C5A6A417122668e8925968f7FC13DBDFaD23C",
            "0xBeF25f4733b9d451072416360609e5A4c115293E"
          ],
          "address": "0x57406321d7e96223785b5987c9929d25e960946e",
          "deployer": "0xBeF25f4733b9d451072416360609e5A4c115293E",
          "deploymentMethod": "create3",
          "codehash": "0x912095d5076ee40a9dd49c0f9d61d61334c47a78c7512852791652baef26c296",
          "predeployCodehash": "0x912095d5076ee40a9dd49c0f9d61d61334c47a78c7512852791652baef26c296",
          "salt": "Multisig v5.5"
        },
        "Operators": {
          "owner": "0xBeF25f4733b9d451072416360609e5A4c115293E",
          "address": "0xc5C525B7Bb2a7Ce95C13Ee5aBdB7F8fd3cb77392",
          "deployer": "0xBeF25f4733b9d451072416360609e5A4c115293E",
          "deploymentMethod": "create2",
          "codehash": "0xc561dc32ef670c929db9d7fbf6b5f6c074a62a30602481ba3b88912ca6d79feb",
          "predeployCodehash": "0xc561dc32ef670c929db9d7fbf6b5f6c074a62a30602481ba3b88912ca6d79feb",
          "salt": "Operators"
        },
        "AxelarGasService": {
          "collector": "0xc5C525B7Bb2a7Ce95C13Ee5aBdB7F8fd3cb77392",
          "salt": "AxelarGasService",
          "address": "0xeE1d04E4F9F9AdEB7be7d6996f4A726773460A87",
          "implementation": "0x1F002cd258e2e818eC5ecCD46DD6cb938c5Cf7f8",
          "deployer": "0xBeF25f4733b9d451072416360609e5A4c115293E"
        },
        "InterchainTokenService": {
          "salt": "ITS v2.1.0",
          "deployer": "0xBeF25f4733b9d451072416360609e5A4c115293E",
          "proxySalt": "ITS v1.0.0",
          "tokenManagerDeployer": "0x8d73f4350f1d0384e097aaC88d3e04Af94A95984",
          "interchainToken": "0xbEfE642EDd190358a1c48c1c2E14B044e17EC021",
          "interchainTokenDeployer": "0x13Cc10015F8bC95fd3a5E848cEE2183c0DE2A69D",
          "tokenManager": "0x790bD31aCF3a0548b4e71f2fB6785f6844aA286e",
          "tokenHandler": "0x95C7e8e04440bD85c336147e2964b2F8331F23aD",
          "implementation": "0x7566C3f4A589Cd84F995d12eFB72D8c54dEc272B",
          "predeployCodehash": "0x08a4a556c4db879b4f24104d13a8baf86915d58b12c81b382dfea2a82d2856cf",
          "address": "0x0FCb262571be50815627C16Eca1f5F3D342FF5a5",
          "gatewayCaller": "0xb8Dcc3f2971072d556d8E33284725B3A6f83adFd"
        },
        "InterchainTokenFactory": {
          "deployer": "0xBeF25f4733b9d451072416360609e5A4c115293E",
          "salt": "ITS Factory v1.0.0",
          "implementation": "0x27Dae89620Ed5f3111d85D44ceFc6EdB7fe74551",
          "address": "0x35eAd6089aBF6233C3E0086CD3C0eF849bdE95c3"
        }
      },
      "explorer": {
        "name": "Lineascan",
        "url": "https://sepolia.lineascan.build/",
        "api": "https://api-sepolia.lineascan.build/api"
      },
      "gasOptions": {
        "gasPriceAdjustment": 1.5,
        "gasLimit": 7000000
      },
      "confirmations": 1,
      "finality": "400",
      "approxFinalityWaitTime": 30
    },
    "polygon-sepolia": {
      "name": "Polygon-Sepolia",
      "axelarId": "polygon-sepolia",
      "chainId": 80002,
      "rpc": "https://rpc-amoy.polygon.technology",
      "tokenSymbol": "MATIC",
      "decimals": 18,
      "confirmations": 2,
      "chainType": "evm",
      "contracts": {
        "AxelarGateway": {
          "deployer": "0xBeF25f4733b9d451072416360609e5A4c115293E",
          "startingKeyIDs": [
            "evm-polygon-sepolia-genesis"
          ],
          "address": "0x5A4fA5187BddD93097dE4F6062a2E96C82Ea2d61",
          "implementation": "0x1A9f5A2C0867826790EC9E3318e77298d0000C76",
          "implementationCodehash": "0xf49fc5a9d24907c0c1de9b7c1f4478d2cd961b1835efded43267cb1be062bb9c",
          "authModule": "0xa27aF392971f0A0D0C8767d061f4274d58856d5a",
          "tokenDeployer": "0xb89B72CBA1766fB17199A58D2482852832a1Bd98",
          "deploymentMethod": "create3",
          "salt": "AxelarGateway v6.2",
          "connectionType": "consensus"
        },
        "ConstAddressDeployer": {
          "address": "0x98B2920D53612483F91F12Ed7754E51b4A77919e"
        },
        "Create3Deployer": {
          "salt": "Create3Deployer",
          "address": "0x6513Aedb4D1593BA12e50644401D976aebDc90d8",
          "deployer": "0x6f24A47Fc8AE5441Eb47EFfC3665e70e69Ac3F05",
          "deploymentMethod": "create2",
          "codehash": "0xf0ad66defbe082df243d4d274e626f557f97579c5c9e19f33d8093d6160808b7",
          "predeployCodehash": "0x73fc31262c4bad113c79439fd231281201c7c7d45b50328bd86bccf37684bf92"
        },
        "InterchainGovernance": {
          "minimumTimeDelay": 300,
          "governanceChain": "Axelarnet",
          "governanceAddress": "axelar10d07y265gmmuvt4z0w9aw880jnsr700j7v9daj",
          "address": "0xbBd7dA8273daF1c95aC5C26271Df96399A8263ce",
          "deployer": "0xBeF25f4733b9d451072416360609e5A4c115293E",
          "deploymentMethod": "create3",
          "codehash": "0x222dfe9a431f41f473ba5bf71850df979619361ff8a49dcefc1fba4d72141134",
          "predeployCodehash": "0xe2de43b29f2387b6f3575a1b50d566908fc00e03a8d88ad6be74b674a70874d2",
          "salt": "InterchainGovernance v5.5"
        },
        "Multisig": {
          "threshold": 2,
          "signers": [
            "0xaC481D34c48e5d3191344b853Bc00D04889BA8db",
            "0x722C5A6A417122668e8925968f7FC13DBDFaD23C",
            "0xBeF25f4733b9d451072416360609e5A4c115293E"
          ],
          "address": "0x57406321d7e96223785b5987c9929d25e960946e",
          "deployer": "0xBeF25f4733b9d451072416360609e5A4c115293E",
          "deploymentMethod": "create3",
          "codehash": "0x912095d5076ee40a9dd49c0f9d61d61334c47a78c7512852791652baef26c296",
          "predeployCodehash": "0x912095d5076ee40a9dd49c0f9d61d61334c47a78c7512852791652baef26c296",
          "salt": "Multisig v5.5"
        },
        "Operators": {
          "owner": "0xBeF25f4733b9d451072416360609e5A4c115293E",
          "address": "0xc5C525B7Bb2a7Ce95C13Ee5aBdB7F8fd3cb77392",
          "deployer": "0xBeF25f4733b9d451072416360609e5A4c115293E",
          "deploymentMethod": "create2",
          "codehash": "0xc561dc32ef670c929db9d7fbf6b5f6c074a62a30602481ba3b88912ca6d79feb",
          "predeployCodehash": "0xc561dc32ef670c929db9d7fbf6b5f6c074a62a30602481ba3b88912ca6d79feb",
          "salt": "Operators"
        },
        "AxelarGasService": {
          "collector": "0xc5C525B7Bb2a7Ce95C13Ee5aBdB7F8fd3cb77392",
          "salt": "AxelarGasService",
          "address": "0xeE1d04E4F9F9AdEB7be7d6996f4A726773460A87",
          "implementation": "0x1F002cd258e2e818eC5ecCD46DD6cb938c5Cf7f8",
          "deployer": "0xBeF25f4733b9d451072416360609e5A4c115293E"
        },
        "InterchainTokenService": {
          "salt": "ITS v2.1.0",
          "deployer": "0xBeF25f4733b9d451072416360609e5A4c115293E",
          "proxySalt": "ITS v1.0.0",
          "tokenManagerDeployer": "0x8d73f4350f1d0384e097aaC88d3e04Af94A95984",
          "interchainToken": "0xbEfE642EDd190358a1c48c1c2E14B044e17EC021",
          "interchainTokenDeployer": "0x13Cc10015F8bC95fd3a5E848cEE2183c0DE2A69D",
          "tokenManager": "0x790bD31aCF3a0548b4e71f2fB6785f6844aA286e",
          "tokenHandler": "0x95C7e8e04440bD85c336147e2964b2F8331F23aD",
          "implementation": "0x7566C3f4A589Cd84F995d12eFB72D8c54dEc272B",
          "predeployCodehash": "0x08a4a556c4db879b4f24104d13a8baf86915d58b12c81b382dfea2a82d2856cf",
          "address": "0x0FCb262571be50815627C16Eca1f5F3D342FF5a5",
          "gatewayCaller": "0xb8Dcc3f2971072d556d8E33284725B3A6f83adFd"
        },
        "InterchainTokenFactory": {
          "deployer": "0xBeF25f4733b9d451072416360609e5A4c115293E",
          "salt": "ITS Factory v1.0.0",
          "implementation": "0x27Dae89620Ed5f3111d85D44ceFc6EdB7fe74551",
          "address": "0x35eAd6089aBF6233C3E0086CD3C0eF849bdE95c3"
        }
      },
      "explorer": {
        "name": "Polygonscan",
        "url": "https://amoy.polygonscan.com",
        "api": "https://api-amoy.polygonscan.com/api"
      },
      "gasOptions": {
        "gasLimit": 6000000,
        "gasPriceAdjustment": 1.5
      },
      "finality": "finalized",
      "approxFinalityWaitTime": 1
    },
    "base-sepolia": {
      "name": "Base-Sepolia",
      "axelarId": "base-sepolia",
      "chainId": 84532,
      "rpc": "https://sepolia.base.org",
      "tokenSymbol": "ETH",
      "decimals": 18,
      "chainType": "evm",
      "gasOptions": {
        "gasLimit": 8000000
      },
      "onchainGasEstimate": {
        "l1ChainName": "ethereum",
        "gasEstimationType": 1,
        "l1FeeScalar": 1101
      },
      "confirmations": 2,
      "explorer": {
        "name": "Basescan",
        "url": "https://sepolia-explorer.base.org",
        "api": "https://api-sepolia.basescan.org/api"
      },
      "contracts": {
        "ConstAddressDeployer": {
          "address": "0x98B2920D53612483F91F12Ed7754E51b4A77919e"
        },
        "Create3Deployer": {
          "salt": "Create3Deployer",
          "address": "0x6513Aedb4D1593BA12e50644401D976aebDc90d8",
          "deployer": "0x6f24A47Fc8AE5441Eb47EFfC3665e70e69Ac3F05",
          "deploymentMethod": "create2",
          "codehash": "0xf0ad66defbe082df243d4d274e626f557f97579c5c9e19f33d8093d6160808b7",
          "predeployCodehash": "0x73fc31262c4bad113c79439fd231281201c7c7d45b50328bd86bccf37684bf92"
        },
        "AxelarGateway": {
          "deployer": "0xBeF25f4733b9d451072416360609e5A4c115293E",
          "startingKeyIDs": [
            "evm-base-sepolia-genesis"
          ],
          "address": "0x5A4fA5187BddD93097dE4F6062a2E96C82Ea2d61",
          "implementation": "0x1A9f5A2C0867826790EC9E3318e77298d0000C76",
          "implementationCodehash": "0xf49fc5a9d24907c0c1de9b7c1f4478d2cd961b1835efded43267cb1be062bb9c",
          "authModule": "0xa27aF392971f0A0D0C8767d061f4274d58856d5a",
          "tokenDeployer": "0xb89B72CBA1766fB17199A58D2482852832a1Bd98",
          "deploymentMethod": "create3",
          "salt": "AxelarGateway v6.2",
          "connectionType": "consensus"
        },
        "InterchainGovernance": {
          "minimumTimeDelay": 300,
          "governanceChain": "Axelarnet",
          "governanceAddress": "axelar10d07y265gmmuvt4z0w9aw880jnsr700j7v9daj",
          "address": "0xbBd7dA8273daF1c95aC5C26271Df96399A8263ce",
          "deployer": "0xBeF25f4733b9d451072416360609e5A4c115293E",
          "deploymentMethod": "create3",
          "codehash": "0x222dfe9a431f41f473ba5bf71850df979619361ff8a49dcefc1fba4d72141134",
          "predeployCodehash": "0xe2de43b29f2387b6f3575a1b50d566908fc00e03a8d88ad6be74b674a70874d2",
          "salt": "InterchainGovernance v5.5"
        },
        "Multisig": {
          "threshold": 2,
          "signers": [
            "0xaC481D34c48e5d3191344b853Bc00D04889BA8db",
            "0x722C5A6A417122668e8925968f7FC13DBDFaD23C",
            "0xBeF25f4733b9d451072416360609e5A4c115293E"
          ],
          "address": "0x57406321d7e96223785b5987c9929d25e960946e",
          "deployer": "0xBeF25f4733b9d451072416360609e5A4c115293E",
          "deploymentMethod": "create3",
          "codehash": "0x912095d5076ee40a9dd49c0f9d61d61334c47a78c7512852791652baef26c296",
          "predeployCodehash": "0x912095d5076ee40a9dd49c0f9d61d61334c47a78c7512852791652baef26c296",
          "salt": "Multisig v5.5"
        },
        "Operators": {
          "owner": "0xBeF25f4733b9d451072416360609e5A4c115293E",
          "address": "0xc5C525B7Bb2a7Ce95C13Ee5aBdB7F8fd3cb77392",
          "deployer": "0xBeF25f4733b9d451072416360609e5A4c115293E",
          "deploymentMethod": "create2",
          "codehash": "0xc561dc32ef670c929db9d7fbf6b5f6c074a62a30602481ba3b88912ca6d79feb",
          "predeployCodehash": "0xc561dc32ef670c929db9d7fbf6b5f6c074a62a30602481ba3b88912ca6d79feb",
          "salt": "Operators"
        },
        "AxelarGasService": {
          "collector": "0xc5C525B7Bb2a7Ce95C13Ee5aBdB7F8fd3cb77392",
          "salt": "AxelarGasService",
          "address": "0xeE1d04E4F9F9AdEB7be7d6996f4A726773460A87",
          "implementation": "0x1F002cd258e2e818eC5ecCD46DD6cb938c5Cf7f8",
          "deployer": "0xBeF25f4733b9d451072416360609e5A4c115293E"
        },
        "InterchainTokenService": {
          "salt": "ITS v2.1.0",
          "deployer": "0xBeF25f4733b9d451072416360609e5A4c115293E",
          "proxySalt": "ITS v1.0.0",
          "tokenManagerDeployer": "0x8d73f4350f1d0384e097aaC88d3e04Af94A95984",
          "interchainToken": "0xbEfE642EDd190358a1c48c1c2E14B044e17EC021",
          "interchainTokenDeployer": "0x13Cc10015F8bC95fd3a5E848cEE2183c0DE2A69D",
          "tokenManager": "0x790bD31aCF3a0548b4e71f2fB6785f6844aA286e",
          "tokenHandler": "0x95C7e8e04440bD85c336147e2964b2F8331F23aD",
          "implementation": "0x7566C3f4A589Cd84F995d12eFB72D8c54dEc272B",
          "predeployCodehash": "0x08a4a556c4db879b4f24104d13a8baf86915d58b12c81b382dfea2a82d2856cf",
          "address": "0x0FCb262571be50815627C16Eca1f5F3D342FF5a5",
          "gatewayCaller": "0xb8Dcc3f2971072d556d8E33284725B3A6f83adFd"
        },
        "InterchainTokenFactory": {
          "deployer": "0xBeF25f4733b9d451072416360609e5A4c115293E",
          "salt": "ITS Factory v1.0.0",
          "implementation": "0x27Dae89620Ed5f3111d85D44ceFc6EdB7fe74551",
          "address": "0x35eAd6089aBF6233C3E0086CD3C0eF849bdE95c3"
        }
      },
      "finality": "finalized",
      "approxFinalityWaitTime": 30
    },
    "blast-sepolia": {
      "name": "Blast-Sepolia",
      "axelarId": "blast-sepolia",
      "chainId": 168587773,
      "rpc": "https://sepolia.blast.io/",
      "tokenSymbol": "ETH",
      "decimals": 18,
      "chainType": "evm",
      "gasOptions": {
        "gasLimit": 8000000
      },
      "onchainGasEstimate": {
        "l1ChainName": "ethereum",
        "gasEstimationType": 2,
        "l1FeeScalar": 7600
      },
      "confirmations": 2,
      "explorer": {
        "name": "Blastscan",
        "url": "https://testnet.blastscan.io",
        "api": "https://api.routescan.io/v2/network/testnet/evm/168587773/etherscan"
      },
      "contracts": {
        "ConstAddressDeployer": {
          "address": "0x98B2920D53612483F91F12Ed7754E51b4A77919e"
        },
        "Create3Deployer": {
          "salt": "Create3Deployer",
          "address": "0x6513Aedb4D1593BA12e50644401D976aebDc90d8",
          "deployer": "0x6f24A47Fc8AE5441Eb47EFfC3665e70e69Ac3F05",
          "deploymentMethod": "create2",
          "codehash": "0xf0ad66defbe082df243d4d274e626f557f97579c5c9e19f33d8093d6160808b7",
          "predeployCodehash": "0x73fc31262c4bad113c79439fd231281201c7c7d45b50328bd86bccf37684bf92"
        },
        "AxelarGateway": {
          "deployer": "0xBeF25f4733b9d451072416360609e5A4c115293E",
          "startingKeyIDs": [
            "evm-blast-sepolia-genesis"
          ],
          "address": "0x5A4fA5187BddD93097dE4F6062a2E96C82Ea2d61",
          "implementation": "0x1A9f5A2C0867826790EC9E3318e77298d0000C76",
          "implementationCodehash": "0xf49fc5a9d24907c0c1de9b7c1f4478d2cd961b1835efded43267cb1be062bb9c",
          "authModule": "0xa27aF392971f0A0D0C8767d061f4274d58856d5a",
          "tokenDeployer": "0xb89B72CBA1766fB17199A58D2482852832a1Bd98",
          "deploymentMethod": "create3",
          "salt": "AxelarGateway v6.2",
          "connectionType": "consensus"
        },
        "InterchainGovernance": {
          "minimumTimeDelay": 300,
          "governanceChain": "Axelarnet",
          "governanceAddress": "axelar10d07y265gmmuvt4z0w9aw880jnsr700j7v9daj",
          "address": "0xbBd7dA8273daF1c95aC5C26271Df96399A8263ce",
          "deployer": "0xBeF25f4733b9d451072416360609e5A4c115293E",
          "deploymentMethod": "create3",
          "codehash": "0x222dfe9a431f41f473ba5bf71850df979619361ff8a49dcefc1fba4d72141134",
          "predeployCodehash": "0xe2de43b29f2387b6f3575a1b50d566908fc00e03a8d88ad6be74b674a70874d2",
          "salt": "InterchainGovernance v5.5"
        },
        "Multisig": {
          "threshold": 2,
          "signers": [
            "0xaC481D34c48e5d3191344b853Bc00D04889BA8db",
            "0x722C5A6A417122668e8925968f7FC13DBDFaD23C",
            "0xBeF25f4733b9d451072416360609e5A4c115293E"
          ],
          "address": "0x57406321d7e96223785b5987c9929d25e960946e",
          "deployer": "0xBeF25f4733b9d451072416360609e5A4c115293E",
          "deploymentMethod": "create3",
          "codehash": "0x912095d5076ee40a9dd49c0f9d61d61334c47a78c7512852791652baef26c296",
          "predeployCodehash": "0x912095d5076ee40a9dd49c0f9d61d61334c47a78c7512852791652baef26c296",
          "salt": "Multisig v5.5"
        },
        "Operators": {
          "owner": "0xBeF25f4733b9d451072416360609e5A4c115293E",
          "address": "0xc5C525B7Bb2a7Ce95C13Ee5aBdB7F8fd3cb77392",
          "deployer": "0xBeF25f4733b9d451072416360609e5A4c115293E",
          "deploymentMethod": "create2",
          "codehash": "0xc561dc32ef670c929db9d7fbf6b5f6c074a62a30602481ba3b88912ca6d79feb",
          "predeployCodehash": "0xc561dc32ef670c929db9d7fbf6b5f6c074a62a30602481ba3b88912ca6d79feb",
          "salt": "Operators"
        },
        "AxelarGasService": {
          "collector": "0xc5C525B7Bb2a7Ce95C13Ee5aBdB7F8fd3cb77392",
          "salt": "AxelarGasService",
          "address": "0xeE1d04E4F9F9AdEB7be7d6996f4A726773460A87",
          "implementation": "0x1F002cd258e2e818eC5ecCD46DD6cb938c5Cf7f8",
          "deployer": "0xBeF25f4733b9d451072416360609e5A4c115293E"
        },
        "InterchainTokenService": {
          "salt": "ITS v2.1.0",
          "deployer": "0xBeF25f4733b9d451072416360609e5A4c115293E",
          "proxySalt": "ITS v1.0.0",
          "tokenManagerDeployer": "0x8d73f4350f1d0384e097aaC88d3e04Af94A95984",
          "interchainToken": "0xbEfE642EDd190358a1c48c1c2E14B044e17EC021",
          "interchainTokenDeployer": "0x13Cc10015F8bC95fd3a5E848cEE2183c0DE2A69D",
          "tokenManager": "0x790bD31aCF3a0548b4e71f2fB6785f6844aA286e",
          "tokenHandler": "0x95C7e8e04440bD85c336147e2964b2F8331F23aD",
          "implementation": "0x7566C3f4A589Cd84F995d12eFB72D8c54dEc272B",
          "predeployCodehash": "0x08a4a556c4db879b4f24104d13a8baf86915d58b12c81b382dfea2a82d2856cf",
          "address": "0x0FCb262571be50815627C16Eca1f5F3D342FF5a5",
          "gatewayCaller": "0xb8Dcc3f2971072d556d8E33284725B3A6f83adFd"
        },
        "InterchainTokenFactory": {
          "deployer": "0xBeF25f4733b9d451072416360609e5A4c115293E",
          "salt": "ITS Factory v1.0.0",
          "implementation": "0x27Dae89620Ed5f3111d85D44ceFc6EdB7fe74551",
          "address": "0x35eAd6089aBF6233C3E0086CD3C0eF849bdE95c3"
        }
      },
      "finality": "finalized",
      "approxFinalityWaitTime": 25
    },
    "fraxtal": {
      "name": "Fraxtal",
      "axelarId": "fraxtal",
      "chainId": 2522,
      "rpc": "https://rpc.testnet.frax.com",
      "tokenSymbol": "frxETH",
      "decimals": 18,
      "chainType": "evm",
      "gasOptions": {
        "gasLimit": 8000000
      },
      "onchainGasEstimate": {
        "l1ChainName": "ethereum",
        "gasEstimationType": 2,
        "l1FeeScalar": 50000
      },
      "contracts": {
        "InterchainGovernance": {
          "minimumTimeDelay": 300,
          "governanceChain": "Axelarnet",
          "governanceAddress": "axelar10d07y265gmmuvt4z0w9aw880jnsr700j7v9daj",
          "address": "0xbBd7dA8273daF1c95aC5C26271Df96399A8263ce",
          "deployer": "0xBeF25f4733b9d451072416360609e5A4c115293E",
          "deploymentMethod": "create3",
          "codehash": "0x222dfe9a431f41f473ba5bf71850df979619361ff8a49dcefc1fba4d72141134",
          "predeployCodehash": "0xe2de43b29f2387b6f3575a1b50d566908fc00e03a8d88ad6be74b674a70874d2",
          "salt": "InterchainGovernance v5.5"
        },
        "Multisig": {
          "threshold": 2,
          "signers": [
            "0xaC481D34c48e5d3191344b853Bc00D04889BA8db",
            "0x722C5A6A417122668e8925968f7FC13DBDFaD23C",
            "0xBeF25f4733b9d451072416360609e5A4c115293E"
          ],
          "address": "0x57406321d7e96223785b5987c9929d25e960946e",
          "deployer": "0xBeF25f4733b9d451072416360609e5A4c115293E",
          "deploymentMethod": "create3",
          "codehash": "0x912095d5076ee40a9dd49c0f9d61d61334c47a78c7512852791652baef26c296",
          "predeployCodehash": "0x912095d5076ee40a9dd49c0f9d61d61334c47a78c7512852791652baef26c296",
          "salt": "Multisig v5.5"
        },
        "ConstAddressDeployer": {
          "address": "0x98B2920D53612483F91F12Ed7754E51b4A77919e"
        },
        "Create3Deployer": {
          "salt": "Create3Deployer",
          "address": "0x6513Aedb4D1593BA12e50644401D976aebDc90d8",
          "deployer": "0x6f24A47Fc8AE5441Eb47EFfC3665e70e69Ac3F05",
          "deploymentMethod": "create2",
          "codehash": "0xf0ad66defbe082df243d4d274e626f557f97579c5c9e19f33d8093d6160808b7",
          "predeployCodehash": "0x73fc31262c4bad113c79439fd231281201c7c7d45b50328bd86bccf37684bf92"
        },
        "AxelarGateway": {
          "deployer": "0xBeF25f4733b9d451072416360609e5A4c115293E",
          "startingKeyIDs": [
            "evm-fraxtal-genesis"
          ],
          "address": "0x5A4fA5187BddD93097dE4F6062a2E96C82Ea2d61",
          "implementation": "0x1A9f5A2C0867826790EC9E3318e77298d0000C76",
          "implementationCodehash": "0xf49fc5a9d24907c0c1de9b7c1f4478d2cd961b1835efded43267cb1be062bb9c",
          "authModule": "0xa27aF392971f0A0D0C8767d061f4274d58856d5a",
          "tokenDeployer": "0xb89B72CBA1766fB17199A58D2482852832a1Bd98",
          "deploymentMethod": "create3",
          "salt": "AxelarGateway v6.2",
          "connectionType": "consensus"
        },
        "AxelarGasService": {
          "collector": "0xc5C525B7Bb2a7Ce95C13Ee5aBdB7F8fd3cb77392",
          "salt": "AxelarGasService",
          "address": "0xeE1d04E4F9F9AdEB7be7d6996f4A726773460A87",
          "implementation": "0x1F002cd258e2e818eC5ecCD46DD6cb938c5Cf7f8",
          "deployer": "0xBeF25f4733b9d451072416360609e5A4c115293E"
        },
        "Operators": {
          "owner": "0xBeF25f4733b9d451072416360609e5A4c115293E",
          "address": "0xc5C525B7Bb2a7Ce95C13Ee5aBdB7F8fd3cb77392",
          "deployer": "0xBeF25f4733b9d451072416360609e5A4c115293E",
          "deploymentMethod": "create2",
          "codehash": "0xc561dc32ef670c929db9d7fbf6b5f6c074a62a30602481ba3b88912ca6d79feb",
          "predeployCodehash": "0xc561dc32ef670c929db9d7fbf6b5f6c074a62a30602481ba3b88912ca6d79feb",
          "salt": "Operators"
        },
        "InterchainTokenService": {
          "salt": "ITS v2.1.0",
          "deployer": "0xBeF25f4733b9d451072416360609e5A4c115293E",
          "proxySalt": "ITS v1.0.0",
          "tokenManagerDeployer": "0x8d73f4350f1d0384e097aaC88d3e04Af94A95984",
          "interchainToken": "0xbEfE642EDd190358a1c48c1c2E14B044e17EC021",
          "interchainTokenDeployer": "0x13Cc10015F8bC95fd3a5E848cEE2183c0DE2A69D",
          "tokenManager": "0x790bD31aCF3a0548b4e71f2fB6785f6844aA286e",
          "tokenHandler": "0x95C7e8e04440bD85c336147e2964b2F8331F23aD",
          "implementation": "0x7566C3f4A589Cd84F995d12eFB72D8c54dEc272B",
          "predeployCodehash": "0x08a4a556c4db879b4f24104d13a8baf86915d58b12c81b382dfea2a82d2856cf",
          "address": "0x0FCb262571be50815627C16Eca1f5F3D342FF5a5",
          "gatewayCaller": "0xb8Dcc3f2971072d556d8E33284725B3A6f83adFd"
        },
        "InterchainTokenFactory": {
          "deployer": "0xBeF25f4733b9d451072416360609e5A4c115293E",
          "salt": "ITS Factory v1.0.0",
          "implementation": "0x27Dae89620Ed5f3111d85D44ceFc6EdB7fe74551",
          "address": "0x35eAd6089aBF6233C3E0086CD3C0eF849bdE95c3"
        }
      },
      "explorer": {
        "name": "Fraxscan",
        "url": "https://holesky.fraxscan.com",
        "api": "https://api-holesky.fraxscan.com/api"
      },
      "finality": "finalized",
      "approxFinalityWaitTime": 80
    },
    "mantle-sepolia": {
      "name": "Mantle-Sepolia",
      "axelarId": "mantle-sepolia",
      "chainId": 5003,
      "rpc": "https://rpc.sepolia.mantle.xyz",
      "tokenSymbol": "MNT",
      "decimals": 18,
      "chainType": "evm",
      "confirmations": 2,
      "explorer": {
        "name": "Mantle Explorer",
        "url": "https://sepolia.mantlescan.xyz",
        "api": "https://api-sepolia.mantlescan.xyz/api"
      },
      "contracts": {
        "InterchainGovernance": {
          "minimumTimeDelay": 300,
          "governanceChain": "Axelarnet",
          "governanceAddress": "axelar10d07y265gmmuvt4z0w9aw880jnsr700j7v9daj",
          "address": "0xbBd7dA8273daF1c95aC5C26271Df96399A8263ce",
          "deployer": "0xBeF25f4733b9d451072416360609e5A4c115293E",
          "deploymentMethod": "create3",
          "codehash": "0x222dfe9a431f41f473ba5bf71850df979619361ff8a49dcefc1fba4d72141134",
          "predeployCodehash": "0xe2de43b29f2387b6f3575a1b50d566908fc00e03a8d88ad6be74b674a70874d2",
          "salt": "InterchainGovernance v5.5"
        },
        "Multisig": {
          "threshold": 2,
          "signers": [
            "0xaC481D34c48e5d3191344b853Bc00D04889BA8db",
            "0x722C5A6A417122668e8925968f7FC13DBDFaD23C",
            "0xBeF25f4733b9d451072416360609e5A4c115293E"
          ],
          "address": "0x57406321d7e96223785b5987c9929d25e960946e",
          "deployer": "0xBeF25f4733b9d451072416360609e5A4c115293E",
          "deploymentMethod": "create3",
          "codehash": "0x912095d5076ee40a9dd49c0f9d61d61334c47a78c7512852791652baef26c296",
          "predeployCodehash": "0x912095d5076ee40a9dd49c0f9d61d61334c47a78c7512852791652baef26c296",
          "salt": "Multisig v5.5"
        },
        "ConstAddressDeployer": {
          "address": "0x98B2920D53612483F91F12Ed7754E51b4A77919e"
        },
        "Create3Deployer": {
          "salt": "Create3Deployer",
          "address": "0x6513Aedb4D1593BA12e50644401D976aebDc90d8",
          "deployer": "0x6f24A47Fc8AE5441Eb47EFfC3665e70e69Ac3F05",
          "deploymentMethod": "create2",
          "codehash": "0xf0ad66defbe082df243d4d274e626f557f97579c5c9e19f33d8093d6160808b7",
          "predeployCodehash": "0x73fc31262c4bad113c79439fd231281201c7c7d45b50328bd86bccf37684bf92"
        },
        "AxelarGateway": {
          "deployer": "0xBeF25f4733b9d451072416360609e5A4c115293E",
          "startingKeyIDs": [
            "evm-mantle-sepolia-genesis"
          ],
          "address": "0x5A4fA5187BddD93097dE4F6062a2E96C82Ea2d61",
          "implementation": "0x1A9f5A2C0867826790EC9E3318e77298d0000C76",
          "implementationCodehash": "0xf49fc5a9d24907c0c1de9b7c1f4478d2cd961b1835efded43267cb1be062bb9c",
          "authModule": "0xa27aF392971f0A0D0C8767d061f4274d58856d5a",
          "tokenDeployer": "0xb89B72CBA1766fB17199A58D2482852832a1Bd98",
          "deploymentMethod": "create3",
          "salt": "AxelarGateway v6.2",
          "connectionType": "consensus"
        },
        "Operators": {
          "owner": "0xBeF25f4733b9d451072416360609e5A4c115293E",
          "address": "0xc5C525B7Bb2a7Ce95C13Ee5aBdB7F8fd3cb77392",
          "deployer": "0xBeF25f4733b9d451072416360609e5A4c115293E",
          "deploymentMethod": "create2",
          "codehash": "0xc561dc32ef670c929db9d7fbf6b5f6c074a62a30602481ba3b88912ca6d79feb",
          "predeployCodehash": "0xc561dc32ef670c929db9d7fbf6b5f6c074a62a30602481ba3b88912ca6d79feb",
          "salt": "Operators"
        },
        "AxelarGasService": {
          "collector": "0xc5C525B7Bb2a7Ce95C13Ee5aBdB7F8fd3cb77392",
          "salt": "AxelarGasService",
          "address": "0xeE1d04E4F9F9AdEB7be7d6996f4A726773460A87",
          "implementation": "0x1F002cd258e2e818eC5ecCD46DD6cb938c5Cf7f8",
          "deployer": "0xBeF25f4733b9d451072416360609e5A4c115293E"
        },
        "InterchainTokenService": {
          "salt": "ITS v2.1.0",
          "deployer": "0xBeF25f4733b9d451072416360609e5A4c115293E",
          "proxySalt": "ITS v1.0.0",
          "tokenManagerDeployer": "0x8d73f4350f1d0384e097aaC88d3e04Af94A95984",
          "interchainToken": "0xbEfE642EDd190358a1c48c1c2E14B044e17EC021",
          "interchainTokenDeployer": "0x13Cc10015F8bC95fd3a5E848cEE2183c0DE2A69D",
          "tokenManager": "0x790bD31aCF3a0548b4e71f2fB6785f6844aA286e",
          "tokenHandler": "0x95C7e8e04440bD85c336147e2964b2F8331F23aD",
          "implementation": "0x7566C3f4A589Cd84F995d12eFB72D8c54dEc272B",
          "predeployCodehash": "0x08a4a556c4db879b4f24104d13a8baf86915d58b12c81b382dfea2a82d2856cf",
          "address": "0x0FCb262571be50815627C16Eca1f5F3D342FF5a5",
          "gatewayCaller": "0xb8Dcc3f2971072d556d8E33284725B3A6f83adFd"
        },
        "InterchainTokenFactory": {
          "deployer": "0xBeF25f4733b9d451072416360609e5A4c115293E",
          "salt": "ITS Factory v1.0.0",
          "implementation": "0x27Dae89620Ed5f3111d85D44ceFc6EdB7fe74551",
          "address": "0x35eAd6089aBF6233C3E0086CD3C0eF849bdE95c3"
        }
      },
      "finality": "finalized",
      "gasOptions": {
        "gasPrice": 25000000,
        "gasLimit": 100000000000
      },
      "approxFinalityWaitTime": 60
    },
    "optimism-sepolia": {
      "name": "Optimism-Sepolia",
      "axelarId": "optimism-sepolia",
      "chainId": 11155420,
      "rpc": "https://sepolia.optimism.io",
      "tokenSymbol": "ETH",
      "decimals": 18,
      "chainType": "evm",
      "gasOptions": {
        "gasLimit": 8000000
      },
      "onchainGasEstimate": {
        "l1ChainName": "ethereum",
        "gasEstimationType": 1,
        "l1FeeScalar": 7600
      },
      "confirmations": 3,
      "explorer": {
        "name": "Opscan",
        "url": "https://sepolia-optimistic.etherscan.io",
        "api": "https://api-sepolia-optimistic.etherscan.io/api"
      },
      "contracts": {
        "ConstAddressDeployer": {
          "address": "0x98B2920D53612483F91F12Ed7754E51b4A77919e"
        },
        "Create3Deployer": {
          "salt": "Create3Deployer",
          "address": "0x6513Aedb4D1593BA12e50644401D976aebDc90d8",
          "deployer": "0x6f24A47Fc8AE5441Eb47EFfC3665e70e69Ac3F05",
          "deploymentMethod": "create2",
          "codehash": "0xf0ad66defbe082df243d4d274e626f557f97579c5c9e19f33d8093d6160808b7",
          "predeployCodehash": "0x73fc31262c4bad113c79439fd231281201c7c7d45b50328bd86bccf37684bf92"
        },
        "AxelarGateway": {
          "deployer": "0xBeF25f4733b9d451072416360609e5A4c115293E",
          "startingKeyIDs": [
            "evm-optimism-sepolia-genesis"
          ],
          "address": "0x5A4fA5187BddD93097dE4F6062a2E96C82Ea2d61",
          "implementation": "0x1A9f5A2C0867826790EC9E3318e77298d0000C76",
          "implementationCodehash": "0xf49fc5a9d24907c0c1de9b7c1f4478d2cd961b1835efded43267cb1be062bb9c",
          "authModule": "0xa27aF392971f0A0D0C8767d061f4274d58856d5a",
          "tokenDeployer": "0xb89B72CBA1766fB17199A58D2482852832a1Bd98",
          "deploymentMethod": "create3",
          "salt": "AxelarGateway v6.2",
          "connectionType": "consensus"
        },
        "InterchainGovernance": {
          "minimumTimeDelay": 300,
          "governanceChain": "Axelarnet",
          "governanceAddress": "axelar10d07y265gmmuvt4z0w9aw880jnsr700j7v9daj",
          "address": "0xbBd7dA8273daF1c95aC5C26271Df96399A8263ce",
          "deployer": "0xBeF25f4733b9d451072416360609e5A4c115293E",
          "deploymentMethod": "create3",
          "codehash": "0x222dfe9a431f41f473ba5bf71850df979619361ff8a49dcefc1fba4d72141134",
          "predeployCodehash": "0xe2de43b29f2387b6f3575a1b50d566908fc00e03a8d88ad6be74b674a70874d2",
          "salt": "InterchainGovernance v5.5"
        },
        "Multisig": {
          "threshold": 2,
          "signers": [
            "0xaC481D34c48e5d3191344b853Bc00D04889BA8db",
            "0x722C5A6A417122668e8925968f7FC13DBDFaD23C",
            "0xBeF25f4733b9d451072416360609e5A4c115293E"
          ],
          "address": "0x57406321d7e96223785b5987c9929d25e960946e",
          "deployer": "0xBeF25f4733b9d451072416360609e5A4c115293E",
          "deploymentMethod": "create3",
          "codehash": "0x912095d5076ee40a9dd49c0f9d61d61334c47a78c7512852791652baef26c296",
          "predeployCodehash": "0x912095d5076ee40a9dd49c0f9d61d61334c47a78c7512852791652baef26c296",
          "salt": "Multisig v5.5"
        },
        "Operators": {
          "owner": "0xBeF25f4733b9d451072416360609e5A4c115293E",
          "address": "0xc5C525B7Bb2a7Ce95C13Ee5aBdB7F8fd3cb77392",
          "deployer": "0xBeF25f4733b9d451072416360609e5A4c115293E",
          "deploymentMethod": "create2",
          "codehash": "0xc561dc32ef670c929db9d7fbf6b5f6c074a62a30602481ba3b88912ca6d79feb",
          "predeployCodehash": "0xc561dc32ef670c929db9d7fbf6b5f6c074a62a30602481ba3b88912ca6d79feb",
          "salt": "Operators"
        },
        "AxelarGasService": {
          "collector": "0xc5C525B7Bb2a7Ce95C13Ee5aBdB7F8fd3cb77392",
          "salt": "AxelarGasService",
          "address": "0xeE1d04E4F9F9AdEB7be7d6996f4A726773460A87",
          "implementation": "0x1F002cd258e2e818eC5ecCD46DD6cb938c5Cf7f8",
          "deployer": "0xBeF25f4733b9d451072416360609e5A4c115293E"
        },
        "InterchainTokenService": {
          "salt": "ITS v2.1.0",
          "deployer": "0xBeF25f4733b9d451072416360609e5A4c115293E",
          "proxySalt": "ITS v1.0.0",
          "tokenManagerDeployer": "0x8d73f4350f1d0384e097aaC88d3e04Af94A95984",
          "interchainToken": "0xbEfE642EDd190358a1c48c1c2E14B044e17EC021",
          "interchainTokenDeployer": "0x13Cc10015F8bC95fd3a5E848cEE2183c0DE2A69D",
          "tokenManager": "0x790bD31aCF3a0548b4e71f2fB6785f6844aA286e",
          "tokenHandler": "0x95C7e8e04440bD85c336147e2964b2F8331F23aD",
          "implementation": "0x7566C3f4A589Cd84F995d12eFB72D8c54dEc272B",
          "predeployCodehash": "0x08a4a556c4db879b4f24104d13a8baf86915d58b12c81b382dfea2a82d2856cf",
          "address": "0x0FCb262571be50815627C16Eca1f5F3D342FF5a5",
          "gatewayCaller": "0xb8Dcc3f2971072d556d8E33284725B3A6f83adFd"
        },
        "InterchainTokenFactory": {
          "deployer": "0xBeF25f4733b9d451072416360609e5A4c115293E",
          "salt": "ITS Factory v1.0.0",
          "implementation": "0x27Dae89620Ed5f3111d85D44ceFc6EdB7fe74551",
          "address": "0x35eAd6089aBF6233C3E0086CD3C0eF849bdE95c3"
        }
      },
      "finality": "finalized",
      "approxFinalityWaitTime": 25
    },
    "flow": {
      "name": "Flow",
      "axelarId": "flow",
      "chainId": 545,
      "rpc": "https://testnet.evm.nodes.onflow.org",
      "tokenSymbol": "FLOW",
      "decimals": 18,
      "chainType": "evm",
      "contracts": {
        "AxelarGateway": {
          "deployer": "0xBeF25f4733b9d451072416360609e5A4c115293E",
          "operator": "0xBeF25f4733b9d451072416360609e5A4c115293E",
          "proxyDeploymentArgs": [
            "0xC5578b1c63CE803B9f7f185652CC1E14Af887b8f",
            "0xBeF25f4733b9d451072416360609e5A4c115293E",
            "0x000000000000000000000000bef25f4733b9d451072416360609e5a4c115293e0000000000000000000000000000000000000000000000000000000000000040000000000000000000000000000000000000000000000000000000000000000100000000000000000000000000000000000000000000000000000000000000200000000000000000000000000000000000000000000000000000000000000060000000000000000000000000000000000000000000000000000000000000000300000000000000000000000000000000000000000000000000000000000aa39300000000000000000000000000000000000000000000000000000000000000050000000000000000000000004ed1fd87673ed52b810710e1e81c10df10906f40000000000000000000000000000000000000000000000000000000000000000100000000000000000000000054059b18cf1b10d648d922e00c149e68b3d77e90000000000000000000000000000000000000000000000000000000000000000100000000000000000000000057c026c5a2dcb35fd220f3436ff4096978066bb50000000000000000000000000000000000000000000000000000000000000001000000000000000000000000d368332a3cb3ea8a38144508c1ddea649c4d23fd0000000000000000000000000000000000000000000000000000000000000001000000000000000000000000f48dfdc4f1666701ba74efa1d8491f4811c064a40000000000000000000000000000000000000000000000000000000000000001"
          ],
          "initialVerifierSetId": "c7483b242156a8149fe6c4efcf62184d9fbf6b1be5530872f80a472d33070cf6",
          "governance": "0xBeF25f4733b9d451072416360609e5A4c115293E",
          "address": "0x5A4fA5187BddD93097dE4F6062a2E96C82Ea2d61",
          "implementation": "0x97eE3BfaD32ff53eC13071fBE65CeBA062eCC99d",
          "implementationCodehash": "0x3c16450323c6b2aae8627b39f48b231e591db5e1274a45081eae6cc9775e59c3",
          "deploymentMethod": "create2",
          "previousSignersRetention": 15,
          "domainSeparator": "0x3dad2b901117c30d4f601c3b9e9ee89cec4371e79e9908122e8e1da1904347ee",
          "minimumRotationDelay": 300,
          "connectionType": "amplifier",
          "owner": "0xBeF25f4733b9d451072416360609e5A4c115293E",
          "salt": "v6.0.4"
        },
        "ConstAddressDeployer": {
          "address": "0x98B2920D53612483F91F12Ed7754E51b4A77919e",
          "deployer": "0xE86375704CDb8491a5Ed82D90DceCE02Ee0ac25F",
          "deploymentMethod": "create",
          "codehash": "0x8fda47a596dfba923270da84e0c32a2d0312f1c03389f83e16f2b5a35ed37fbe",
          "predeployCodehash": "0x8fda47a596dfba923270da84e0c32a2d0312f1c03389f83e16f2b5a35ed37fbe"
        },
        "Create3Deployer": {
          "address": "0x6513Aedb4D1593BA12e50644401D976aebDc90d8",
          "deployer": "0x6f24A47Fc8AE5441Eb47EFfC3665e70e69Ac3F05",
          "deploymentMethod": "create2",
          "codehash": "0xf0ad66defbe082df243d4d274e626f557f97579c5c9e19f33d8093d6160808b7",
          "predeployCodehash": "0x73fc31262c4bad113c79439fd231281201c7c7d45b50328bd86bccf37684bf92",
          "salt": "Create3Deployer"
        },
        "AxelarGasService": {
          "collector": "0xc5C525B7Bb2a7Ce95C13Ee5aBdB7F8fd3cb77392",
          "salt": "AxelarGasService",
          "address": "0xeE1d04E4F9F9AdEB7be7d6996f4A726773460A87",
          "implementation": "0x1F002cd258e2e818eC5ecCD46DD6cb938c5Cf7f8",
          "deployer": "0xBeF25f4733b9d451072416360609e5A4c115293E"
        },
        "Operators": {
          "owner": "0xBeF25f4733b9d451072416360609e5A4c115293E",
          "address": "0xc5C525B7Bb2a7Ce95C13Ee5aBdB7F8fd3cb77392",
          "deployer": "0xBeF25f4733b9d451072416360609e5A4c115293E",
          "deploymentMethod": "create2",
          "codehash": "0xc561dc32ef670c929db9d7fbf6b5f6c074a62a30602481ba3b88912ca6d79feb",
          "predeployCodehash": "0xc561dc32ef670c929db9d7fbf6b5f6c074a62a30602481ba3b88912ca6d79feb",
          "salt": "Operators"
        },
        "InterchainTokenService": {
          "salt": "ITS v2.1.0",
          "deployer": "0xBeF25f4733b9d451072416360609e5A4c115293E",
          "proxySalt": "ITS v1.0.0",
          "tokenManagerDeployer": "0x8d73f4350f1d0384e097aaC88d3e04Af94A95984",
          "interchainToken": "0x9A679b363726b9ce8a98Fe0f35B7c4E785789648",
          "interchainTokenDeployer": "0xE932D055A2C2E2944DcC2412EBE8A166933dC74B",
          "tokenManager": "0x790bD31aCF3a0548b4e71f2fB6785f6844aA286e",
          "tokenHandler": "0x95C7e8e04440bD85c336147e2964b2F8331F23aD",
          "gatewayCaller": "0xb8Dcc3f2971072d556d8E33284725B3A6f83adFd",
          "implementation": "0x7566C3f4A589Cd84F995d12eFB72D8c54dEc272B",
          "predeployCodehash": "0x08a4a556c4db879b4f24104d13a8baf86915d58b12c81b382dfea2a82d2856cf",
          "address": "0x0FCb262571be50815627C16Eca1f5F3D342FF5a5"
        },
        "InterchainTokenFactory": {
          "deployer": "0xBeF25f4733b9d451072416360609e5A4c115293E",
          "salt": "ITS Factory v1.0.0",
          "implementation": "0x27Dae89620Ed5f3111d85D44ceFc6EdB7fe74551",
          "address": "0x35eAd6089aBF6233C3E0086CD3C0eF849bdE95c3"
        }
      },
      "explorer": {
        "name": "Flowscan",
        "url": "https://evm-testnet.flowscan.io/",
        "api": "https://evm-testnet.flowscan.io/api"
      },
      "gasOptions": {
        "gasLimit": 8000000
      },
      "confirmations": 1,
      "finality": "finalized",
      "approxFinalityWaitTime": 1
    },
    "hedera": {
      "name": "Hedera",
      "axelarId": "hedera",
      "skipRevertTests": true,
      "chainId": 296,
      "rpc": "https://testnet.hashio.io/api",
      "tokenSymbol": "HBAR",
      "decimals": 8,
      "confirmations": 1,
      "finality": "finalized",
      "approxFinalityWaitTime": 1,
      "timeout": 50000,
      "chainType": "evm",
      "explorer": {
        "name": "HashScan",
        "url": "https://hashscan.io/testnet",
        "api": ""
      },
      "gasOptions": {
        "gasLimit": 8000000
      },
      "contracts": {
        "ConstAddressDeployer": {
          "address": "0x98B2920D53612483F91F12Ed7754E51b4A77919e",
          "deployer": "0xE86375704CDb8491a5Ed82D90DceCE02Ee0ac25F",
          "deploymentMethod": "create",
          "codehash": "0x8fda47a596dfba923270da84e0c32a2d0312f1c03389f83e16f2b5a35ed37fbe",
          "predeployCodehash": "0x8fda47a596dfba923270da84e0c32a2d0312f1c03389f83e16f2b5a35ed37fbe"
        },
        "Create3Deployer": {
          "address": "0x6513Aedb4D1593BA12e50644401D976aebDc90d8",
          "deployer": "0x6f24A47Fc8AE5441Eb47EFfC3665e70e69Ac3F05",
          "deploymentMethod": "create2",
          "codehash": "0xf0ad66defbe082df243d4d274e626f557f97579c5c9e19f33d8093d6160808b7",
          "predeployCodehash": "0x73fc31262c4bad113c79439fd231281201c7c7d45b50328bd86bccf37684bf92",
          "salt": "Create3Deployer"
        },
        "AxelarGateway": {
          "deployer": "0xBeF25f4733b9d451072416360609e5A4c115293E",
          "operator": "0xBeF25f4733b9d451072416360609e5A4c115293E",
          "proxyDeploymentArgs": [
            "0xC5578b1c63CE803B9f7f185652CC1E14Af887b8f",
            "0xBeF25f4733b9d451072416360609e5A4c115293E",
            "0x000000000000000000000000bef25f4733b9d451072416360609e5a4c115293e0000000000000000000000000000000000000000000000000000000000000040000000000000000000000000000000000000000000000000000000000000000100000000000000000000000000000000000000000000000000000000000000200000000000000000000000000000000000000000000000000000000000000060000000000000000000000000000000000000000000000000000000000000000300000000000000000000000000000000000000000000000000000000000dd36600000000000000000000000000000000000000000000000000000000000000050000000000000000000000004ed1fd87673ed52b810710e1e81c10df10906f40000000000000000000000000000000000000000000000000000000000000000100000000000000000000000054059b18cf1b10d648d922e00c149e68b3d77e90000000000000000000000000000000000000000000000000000000000000000100000000000000000000000057c026c5a2dcb35fd220f3436ff4096978066bb50000000000000000000000000000000000000000000000000000000000000001000000000000000000000000d368332a3cb3ea8a38144508c1ddea649c4d23fd0000000000000000000000000000000000000000000000000000000000000001000000000000000000000000f48dfdc4f1666701ba74efa1d8491f4811c064a40000000000000000000000000000000000000000000000000000000000000001"
          ],
          "initialVerifierSetId": "2e33ae5cb06c1aa706fd9e4d270ecbf8ff031bb1d6c641787c0174769f8da900",
          "governance": "0xBeF25f4733b9d451072416360609e5A4c115293E",
          "address": "0x5A4fA5187BddD93097dE4F6062a2E96C82Ea2d61",
          "implementation": "0x25cf958D3E1aa67ec03dA6c21e8980D5888F6801",
          "implementationCodehash": "0x170f932b58370aaeaba2983a87b3d5d2b95b5b0a841ee59e1ed50f9194723744",
          "deploymentMethod": "create2",
          "previousSignersRetention": 15,
          "domainSeparator": "0xfbfcd8a4d93cdf3dc1099795eefb83c109414406fc09015f4d0758ed6b99c43c",
          "minimumRotationDelay": 300,
          "connectionType": "amplifier",
          "owner": "0xBeF25f4733b9d451072416360609e5A4c115293E",
          "salt": "v6.0.4"
        },
        "Operators": {
          "owner": "0xBeF25f4733b9d451072416360609e5A4c115293E",
          "address": "0xc5C525B7Bb2a7Ce95C13Ee5aBdB7F8fd3cb77392",
          "deployer": "0xBeF25f4733b9d451072416360609e5A4c115293E",
          "deploymentMethod": "create2",
          "codehash": "0xc561dc32ef670c929db9d7fbf6b5f6c074a62a30602481ba3b88912ca6d79feb",
          "predeployCodehash": "0xc561dc32ef670c929db9d7fbf6b5f6c074a62a30602481ba3b88912ca6d79feb",
          "salt": "Operators"
        },
        "AxelarGasService": {
          "collector": "0xc5C525B7Bb2a7Ce95C13Ee5aBdB7F8fd3cb77392",
          "salt": "AxelarGasService",
          "address": "0xeE1d04E4F9F9AdEB7be7d6996f4A726773460A87",
          "implementation": "0x465F92fc79dE7304B2fc734f894A9fb679120b75",
          "deployer": "0xBeF25f4733b9d451072416360609e5A4c115293E"
        }
      }
    },
    "sui": {
      "name": "Sui",
      "axelarId": "sui",
      "networkType": "testnet",
      "rpc": "https://sui-testnet-rpc.publicnode.com",
      "tokenSymbol": "SUI",
      "decimals": 9,
      "chainType": "sui",
      "explorer": {
        "name": "Suiscan",
        "url": "https://suiscan.xyz/testnet"
      },
      "contracts": {
        "AxelarGateway": {
          "address": "0x0a011637cbd43d101896d12d85cc8701bcb4ec884f556a9a15b1e26c72627853",
          "deployer": "0x8e3d8f44a89f6bf3573ee0d559722bef0f46c215153caca12322e1ed93046c1f",
          "versions": {
            "0": "0x0a011637cbd43d101896d12d85cc8701bcb4ec884f556a9a15b1e26c72627853"
          },
          "structs": {
            "WeightedSigner": "0x0a011637cbd43d101896d12d85cc8701bcb4ec884f556a9a15b1e26c72627853::weighted_signer::WeightedSigner",
            "Bytes32": "0x0a011637cbd43d101896d12d85cc8701bcb4ec884f556a9a15b1e26c72627853::bytes32::Bytes32",
            "WeightedSigners": "0x0a011637cbd43d101896d12d85cc8701bcb4ec884f556a9a15b1e26c72627853::weighted_signers::WeightedSigners",
            "Signature": "0x0a011637cbd43d101896d12d85cc8701bcb4ec884f556a9a15b1e26c72627853::proof::Signature",
            "Proof": "0x0a011637cbd43d101896d12d85cc8701bcb4ec884f556a9a15b1e26c72627853::proof::Proof",
            "Message": "0x0a011637cbd43d101896d12d85cc8701bcb4ec884f556a9a15b1e26c72627853::message::Message",
            "SignersRotated": "0x0a011637cbd43d101896d12d85cc8701bcb4ec884f556a9a15b1e26c72627853::events::SignersRotated",
            "ChannelCreated": "0x0a011637cbd43d101896d12d85cc8701bcb4ec884f556a9a15b1e26c72627853::events::ChannelCreated",
            "ChannelDestroyed": "0x0a011637cbd43d101896d12d85cc8701bcb4ec884f556a9a15b1e26c72627853::events::ChannelDestroyed",
            "ContractCall": "0x0a011637cbd43d101896d12d85cc8701bcb4ec884f556a9a15b1e26c72627853::events::ContractCall",
            "MessageApproved": "0x0a011637cbd43d101896d12d85cc8701bcb4ec884f556a9a15b1e26c72627853::events::MessageApproved",
            "MessageExecuted": "0x0a011637cbd43d101896d12d85cc8701bcb4ec884f556a9a15b1e26c72627853::events::MessageExecuted",
            "AxelarSigners": "0x0a011637cbd43d101896d12d85cc8701bcb4ec884f556a9a15b1e26c72627853::auth::AxelarSigners",
            "MessageToSign": "0x0a011637cbd43d101896d12d85cc8701bcb4ec884f556a9a15b1e26c72627853::auth::MessageToSign",
            "Channel": "0x0a011637cbd43d101896d12d85cc8701bcb4ec884f556a9a15b1e26c72627853::channel::Channel",
            "ApprovedMessage": "0x0a011637cbd43d101896d12d85cc8701bcb4ec884f556a9a15b1e26c72627853::channel::ApprovedMessage",
            "OwnerCap": "0x0a011637cbd43d101896d12d85cc8701bcb4ec884f556a9a15b1e26c72627853::owner_cap::OwnerCap",
            "MessageTicket": "0x0a011637cbd43d101896d12d85cc8701bcb4ec884f556a9a15b1e26c72627853::message_ticket::MessageTicket",
            "MessageStatus": "0x0a011637cbd43d101896d12d85cc8701bcb4ec884f556a9a15b1e26c72627853::message_status::MessageStatus",
            "Gateway_v0": "0x0a011637cbd43d101896d12d85cc8701bcb4ec884f556a9a15b1e26c72627853::gateway_v0::Gateway_v0",
            "CommandType": "0x0a011637cbd43d101896d12d85cc8701bcb4ec884f556a9a15b1e26c72627853::gateway_v0::CommandType",
            "Gateway": "0x0a011637cbd43d101896d12d85cc8701bcb4ec884f556a9a15b1e26c72627853::gateway::Gateway"
          },
          "objects": {
            "Gateway": "0xf9e4db9b6a182c08d46c0f14fee39c5893615a91d18e761dfd6bb4bb8163d2a8",
            "UpgradeCap": "0xf84441c659c1ca9bec6d5c43662e37268b8553295484e634f6bca3d3d6f7fc0d",
            "Gatewayv0": "0x2b6716447cd0716b0a11cc418cd51d257fc4eae6dc1d2dd052083ed704866029",
            "OwnerCap": "0xb74cd6aef92429b36fdf4ea8ee72b80ebc1d0af6a82946a7cfd1023b4bd5c1c3"
          },
          "domainSeparator": "0x254a1ae90417f8649798698e95a1140808a701c38c8f5723a930b9d0666e54b4",
          "operator": "0x8e3d8f44a89f6bf3573ee0d559722bef0f46c215153caca12322e1ed93046c1f",
          "minimumRotationDelay": 0,
          "connectionType": "amplifier"
        },
        "Utils": {
          "address": "0xaa789bbc9d03a48d29e950ecbc9bc78918e1696e4a76adf7230416f0f49e4838",
          "deployer": "0x8e3d8f44a89f6bf3573ee0d559722bef0f46c215153caca12322e1ed93046c1f",
          "versions": {
            "0": "0xaa789bbc9d03a48d29e950ecbc9bc78918e1696e4a76adf7230416f0f49e4838"
          },
          "structs": {},
          "objects": {
            "UpgradeCap": "0x386fa0c2c72b84265011d67cbf567b244818c619ec7f47c078e1cb3982b9c8b7"
          }
        },
        "VersionControl": {
          "address": "0x6ee95b0d28a3cdee73818cff21b4be3afd64da603e9c112cac26d301a2ac9c7a",
          "deployer": "0x8e3d8f44a89f6bf3573ee0d559722bef0f46c215153caca12322e1ed93046c1f",
          "versions": {
            "0": "0x6ee95b0d28a3cdee73818cff21b4be3afd64da603e9c112cac26d301a2ac9c7a"
          },
          "structs": {
            "VersionControl": "0x6ee95b0d28a3cdee73818cff21b4be3afd64da603e9c112cac26d301a2ac9c7a::version_control::VersionControl"
          }
        },
        "RelayerDiscovery": {
          "address": "0x7a9c114a2774ea134973df867ec03300fcf7c69439b5adcaef71ee970d06fd13",
          "deployer": "0x8e3d8f44a89f6bf3573ee0d559722bef0f46c215153caca12322e1ed93046c1f",
          "versions": {
            "0": "0x7a9c114a2774ea134973df867ec03300fcf7c69439b5adcaef71ee970d06fd13"
          },
          "structs": {
            "Function": "0x7a9c114a2774ea134973df867ec03300fcf7c69439b5adcaef71ee970d06fd13::transaction::Function",
            "MoveCall": "0x7a9c114a2774ea134973df867ec03300fcf7c69439b5adcaef71ee970d06fd13::transaction::MoveCall",
            "Transaction": "0x7a9c114a2774ea134973df867ec03300fcf7c69439b5adcaef71ee970d06fd13::transaction::Transaction",
            "TransactionRegistered": "0x7a9c114a2774ea134973df867ec03300fcf7c69439b5adcaef71ee970d06fd13::events::TransactionRegistered",
            "TransactionRemoved": "0x7a9c114a2774ea134973df867ec03300fcf7c69439b5adcaef71ee970d06fd13::events::TransactionRemoved",
            "RelayerDiscovery_v0": "0x7a9c114a2774ea134973df867ec03300fcf7c69439b5adcaef71ee970d06fd13::relayer_discovery_v0::RelayerDiscovery_v0",
            "OwnerCap": "0x7a9c114a2774ea134973df867ec03300fcf7c69439b5adcaef71ee970d06fd13::owner_cap::OwnerCap",
            "RelayerDiscovery": "0x7a9c114a2774ea134973df867ec03300fcf7c69439b5adcaef71ee970d06fd13::discovery::RelayerDiscovery"
          },
          "objects": {
            "RelayerDiscovery": "0x0b72704384dedc38a1bc0201b6dee2e460f280455b061fcb14e8c02bdb8dc1e9",
            "RelayerDiscoveryv0": "0x6d122536d1fa314efe6c84f8e50fcc062d4836df5d0e6a03434d1008bf3c62a5",
            "OwnerCap": "0x3d108051e50dd9709db3f43f63abaeebea4ba6b2bd60423082ad0c53bc384241"
          }
        },
        "Operators": {
          "address": "0xc072ff6b307e2951e4175688f2e4540e36af7b0f2d5aac0a627f05945ea67a2f",
          "deployer": "0x8e3d8f44a89f6bf3573ee0d559722bef0f46c215153caca12322e1ed93046c1f",
          "versions": {
            "0": "0xc072ff6b307e2951e4175688f2e4540e36af7b0f2d5aac0a627f05945ea67a2f"
          },
          "structs": {
            "OwnerCap": "0xc072ff6b307e2951e4175688f2e4540e36af7b0f2d5aac0a627f05945ea67a2f::operators::OwnerCap",
            "OperatorCap": "0xc072ff6b307e2951e4175688f2e4540e36af7b0f2d5aac0a627f05945ea67a2f::operators::OperatorCap",
            "Operators": "0xc072ff6b307e2951e4175688f2e4540e36af7b0f2d5aac0a627f05945ea67a2f::operators::Operators",
            "Borrow": "0xc072ff6b307e2951e4175688f2e4540e36af7b0f2d5aac0a627f05945ea67a2f::operators::Borrow",
            "OperatorAdded": "0xc072ff6b307e2951e4175688f2e4540e36af7b0f2d5aac0a627f05945ea67a2f::operators::OperatorAdded",
            "OperatorRemoved": "0xc072ff6b307e2951e4175688f2e4540e36af7b0f2d5aac0a627f05945ea67a2f::operators::OperatorRemoved",
            "CapabilityStored": "0xc072ff6b307e2951e4175688f2e4540e36af7b0f2d5aac0a627f05945ea67a2f::operators::CapabilityStored",
            "CapabilityRemoved": "0xc072ff6b307e2951e4175688f2e4540e36af7b0f2d5aac0a627f05945ea67a2f::operators::CapabilityRemoved"
          },
          "objects": {
            "Operators": "0xd2a98d365ae7f3d7926ba7ed8b9d128dc51bff6e64628faeb5cf73e140f40674",
            "OwnerCap": "0x2487fabff55113e9832609602b39b59498a7be2def8545dbf665be0d35a0d698"
          }
        },
        "Abi": {
          "address": "0x5882a2aa960a5bf59a00f294c4453111ced632c3fb4207347a2d707c010854b5",
          "versions": {
            "0": "0x5882a2aa960a5bf59a00f294c4453111ced632c3fb4207347a2d707c010854b5"
          },
          "deployer": "0x8e3d8f44a89f6bf3573ee0d559722bef0f46c215153caca12322e1ed93046c1f",
          "structs": {
            "AbiReader": "0x5882a2aa960a5bf59a00f294c4453111ced632c3fb4207347a2d707c010854b5::abi::AbiReader",
            "AbiWriter": "0x5882a2aa960a5bf59a00f294c4453111ced632c3fb4207347a2d707c010854b5::abi::AbiWriter"
          },
          "objects": {
            "UpgradeCap": "0x8e4fdf0892f4e3e99b66ed9a62d2083621e05ba727e4a444076bdfaa1d35be42"
          }
        },
        "GasService": {
          "address": "0x6ac888c80d13527dce10ce998852ce9f847e76466e334b996f142acd272e2386",
          "versions": {
            "0": "0x6ac888c80d13527dce10ce998852ce9f847e76466e334b996f142acd272e2386"
          },
          "deployer": "0x8e3d8f44a89f6bf3573ee0d559722bef0f46c215153caca12322e1ed93046c1f",
          "structs": {
            "GasPaid": "0x6ac888c80d13527dce10ce998852ce9f847e76466e334b996f142acd272e2386::events::GasPaid",
            "GasAdded": "0x6ac888c80d13527dce10ce998852ce9f847e76466e334b996f142acd272e2386::events::GasAdded",
            "Refunded": "0x6ac888c80d13527dce10ce998852ce9f847e76466e334b996f142acd272e2386::events::Refunded",
            "GasCollected": "0x6ac888c80d13527dce10ce998852ce9f847e76466e334b996f142acd272e2386::events::GasCollected",
            "OwnerCap": "0x6ac888c80d13527dce10ce998852ce9f847e76466e334b996f142acd272e2386::owner_cap::OwnerCap",
            "OperatorCap": "0x6ac888c80d13527dce10ce998852ce9f847e76466e334b996f142acd272e2386::operator_cap::OperatorCap",
            "GasService_v0": "0x6ac888c80d13527dce10ce998852ce9f847e76466e334b996f142acd272e2386::gas_service_v0::GasService_v0",
            "GasService": "0x6ac888c80d13527dce10ce998852ce9f847e76466e334b996f142acd272e2386::gas_service::GasService"
          },
          "objects": {
            "OperatorCap": "0xff56f7d1a21b6e6c638f0a33952002548c2206bfecb2cd7dcb60e48fe2c7c88d",
            "OwnerCap": "0x1f34f68288458494bf481f6b10cf11be09819ecbb327ed7f4e759c1f39b41200",
            "GasService": "0xe5e87b95eeface50ab8c113966c7a7f0453c8bd24d3fae08ef5ee9170b58dac9",
            "GasServicev0": "0x7315d92231f812867a9266608d6da48edf64e71e375e03990a733fda605e9ad2",
            "UpgradeCap": "0x0032536b7a039f473719954ddd4ee24432a2a25d87942d2f3fd90e003eba432f"
          }
        },
        "InterchainTokenService": {
          "address": "0xbada6867bc8fe1c75d1cadd22a5b214fe5a666af494a88497ab67d0c97783d04",
          "versions": {
            "0": "0xbada6867bc8fe1c75d1cadd22a5b214fe5a666af494a88497ab67d0c97783d04"
          },
          "deployer": "0x8e3d8f44a89f6bf3573ee0d559722bef0f46c215153caca12322e1ed93046c1f",
          "structs": {
            "FlowLimit": "0xbada6867bc8fe1c75d1cadd22a5b214fe5a666af494a88497ab67d0c97783d04::flow_limit::FlowLimit",
            "CoinManagement": "0xbada6867bc8fe1c75d1cadd22a5b214fe5a666af494a88497ab67d0c97783d04::coin_management::CoinManagement",
            "CoinInfo": "0xbada6867bc8fe1c75d1cadd22a5b214fe5a666af494a88497ab67d0c97783d04::coin_info::CoinInfo",
            "CoinData": "0xbada6867bc8fe1c75d1cadd22a5b214fe5a666af494a88497ab67d0c97783d04::coin_data::CoinData",
            "CreatorCap": "0xbada6867bc8fe1c75d1cadd22a5b214fe5a666af494a88497ab67d0c97783d04::creator_cap::CreatorCap",
            "TokenId": "0xbada6867bc8fe1c75d1cadd22a5b214fe5a666af494a88497ab67d0c97783d04::token_id::TokenId",
            "UnregisteredTokenId": "0xbada6867bc8fe1c75d1cadd22a5b214fe5a666af494a88497ab67d0c97783d04::token_id::UnregisteredTokenId",
            "UnregisteredCoinData": "0xbada6867bc8fe1c75d1cadd22a5b214fe5a666af494a88497ab67d0c97783d04::unregistered_coin_data::UnregisteredCoinData",
            "CoinRegistered": "0xbada6867bc8fe1c75d1cadd22a5b214fe5a666af494a88497ab67d0c97783d04::events::CoinRegistered",
            "InterchainTransfer": "0xbada6867bc8fe1c75d1cadd22a5b214fe5a666af494a88497ab67d0c97783d04::events::InterchainTransfer",
            "InterchainTokenDeploymentStarted": "0xbada6867bc8fe1c75d1cadd22a5b214fe5a666af494a88497ab67d0c97783d04::events::InterchainTokenDeploymentStarted",
            "InterchainTransferReceived": "0xbada6867bc8fe1c75d1cadd22a5b214fe5a666af494a88497ab67d0c97783d04::events::InterchainTransferReceived",
            "UnregisteredCoinReceived": "0xbada6867bc8fe1c75d1cadd22a5b214fe5a666af494a88497ab67d0c97783d04::events::UnregisteredCoinReceived",
            "TrustedChainAdded": "0xbada6867bc8fe1c75d1cadd22a5b214fe5a666af494a88497ab67d0c97783d04::events::TrustedChainAdded",
            "TrustedChainRemoved": "0xbada6867bc8fe1c75d1cadd22a5b214fe5a666af494a88497ab67d0c97783d04::events::TrustedChainRemoved",
            "FlowLimitSet": "0xbada6867bc8fe1c75d1cadd22a5b214fe5a666af494a88497ab67d0c97783d04::events::FlowLimitSet",
            "DistributorshipTransfered": "0xbada6867bc8fe1c75d1cadd22a5b214fe5a666af494a88497ab67d0c97783d04::events::DistributorshipTransfered",
            "OperatorshipTransfered": "0xbada6867bc8fe1c75d1cadd22a5b214fe5a666af494a88497ab67d0c97783d04::events::OperatorshipTransfered",
            "TrustedChain": "0xbada6867bc8fe1c75d1cadd22a5b214fe5a666af494a88497ab67d0c97783d04::trusted_chains::TrustedChain",
            "TrustedChains": "0xbada6867bc8fe1c75d1cadd22a5b214fe5a666af494a88497ab67d0c97783d04::trusted_chains::TrustedChains",
            "InterchainTransferTicket": "0xbada6867bc8fe1c75d1cadd22a5b214fe5a666af494a88497ab67d0c97783d04::interchain_transfer_ticket::InterchainTransferTicket",
            "InterchainTokenService_v0": "0xbada6867bc8fe1c75d1cadd22a5b214fe5a666af494a88497ab67d0c97783d04::interchain_token_service_v0::InterchainTokenService_v0",
            "OwnerCap": "0xbada6867bc8fe1c75d1cadd22a5b214fe5a666af494a88497ab67d0c97783d04::owner_cap::OwnerCap",
            "OperatorCap": "0xbada6867bc8fe1c75d1cadd22a5b214fe5a666af494a88497ab67d0c97783d04::operator_cap::OperatorCap",
            "InterchainTokenService": "0xbada6867bc8fe1c75d1cadd22a5b214fe5a666af494a88497ab67d0c97783d04::interchain_token_service::InterchainTokenService"
          },
          "objects": {
            "InterchainTokenService": "0x8dcafd47f221af0358d2fd84b41ff85e9c34843102e8176e2fc827a6e575a96a",
            "InterchainTokenServicev0": "0xfce82130a4cd4602acd4103500f61568e18b0012c79ef03ccef532910ea56bd2",
            "ChannelId": "0x34e068ec6672128357d5b40393d01df839da608072c758d54af542842d182000",
            "OwnerCap": "0x1d9cb892bf88aa0af8e168247ec65187601726756b9c2a0330e057808a3450fa",
            "OperatorCap": "0x0f25b65db01909ce647d2203e36a63069419ca38c8dc72020905224f33d3c301",
            "UpgradeCap": "0x4beced87d446254cf5266395404ae698351f89b33e23c5ca4f263b285e4a0a3a"
          }
        },
        "Example": {
          "address": "0x2093d3345e2e5b39762af77b17da3b43a6271f8da4b33e35636fcc329b3a4c08",
          "versions": {
            "0": "0x2093d3345e2e5b39762af77b17da3b43a6271f8da4b33e35636fcc329b3a4c08"
          },
          "deployer": "0x8e3d8f44a89f6bf3573ee0d559722bef0f46c215153caca12322e1ed93046c1f",
          "structs": {
            "Singleton": "0x2093d3345e2e5b39762af77b17da3b43a6271f8da4b33e35636fcc329b3a4c08::its::Singleton",
            "Executed": "0x2093d3345e2e5b39762af77b17da3b43a6271f8da4b33e35636fcc329b3a4c08::gmp::Executed",
            "ExecutedWithToken": "0x2093d3345e2e5b39762af77b17da3b43a6271f8da4b33e35636fcc329b3a4c08::its::ExecutedWithToken",
            "TOKEN": "0x2093d3345e2e5b39762af77b17da3b43a6271f8da4b33e35636fcc329b3a4c08::token::TOKEN",
            "TOKEN_A": "0x2093d3345e2e5b39762af77b17da3b43a6271f8da4b33e35636fcc329b3a4c08::token_a::TOKEN_A",
            "TOKEN_B": "0x2093d3345e2e5b39762af77b17da3b43a6271f8da4b33e35636fcc329b3a4c08::token_b::TOKEN_B",
            "TOKEN_C": "0x2093d3345e2e5b39762af77b17da3b43a6271f8da4b33e35636fcc329b3a4c08::token_c::TOKEN_C"
          },
          "objects": {
            "GmpSingleton": "0x1e603296e4670b17d60cbf00c7b31b9c2bf67a3c47e605d6c515f5bc4c27265f",
            "GmpChannelId": "0x6566c75855aa7dd585d24256ee329af20fd75a3c8251d9321bd9ca738fb4af97",
            "ItsSingleton": "0x7ae4806dd0116aa2cc770dfac4695a30da50a22db291adc1956fc2308ea2b0ff",
            "ItsChannelId": "0x61f17525337ceae5ba6b6d9d72f8e3035e7bca69188cb807aa9893895644746e"
          }
        }
      },
      "finality": "1",
      "approxFinalityWaitTime": 1
    },
    "xrpl": {
      "name": "XRPL",
      "axelarId": "xrpl",
      "rpc": "https://s.altnet.rippletest.net:51234",
      "wssRpc": "wss://s.altnet.rippletest.net:51233",
      "tokenSymbol": "XRP",
      "decimals": 6,
      "networkType": "testnet",
      "chainType": "xrpl",
      "finality": "1",
      "approxFinalityWaitTime": 1,
      "explorer": {
        "name": "XRPL Explorer",
        "url": "https://testnet.xrpl.org"
      },
      "contracts": {
        "InterchainTokenService": {
<<<<<<< HEAD
          "address": "rpjRVZbKbb5UmSEcgp6C6U4GzQQF4mEpbR"
        },
        "AxelarGateway": {
          "address": "rpjRVZbKbb5UmSEcgp6C6U4GzQQF4mEpbR",
          "connectionType": "amplifier",
=======
          "address": "rpjRVZbKbb5UmSEcgp6C6U4GzQQF4mEpbR",
          "initialSigner": "r4sGKptWj2nEjgYUh2pccVrPmfzZvNfANu",
          "transferRate": 0,
          "tickSize": 6,
          "domain": "axelar.foundation",
          "flags": [
            4,
            12,
            13,
            14,
            8,
            6
          ]
        },
        "AxelarGateway": {
          "address": "rpjRVZbKbb5UmSEcgp6C6U4GzQQF4mEpbR",
>>>>>>> ab14cdea
          "initialSigner": "r4sGKptWj2nEjgYUh2pccVrPmfzZvNfANu",
          "transferRate": 0,
          "tickSize": 6,
          "domain": "axelar.foundation",
          "flags": [
            4,
            12,
            13,
            14,
            8,
            6
<<<<<<< HEAD
          ]
=======
          ],
          "connectionType": "amplifier"
>>>>>>> ab14cdea
        }
      }
    },
    "xrpl-evm": {
      "name": "XRPL EVM",
      "axelarId": "xrpl-evm",
      "chainId": 1449000,
      "rpc": "https://rpc.testnet.xrplevm.org",
      "tokenSymbol": "XRP",
      "decimals": 18,
      "confirmations": 1,
      "finality": "finalized",
      "approxFinalityWaitTime": 1,
      "chainType": "evm",
      "explorer": {
        "name": "Blockscout",
        "url": "https://explorer.testnet.xrplevm.org/",
        "api": "https://explorer.testnet.xrplevm.org/api/"
      },
      "contracts": {
        "ConstAddressDeployer": {
          "address": "0x98B2920D53612483F91F12Ed7754E51b4A77919e",
          "deployer": "0xE86375704CDb8491a5Ed82D90DceCE02Ee0ac25F",
          "deploymentMethod": "create",
          "codehash": "0x8fda47a596dfba923270da84e0c32a2d0312f1c03389f83e16f2b5a35ed37fbe",
          "predeployCodehash": "0x8fda47a596dfba923270da84e0c32a2d0312f1c03389f83e16f2b5a35ed37fbe"
        },
        "Create3Deployer": {
          "address": "0x6513Aedb4D1593BA12e50644401D976aebDc90d8",
          "deployer": "0x6f24A47Fc8AE5441Eb47EFfC3665e70e69Ac3F05",
          "deploymentMethod": "create2",
          "codehash": "0xf0ad66defbe082df243d4d274e626f557f97579c5c9e19f33d8093d6160808b7",
          "predeployCodehash": "0x73fc31262c4bad113c79439fd231281201c7c7d45b50328bd86bccf37684bf92",
          "salt": "Create3Deployer"
        },
        "AxelarGateway": {
          "deployer": "0xBeF25f4733b9d451072416360609e5A4c115293E",
          "operator": "0xBeF25f4733b9d451072416360609e5A4c115293E",
          "proxyDeploymentArgs": [
            "0xC5578b1c63CE803B9f7f185652CC1E14Af887b8f",
            "0xBeF25f4733b9d451072416360609e5A4c115293E",
            "0x000000000000000000000000bef25f4733b9d451072416360609e5a4c115293e0000000000000000000000000000000000000000000000000000000000000040000000000000000000000000000000000000000000000000000000000000000100000000000000000000000000000000000000000000000000000000000000200000000000000000000000000000000000000000000000000000000000000060000000000000000000000000000000000000000000000000000000000000000300000000000000000000000000000000000000000000000000000000003ae4d900000000000000000000000000000000000000000000000000000000000000050000000000000000000000004ed1fd87673ed52b810710e1e81c10df10906f40000000000000000000000000000000000000000000000000000000000000000100000000000000000000000054059b18cf1b10d648d922e00c149e68b3d77e90000000000000000000000000000000000000000000000000000000000000000100000000000000000000000057c026c5a2dcb35fd220f3436ff4096978066bb50000000000000000000000000000000000000000000000000000000000000001000000000000000000000000d368332a3cb3ea8a38144508c1ddea649c4d23fd0000000000000000000000000000000000000000000000000000000000000001000000000000000000000000f48dfdc4f1666701ba74efa1d8491f4811c064a40000000000000000000000000000000000000000000000000000000000000001"
          ],
          "initialVerifierSetId": "9b2409ae594b07579ce8a3abf1d5eb6dee48171210e7b10dae9484d48c1a0403",
          "address": "0x5A4fA5187BddD93097dE4F6062a2E96C82Ea2d61",
          "implementation": "0xC5578b1c63CE803B9f7f185652CC1E14Af887b8f",
          "implementationCodehash": "0x2555d58b605830a93e2f2736d19788bbac7d67de935591e136841942563bc59d",
          "deploymentMethod": "create",
          "previousSignersRetention": 15,
          "domainSeparator": "0x9b077bbbf84a1710619620d5bbcf2c3d42f5b4dce40d135bf1d86f6a42b8f9e0",
          "minimumRotationDelay": 300,
          "connectionType": "amplifier",
          "owner": "0xBeF25f4733b9d451072416360609e5A4c115293E"
        },
        "Operators": {
          "owner": "0xBeF25f4733b9d451072416360609e5A4c115293E",
          "address": "0xc5C525B7Bb2a7Ce95C13Ee5aBdB7F8fd3cb77392",
          "deployer": "0xBeF25f4733b9d451072416360609e5A4c115293E",
          "deploymentMethod": "create2",
          "codehash": "0xc561dc32ef670c929db9d7fbf6b5f6c074a62a30602481ba3b88912ca6d79feb",
          "predeployCodehash": "0xc561dc32ef670c929db9d7fbf6b5f6c074a62a30602481ba3b88912ca6d79feb",
          "salt": "Operators"
        },
        "AxelarGasService": {
          "collector": "0xc5C525B7Bb2a7Ce95C13Ee5aBdB7F8fd3cb77392",
          "salt": "AxelarGasService",
          "address": "0xeE1d04E4F9F9AdEB7be7d6996f4A726773460A87",
          "implementation": "0x39dA9388Ec10347BB08aA3d464631ab14553afe4",
          "deployer": "0xBeF25f4733b9d451072416360609e5A4c115293E"
        },
        "InterchainTokenService": {
          "salt": "ITS v2.1.0",
          "deployer": "0xBeF25f4733b9d451072416360609e5A4c115293E",
          "proxySalt": "ITS v1.0.0",
          "tokenManagerDeployer": "0x8d73f4350f1d0384e097aaC88d3e04Af94A95984",
          "interchainToken": "0xE6575486955D887BcFcFaDfaacF891C462cfab6B",
          "interchainTokenDeployer": "0x48a6464Adad6Ef96286BC738dfE1a89249f67D24",
          "tokenManager": "0x790bD31aCF3a0548b4e71f2fB6785f6844aA286e",
          "tokenHandler": "0x95C7e8e04440bD85c336147e2964b2F8331F23aD",
          "gatewayCaller": "0xb8Dcc3f2971072d556d8E33284725B3A6f83adFd",
          "implementation": "0x7566C3f4A589Cd84F995d12eFB72D8c54dEc272B",
          "predeployCodehash": "0x08a4a556c4db879b4f24104d13a8baf86915d58b12c81b382dfea2a82d2856cf",
          "address": "0x0FCb262571be50815627C16Eca1f5F3D342FF5a5"
        },
        "InterchainTokenFactory": {
          "deployer": "0xBeF25f4733b9d451072416360609e5A4c115293E",
          "salt": "ITS Factory v1.0.0",
          "implementation": "0x27Dae89620Ed5f3111d85D44ceFc6EdB7fe74551",
          "address": "0x35eAd6089aBF6233C3E0086CD3C0eF849bdE95c3"
        }
      }
    },
    "stellar-2025-q1": {
      "name": "Stellar",
      "axelarId": "stellar-2025-q1",
      "rpc": "https://soroban-testnet.stellar.org",
      "horizonRpc": "https://horizon-testnet.stellar.org",
      "networkType": "testnet",
      "chainType": "stellar",
      "tokenSymbol": "XLM",
      "decimals": 7,
      "finality": "1",
      "approxFinalityWaitTime": 1,
      "tokenAddress": "CDLZFC3SYJYDZT7K67VZ75HPJVIEUVNIXF47ZG2FB2RMQQVU2HHGCYSC",
      "explorer": {
        "name": "Stellar Expert",
        "url": "https://stellar.expert/explorer/testnet"
      },
      "contracts": {
        "AxelarGateway": {
          "address": "CDERZ3XLJKWZR2NFUNFO5LS7TBDFRHHLMTE2JTE6C7VXGZMGF6DEGXFC",
          "deployer": "GBP4FSAOFV5O72AB3YQRDCYVD47W4N7KQK3OJODXSU3OBPNGKX4SQTJ3",
          "wasmHash": "d68610690fa381aace03f16ef591334d61e808bcba0ac9e3a15d76df492aff24",
          "version": "1.1.1",
          "initializeArgs": {
            "owner": "GBP4FSAOFV5O72AB3YQRDCYVD47W4N7KQK3OJODXSU3OBPNGKX4SQTJ3",
            "operator": "GBP4FSAOFV5O72AB3YQRDCYVD47W4N7KQK3OJODXSU3OBPNGKX4SQTJ3",
            "domainSeparator": "a4c6eacdfaf3d80b7b9a2c5fb1802eb1d83539590448774e22eda83659a726c5",
            "minimumRotationDelay": "300",
            "previousSignersRetention": "15",
            "initialSigners": [
              {
                "nonce": "0000000000000000000000000000000000000000000000000000000000000000",
                "signers": [
                  {
                    "signer": "5fc2c80e2d7aefe801de21118b151f3f6e37ea82b6e4b8779536e0bda655f928",
                    "weight": "1"
                  }
                ],
                "threshold": "1"
              }
            ]
          },
          "connectionType": "amplifier"
        },
        "AxelarOperators": {
          "address": "CBRMCHA6EEVQJVKIBDLOXGZSOPUXMYXYMKPNVNNFCDBIP7VEFQCHBLXR",
          "deployer": "GBP4FSAOFV5O72AB3YQRDCYVD47W4N7KQK3OJODXSU3OBPNGKX4SQTJ3",
          "wasmHash": "8e0d3c6ace7b80c80d945eaca495ff2cea7de12e9cf736dcf1fb9aaee07b4dd2",
          "version": "1.1.1",
          "initializeArgs": {
            "owner": "GBP4FSAOFV5O72AB3YQRDCYVD47W4N7KQK3OJODXSU3OBPNGKX4SQTJ3"
          }
        },
        "AxelarGasService": {
          "address": "CALN6JRIISOYAYOHJHGZQWCJW3QB2MECDEDAH7E6KUW7YCJGJJNVHBWH",
          "deployer": "GBP4FSAOFV5O72AB3YQRDCYVD47W4N7KQK3OJODXSU3OBPNGKX4SQTJ3",
          "wasmHash": "5f85b5ca8888347990b7d6384a3c73dac1fc652f93086224d78dbadfc934d729",
          "version": "1.1.1",
          "initializeArgs": {
            "owner": "GBP4FSAOFV5O72AB3YQRDCYVD47W4N7KQK3OJODXSU3OBPNGKX4SQTJ3",
            "operator": "CBRMCHA6EEVQJVKIBDLOXGZSOPUXMYXYMKPNVNNFCDBIP7VEFQCHBLXR"
          }
        },
        "AxelarExample": {
          "address": "CDMT7AQM5WE7KGVS2257SGDZH6TA7KBFHQM2N4VWOWSWUV3GACR4YU3H",
          "deployer": "GBP4FSAOFV5O72AB3YQRDCYVD47W4N7KQK3OJODXSU3OBPNGKX4SQTJ3",
          "wasmHash": "cb96e568d52b5933111d3d97c7a3c23330df1db086aad6001f67e2daaa62d73b",
          "version": "1.0.3",
          "initializeArgs": {
            "gatewayAddress": "CDERZ3XLJKWZR2NFUNFO5LS7TBDFRHHLMTE2JTE6C7VXGZMGF6DEGXFC",
            "gasServiceAddress": "CALN6JRIISOYAYOHJHGZQWCJW3QB2MECDEDAH7E6KUW7YCJGJJNVHBWH",
            "itsAddress": "CBD5WIIZ3BR62DQWUON2SV556UYSHL3KLBTPRX54TWDYJGPMVLZUBXXP"
          }
        },
        "Upgrader": {
          "address": "CDHKWDHCCOMNIF2RAZ26TGMW726RGFBN6IOYYDH7RPZVSBB6MR3APBBJ",
          "deployer": "GBP4FSAOFV5O72AB3YQRDCYVD47W4N7KQK3OJODXSU3OBPNGKX4SQTJ3",
          "wasmHash": "8393a1d52cc40fc3fd37d93da56a3322109159d794ab1d0fbee120dcb3d8cbcc",
          "version": "1.1.1",
          "initializeArgs": {}
        },
        "InterchainTokenService": {
          "address": "CBD5WIIZ3BR62DQWUON2SV556UYSHL3KLBTPRX54TWDYJGPMVLZUBXXP",
          "deployer": "GBP4FSAOFV5O72AB3YQRDCYVD47W4N7KQK3OJODXSU3OBPNGKX4SQTJ3",
          "wasmHash": "cd078e4d495a61a113a6ba457f5efa4579c5bc41a396779fd82f164aa75e9942",
          "version": "1.2.0",
          "initializeArgs": {
            "owner": "GBP4FSAOFV5O72AB3YQRDCYVD47W4N7KQK3OJODXSU3OBPNGKX4SQTJ3",
            "operator": "GBP4FSAOFV5O72AB3YQRDCYVD47W4N7KQK3OJODXSU3OBPNGKX4SQTJ3",
            "gatewayAddress": "CDERZ3XLJKWZR2NFUNFO5LS7TBDFRHHLMTE2JTE6C7VXGZMGF6DEGXFC",
            "gasServiceAddress": "CALN6JRIISOYAYOHJHGZQWCJW3QB2MECDEDAH7E6KUW7YCJGJJNVHBWH",
            "itsHubAddress": "axelar1ph8qufmsh556e40uk0ceaufc06nwhnw0ksgdqqk6ldszxchh8llq8x52dk",
            "chainName": "stellar-2025-q1",
            "nativeTokenAddress": "CDLZFC3SYJYDZT7K67VZ75HPJVIEUVNIXF47ZG2FB2RMQQVU2HHGCYSC",
            "interchainTokenWasmHash": "85693704d656eb99af464d553a0a8d99b62d039223e72e86b98655def0d345ca",
            "tokenManagerWasmHash": "4164f47872741793bc682f6fb124623c6c1eb64e342b73319c11d05c2e0e39b0"
          }
        },
        "Multicall": {
          "address": "CDY327IFXISX2WW6OFCCHM5VVQ2W3DFT2LPEWOFERSRFLWGPH3RLZVMK",
          "deployer": "GBP4FSAOFV5O72AB3YQRDCYVD47W4N7KQK3OJODXSU3OBPNGKX4SQTJ3",
          "wasmHash": "0c491cc15edf95dbc131cbac07dc3035f05a9e6fd180d2733b9315685323df26",
          "version": "1.0.1",
          "initializeArgs": {}
        }
      }
    },
    "plume": {
      "name": "Plume",
      "axelarId": "plume",
      "networkType": "testnet",
      "chainId": 98867,
      "rpc": "https://testnet-rpc.plumenetwork.xyz",
      "tokenSymbol": "PLUME",
      "confirmations": 1,
      "finality": "finalized",
      "decimals": 18,
      "approxFinalityWaitTime": 53,
      "chainType": "evm",
      "explorer": {
        "name": "Plume-testnet Explorer",
        "url": "https://testnet-explorer.plumenetwork.xyz/"
      },
      "contracts": {
        "ConstAddressDeployer": {
          "address": "0x98B2920D53612483F91F12Ed7754E51b4A77919e",
          "deployer": "0xE86375704CDb8491a5Ed82D90DceCE02Ee0ac25F",
          "deploymentMethod": "create",
          "codehash": "0x8fda47a596dfba923270da84e0c32a2d0312f1c03389f83e16f2b5a35ed37fbe",
          "predeployCodehash": "0x8fda47a596dfba923270da84e0c32a2d0312f1c03389f83e16f2b5a35ed37fbe"
        },
        "Create3Deployer": {
          "address": "0x6513Aedb4D1593BA12e50644401D976aebDc90d8",
          "deployer": "0x6f24A47Fc8AE5441Eb47EFfC3665e70e69Ac3F05",
          "deploymentMethod": "create2",
          "codehash": "0xf0ad66defbe082df243d4d274e626f557f97579c5c9e19f33d8093d6160808b7",
          "predeployCodehash": "0x73fc31262c4bad113c79439fd231281201c7c7d45b50328bd86bccf37684bf92",
          "salt": "Create3Deployer"
        },
        "AxelarGateway": {
          "deployer": "0xBeF25f4733b9d451072416360609e5A4c115293E",
          "operator": "0xBeF25f4733b9d451072416360609e5A4c115293E",
          "proxyDeploymentArgs": [
            "0xC5578b1c63CE803B9f7f185652CC1E14Af887b8f",
            "0xBeF25f4733b9d451072416360609e5A4c115293E",
            "0x000000000000000000000000bef25f4733b9d451072416360609e5a4c115293e0000000000000000000000000000000000000000000000000000000000000040000000000000000000000000000000000000000000000000000000000000000100000000000000000000000000000000000000000000000000000000000000200000000000000000000000000000000000000000000000000000000000000060000000000000000000000000000000000000000000000000000000000000000300000000000000000000000000000000000000000000000000000000004842be00000000000000000000000000000000000000000000000000000000000000050000000000000000000000004ed1fd87673ed52b810710e1e81c10df10906f40000000000000000000000000000000000000000000000000000000000000000100000000000000000000000054059b18cf1b10d648d922e00c149e68b3d77e90000000000000000000000000000000000000000000000000000000000000000100000000000000000000000057c026c5a2dcb35fd220f3436ff4096978066bb50000000000000000000000000000000000000000000000000000000000000001000000000000000000000000d368332a3cb3ea8a38144508c1ddea649c4d23fd0000000000000000000000000000000000000000000000000000000000000001000000000000000000000000f48dfdc4f1666701ba74efa1d8491f4811c064a40000000000000000000000000000000000000000000000000000000000000001"
          ],
          "initialVerifierSetId": "8575509a2caf5054141bd371edaa726b62f6f96f35bd48ef936f8dd4764833d5",
          "address": "0x5A4fA5187BddD93097dE4F6062a2E96C82Ea2d61",
          "implementation": "0xC5578b1c63CE803B9f7f185652CC1E14Af887b8f",
          "implementationCodehash": "0x49114edf1041c1aae87698f69a658dfd0712e30142a2d3d6cd268323b393b038",
          "deploymentMethod": "create",
          "previousSignersRetention": 15,
          "domainSeparator": "0x2dbc42136ba0394d31cf1f35344a182ecf00210b42b9b8bf3234c3da201a9ca6",
          "minimumRotationDelay": 300,
          "connectionType": "amplifier",
          "owner": "0xBeF25f4733b9d451072416360609e5A4c115293E"
        },
        "Operators": {
          "owner": "0xBeF25f4733b9d451072416360609e5A4c115293E",
          "address": "0xc5C525B7Bb2a7Ce95C13Ee5aBdB7F8fd3cb77392",
          "deployer": "0xBeF25f4733b9d451072416360609e5A4c115293E",
          "deploymentMethod": "create2",
          "codehash": "0xc561dc32ef670c929db9d7fbf6b5f6c074a62a30602481ba3b88912ca6d79feb",
          "predeployCodehash": "0xc561dc32ef670c929db9d7fbf6b5f6c074a62a30602481ba3b88912ca6d79feb",
          "salt": "Operators"
        },
        "AxelarGasService": {
          "collector": "0xc5C525B7Bb2a7Ce95C13Ee5aBdB7F8fd3cb77392",
          "salt": "AxelarGasService",
          "address": "0xeE1d04E4F9F9AdEB7be7d6996f4A726773460A87",
          "implementation": "0x39dA9388Ec10347BB08aA3d464631ab14553afe4",
          "deployer": "0xBeF25f4733b9d451072416360609e5A4c115293E"
        },
        "InterchainTokenService": {
          "salt": "ITS v2.1.0",
          "deployer": "0xBeF25f4733b9d451072416360609e5A4c115293E",
          "proxySalt": "ITS v1.0.0",
          "tokenManagerDeployer": "0x8d73f4350f1d0384e097aaC88d3e04Af94A95984",
          "interchainToken": "0xE6575486955D887BcFcFaDfaacF891C462cfab6B",
          "interchainTokenDeployer": "0x48a6464Adad6Ef96286BC738dfE1a89249f67D24",
          "tokenManager": "0x790bD31aCF3a0548b4e71f2fB6785f6844aA286e",
          "tokenHandler": "0x95C7e8e04440bD85c336147e2964b2F8331F23aD",
          "gatewayCaller": "0xb8Dcc3f2971072d556d8E33284725B3A6f83adFd",
          "implementation": "0x7566C3f4A589Cd84F995d12eFB72D8c54dEc272B",
          "predeployCodehash": "0x08a4a556c4db879b4f24104d13a8baf86915d58b12c81b382dfea2a82d2856cf",
          "address": "0x0FCb262571be50815627C16Eca1f5F3D342FF5a5"
        },
        "InterchainTokenFactory": {
          "deployer": "0xBeF25f4733b9d451072416360609e5A4c115293E",
          "salt": "ITS Factory v1.0.0",
          "implementation": "0x27Dae89620Ed5f3111d85D44ceFc6EdB7fe74551",
          "address": "0x35eAd6089aBF6233C3E0086CD3C0eF849bdE95c3"
        }
      }
    },
    "hyperliquid": {
      "name": "Hyperliquid",
      "axelarId": "hyperliquid",
      "chainId": 998,
      "rpc": "https://rpc.hyperliquid-testnet.xyz/evm",
      "tokenSymbol": "HYPE",
      "confirmations": 1,
      "finality": "finalized",
      "decimals": 18,
      "approxFinalityWaitTime": 1,
      "chainType": "evm",
      "explorer": {
        "name": "Hyperliquid Explorer",
        "url": "https://app.hyperliquid-testnet.xyz/explorer"
      },
      "contracts": {
        "ConstAddressDeployer": {
          "address": "0x98B2920D53612483F91F12Ed7754E51b4A77919e",
          "deployer": "0xE86375704CDb8491a5Ed82D90DceCE02Ee0ac25F",
          "deploymentMethod": "create",
          "codehash": "0x8fda47a596dfba923270da84e0c32a2d0312f1c03389f83e16f2b5a35ed37fbe",
          "predeployCodehash": "0x8fda47a596dfba923270da84e0c32a2d0312f1c03389f83e16f2b5a35ed37fbe"
        },
        "Create3Deployer": {
          "address": "0x6513Aedb4D1593BA12e50644401D976aebDc90d8",
          "deployer": "0x6f24A47Fc8AE5441Eb47EFfC3665e70e69Ac3F05",
          "deploymentMethod": "create2",
          "codehash": "0xf0ad66defbe082df243d4d274e626f557f97579c5c9e19f33d8093d6160808b7",
          "predeployCodehash": "0x73fc31262c4bad113c79439fd231281201c7c7d45b50328bd86bccf37684bf92",
          "salt": "Create3Deployer"
        },
        "AxelarGateway": {
          "deployer": "0xBeF25f4733b9d451072416360609e5A4c115293E",
          "operator": "0xBeF25f4733b9d451072416360609e5A4c115293E",
          "proxyDeploymentArgs": [
            "0xC5578b1c63CE803B9f7f185652CC1E14Af887b8f",
            "0xBeF25f4733b9d451072416360609e5A4c115293E",
            "0x000000000000000000000000bef25f4733b9d451072416360609e5a4c115293e0000000000000000000000000000000000000000000000000000000000000040000000000000000000000000000000000000000000000000000000000000000100000000000000000000000000000000000000000000000000000000000000200000000000000000000000000000000000000000000000000000000000000060000000000000000000000000000000000000000000000000000000000000000300000000000000000000000000000000000000000000000000000000004a00b200000000000000000000000000000000000000000000000000000000000000050000000000000000000000004ed1fd87673ed52b810710e1e81c10df10906f40000000000000000000000000000000000000000000000000000000000000000100000000000000000000000054059b18cf1b10d648d922e00c149e68b3d77e90000000000000000000000000000000000000000000000000000000000000000100000000000000000000000057c026c5a2dcb35fd220f3436ff4096978066bb50000000000000000000000000000000000000000000000000000000000000001000000000000000000000000d368332a3cb3ea8a38144508c1ddea649c4d23fd0000000000000000000000000000000000000000000000000000000000000001000000000000000000000000f48dfdc4f1666701ba74efa1d8491f4811c064a40000000000000000000000000000000000000000000000000000000000000001"
          ],
          "initialVerifierSetId": "df91b47514003f2391afa1cdbbddbf255f0d60238caf300ce79c1a20d891429e",
          "address": "0x5A4fA5187BddD93097dE4F6062a2E96C82Ea2d61",
          "implementation": "0xC5578b1c63CE803B9f7f185652CC1E14Af887b8f",
          "implementationCodehash": "0xdb6568a375157569ae09110eb2490d0690624e767be81cbac72bbaebf0566a09",
          "deploymentMethod": "create",
          "previousSignersRetention": 15,
          "domainSeparator": "0x55effa6536498e73caa573e7ad8326d3d4628878a9e4dc8b461ed5706ad585c2",
          "minimumRotationDelay": 300,
          "connectionType": "amplifier",
          "owner": "0xBeF25f4733b9d451072416360609e5A4c115293E"
        },
        "Operators": {
          "owner": "0xBeF25f4733b9d451072416360609e5A4c115293E",
          "address": "0xc5C525B7Bb2a7Ce95C13Ee5aBdB7F8fd3cb77392",
          "deployer": "0xBeF25f4733b9d451072416360609e5A4c115293E",
          "deploymentMethod": "create2",
          "codehash": "0xc561dc32ef670c929db9d7fbf6b5f6c074a62a30602481ba3b88912ca6d79feb",
          "predeployCodehash": "0xc561dc32ef670c929db9d7fbf6b5f6c074a62a30602481ba3b88912ca6d79feb",
          "salt": "Operators"
        },
        "AxelarGasService": {
          "collector": "0xc5C525B7Bb2a7Ce95C13Ee5aBdB7F8fd3cb77392",
          "salt": "AxelarGasService",
          "address": "0xeE1d04E4F9F9AdEB7be7d6996f4A726773460A87",
          "implementation": "0x39dA9388Ec10347BB08aA3d464631ab14553afe4",
          "deployer": "0xBeF25f4733b9d451072416360609e5A4c115293E"
        },
        "InterchainTokenService": {
          "salt": "ITS v2.1.0",
          "deployer": "0xBeF25f4733b9d451072416360609e5A4c115293E",
          "proxySalt": "ITS v1.0.0",
          "tokenManagerDeployer": "0x8d73f4350f1d0384e097aaC88d3e04Af94A95984",
          "interchainToken": "0xE6575486955D887BcFcFaDfaacF891C462cfab6B",
          "interchainTokenDeployer": "0x48a6464Adad6Ef96286BC738dfE1a89249f67D24",
          "tokenManager": "0x790bD31aCF3a0548b4e71f2fB6785f6844aA286e",
          "tokenHandler": "0x95C7e8e04440bD85c336147e2964b2F8331F23aD",
          "gatewayCaller": "0xb8Dcc3f2971072d556d8E33284725B3A6f83adFd",
          "implementation": "0x7566C3f4A589Cd84F995d12eFB72D8c54dEc272B",
          "predeployCodehash": "0x08a4a556c4db879b4f24104d13a8baf86915d58b12c81b382dfea2a82d2856cf",
          "address": "0x0FCb262571be50815627C16Eca1f5F3D342FF5a5"
        },
        "InterchainTokenFactory": {
          "deployer": "0xBeF25f4733b9d451072416360609e5A4c115293E",
          "salt": "ITS Factory v1.0.0",
          "implementation": "0x27Dae89620Ed5f3111d85D44ceFc6EdB7fe74551",
          "address": "0x35eAd6089aBF6233C3E0086CD3C0eF849bdE95c3"
        }
      }
    }
  },
  "axelar": {
    "contracts": {
      "ServiceRegistry": {
        "governanceAccount": "axelar10d07y265gmmuvt4z0w9aw880jnsr700j7v9daj",
        "storeCodeProposalId": "67",
        "storeCodeProposalCodeHash": "fcbd66ffc824fc52383132d7a57617e9bc40dd1521ecad77341726434f801406",
        "codeId": 19,
        "lastUploadedCodeId": 3,
        "address": "axelar15454y4v8x2ennqq6k0t4cu4r0cpqsy3d6m2jw7d0p4tagaafs29qnlhljd",
        "executeProposalId": "14"
      },
      "Router": {
        "adminAddress": "axelar12qvsvse32cjyw60ztysd3v655aj5urqeup82ky",
        "governanceAddress": "axelar10d07y265gmmuvt4z0w9aw880jnsr700j7v9daj",
        "storeCodeProposalId": "76",
        "storeCodeProposalCodeHash": "7368e7507f29ae9236c9c41fc1fbe5456260fb91acf1e2ff07d677bdcbca7e9f",
        "codeId": 28,
        "lastUploadedCodeId": 1,
        "address": "axelar1saq5hcztvd26vvkquv4dzn8e0uu967nuyxtcful3pvv7ajsw4kmq72xft9",
        "executeProposalId": "16",
        "flow": {
          "executeProposalId": "44"
        },
        "hedera": {
          "executeProposalId": "48"
        }
      },
      "NexusGateway": {
        "nexus": "axelar17h8uk4ct0mdv9mgkuxszt4gp2htpfr08mge20r",
        "storeCodeProposalId": "4",
        "storeCodeProposalCodeHash": "3f0fd354823ec5d85f051a7c54bd020498a2e37866cbf480e0c107aceae1b84d",
        "codeId": 2,
        "lastUploadedCodeId": 2,
        "address": "axelar1aqun445kcqth3aunxlvly8grgyqt4c68q0g0df99nccs72plgh0s0eptw9"
      },
      "Rewards": {
        "governanceAddress": "axelar10d07y265gmmuvt4z0w9aw880jnsr700j7v9daj",
        "rewardsDenom": "uaxl",
        "params": {
          "epoch_duration": "14400",
          "rewards_per_epoch": "10000000",
          "participation_threshold": [
            "7",
            "10"
          ]
        },
        "storeCodeProposalId": "71",
        "storeCodeProposalCodeHash": "095c1caca4f9b7381519bd8395f3f558202fd4d4ad03f223dd8a2e991c568bd6",
        "codeId": 23,
        "lastUploadedCodeId": 4,
        "address": "axelar1nyhmtdrzx77ynqgu8cug0u7eqz2kzfk9mctvaa4stqpekg4s9vnsgu54at"
      },
      "Coordinator": {
        "governanceAddress": "axelar10d07y265gmmuvt4z0w9aw880jnsr700j7v9daj",
        "storeCodeProposalId": "66",
        "storeCodeProposalCodeHash": "a57dccb229cfab931b904618af2ebc854699a25a963c231834837d88ee4a0217",
        "codeId": 18,
        "lastUploadedCodeId": 5,
        "address": "axelar1nc3mfplae0atcchs9gqx9m6ezj5lfqqh2jmqx639kf8hd7m96lgq8a5e5y",
        "executeProposalId": "20",
        "flow": {
          "executeProposalId": "46"
        },
        "hedera": {
          "executeProposalId": "49"
        }
      },
      "Multisig": {
        "adminAddress": "axelar12qvsvse32cjyw60ztysd3v655aj5urqeup82ky",
        "governanceAddress": "axelar10d07y265gmmuvt4z0w9aw880jnsr700j7v9daj",
        "blockExpiry": 10,
        "storeCodeProposalId": "166",
        "storeCodeProposalCodeHash": "cd6109a37eab844941ea09266e54bf3fdb18bfb55e02a0ed91aa5a8d47aea2ec",
        "codeId": 42,
        "lastUploadedCodeId": 42,
        "address": "axelar143vjln56ke4pjmj5ut7u3358ywyfl7h5rg58js8gprr39664wcqs72vs3u",
        "executeProposalId": "18",
        "flow": {
          "executeProposalId": "45"
        },
        "hedera": {
          "executeProposalId": "47"
        }
      },
      "MultisigProver": {
        "flow": {
          "governanceAddress": "axelar10d07y265gmmuvt4z0w9aw880jnsr700j7v9daj",
          "adminAddress": "axelar1l7vz4m5g92kvga050vk9ycjynywdlk4zhs07dv",
          "signingThreshold": [
            "51",
            "100"
          ],
          "serviceName": "amplifier",
          "verifierSetDiffThreshold": 0,
          "encoder": "abi",
          "keyType": "ecdsa",
          "domainSeparator": "0x3dad2b901117c30d4f601c3b9e9ee89cec4371e79e9908122e8e1da1904347ee",
          "codeId": 21,
          "address": "axelar1u8cmvyq54fepjlt77vqnwyxhf4rqn5j5axgta7py34zlwue3v5fsy2pvhf"
        },
        "hedera": {
          "governanceAddress": "axelar10d07y265gmmuvt4z0w9aw880jnsr700j7v9daj",
          "adminAddress": "axelar1l7vz4m5g92kvga050vk9ycjynywdlk4zhs07dv",
          "signingThreshold": [
            "51",
            "100"
          ],
          "serviceName": "amplifier",
          "verifierSetDiffThreshold": 0,
          "encoder": "abi",
          "keyType": "ecdsa",
          "domainSeparator": "0xfbfcd8a4d93cdf3dc1099795eefb83c109414406fc09015f4d0758ed6b99c43c",
          "codeId": 21,
          "address": "axelar1x3xd2z2p3703cdwu98tc27x5j9tgq60lyxdwtnggx05zj3egg0wqsnckd0"
        },
        "sui": {
          "governanceAddress": "axelar10d07y265gmmuvt4z0w9aw880jnsr700j7v9daj",
          "adminAddress": "axelar1l7vz4m5g92kvga050vk9ycjynywdlk4zhs07dv",
          "signingThreshold": [
            "51",
            "100"
          ],
          "serviceName": "amplifier",
          "verifierSetDiffThreshold": 0,
          "encoder": "bcs",
          "keyType": "ecdsa",
          "codeId": 21,
          "domainSeparator": "0x254a1ae90417f8649798698e95a1140808a701c38c8f5723a930b9d0666e54b4",
          "address": "axelar1ktjfpfrlgmh8s76ltjhhv0xcj0st0d0xrjh5rvm3gr5u66x9xvpsm0juw8"
        },
        "xrpl-evm": {
          "governanceAddress": "axelar10d07y265gmmuvt4z0w9aw880jnsr700j7v9daj",
          "adminAddress": "axelar1l7vz4m5g92kvga050vk9ycjynywdlk4zhs07dv",
          "signingThreshold": [
            "51",
            "100"
          ],
          "serviceName": "amplifier",
          "verifierSetDiffThreshold": 0,
          "encoder": "abi",
          "keyType": "ecdsa",
          "codeId": 21,
          "domainSeparator": "0x9b077bbbf84a1710619620d5bbcf2c3d42f5b4dce40d135bf1d86f6a42b8f9e0",
          "address": "axelar18emrfkkz45zuxgk7v2gqrnm59wnnupdakqnmejh0t6krltwzjnxqreejwk"
        },
        "stellar-2025-q1": {
          "governanceAddress": "axelar10d07y265gmmuvt4z0w9aw880jnsr700j7v9daj",
          "adminAddress": "axelar1l7vz4m5g92kvga050vk9ycjynywdlk4zhs07dv",
          "signingThreshold": [
            "51",
            "100"
          ],
          "serviceName": "amplifier",
          "verifierSetDiffThreshold": 0,
          "encoder": "stellar_xdr",
          "keyType": "ed25519",
          "codeId": 21,
          "domainSeparator": "0xa4c6eacdfaf3d80b7b9a2c5fb1802eb1d83539590448774e22eda83659a726c5",
          "address": "axelar1emmjd57gha5vchnysth3g6fsyzyrjm4xhj4dzlg2ulj4dz8p9kxs2l6zvy"
        },
        "plume": {
          "governanceAddress": "axelar10d07y265gmmuvt4z0w9aw880jnsr700j7v9daj",
          "adminAddress": "axelar1l7vz4m5g92kvga050vk9ycjynywdlk4zhs07dv",
          "signingThreshold": [
            "51",
            "100"
          ],
          "serviceName": "amplifier",
          "verifierSetDiffThreshold": 0,
          "encoder": "abi",
          "keyType": "ecdsa",
          "codeId": 21,
          "domainSeparator": "0x2dbc42136ba0394d31cf1f35344a182ecf00210b42b9b8bf3234c3da201a9ca6",
          "address": "axelar1vs8rvpuyhq40tn4suq4jamx3fe9gqlszds0z8s39ta4txz95ryws8xnpk0"
        },
        "hyperliquid": {
          "governanceAddress": "axelar10d07y265gmmuvt4z0w9aw880jnsr700j7v9daj",
          "adminAddress": "axelar1l7vz4m5g92kvga050vk9ycjynywdlk4zhs07dv",
          "signingThreshold": [
            "51",
            "100"
          ],
          "serviceName": "amplifier",
          "verifierSetDiffThreshold": 0,
          "encoder": "abi",
          "keyType": "ecdsa",
          "codeId": 21,
          "domainSeparator": "0x55effa6536498e73caa573e7ad8326d3d4628878a9e4dc8b461ed5706ad585c2",
          "address": "axelar12cmpmynpn38tvg0t57lc8wd8cvw724sz95kr80a08mhghztex5lqfk2yv5"
        },
        "storeCodeProposalId": "69",
        "storeCodeProposalCodeHash": "00428ef0483f103a6e1a5853c4b29466a83e5b180cc53a00d1ff9d022bc2f03a",
        "lastUploadedCodeId": 21
      },
      "Gateway": {
        "flow": {
          "codeId": 22,
          "address": "axelar1t6ksvsckf48j5fey7cqhsu482yemaf8tcecterc4d38rw75vfvcsz85aum"
        },
        "hedera": {
          "codeId": 22,
          "address": "axelar1zyr567z9v779kcdmf7rq624zk3ea4nq0s948r83h2f5xqzvhxyqs5vq7p7"
        },
        "sui": {
          "codeId": 22,
          "address": "axelar1yklflthhfxy5dtd2nzg83n0nxgh3e04w6fn2fd9v0eqselu32lxq0gyv6w"
        },
        "xrpl-evm": {
          "codeId": 22,
          "address": "axelar1u6t0zgqc3y8qdymrr7t95vp6gkgdg5lekcgt8r46w5w36kqcp8csy4k93j"
        },
        "plume": {
          "codeId": 22,
          "address": "axelar1mnu5s858ptnwqt9dkr2u7v3u4pa5z27arwzxlp9smf64n3xp4u3qyhvgj5"
        },
        "storeCodeProposalId": "70",
        "storeCodeProposalCodeHash": "2ba600ee0d162184c9387eaf6fad655f1d75db548f93e379f0565cb2042d856f",
        "lastUploadedCodeId": 22,
        "stellar-2025-q1": {
          "codeId": 22,
          "address": "axelar1lkrxspjqge3dkuwgfw4mjtmxjnyx8pr7tm9ksszvlh4c3u3z2nlswxexcz"
        },
        "hyperliquid": {
          "codeId": 22,
          "address": "axelar1um4eyzmkpxhkpv3ytzaawqjzjxfddv2cjlep936glj87jg24zccqw86q2w"
        }
      },
      "VotingVerifier": {
        "flow": {
          "governanceAddress": "axelar10d07y265gmmuvt4z0w9aw880jnsr700j7v9daj",
          "serviceName": "amplifier",
          "sourceGatewayAddress": "0x5A4fA5187BddD93097dE4F6062a2E96C82Ea2d61",
          "votingThreshold": [
            "51",
            "100"
          ],
          "blockExpiry": 10,
          "confirmationHeight": 1,
          "msgIdFormat": "hex_tx_hash_and_event_index",
          "addressFormat": "eip55",
          "codeId": 24,
          "address": "axelar1adz8u3q5mdfp73weg3f65e8ce5jvq4dwlqqm3lxqyy4pjf77nwtql8gjwr"
        },
        "hedera": {
          "governanceAddress": "axelar10d07y265gmmuvt4z0w9aw880jnsr700j7v9daj",
          "serviceName": "amplifier",
          "sourceGatewayAddress": "0x5A4fA5187BddD93097dE4F6062a2E96C82Ea2d61",
          "votingThreshold": [
            "51",
            "100"
          ],
          "blockExpiry": 10,
          "confirmationHeight": 1,
          "msgIdFormat": "hex_tx_hash_and_event_index",
          "addressFormat": "eip55",
          "codeId": 24,
          "address": "axelar1h8gx392pzlj6ff5lv3kc9jwegu0wwqjrur7ht93frus5czape9ns3j3d0a"
        },
        "sui": {
          "governanceAddress": "axelar10d07y265gmmuvt4z0w9aw880jnsr700j7v9daj",
          "serviceName": "amplifier",
          "sourceGatewayAddress": "0x0a011637cbd43d101896d12d85cc8701bcb4ec884f556a9a15b1e26c72627853",
          "msgIdFormat": "base58_tx_digest_and_event_index",
          "addressFormat": "sui",
          "votingThreshold": [
            "51",
            "100"
          ],
          "blockExpiry": 10,
          "confirmationHeight": 1,
          "codeId": 24,
          "address": "axelar1x8rqw5l5gzye7d063zupr5zlelfvjxq5z6rr7wy643ufuflhl6xqhgr5wt"
        },
        "xrpl-evm": {
          "governanceAddress": "axelar10d07y265gmmuvt4z0w9aw880jnsr700j7v9daj",
          "serviceName": "amplifier",
          "sourceGatewayAddress": "0x5A4fA5187BddD93097dE4F6062a2E96C82Ea2d61",
          "votingThreshold": [
            "51",
            "100"
          ],
          "blockExpiry": 10,
          "confirmationHeight": 1,
          "msgIdFormat": "hex_tx_hash_and_event_index",
          "addressFormat": "eip55",
          "codeId": 24,
          "address": "axelar1hmdnsrs8c8v8mr7vxg3rzdzxasxdpfj09muxakhth73sywg929qsczjscj"
        },
        "stellar-2025-q1": {
          "governanceAddress": "axelar10d07y265gmmuvt4z0w9aw880jnsr700j7v9daj",
          "serviceName": "amplifier",
          "sourceGatewayAddress": "CDERZ3XLJKWZR2NFUNFO5LS7TBDFRHHLMTE2JTE6C7VXGZMGF6DEGXFC",
          "votingThreshold": [
            "51",
            "100"
          ],
          "blockExpiry": 10,
          "confirmationHeight": 1,
          "msgIdFormat": "hex_tx_hash_and_event_index",
          "addressFormat": "stellar",
          "codeId": 24,
          "address": "axelar1f7unnl3uu8mgjecmaasv5p3e6khx2u99th9lhkhl2l9e05ldrzwq3vu33h"
        },
        "plume": {
          "governanceAddress": "axelar10d07y265gmmuvt4z0w9aw880jnsr700j7v9daj",
          "serviceName": "amplifier",
          "sourceGatewayAddress": "0x5A4fA5187BddD93097dE4F6062a2E96C82Ea2d61",
          "votingThreshold": [
            "51",
            "100"
          ],
          "blockExpiry": 10,
          "confirmationHeight": 1,
          "msgIdFormat": "hex_tx_hash_and_event_index",
          "addressFormat": "eip55",
          "codeId": 24,
          "address": "axelar1t49krzwl0sc6z8qwdst5d7kmgn3xutjtp4ku8u2c06quy7w8hp4q5zsqn2"
        },
        "hyperliquid": {
          "governanceAddress": "axelar10d07y265gmmuvt4z0w9aw880jnsr700j7v9daj",
          "serviceName": "amplifier",
          "sourceGatewayAddress": "0x5A4fA5187BddD93097dE4F6062a2E96C82Ea2d61",
          "votingThreshold": [
            "51",
            "100"
          ],
          "blockExpiry": 10,
          "confirmationHeight": 1,
          "msgIdFormat": "hex_tx_hash_and_event_index",
          "addressFormat": "eip55",
          "codeId": 24,
          "address": "axelar1n72sdsdclpffc0jw5mf7vc97zpy6czqw9glmcqhm8sp73nczu57sn3kplc"
        },
        "storeCodeProposalId": "72",
        "storeCodeProposalCodeHash": "d9412440820a51bc48bf41a77ae39cfb33101ddc6562323845627ea2042bf708",
        "lastUploadedCodeId": 24
      },
      "InterchainTokenService": {
        "storeCodeProposalId": "150",
        "storeCodeProposalCodeHash": "36c758c8e36951369ff2b5f9590485edab6c302e7c1b385415ecc6e08185d738",
        "governanceAddress": "axelar10d07y265gmmuvt4z0w9aw880jnsr700j7v9daj",
        "adminAddress": "axelar12qvsvse32cjyw60ztysd3v655aj5urqeup82ky",
        "codeId": 37,
        "address": "axelar1ph8qufmsh556e40uk0ceaufc06nwhnw0ksgdqqk6ldszxchh8llq8x52dk",
        "sui": {
          "maxUintBits": 64,
          "maxDecimalsWhenTruncating": 6
        },
        "stellar-2025-q1": {
          "maxUintBits": 127,
          "maxDecimalsWhenTruncating": 255
        },
        "lastUploadedCodeId": 37
      },
      "AxelarnetGateway": {
        "storeCodeProposalId": "68",
        "storeCodeProposalCodeHash": "c7286d0f59276b794641bdfbb4f96fafcee3553b67f3397d662a4683968f525b",
        "nexus": "axelar17h8uk4ct0mdv9mgkuxszt4gp2htpfr08mge20r",
        "address": "axelar1s9amtxejrdlsunwdf0cclhjtezdp6wmurxxnh45gfvtpa2jrsusqv934n6",
        "codeId": 20,
        "lastUploadedCodeId": 20
      },
      "XrplGateway": {
        "xrpl": {
          "governanceAddress": "axelar10d07y265gmmuvt4z0w9aw880jnsr700j7v9daj",
          "adminAddress": "axelar1l7vz4m5g92kvga050vk9ycjynywdlk4zhs07dv",
          "codeId": 49,
          "address": "axelar1vr89h7je4zw4hxhdt7aycqq6end3kf9wvj4unv63s8pcenrrutrs88kn57"
        },
        "storeCodeProposalId": "182",
        "storeCodeProposalCodeHash": "9c626d4ab34d3e8cd7426b72ad476b8adce05bed3274ca1b35523e66bbcf7688",
        "lastUploadedCodeId": 49
      },
      "XrplVotingVerifier": {
        "xrpl": {
          "governanceAddress": "axelar10d07y265gmmuvt4z0w9aw880jnsr700j7v9daj",
          "serviceName": "amplifier",
          "votingThreshold": [
            "51",
            "100"
          ],
          "blockExpiry": 10,
          "confirmationHeight": 1,
          "codeId": 50,
          "address": "axelar1ecj3spvgkkmngslmvlft25cpws836x5t9y45qyzl5ezh2ny60fes4h2kq6"
        },
        "storeCodeProposalId": "184",
        "storeCodeProposalCodeHash": "7055d307103d5bcbed4c9465f40084acdb0f154a8dda0d8c0ee68f865892874a",
        "lastUploadedCodeId": 50
      },
      "XrplMultisigProver": {
        "xrpl": {
          "governanceAddress": "axelar10d07y265gmmuvt4z0w9aw880jnsr700j7v9daj",
          "adminAddress": "axelar1l7vz4m5g92kvga050vk9ycjynywdlk4zhs07dv",
          "signingThreshold": [
            "51",
            "100"
          ],
          "serviceName": "amplifier",
          "verifierSetDiffThreshold": 0,
          "xrplTransactionFee": 5000,
          "ticketCountThreshold": 5,
          "codeId": 52,
          "address": "axelar17mnfwue8mw5t2q9gmndz3m50070fmm0ffa0tunh2dujmuy398rtsrjyw2k"
        },
        "storeCodeProposalId": "192",
        "storeCodeProposalCodeHash": "bee1192a8ae1d8928127bbb23e259cfadf817b930c5176cf83f7985240a7254a",
        "lastUploadedCodeId": 52
      }
    },
    "axelarId": "axelar",
    "chainId": "axelar-stagenet-724",
    "rpc": "http://k8s-stagenet-axelarco-4bb4e0e8b1-82679c0fe4e33c5f.elb.us-east-2.amazonaws.com:26657",
    "lcd": "http://k8s-stagenet-axelarco-4bb4e0e8b1-82679c0fe4e33c5f.elb.us-east-2.amazonaws.com:1317",
    "grpc": "k8s-stagenet-axelarco-4bb4e0e8b1-82679c0fe4e33c5f.elb.us-east-2.amazonaws.com:9090",
    "tokenSymbol": "AXL",
    "axelarscanApi": "https://stagenet.api.axelarscan.io",
    "gasPrice": "0.007uaxl",
    "gasLimit": "auto",
    "govProposalDepositAmount": "100000000",
    "govProposalInstantiateAddresses": [
      "axelar1pumrull7z8y5kc9q4azfrmcaxd8w0779kg6anm",
      "axelar10d07y265gmmuvt4z0w9aw880jnsr700j7v9daj",
      "axelar12qvsvse32cjyw60ztysd3v655aj5urqeup82ky"
    ]
  }
}<|MERGE_RESOLUTION|>--- conflicted
+++ resolved
@@ -1928,13 +1928,11 @@
       },
       "contracts": {
         "InterchainTokenService": {
-<<<<<<< HEAD
           "address": "rpjRVZbKbb5UmSEcgp6C6U4GzQQF4mEpbR"
         },
         "AxelarGateway": {
           "address": "rpjRVZbKbb5UmSEcgp6C6U4GzQQF4mEpbR",
           "connectionType": "amplifier",
-=======
           "address": "rpjRVZbKbb5UmSEcgp6C6U4GzQQF4mEpbR",
           "initialSigner": "r4sGKptWj2nEjgYUh2pccVrPmfzZvNfANu",
           "transferRate": 0,
@@ -1948,27 +1946,6 @@
             8,
             6
           ]
-        },
-        "AxelarGateway": {
-          "address": "rpjRVZbKbb5UmSEcgp6C6U4GzQQF4mEpbR",
->>>>>>> ab14cdea
-          "initialSigner": "r4sGKptWj2nEjgYUh2pccVrPmfzZvNfANu",
-          "transferRate": 0,
-          "tickSize": 6,
-          "domain": "axelar.foundation",
-          "flags": [
-            4,
-            12,
-            13,
-            14,
-            8,
-            6
-<<<<<<< HEAD
-          ]
-=======
-          ],
-          "connectionType": "amplifier"
->>>>>>> ab14cdea
         }
       }
     },
