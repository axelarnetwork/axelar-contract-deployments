{
  "chains": {
    "avalanche": {
      "name": "Avalanche",
      "axelarId": "avalanche",
      "chainId": 43113,
      "rpc": "https://api.avax-test.network/ext/bc/C/rpc",
      "tokenSymbol": "AVAX",
      "decimals": 18,
      "chainType": "evm",
      "contracts": {
        "AxelarGateway": {
          "deployer": "0xBeF25f4733b9d451072416360609e5A4c115293E",
          "startingKeyIDs": [
            "evm-avalanche-genesis"
          ],
          "address": "0x5A4fA5187BddD93097dE4F6062a2E96C82Ea2d61",
          "implementation": "0x1A9f5A2C0867826790EC9E3318e77298d0000C76",
          "implementationCodehash": "0xf49fc5a9d24907c0c1de9b7c1f4478d2cd961b1835efded43267cb1be062bb9c",
          "authModule": "0xa27aF392971f0A0D0C8767d061f4274d58856d5a",
          "tokenDeployer": "0xb89B72CBA1766fB17199A58D2482852832a1Bd98",
          "deploymentMethod": "create3",
          "salt": "AxelarGateway v6.2",
          "connectionType": "consensus"
        },
        "AxelarGasService": {
          "collector": "0xc5C525B7Bb2a7Ce95C13Ee5aBdB7F8fd3cb77392",
          "salt": "AxelarGasService",
          "address": "0xeE1d04E4F9F9AdEB7be7d6996f4A726773460A87",
          "implementation": "0x1F002cd258e2e818eC5ecCD46DD6cb938c5Cf7f8",
          "deployer": "0xBeF25f4733b9d451072416360609e5A4c115293E"
        },
        "AxelarDepositService": {
          "wrappedSymbol": "WAVAX",
          "refundIssuer": "0x2517bA7a3E2cef54c1CD8618e7B0B661A7623817",
          "salt": "AxelarDepositService",
          "address": "0x405407133E2783aEb56F2cA9d8e6025465De0B9f",
          "implementation": "0x523ee715a997bd471BfbE1B66acCF0d47D1fD812",
          "deployer": "0xBeF25f4733b9d451072416360609e5A4c115293E"
        },
        "ConstAddressDeployer": {
          "address": "0x98B2920D53612483F91F12Ed7754E51b4A77919e"
        },
        "Create3Deployer": {
          "salt": "Create3Deployer",
          "address": "0x6513Aedb4D1593BA12e50644401D976aebDc90d8",
          "deployer": "0x6f24A47Fc8AE5441Eb47EFfC3665e70e69Ac3F05",
          "deploymentMethod": "create2",
          "codehash": "0xf0ad66defbe082df243d4d274e626f557f97579c5c9e19f33d8093d6160808b7",
          "predeployCodehash": "0x73fc31262c4bad113c79439fd231281201c7c7d45b50328bd86bccf37684bf92"
        },
        "Operators": {
          "owner": "0x9f5CDBc370B00C0dF52cf2619FA95907508108df",
          "address": "0xc5C525B7Bb2a7Ce95C13Ee5aBdB7F8fd3cb77392",
          "deployer": "0xBeF25f4733b9d451072416360609e5A4c115293E",
          "deploymentMethod": "create2",
          "codehash": "0xc561dc32ef670c929db9d7fbf6b5f6c074a62a30602481ba3b88912ca6d79feb",
          "predeployCodehash": "0xc561dc32ef670c929db9d7fbf6b5f6c074a62a30602481ba3b88912ca6d79feb",
          "salt": "Operators"
        },
        "InterchainGovernance": {
          "minimumTimeDelay": 300,
          "governanceChain": "Axelarnet",
          "governanceAddress": "axelar10d07y265gmmuvt4z0w9aw880jnsr700j7v9daj",
          "address": "0xbBd7dA8273daF1c95aC5C26271Df96399A8263ce",
          "deployer": "0xBeF25f4733b9d451072416360609e5A4c115293E",
          "deploymentMethod": "create3",
          "codehash": "0x222dfe9a431f41f473ba5bf71850df979619361ff8a49dcefc1fba4d72141134",
          "predeployCodehash": "0xe2de43b29f2387b6f3575a1b50d566908fc00e03a8d88ad6be74b674a70874d2",
          "salt": "InterchainGovernance v5.5"
        },
        "Multisig": {
          "threshold": 2,
          "signers": [
            "0xaC481D34c48e5d3191344b853Bc00D04889BA8db",
            "0x722C5A6A417122668e8925968f7FC13DBDFaD23C",
            "0xBeF25f4733b9d451072416360609e5A4c115293E"
          ],
          "address": "0x57406321d7e96223785b5987c9929d25e960946e",
          "deployer": "0xBeF25f4733b9d451072416360609e5A4c115293E",
          "deploymentMethod": "create3",
          "codehash": "0x912095d5076ee40a9dd49c0f9d61d61334c47a78c7512852791652baef26c296",
          "predeployCodehash": "0x912095d5076ee40a9dd49c0f9d61d61334c47a78c7512852791652baef26c296",
          "salt": "Multisig v5.5"
        },
        "InterchainTokenService": {
          "salt": "ITS v2.1.1",
          "deployer": "0xBeF25f4733b9d451072416360609e5A4c115293E",
          "proxySalt": "ITS v1.0.0",
          "tokenManagerDeployer": "0x04d7499405869C7969fd4f5d1059F66400765af9",
          "interchainToken": "0xbEfE642EDd190358a1c48c1c2E14B044e17EC021",
          "interchainTokenDeployer": "0x0BFF669D165a58Fb0D60FeD92Ccd1FbCd9930bCf",
          "tokenManager": "0x381a06ef2ab8af30c5041556ed5719279b5734B2",
          "tokenHandler": "0x2C6fb9B5A093ED0558aB794A5F4aA70901A7841F",
          "implementation": "0xFF882Ade63338494Fdab578c2046208dB2cA08EA",
          "predeployCodehash": "0x08a4a556c4db879b4f24104d13a8baf86915d58b12c81b382dfea2a82d2856cf",
          "address": "0x0FCb262571be50815627C16Eca1f5F3D342FF5a5",
          "gatewayCaller": "0x4AE2Dac5647e218035aFA9d763DaE5E2B2E8A19d",
          "version": "2.1.1"
        },
        "InterchainTokenFactory": {
          "deployer": "0xBeF25f4733b9d451072416360609e5A4c115293E",
          "salt": "ITS Factory v1.0.0",
          "implementation": "0x3fcbe9de65BD553C9451E7Ae635AF15fD91e7680",
          "address": "0x35eAd6089aBF6233C3E0086CD3C0eF849bdE95c3",
          "version": "2.1.1"
        }
      },
      "explorer": {
        "url": "https://testnet.snowtrace.io",
        "api": "https://api-testnet.snowtrace.io/api"
      },
      "finality": "finalized",
      "approxFinalityWaitTime": 1
    },
    "fantom": {
      "name": "Fantom",
      "axelarId": "fantom",
      "chainId": 4002,
      "rpc": "https://rpc.testnet.fantom.network",
      "tokenSymbol": "FTM",
      "decimals": 18,
      "chainType": "evm",
      "contracts": {
        "AxelarGateway": {
          "deployer": "0xBeF25f4733b9d451072416360609e5A4c115293E",
          "startingKeyIDs": [
            "evm-fantom-genesis"
          ],
          "address": "0x5A4fA5187BddD93097dE4F6062a2E96C82Ea2d61",
          "implementation": "0x1A9f5A2C0867826790EC9E3318e77298d0000C76",
          "implementationCodehash": "0xf49fc5a9d24907c0c1de9b7c1f4478d2cd961b1835efded43267cb1be062bb9c",
          "authModule": "0xa27aF392971f0A0D0C8767d061f4274d58856d5a",
          "tokenDeployer": "0xb89B72CBA1766fB17199A58D2482852832a1Bd98",
          "deploymentMethod": "create3",
          "salt": "AxelarGateway v6.2",
          "connectionType": "consensus"
        },
        "AxelarGasService": {
          "collector": "0xc5C525B7Bb2a7Ce95C13Ee5aBdB7F8fd3cb77392",
          "salt": "AxelarGasService",
          "address": "0xeE1d04E4F9F9AdEB7be7d6996f4A726773460A87",
          "implementation": "0x1F002cd258e2e818eC5ecCD46DD6cb938c5Cf7f8",
          "deployer": "0xBeF25f4733b9d451072416360609e5A4c115293E"
        },
        "AxelarDepositService": {
          "wrappedSymbol": "WFTM",
          "refundIssuer": "0x2517bA7a3E2cef54c1CD8618e7B0B661A7623817",
          "salt": "AxelarDepositService",
          "address": "0x405407133E2783aEb56F2cA9d8e6025465De0B9f",
          "implementation": "0x523ee715a997bd471BfbE1B66acCF0d47D1fD812",
          "deployer": "0xBeF25f4733b9d451072416360609e5A4c115293E"
        },
        "ConstAddressDeployer": {
          "address": "0x98B2920D53612483F91F12Ed7754E51b4A77919e"
        },
        "Create3Deployer": {
          "salt": "Create3Deployer",
          "address": "0x6513Aedb4D1593BA12e50644401D976aebDc90d8",
          "deployer": "0x6f24A47Fc8AE5441Eb47EFfC3665e70e69Ac3F05",
          "deploymentMethod": "create2",
          "codehash": "0xf0ad66defbe082df243d4d274e626f557f97579c5c9e19f33d8093d6160808b7",
          "predeployCodehash": "0x73fc31262c4bad113c79439fd231281201c7c7d45b50328bd86bccf37684bf92"
        },
        "Operators": {
          "owner": "0x9f5CDBc370B00C0dF52cf2619FA95907508108df",
          "address": "0xc5C525B7Bb2a7Ce95C13Ee5aBdB7F8fd3cb77392",
          "deployer": "0xBeF25f4733b9d451072416360609e5A4c115293E",
          "deploymentMethod": "create2",
          "codehash": "0xc561dc32ef670c929db9d7fbf6b5f6c074a62a30602481ba3b88912ca6d79feb",
          "predeployCodehash": "0xc561dc32ef670c929db9d7fbf6b5f6c074a62a30602481ba3b88912ca6d79feb",
          "salt": "Operators"
        },
        "InterchainGovernance": {
          "minimumTimeDelay": 300,
          "governanceChain": "Axelarnet",
          "governanceAddress": "axelar10d07y265gmmuvt4z0w9aw880jnsr700j7v9daj",
          "address": "0xbBd7dA8273daF1c95aC5C26271Df96399A8263ce",
          "deployer": "0xBeF25f4733b9d451072416360609e5A4c115293E",
          "deploymentMethod": "create3",
          "codehash": "0x222dfe9a431f41f473ba5bf71850df979619361ff8a49dcefc1fba4d72141134",
          "predeployCodehash": "0xe2de43b29f2387b6f3575a1b50d566908fc00e03a8d88ad6be74b674a70874d2",
          "salt": "InterchainGovernance v5.5"
        },
        "Multisig": {
          "threshold": 2,
          "signers": [
            "0xaC481D34c48e5d3191344b853Bc00D04889BA8db",
            "0x722C5A6A417122668e8925968f7FC13DBDFaD23C",
            "0xBeF25f4733b9d451072416360609e5A4c115293E"
          ],
          "address": "0x57406321d7e96223785b5987c9929d25e960946e",
          "deployer": "0xBeF25f4733b9d451072416360609e5A4c115293E",
          "deploymentMethod": "create3",
          "codehash": "0x912095d5076ee40a9dd49c0f9d61d61334c47a78c7512852791652baef26c296",
          "predeployCodehash": "0x912095d5076ee40a9dd49c0f9d61d61334c47a78c7512852791652baef26c296",
          "salt": "Multisig v5.5"
        },
        "InterchainTokenService": {
          "salt": "ITS v2.1.1",
          "deployer": "0xBeF25f4733b9d451072416360609e5A4c115293E",
          "proxySalt": "ITS v1.0.0",
          "tokenManagerDeployer": "0x04d7499405869C7969fd4f5d1059F66400765af9",
          "interchainToken": "0xbEfE642EDd190358a1c48c1c2E14B044e17EC021",
          "interchainTokenDeployer": "0x0BFF669D165a58Fb0D60FeD92Ccd1FbCd9930bCf",
          "tokenManager": "0x381a06ef2ab8af30c5041556ed5719279b5734B2",
          "tokenHandler": "0x2C6fb9B5A093ED0558aB794A5F4aA70901A7841F",
          "implementation": "0xFF882Ade63338494Fdab578c2046208dB2cA08EA",
          "predeployCodehash": "0x08a4a556c4db879b4f24104d13a8baf86915d58b12c81b382dfea2a82d2856cf",
          "address": "0x0FCb262571be50815627C16Eca1f5F3D342FF5a5",
          "gatewayCaller": "0x4AE2Dac5647e218035aFA9d763DaE5E2B2E8A19d",
          "version": "2.1.1"
        },
        "InterchainTokenFactory": {
          "deployer": "0xBeF25f4733b9d451072416360609e5A4c115293E",
          "salt": "ITS Factory v1.0.0",
          "implementation": "0x3fcbe9de65BD553C9451E7Ae635AF15fD91e7680",
          "address": "0x35eAd6089aBF6233C3E0086CD3C0eF849bdE95c3",
          "version": "2.1.1"
        }
      },
      "explorer": {
        "url": "https://testnet.ftmscan.com",
        "api": "https://api-testnet.ftmscan.com/api"
      },
      "finality": "1",
      "approxFinalityWaitTime": 1
    },
    "moonbeam": {
      "name": "Moonbeam",
      "axelarId": "moonbeam",
      "chainId": 1287,
      "rpc": "https://moonbeam-alpha.api.onfinality.io/public",
      "tokenSymbol": "DEV",
      "decimals": 18,
      "chainType": "evm",
      "contracts": {
        "AxelarGateway": {
          "deployer": "0xBeF25f4733b9d451072416360609e5A4c115293E",
          "startingKeyIDs": [
            "evm-moonbeam-genesis"
          ],
          "address": "0x5A4fA5187BddD93097dE4F6062a2E96C82Ea2d61",
          "implementation": "0x1A9f5A2C0867826790EC9E3318e77298d0000C76",
          "implementationCodehash": "0xf49fc5a9d24907c0c1de9b7c1f4478d2cd961b1835efded43267cb1be062bb9c",
          "authModule": "0xa27aF392971f0A0D0C8767d061f4274d58856d5a",
          "tokenDeployer": "0xb89B72CBA1766fB17199A58D2482852832a1Bd98",
          "deploymentMethod": "create3",
          "salt": "AxelarGateway v6.2",
          "connectionType": "consensus"
        },
        "AxelarGasService": {
          "collector": "0xc5C525B7Bb2a7Ce95C13Ee5aBdB7F8fd3cb77392",
          "salt": "AxelarGasService",
          "address": "0xeE1d04E4F9F9AdEB7be7d6996f4A726773460A87",
          "implementation": "0x1F002cd258e2e818eC5ecCD46DD6cb938c5Cf7f8",
          "deployer": "0xBeF25f4733b9d451072416360609e5A4c115293E"
        },
        "AxelarDepositService": {
          "wrappedSymbol": "WDEV",
          "refundIssuer": "0x2517bA7a3E2cef54c1CD8618e7B0B661A7623817",
          "salt": "AxelarDepositService",
          "address": "0x405407133E2783aEb56F2cA9d8e6025465De0B9f",
          "implementation": "0x20fee12E3d138b783aa9238467BDFDDECA407EF9",
          "deployer": "0xBeF25f4733b9d451072416360609e5A4c115293E"
        },
        "ConstAddressDeployer": {
          "address": "0x98B2920D53612483F91F12Ed7754E51b4A77919e"
        },
        "Create3Deployer": {
          "salt": "Create3Deployer",
          "address": "0x6513Aedb4D1593BA12e50644401D976aebDc90d8",
          "deployer": "0x6f24A47Fc8AE5441Eb47EFfC3665e70e69Ac3F05",
          "deploymentMethod": "create2",
          "codehash": "0xf0ad66defbe082df243d4d274e626f557f97579c5c9e19f33d8093d6160808b7",
          "predeployCodehash": "0x73fc31262c4bad113c79439fd231281201c7c7d45b50328bd86bccf37684bf92"
        },
        "Operators": {
          "owner": "0x9f5CDBc370B00C0dF52cf2619FA95907508108df",
          "address": "0xc5C525B7Bb2a7Ce95C13Ee5aBdB7F8fd3cb77392",
          "deployer": "0xBeF25f4733b9d451072416360609e5A4c115293E",
          "deploymentMethod": "create2",
          "codehash": "0xc561dc32ef670c929db9d7fbf6b5f6c074a62a30602481ba3b88912ca6d79feb",
          "predeployCodehash": "0xc561dc32ef670c929db9d7fbf6b5f6c074a62a30602481ba3b88912ca6d79feb",
          "salt": "Operators"
        },
        "InterchainGovernance": {
          "minimumTimeDelay": 300,
          "governanceChain": "Axelarnet",
          "governanceAddress": "axelar10d07y265gmmuvt4z0w9aw880jnsr700j7v9daj",
          "address": "0xbBd7dA8273daF1c95aC5C26271Df96399A8263ce",
          "deployer": "0xBeF25f4733b9d451072416360609e5A4c115293E",
          "deploymentMethod": "create3",
          "codehash": "0x222dfe9a431f41f473ba5bf71850df979619361ff8a49dcefc1fba4d72141134",
          "predeployCodehash": "0xe2de43b29f2387b6f3575a1b50d566908fc00e03a8d88ad6be74b674a70874d2",
          "salt": "InterchainGovernance v5.5"
        },
        "Multisig": {
          "threshold": 2,
          "signers": [
            "0xaC481D34c48e5d3191344b853Bc00D04889BA8db",
            "0x722C5A6A417122668e8925968f7FC13DBDFaD23C",
            "0xBeF25f4733b9d451072416360609e5A4c115293E"
          ],
          "address": "0x57406321d7e96223785b5987c9929d25e960946e",
          "deployer": "0xBeF25f4733b9d451072416360609e5A4c115293E",
          "deploymentMethod": "create3",
          "codehash": "0x912095d5076ee40a9dd49c0f9d61d61334c47a78c7512852791652baef26c296",
          "predeployCodehash": "0x912095d5076ee40a9dd49c0f9d61d61334c47a78c7512852791652baef26c296",
          "salt": "Multisig v5.5"
        },
        "InterchainTokenService": {
          "salt": "ITS v2.1.1",
          "deployer": "0xBeF25f4733b9d451072416360609e5A4c115293E",
          "proxySalt": "ITS v1.0.0",
          "tokenManagerDeployer": "0x04d7499405869C7969fd4f5d1059F66400765af9",
          "interchainToken": "0xbEfE642EDd190358a1c48c1c2E14B044e17EC021",
          "interchainTokenDeployer": "0x0BFF669D165a58Fb0D60FeD92Ccd1FbCd9930bCf",
          "tokenManager": "0x381a06ef2ab8af30c5041556ed5719279b5734B2",
          "tokenHandler": "0x2C6fb9B5A093ED0558aB794A5F4aA70901A7841F",
          "implementation": "0xFF882Ade63338494Fdab578c2046208dB2cA08EA",
          "predeployCodehash": "0x08a4a556c4db879b4f24104d13a8baf86915d58b12c81b382dfea2a82d2856cf",
          "address": "0x0FCb262571be50815627C16Eca1f5F3D342FF5a5",
          "gatewayCaller": "0x4AE2Dac5647e218035aFA9d763DaE5E2B2E8A19d",
          "version": "2.1.1"
        },
        "InterchainTokenFactory": {
          "deployer": "0xBeF25f4733b9d451072416360609e5A4c115293E",
          "salt": "ITS Factory v1.0.0",
          "implementation": "0x3fcbe9de65BD553C9451E7Ae635AF15fD91e7680",
          "address": "0x35eAd6089aBF6233C3E0086CD3C0eF849bdE95c3",
          "version": "2.1.1"
        }
      },
      "explorer": {
        "url": "https://moonbase.moonscan.io",
        "api": "https://api-moonbase.moonscan.io/api"
      },
      "gasOptions": {
        "gasLimit": 12000000
      },
      "finality": "finalized",
      "approxFinalityWaitTime": 1
    },
    "binance": {
      "name": "Binance",
      "axelarId": "binance",
      "chainId": 97,
      "rpc": "https://data-seed-prebsc-1-s1.binance.org:8545/",
      "tokenSymbol": "BNB",
      "decimals": 18,
      "chainType": "evm",
      "contracts": {
        "AxelarGasService": {
          "collector": "0xc5C525B7Bb2a7Ce95C13Ee5aBdB7F8fd3cb77392",
          "address": ""
        },
        "AxelarDepositService": {
          "wrappedSymbol": "WBNB",
          "address": ""
        },
        "ConstAddressDeployer": {
          "address": "0x98B2920D53612483F91F12Ed7754E51b4A77919e"
        },
        "Create3Deployer": {
          "salt": "Create3Deployer",
          "address": "0x6513Aedb4D1593BA12e50644401D976aebDc90d8",
          "deployer": "0x6f24A47Fc8AE5441Eb47EFfC3665e70e69Ac3F05",
          "deploymentMethod": "create2",
          "codehash": "0xf0ad66defbe082df243d4d274e626f557f97579c5c9e19f33d8093d6160808b7",
          "predeployCodehash": "0x73fc31262c4bad113c79439fd231281201c7c7d45b50328bd86bccf37684bf92"
        }
      },
      "explorer": {
        "url": "https://testnet.bscscan.com",
        "api": "https://api-testnet.bscscan.com/api"
      },
      "finality": "finalized",
      "approxFinalityWaitTime": 1,
      "gasOptions": {
        "gasPriceAdjustment": 1.5
      }
    },
    "kava": {
      "name": "Kava",
      "axelarId": "kava",
      "chainId": 2221,
      "rpc": "https://evm.testnet.kava.io",
      "tokenSymbol": "KAVA",
      "decimals": 18,
      "chainType": "evm",
      "contracts": {
        "AxelarGateway": {
          "deployer": "0xBeF25f4733b9d451072416360609e5A4c115293E",
          "startingKeyIDs": [
            "evm-kava-genesis"
          ],
          "address": "0x5A4fA5187BddD93097dE4F6062a2E96C82Ea2d61",
          "implementation": "0x1A9f5A2C0867826790EC9E3318e77298d0000C76",
          "implementationCodehash": "0xf49fc5a9d24907c0c1de9b7c1f4478d2cd961b1835efded43267cb1be062bb9c",
          "authModule": "0xa27aF392971f0A0D0C8767d061f4274d58856d5a",
          "tokenDeployer": "0xb89B72CBA1766fB17199A58D2482852832a1Bd98",
          "deploymentMethod": "create3",
          "salt": "AxelarGateway v6.2",
          "connectionType": "consensus"
        },
        "AxelarGasService": {
          "collector": "0xc5C525B7Bb2a7Ce95C13Ee5aBdB7F8fd3cb77392",
          "salt": "AxelarGasService",
          "address": "0xeE1d04E4F9F9AdEB7be7d6996f4A726773460A87",
          "implementation": "0x1F002cd258e2e818eC5ecCD46DD6cb938c5Cf7f8",
          "deployer": "0xBeF25f4733b9d451072416360609e5A4c115293E"
        },
        "AxelarDepositService": {
          "wrappedSymbol": "WKAVA",
          "address": ""
        },
        "ConstAddressDeployer": {
          "address": "0x98B2920D53612483F91F12Ed7754E51b4A77919e"
        },
        "Create3Deployer": {
          "salt": "Create3Deployer",
          "address": "0x6513Aedb4D1593BA12e50644401D976aebDc90d8",
          "deployer": "0x6f24A47Fc8AE5441Eb47EFfC3665e70e69Ac3F05",
          "deploymentMethod": "create2",
          "codehash": "0xf0ad66defbe082df243d4d274e626f557f97579c5c9e19f33d8093d6160808b7",
          "predeployCodehash": "0x73fc31262c4bad113c79439fd231281201c7c7d45b50328bd86bccf37684bf92"
        },
        "Operators": {
          "owner": "0x9f5CDBc370B00C0dF52cf2619FA95907508108df",
          "address": "0xc5C525B7Bb2a7Ce95C13Ee5aBdB7F8fd3cb77392",
          "deployer": "0xBeF25f4733b9d451072416360609e5A4c115293E",
          "deploymentMethod": "create2",
          "codehash": "0xc561dc32ef670c929db9d7fbf6b5f6c074a62a30602481ba3b88912ca6d79feb",
          "predeployCodehash": "0xc561dc32ef670c929db9d7fbf6b5f6c074a62a30602481ba3b88912ca6d79feb",
          "salt": "Operators"
        },
        "InterchainGovernance": {
          "minimumTimeDelay": 300,
          "governanceChain": "Axelarnet",
          "governanceAddress": "axelar10d07y265gmmuvt4z0w9aw880jnsr700j7v9daj",
          "address": "0xbBd7dA8273daF1c95aC5C26271Df96399A8263ce",
          "deployer": "0xBeF25f4733b9d451072416360609e5A4c115293E",
          "deploymentMethod": "create3",
          "codehash": "0x222dfe9a431f41f473ba5bf71850df979619361ff8a49dcefc1fba4d72141134",
          "predeployCodehash": "0xe2de43b29f2387b6f3575a1b50d566908fc00e03a8d88ad6be74b674a70874d2",
          "salt": "InterchainGovernance v5.5"
        },
        "Multisig": {
          "threshold": 2,
          "signers": [
            "0xaC481D34c48e5d3191344b853Bc00D04889BA8db",
            "0x722C5A6A417122668e8925968f7FC13DBDFaD23C",
            "0xBeF25f4733b9d451072416360609e5A4c115293E"
          ],
          "address": "0x57406321d7e96223785b5987c9929d25e960946e",
          "deployer": "0xBeF25f4733b9d451072416360609e5A4c115293E",
          "deploymentMethod": "create3",
          "codehash": "0x912095d5076ee40a9dd49c0f9d61d61334c47a78c7512852791652baef26c296",
          "predeployCodehash": "0x912095d5076ee40a9dd49c0f9d61d61334c47a78c7512852791652baef26c296",
          "salt": "Multisig v5.5"
        },
        "InterchainTokenService": {
          "salt": "ITS v2.1.1",
          "deployer": "0x6f24A47Fc8AE5441Eb47EFfC3665e70e69Ac3F05",
          "proxySalt": "ITS v1.0.0",
          "tokenManagerDeployer": "0xDFef5B38C1c080A4a82431b687989759cB207d24",
          "interchainToken": "0xbEfE642EDd190358a1c48c1c2E14B044e17EC021",
          "interchainTokenDeployer": "0x0848a4A2eF85c9A3485D34ee0558F6996fE6F7d4",
          "tokenManager": "0x79b3E736Fb5C21bD94862824602f856bfA4fa5a3",
          "tokenHandler": "0x383dF8E8f96b3dF53F9bdc607811c7e96239e7da",
          "implementation": "0x1B13a9BaF8d3116C56CCDF3aa9049ad532a9C03d",
          "predeployCodehash": "0x08a4a556c4db879b4f24104d13a8baf86915d58b12c81b382dfea2a82d2856cf",
          "address": "0x0FCb262571be50815627C16Eca1f5F3D342FF5a5",
          "gatewayCaller": "0x75f121a0bfcc76D82d5BA84c156AB79F31dC3f98",
          "version": "2.1.1"
        },
        "InterchainTokenFactory": {
          "deployer": "0x6f24A47Fc8AE5441Eb47EFfC3665e70e69Ac3F05",
          "salt": "ITS Factory v1.0.0",
          "implementation": "0x0D76aD83e777A47B58EC31A94f5F52287fBE51d4",
          "address": "0x35eAd6089aBF6233C3E0086CD3C0eF849bdE95c3",
          "version": "2.1.1"
        }
      },
      "explorer": {
        "url": "https://explorer.evm-alpha.kava.io",
        "api": ""
      },
      "finality": "finalized",
      "approxFinalityWaitTime": 1
    },
    "ethereum-sepolia": {
      "name": "Ethereum-Sepolia",
      "axelarId": "ethereum-sepolia",
      "chainId": 11155111,
      "rpc": "https://sepolia.drpc.org",
      "tokenSymbol": "ETH",
      "decimals": 18,
      "confirmations": 2,
      "chainType": "evm",
      "contracts": {
        "ConstAddressDeployer": {
          "address": "0x98B2920D53612483F91F12Ed7754E51b4A77919e"
        },
        "Create3Deployer": {
          "salt": "Create3Deployer",
          "address": "0x6513Aedb4D1593BA12e50644401D976aebDc90d8",
          "deployer": "0x6f24A47Fc8AE5441Eb47EFfC3665e70e69Ac3F05",
          "deploymentMethod": "create2",
          "codehash": "0xf0ad66defbe082df243d4d274e626f557f97579c5c9e19f33d8093d6160808b7",
          "predeployCodehash": "0x73fc31262c4bad113c79439fd231281201c7c7d45b50328bd86bccf37684bf92"
        },
        "AxelarGateway": {
          "deployer": "0xBeF25f4733b9d451072416360609e5A4c115293E",
          "startingKeyIDs": [
            "evm-ethereum-sepolia-genesis"
          ],
          "address": "0x5A4fA5187BddD93097dE4F6062a2E96C82Ea2d61",
          "implementation": "0x1A9f5A2C0867826790EC9E3318e77298d0000C76",
          "implementationCodehash": "0xf49fc5a9d24907c0c1de9b7c1f4478d2cd961b1835efded43267cb1be062bb9c",
          "authModule": "0xa27aF392971f0A0D0C8767d061f4274d58856d5a",
          "tokenDeployer": "0xb89B72CBA1766fB17199A58D2482852832a1Bd98",
          "deploymentMethod": "create3",
          "salt": "AxelarGateway v6.2",
          "connectionType": "consensus"
        },
        "InterchainGovernance": {
          "minimumTimeDelay": 300,
          "governanceChain": "Axelarnet",
          "governanceAddress": "axelar10d07y265gmmuvt4z0w9aw880jnsr700j7v9daj",
          "address": "0xbBd7dA8273daF1c95aC5C26271Df96399A8263ce",
          "deployer": "0xBeF25f4733b9d451072416360609e5A4c115293E",
          "deploymentMethod": "create3",
          "codehash": "0x222dfe9a431f41f473ba5bf71850df979619361ff8a49dcefc1fba4d72141134",
          "predeployCodehash": "0xe2de43b29f2387b6f3575a1b50d566908fc00e03a8d88ad6be74b674a70874d2",
          "salt": "InterchainGovernance v5.5"
        },
        "Multisig": {
          "threshold": 2,
          "signers": [
            "0xaC481D34c48e5d3191344b853Bc00D04889BA8db",
            "0x722C5A6A417122668e8925968f7FC13DBDFaD23C",
            "0xBeF25f4733b9d451072416360609e5A4c115293E"
          ],
          "address": "0x57406321d7e96223785b5987c9929d25e960946e",
          "deployer": "0xBeF25f4733b9d451072416360609e5A4c115293E",
          "deploymentMethod": "create3",
          "codehash": "0x912095d5076ee40a9dd49c0f9d61d61334c47a78c7512852791652baef26c296",
          "predeployCodehash": "0x912095d5076ee40a9dd49c0f9d61d61334c47a78c7512852791652baef26c296",
          "salt": "Multisig v5.5"
        },
        "Operators": {
          "owner": "0x9f5CDBc370B00C0dF52cf2619FA95907508108df",
          "address": "0xc5C525B7Bb2a7Ce95C13Ee5aBdB7F8fd3cb77392",
          "deployer": "0xBeF25f4733b9d451072416360609e5A4c115293E",
          "deploymentMethod": "create2",
          "codehash": "0xc561dc32ef670c929db9d7fbf6b5f6c074a62a30602481ba3b88912ca6d79feb",
          "predeployCodehash": "0xc561dc32ef670c929db9d7fbf6b5f6c074a62a30602481ba3b88912ca6d79feb",
          "salt": "Operators"
        },
        "AxelarGasService": {
          "collector": "0xc5C525B7Bb2a7Ce95C13Ee5aBdB7F8fd3cb77392",
          "salt": "AxelarGasService",
          "address": "0xeE1d04E4F9F9AdEB7be7d6996f4A726773460A87",
          "implementation": "0x1F002cd258e2e818eC5ecCD46DD6cb938c5Cf7f8",
          "deployer": "0xBeF25f4733b9d451072416360609e5A4c115293E"
        },
        "InterchainTokenService": {
          "salt": "ITS v2.1.1",
          "deployer": "0xBeF25f4733b9d451072416360609e5A4c115293E",
          "proxySalt": "ITS v1.0.0",
          "tokenManagerDeployer": "0x04d7499405869C7969fd4f5d1059F66400765af9",
          "interchainToken": "0xbEfE642EDd190358a1c48c1c2E14B044e17EC021",
          "interchainTokenDeployer": "0x0BFF669D165a58Fb0D60FeD92Ccd1FbCd9930bCf",
          "tokenManager": "0x381a06ef2ab8af30c5041556ed5719279b5734B2",
          "tokenHandler": "0x2C6fb9B5A093ED0558aB794A5F4aA70901A7841F",
          "implementation": "0xFF882Ade63338494Fdab578c2046208dB2cA08EA",
          "predeployCodehash": "0x08a4a556c4db879b4f24104d13a8baf86915d58b12c81b382dfea2a82d2856cf",
          "address": "0x0FCb262571be50815627C16Eca1f5F3D342FF5a5",
          "gatewayCaller": "0x4AE2Dac5647e218035aFA9d763DaE5E2B2E8A19d",
          "version": "2.1.1"
        },
        "InterchainTokenFactory": {
          "deployer": "0xBeF25f4733b9d451072416360609e5A4c115293E",
          "salt": "ITS Factory v1.0.0",
          "implementation": "0x3fcbe9de65BD553C9451E7Ae635AF15fD91e7680",
          "address": "0x35eAd6089aBF6233C3E0086CD3C0eF849bdE95c3",
          "version": "2.1.1"
        }
      },
      "explorer": {
        "url": "https://sepolia.etherscan.io",
        "api": "https://api-sepolia.etherscan.io/api"
      },
      "gasOptions": {
        "gasLimit": 15000000
      },
      "onchainGasEstimate": {
        "chainName": "ethereum",
        "blobBaseFee": 50187563959
      },
      "finality": "finalized",
      "approxFinalityWaitTime": 40
    },
    "arbitrum-sepolia": {
      "name": "Arbitrum-Sepolia",
      "axelarId": "arbitrum-sepolia",
      "chainId": 421614,
      "rpc": "https://sepolia-rollup.arbitrum.io/rpc",
      "tokenSymbol": "ETH",
      "decimals": 18,
      "confirmations": 2,
      "chainType": "evm",
      "contracts": {
        "AxelarGateway": {
          "deployer": "0xBeF25f4733b9d451072416360609e5A4c115293E",
          "startingKeyIDs": [
            "evm-arbitrum-sepolia-genesis"
          ],
          "address": "0x5A4fA5187BddD93097dE4F6062a2E96C82Ea2d61",
          "implementation": "0x1A9f5A2C0867826790EC9E3318e77298d0000C76",
          "implementationCodehash": "0xf49fc5a9d24907c0c1de9b7c1f4478d2cd961b1835efded43267cb1be062bb9c",
          "authModule": "0xa27aF392971f0A0D0C8767d061f4274d58856d5a",
          "tokenDeployer": "0xb89B72CBA1766fB17199A58D2482852832a1Bd98",
          "deploymentMethod": "create3",
          "salt": "AxelarGateway v6.2",
          "connectionType": "consensus"
        },
        "ConstAddressDeployer": {
          "address": "0x98B2920D53612483F91F12Ed7754E51b4A77919e"
        },
        "Create3Deployer": {
          "salt": "Create3Deployer",
          "address": "0x6513Aedb4D1593BA12e50644401D976aebDc90d8",
          "deployer": "0x6f24A47Fc8AE5441Eb47EFfC3665e70e69Ac3F05",
          "deploymentMethod": "create2",
          "codehash": "0xf0ad66defbe082df243d4d274e626f557f97579c5c9e19f33d8093d6160808b7",
          "predeployCodehash": "0x73fc31262c4bad113c79439fd231281201c7c7d45b50328bd86bccf37684bf92"
        },
        "InterchainGovernance": {
          "minimumTimeDelay": 300,
          "governanceChain": "Axelarnet",
          "governanceAddress": "axelar10d07y265gmmuvt4z0w9aw880jnsr700j7v9daj",
          "address": "0xbBd7dA8273daF1c95aC5C26271Df96399A8263ce",
          "deployer": "0xBeF25f4733b9d451072416360609e5A4c115293E",
          "deploymentMethod": "create3",
          "codehash": "0x222dfe9a431f41f473ba5bf71850df979619361ff8a49dcefc1fba4d72141134",
          "predeployCodehash": "0xe2de43b29f2387b6f3575a1b50d566908fc00e03a8d88ad6be74b674a70874d2",
          "salt": "InterchainGovernance v5.5"
        },
        "Multisig": {
          "threshold": 2,
          "signers": [
            "0xaC481D34c48e5d3191344b853Bc00D04889BA8db",
            "0x722C5A6A417122668e8925968f7FC13DBDFaD23C",
            "0xBeF25f4733b9d451072416360609e5A4c115293E"
          ],
          "address": "0x57406321d7e96223785b5987c9929d25e960946e",
          "deployer": "0xBeF25f4733b9d451072416360609e5A4c115293E",
          "deploymentMethod": "create3",
          "codehash": "0x912095d5076ee40a9dd49c0f9d61d61334c47a78c7512852791652baef26c296",
          "predeployCodehash": "0x912095d5076ee40a9dd49c0f9d61d61334c47a78c7512852791652baef26c296",
          "salt": "Multisig v5.5"
        },
        "Operators": {
          "owner": "0x9f5CDBc370B00C0dF52cf2619FA95907508108df",
          "address": "0xc5C525B7Bb2a7Ce95C13Ee5aBdB7F8fd3cb77392",
          "deployer": "0xBeF25f4733b9d451072416360609e5A4c115293E",
          "deploymentMethod": "create2",
          "codehash": "0xc561dc32ef670c929db9d7fbf6b5f6c074a62a30602481ba3b88912ca6d79feb",
          "predeployCodehash": "0xc561dc32ef670c929db9d7fbf6b5f6c074a62a30602481ba3b88912ca6d79feb",
          "salt": "Operators"
        },
        "AxelarGasService": {
          "collector": "0xc5C525B7Bb2a7Ce95C13Ee5aBdB7F8fd3cb77392",
          "salt": "AxelarGasService",
          "address": "0xeE1d04E4F9F9AdEB7be7d6996f4A726773460A87",
          "implementation": "0x1F002cd258e2e818eC5ecCD46DD6cb938c5Cf7f8",
          "deployer": "0xBeF25f4733b9d451072416360609e5A4c115293E"
        },
        "InterchainTokenService": {
          "salt": "ITS v2.1.1",
          "deployer": "0xBeF25f4733b9d451072416360609e5A4c115293E",
          "proxySalt": "ITS v1.0.0",
          "tokenManagerDeployer": "0x04d7499405869C7969fd4f5d1059F66400765af9",
          "interchainToken": "0xbEfE642EDd190358a1c48c1c2E14B044e17EC021",
          "interchainTokenDeployer": "0x0BFF669D165a58Fb0D60FeD92Ccd1FbCd9930bCf",
          "tokenManager": "0x381a06ef2ab8af30c5041556ed5719279b5734B2",
          "tokenHandler": "0x2C6fb9B5A093ED0558aB794A5F4aA70901A7841F",
          "implementation": "0xFF882Ade63338494Fdab578c2046208dB2cA08EA",
          "predeployCodehash": "0x08a4a556c4db879b4f24104d13a8baf86915d58b12c81b382dfea2a82d2856cf",
          "address": "0x0FCb262571be50815627C16Eca1f5F3D342FF5a5",
          "gatewayCaller": "0x4AE2Dac5647e218035aFA9d763DaE5E2B2E8A19d",
          "version": "2.1.1"
        },
        "InterchainTokenFactory": {
          "deployer": "0xBeF25f4733b9d451072416360609e5A4c115293E",
          "salt": "ITS Factory v1.0.0",
          "implementation": "0x3fcbe9de65BD553C9451E7Ae635AF15fD91e7680",
          "address": "0x35eAd6089aBF6233C3E0086CD3C0eF849bdE95c3",
          "version": "2.1.1"
        }
      },
      "explorer": {
        "url": "https://sepolia.arbiscan.io",
        "api": "https://api-sepolia.arbiscan.io/api"
      },
      "finality": "finalized",
      "approxFinalityWaitTime": 25
    },
    "linea-sepolia": {
      "name": "Linea-Sepolia",
      "axelarId": "linea-sepolia",
      "chainId": 59141,
      "rpc": "https://rpc.sepolia.linea.build",
      "tokenSymbol": "ETH",
      "decimals": 18,
      "chainType": "evm",
      "contracts": {
        "AxelarGateway": {
          "deployer": "0xBeF25f4733b9d451072416360609e5A4c115293E",
          "startingKeyIDs": [
            "evm-linea-sepolia-genesis"
          ],
          "address": "0x5A4fA5187BddD93097dE4F6062a2E96C82Ea2d61",
          "implementation": "0x1A9f5A2C0867826790EC9E3318e77298d0000C76",
          "implementationCodehash": "0xf49fc5a9d24907c0c1de9b7c1f4478d2cd961b1835efded43267cb1be062bb9c",
          "authModule": "0xa27aF392971f0A0D0C8767d061f4274d58856d5a",
          "tokenDeployer": "0xb89B72CBA1766fB17199A58D2482852832a1Bd98",
          "deploymentMethod": "create3",
          "salt": "AxelarGateway v6.2",
          "connectionType": "consensus"
        },
        "ConstAddressDeployer": {
          "address": "0x98B2920D53612483F91F12Ed7754E51b4A77919e"
        },
        "Create3Deployer": {
          "salt": "Create3Deployer",
          "address": "0x6513Aedb4D1593BA12e50644401D976aebDc90d8",
          "deployer": "0x6f24A47Fc8AE5441Eb47EFfC3665e70e69Ac3F05",
          "deploymentMethod": "create2",
          "codehash": "0xf0ad66defbe082df243d4d274e626f557f97579c5c9e19f33d8093d6160808b7",
          "predeployCodehash": "0x73fc31262c4bad113c79439fd231281201c7c7d45b50328bd86bccf37684bf92"
        },
        "InterchainGovernance": {
          "minimumTimeDelay": 300,
          "governanceChain": "Axelarnet",
          "governanceAddress": "axelar10d07y265gmmuvt4z0w9aw880jnsr700j7v9daj",
          "address": "0xbBd7dA8273daF1c95aC5C26271Df96399A8263ce",
          "deployer": "0xBeF25f4733b9d451072416360609e5A4c115293E",
          "deploymentMethod": "create3",
          "codehash": "0x222dfe9a431f41f473ba5bf71850df979619361ff8a49dcefc1fba4d72141134",
          "predeployCodehash": "0xe2de43b29f2387b6f3575a1b50d566908fc00e03a8d88ad6be74b674a70874d2",
          "salt": "InterchainGovernance v5.5"
        },
        "Multisig": {
          "threshold": 2,
          "signers": [
            "0xaC481D34c48e5d3191344b853Bc00D04889BA8db",
            "0x722C5A6A417122668e8925968f7FC13DBDFaD23C",
            "0xBeF25f4733b9d451072416360609e5A4c115293E"
          ],
          "address": "0x57406321d7e96223785b5987c9929d25e960946e",
          "deployer": "0xBeF25f4733b9d451072416360609e5A4c115293E",
          "deploymentMethod": "create3",
          "codehash": "0x912095d5076ee40a9dd49c0f9d61d61334c47a78c7512852791652baef26c296",
          "predeployCodehash": "0x912095d5076ee40a9dd49c0f9d61d61334c47a78c7512852791652baef26c296",
          "salt": "Multisig v5.5"
        },
        "Operators": {
          "owner": "0x9f5CDBc370B00C0dF52cf2619FA95907508108df",
          "address": "0xc5C525B7Bb2a7Ce95C13Ee5aBdB7F8fd3cb77392",
          "deployer": "0xBeF25f4733b9d451072416360609e5A4c115293E",
          "deploymentMethod": "create2",
          "codehash": "0xc561dc32ef670c929db9d7fbf6b5f6c074a62a30602481ba3b88912ca6d79feb",
          "predeployCodehash": "0xc561dc32ef670c929db9d7fbf6b5f6c074a62a30602481ba3b88912ca6d79feb",
          "salt": "Operators"
        },
        "AxelarGasService": {
          "collector": "0xc5C525B7Bb2a7Ce95C13Ee5aBdB7F8fd3cb77392",
          "salt": "AxelarGasService",
          "address": "0xeE1d04E4F9F9AdEB7be7d6996f4A726773460A87",
          "implementation": "0x1F002cd258e2e818eC5ecCD46DD6cb938c5Cf7f8",
          "deployer": "0xBeF25f4733b9d451072416360609e5A4c115293E"
        },
        "InterchainTokenService": {
          "salt": "ITS v2.1.1",
          "deployer": "0xBeF25f4733b9d451072416360609e5A4c115293E",
          "proxySalt": "ITS v1.0.0",
          "tokenManagerDeployer": "0x04d7499405869C7969fd4f5d1059F66400765af9",
          "interchainToken": "0xbEfE642EDd190358a1c48c1c2E14B044e17EC021",
          "interchainTokenDeployer": "0x0BFF669D165a58Fb0D60FeD92Ccd1FbCd9930bCf",
          "tokenManager": "0x381a06ef2ab8af30c5041556ed5719279b5734B2",
          "tokenHandler": "0x2C6fb9B5A093ED0558aB794A5F4aA70901A7841F",
          "implementation": "0xFF882Ade63338494Fdab578c2046208dB2cA08EA",
          "predeployCodehash": "0x08a4a556c4db879b4f24104d13a8baf86915d58b12c81b382dfea2a82d2856cf",
          "address": "0x0FCb262571be50815627C16Eca1f5F3D342FF5a5",
          "gatewayCaller": "0x4AE2Dac5647e218035aFA9d763DaE5E2B2E8A19d",
          "version": "2.1.1"
        },
        "InterchainTokenFactory": {
          "deployer": "0xBeF25f4733b9d451072416360609e5A4c115293E",
          "salt": "ITS Factory v1.0.0",
          "implementation": "0x3fcbe9de65BD553C9451E7Ae635AF15fD91e7680",
          "address": "0x35eAd6089aBF6233C3E0086CD3C0eF849bdE95c3",
          "version": "2.1.1"
        }
      },
      "explorer": {
        "name": "Lineascan",
        "url": "https://sepolia.lineascan.build/",
        "api": "https://api-sepolia.lineascan.build/api"
      },
      "gasOptions": {
        "gasPriceAdjustment": 1.5,
        "gasLimit": 7000000
      },
      "confirmations": 1,
      "finality": "400",
      "approxFinalityWaitTime": 30
    },
    "polygon-sepolia": {
      "name": "Polygon-Sepolia",
      "axelarId": "polygon-sepolia",
      "chainId": 80002,
      "rpc": "https://rpc-amoy.polygon.technology",
      "tokenSymbol": "MATIC",
      "decimals": 18,
      "confirmations": 2,
      "chainType": "evm",
      "contracts": {
        "AxelarGateway": {
          "deployer": "0xBeF25f4733b9d451072416360609e5A4c115293E",
          "startingKeyIDs": [
            "evm-polygon-sepolia-genesis"
          ],
          "address": "0x5A4fA5187BddD93097dE4F6062a2E96C82Ea2d61",
          "implementation": "0x1A9f5A2C0867826790EC9E3318e77298d0000C76",
          "implementationCodehash": "0xf49fc5a9d24907c0c1de9b7c1f4478d2cd961b1835efded43267cb1be062bb9c",
          "authModule": "0xa27aF392971f0A0D0C8767d061f4274d58856d5a",
          "tokenDeployer": "0xb89B72CBA1766fB17199A58D2482852832a1Bd98",
          "deploymentMethod": "create3",
          "salt": "AxelarGateway v6.2",
          "connectionType": "consensus"
        },
        "ConstAddressDeployer": {
          "address": "0x98B2920D53612483F91F12Ed7754E51b4A77919e"
        },
        "Create3Deployer": {
          "salt": "Create3Deployer",
          "address": "0x6513Aedb4D1593BA12e50644401D976aebDc90d8",
          "deployer": "0x6f24A47Fc8AE5441Eb47EFfC3665e70e69Ac3F05",
          "deploymentMethod": "create2",
          "codehash": "0xf0ad66defbe082df243d4d274e626f557f97579c5c9e19f33d8093d6160808b7",
          "predeployCodehash": "0x73fc31262c4bad113c79439fd231281201c7c7d45b50328bd86bccf37684bf92"
        },
        "InterchainGovernance": {
          "minimumTimeDelay": 300,
          "governanceChain": "Axelarnet",
          "governanceAddress": "axelar10d07y265gmmuvt4z0w9aw880jnsr700j7v9daj",
          "address": "0xbBd7dA8273daF1c95aC5C26271Df96399A8263ce",
          "deployer": "0xBeF25f4733b9d451072416360609e5A4c115293E",
          "deploymentMethod": "create3",
          "codehash": "0x222dfe9a431f41f473ba5bf71850df979619361ff8a49dcefc1fba4d72141134",
          "predeployCodehash": "0xe2de43b29f2387b6f3575a1b50d566908fc00e03a8d88ad6be74b674a70874d2",
          "salt": "InterchainGovernance v5.5"
        },
        "Multisig": {
          "threshold": 2,
          "signers": [
            "0xaC481D34c48e5d3191344b853Bc00D04889BA8db",
            "0x722C5A6A417122668e8925968f7FC13DBDFaD23C",
            "0xBeF25f4733b9d451072416360609e5A4c115293E"
          ],
          "address": "0x57406321d7e96223785b5987c9929d25e960946e",
          "deployer": "0xBeF25f4733b9d451072416360609e5A4c115293E",
          "deploymentMethod": "create3",
          "codehash": "0x912095d5076ee40a9dd49c0f9d61d61334c47a78c7512852791652baef26c296",
          "predeployCodehash": "0x912095d5076ee40a9dd49c0f9d61d61334c47a78c7512852791652baef26c296",
          "salt": "Multisig v5.5"
        },
        "Operators": {
          "owner": "0x9f5CDBc370B00C0dF52cf2619FA95907508108df",
          "address": "0xc5C525B7Bb2a7Ce95C13Ee5aBdB7F8fd3cb77392",
          "deployer": "0xBeF25f4733b9d451072416360609e5A4c115293E",
          "deploymentMethod": "create2",
          "codehash": "0xc561dc32ef670c929db9d7fbf6b5f6c074a62a30602481ba3b88912ca6d79feb",
          "predeployCodehash": "0xc561dc32ef670c929db9d7fbf6b5f6c074a62a30602481ba3b88912ca6d79feb",
          "salt": "Operators"
        },
        "AxelarGasService": {
          "collector": "0xc5C525B7Bb2a7Ce95C13Ee5aBdB7F8fd3cb77392",
          "salt": "AxelarGasService",
          "address": "0xeE1d04E4F9F9AdEB7be7d6996f4A726773460A87",
          "implementation": "0x1F002cd258e2e818eC5ecCD46DD6cb938c5Cf7f8",
          "deployer": "0xBeF25f4733b9d451072416360609e5A4c115293E"
        },
        "InterchainTokenService": {
          "salt": "ITS v2.1.1",
          "deployer": "0xBeF25f4733b9d451072416360609e5A4c115293E",
          "proxySalt": "ITS v1.0.0",
          "tokenManagerDeployer": "0x04d7499405869C7969fd4f5d1059F66400765af9",
          "interchainToken": "0xbEfE642EDd190358a1c48c1c2E14B044e17EC021",
          "interchainTokenDeployer": "0x0BFF669D165a58Fb0D60FeD92Ccd1FbCd9930bCf",
          "tokenManager": "0x381a06ef2ab8af30c5041556ed5719279b5734B2",
          "tokenHandler": "0x2C6fb9B5A093ED0558aB794A5F4aA70901A7841F",
          "implementation": "0xFF882Ade63338494Fdab578c2046208dB2cA08EA",
          "predeployCodehash": "0x08a4a556c4db879b4f24104d13a8baf86915d58b12c81b382dfea2a82d2856cf",
          "address": "0x0FCb262571be50815627C16Eca1f5F3D342FF5a5",
          "gatewayCaller": "0x4AE2Dac5647e218035aFA9d763DaE5E2B2E8A19d",
          "version": "2.1.1"
        },
        "InterchainTokenFactory": {
          "deployer": "0xBeF25f4733b9d451072416360609e5A4c115293E",
          "salt": "ITS Factory v1.0.0",
          "implementation": "0x3fcbe9de65BD553C9451E7Ae635AF15fD91e7680",
          "address": "0x35eAd6089aBF6233C3E0086CD3C0eF849bdE95c3",
          "version": "2.1.1"
        }
      },
      "explorer": {
        "name": "Polygonscan",
        "url": "https://amoy.polygonscan.com",
        "api": "https://api-amoy.polygonscan.com/api"
      },
      "gasOptions": {
        "gasPriceAdjustment": 1.5
      },
      "finality": "finalized",
      "approxFinalityWaitTime": 1
    },
    "base-sepolia": {
      "name": "Base-Sepolia",
      "axelarId": "base-sepolia",
      "chainId": 84532,
      "rpc": "https://sepolia.base.org",
      "tokenSymbol": "ETH",
      "decimals": 18,
      "chainType": "evm",
      "gasOptions": {
        "gasLimit": 8000000
      },
      "onchainGasEstimate": {
        "l1ChainName": "ethereum",
        "gasEstimationType": 1,
        "l1FeeScalar": 1101
      },
      "confirmations": 2,
      "explorer": {
        "name": "Basescan",
        "url": "https://sepolia-explorer.base.org",
        "api": "https://api-sepolia.basescan.org/api"
      },
      "contracts": {
        "ConstAddressDeployer": {
          "address": "0x98B2920D53612483F91F12Ed7754E51b4A77919e"
        },
        "Create3Deployer": {
          "salt": "Create3Deployer",
          "address": "0x6513Aedb4D1593BA12e50644401D976aebDc90d8",
          "deployer": "0x6f24A47Fc8AE5441Eb47EFfC3665e70e69Ac3F05",
          "deploymentMethod": "create2",
          "codehash": "0xf0ad66defbe082df243d4d274e626f557f97579c5c9e19f33d8093d6160808b7",
          "predeployCodehash": "0x73fc31262c4bad113c79439fd231281201c7c7d45b50328bd86bccf37684bf92"
        },
        "AxelarGateway": {
          "deployer": "0xBeF25f4733b9d451072416360609e5A4c115293E",
          "startingKeyIDs": [
            "evm-base-sepolia-genesis"
          ],
          "address": "0x5A4fA5187BddD93097dE4F6062a2E96C82Ea2d61",
          "implementation": "0x1A9f5A2C0867826790EC9E3318e77298d0000C76",
          "implementationCodehash": "0xf49fc5a9d24907c0c1de9b7c1f4478d2cd961b1835efded43267cb1be062bb9c",
          "authModule": "0xa27aF392971f0A0D0C8767d061f4274d58856d5a",
          "tokenDeployer": "0xb89B72CBA1766fB17199A58D2482852832a1Bd98",
          "deploymentMethod": "create3",
          "salt": "AxelarGateway v6.2",
          "connectionType": "consensus"
        },
        "InterchainGovernance": {
          "minimumTimeDelay": 300,
          "governanceChain": "Axelarnet",
          "governanceAddress": "axelar10d07y265gmmuvt4z0w9aw880jnsr700j7v9daj",
          "address": "0xbBd7dA8273daF1c95aC5C26271Df96399A8263ce",
          "deployer": "0xBeF25f4733b9d451072416360609e5A4c115293E",
          "deploymentMethod": "create3",
          "codehash": "0x222dfe9a431f41f473ba5bf71850df979619361ff8a49dcefc1fba4d72141134",
          "predeployCodehash": "0xe2de43b29f2387b6f3575a1b50d566908fc00e03a8d88ad6be74b674a70874d2",
          "salt": "InterchainGovernance v5.5"
        },
        "Multisig": {
          "threshold": 2,
          "signers": [
            "0xaC481D34c48e5d3191344b853Bc00D04889BA8db",
            "0x722C5A6A417122668e8925968f7FC13DBDFaD23C",
            "0xBeF25f4733b9d451072416360609e5A4c115293E"
          ],
          "address": "0x57406321d7e96223785b5987c9929d25e960946e",
          "deployer": "0xBeF25f4733b9d451072416360609e5A4c115293E",
          "deploymentMethod": "create3",
          "codehash": "0x912095d5076ee40a9dd49c0f9d61d61334c47a78c7512852791652baef26c296",
          "predeployCodehash": "0x912095d5076ee40a9dd49c0f9d61d61334c47a78c7512852791652baef26c296",
          "salt": "Multisig v5.5"
        },
        "Operators": {
          "owner": "0x9f5CDBc370B00C0dF52cf2619FA95907508108df",
          "address": "0xc5C525B7Bb2a7Ce95C13Ee5aBdB7F8fd3cb77392",
          "deployer": "0xBeF25f4733b9d451072416360609e5A4c115293E",
          "deploymentMethod": "create2",
          "codehash": "0xc561dc32ef670c929db9d7fbf6b5f6c074a62a30602481ba3b88912ca6d79feb",
          "predeployCodehash": "0xc561dc32ef670c929db9d7fbf6b5f6c074a62a30602481ba3b88912ca6d79feb",
          "salt": "Operators"
        },
        "AxelarGasService": {
          "collector": "0xc5C525B7Bb2a7Ce95C13Ee5aBdB7F8fd3cb77392",
          "salt": "AxelarGasService",
          "address": "0xeE1d04E4F9F9AdEB7be7d6996f4A726773460A87",
          "implementation": "0x1F002cd258e2e818eC5ecCD46DD6cb938c5Cf7f8",
          "deployer": "0xBeF25f4733b9d451072416360609e5A4c115293E"
        },
        "InterchainTokenService": {
          "salt": "ITS v2.1.1",
          "deployer": "0xBeF25f4733b9d451072416360609e5A4c115293E",
          "proxySalt": "ITS v1.0.0",
          "tokenManagerDeployer": "0x04d7499405869C7969fd4f5d1059F66400765af9",
          "interchainToken": "0xbEfE642EDd190358a1c48c1c2E14B044e17EC021",
          "interchainTokenDeployer": "0x0BFF669D165a58Fb0D60FeD92Ccd1FbCd9930bCf",
          "tokenManager": "0x381a06ef2ab8af30c5041556ed5719279b5734B2",
          "tokenHandler": "0x2C6fb9B5A093ED0558aB794A5F4aA70901A7841F",
          "implementation": "0xFF882Ade63338494Fdab578c2046208dB2cA08EA",
          "predeployCodehash": "0x08a4a556c4db879b4f24104d13a8baf86915d58b12c81b382dfea2a82d2856cf",
          "address": "0x0FCb262571be50815627C16Eca1f5F3D342FF5a5",
          "gatewayCaller": "0x4AE2Dac5647e218035aFA9d763DaE5E2B2E8A19d",
          "version": "2.1.1"
        },
        "InterchainTokenFactory": {
          "deployer": "0xBeF25f4733b9d451072416360609e5A4c115293E",
          "salt": "ITS Factory v1.0.0",
          "implementation": "0x3fcbe9de65BD553C9451E7Ae635AF15fD91e7680",
          "address": "0x35eAd6089aBF6233C3E0086CD3C0eF849bdE95c3",
          "version": "2.1.1"
        }
      },
      "finality": "finalized",
      "approxFinalityWaitTime": 30
    },
    "blast-sepolia": {
      "name": "Blast-Sepolia",
      "axelarId": "blast-sepolia",
      "chainId": 168587773,
      "rpc": "https://sepolia.blast.io/",
      "tokenSymbol": "ETH",
      "decimals": 18,
      "chainType": "evm",
      "gasOptions": {
        "gasLimit": 8000000
      },
      "onchainGasEstimate": {
        "l1ChainName": "ethereum",
        "gasEstimationType": 2,
        "l1FeeScalar": 7600
      },
      "confirmations": 2,
      "explorer": {
        "name": "Blastscan",
        "url": "https://testnet.blastscan.io",
        "api": "https://api.routescan.io/v2/network/testnet/evm/168587773/etherscan"
      },
      "contracts": {
        "ConstAddressDeployer": {
          "address": "0x98B2920D53612483F91F12Ed7754E51b4A77919e"
        },
        "Create3Deployer": {
          "salt": "Create3Deployer",
          "address": "0x6513Aedb4D1593BA12e50644401D976aebDc90d8",
          "deployer": "0x6f24A47Fc8AE5441Eb47EFfC3665e70e69Ac3F05",
          "deploymentMethod": "create2",
          "codehash": "0xf0ad66defbe082df243d4d274e626f557f97579c5c9e19f33d8093d6160808b7",
          "predeployCodehash": "0x73fc31262c4bad113c79439fd231281201c7c7d45b50328bd86bccf37684bf92"
        },
        "AxelarGateway": {
          "deployer": "0xBeF25f4733b9d451072416360609e5A4c115293E",
          "startingKeyIDs": [
            "evm-blast-sepolia-genesis"
          ],
          "address": "0x5A4fA5187BddD93097dE4F6062a2E96C82Ea2d61",
          "implementation": "0x1A9f5A2C0867826790EC9E3318e77298d0000C76",
          "implementationCodehash": "0xf49fc5a9d24907c0c1de9b7c1f4478d2cd961b1835efded43267cb1be062bb9c",
          "authModule": "0xa27aF392971f0A0D0C8767d061f4274d58856d5a",
          "tokenDeployer": "0xb89B72CBA1766fB17199A58D2482852832a1Bd98",
          "deploymentMethod": "create3",
          "salt": "AxelarGateway v6.2",
          "connectionType": "consensus"
        },
        "InterchainGovernance": {
          "minimumTimeDelay": 300,
          "governanceChain": "Axelarnet",
          "governanceAddress": "axelar10d07y265gmmuvt4z0w9aw880jnsr700j7v9daj",
          "address": "0xbBd7dA8273daF1c95aC5C26271Df96399A8263ce",
          "deployer": "0xBeF25f4733b9d451072416360609e5A4c115293E",
          "deploymentMethod": "create3",
          "codehash": "0x222dfe9a431f41f473ba5bf71850df979619361ff8a49dcefc1fba4d72141134",
          "predeployCodehash": "0xe2de43b29f2387b6f3575a1b50d566908fc00e03a8d88ad6be74b674a70874d2",
          "salt": "InterchainGovernance v5.5"
        },
        "Multisig": {
          "threshold": 2,
          "signers": [
            "0xaC481D34c48e5d3191344b853Bc00D04889BA8db",
            "0x722C5A6A417122668e8925968f7FC13DBDFaD23C",
            "0xBeF25f4733b9d451072416360609e5A4c115293E"
          ],
          "address": "0x57406321d7e96223785b5987c9929d25e960946e",
          "deployer": "0xBeF25f4733b9d451072416360609e5A4c115293E",
          "deploymentMethod": "create3",
          "codehash": "0x912095d5076ee40a9dd49c0f9d61d61334c47a78c7512852791652baef26c296",
          "predeployCodehash": "0x912095d5076ee40a9dd49c0f9d61d61334c47a78c7512852791652baef26c296",
          "salt": "Multisig v5.5"
        },
        "Operators": {
          "owner": "0x9f5CDBc370B00C0dF52cf2619FA95907508108df",
          "address": "0xc5C525B7Bb2a7Ce95C13Ee5aBdB7F8fd3cb77392",
          "deployer": "0xBeF25f4733b9d451072416360609e5A4c115293E",
          "deploymentMethod": "create2",
          "codehash": "0xc561dc32ef670c929db9d7fbf6b5f6c074a62a30602481ba3b88912ca6d79feb",
          "predeployCodehash": "0xc561dc32ef670c929db9d7fbf6b5f6c074a62a30602481ba3b88912ca6d79feb",
          "salt": "Operators"
        },
        "AxelarGasService": {
          "collector": "0xc5C525B7Bb2a7Ce95C13Ee5aBdB7F8fd3cb77392",
          "salt": "AxelarGasService",
          "address": "0xeE1d04E4F9F9AdEB7be7d6996f4A726773460A87",
          "implementation": "0x1F002cd258e2e818eC5ecCD46DD6cb938c5Cf7f8",
          "deployer": "0xBeF25f4733b9d451072416360609e5A4c115293E"
        },
        "InterchainTokenService": {
          "salt": "ITS v2.1.1",
          "deployer": "0xBeF25f4733b9d451072416360609e5A4c115293E",
          "proxySalt": "ITS v1.0.0",
          "tokenManagerDeployer": "0x04d7499405869C7969fd4f5d1059F66400765af9",
          "interchainToken": "0xbEfE642EDd190358a1c48c1c2E14B044e17EC021",
          "interchainTokenDeployer": "0x0BFF669D165a58Fb0D60FeD92Ccd1FbCd9930bCf",
          "tokenManager": "0x381a06ef2ab8af30c5041556ed5719279b5734B2",
          "tokenHandler": "0x2C6fb9B5A093ED0558aB794A5F4aA70901A7841F",
          "implementation": "0xFF882Ade63338494Fdab578c2046208dB2cA08EA",
          "predeployCodehash": "0x08a4a556c4db879b4f24104d13a8baf86915d58b12c81b382dfea2a82d2856cf",
          "address": "0x0FCb262571be50815627C16Eca1f5F3D342FF5a5",
          "gatewayCaller": "0x4AE2Dac5647e218035aFA9d763DaE5E2B2E8A19d",
          "version": "2.1.1"
        },
        "InterchainTokenFactory": {
          "deployer": "0xBeF25f4733b9d451072416360609e5A4c115293E",
          "salt": "ITS Factory v1.0.0",
          "implementation": "0x3fcbe9de65BD553C9451E7Ae635AF15fD91e7680",
          "address": "0x35eAd6089aBF6233C3E0086CD3C0eF849bdE95c3",
          "version": "2.1.1"
        }
      },
      "finality": "finalized",
      "approxFinalityWaitTime": 25
    },
    "fraxtal": {
      "name": "Fraxtal",
      "axelarId": "fraxtal",
      "chainId": 2522,
      "rpc": "https://rpc.testnet.frax.com",
      "tokenSymbol": "frxETH",
      "decimals": 18,
      "chainType": "evm",
      "gasOptions": {
        "gasLimit": 8000000
      },
      "onchainGasEstimate": {
        "l1ChainName": "ethereum",
        "gasEstimationType": 2,
        "l1FeeScalar": 50000
      },
      "contracts": {
        "InterchainGovernance": {
          "minimumTimeDelay": 300,
          "governanceChain": "Axelarnet",
          "governanceAddress": "axelar10d07y265gmmuvt4z0w9aw880jnsr700j7v9daj",
          "address": "0xbBd7dA8273daF1c95aC5C26271Df96399A8263ce",
          "deployer": "0xBeF25f4733b9d451072416360609e5A4c115293E",
          "deploymentMethod": "create3",
          "codehash": "0x222dfe9a431f41f473ba5bf71850df979619361ff8a49dcefc1fba4d72141134",
          "predeployCodehash": "0xe2de43b29f2387b6f3575a1b50d566908fc00e03a8d88ad6be74b674a70874d2",
          "salt": "InterchainGovernance v5.5"
        },
        "Multisig": {
          "threshold": 2,
          "signers": [
            "0xaC481D34c48e5d3191344b853Bc00D04889BA8db",
            "0x722C5A6A417122668e8925968f7FC13DBDFaD23C",
            "0xBeF25f4733b9d451072416360609e5A4c115293E"
          ],
          "address": "0x57406321d7e96223785b5987c9929d25e960946e",
          "deployer": "0xBeF25f4733b9d451072416360609e5A4c115293E",
          "deploymentMethod": "create3",
          "codehash": "0x912095d5076ee40a9dd49c0f9d61d61334c47a78c7512852791652baef26c296",
          "predeployCodehash": "0x912095d5076ee40a9dd49c0f9d61d61334c47a78c7512852791652baef26c296",
          "salt": "Multisig v5.5"
        },
        "ConstAddressDeployer": {
          "address": "0x98B2920D53612483F91F12Ed7754E51b4A77919e"
        },
        "Create3Deployer": {
          "salt": "Create3Deployer",
          "address": "0x6513Aedb4D1593BA12e50644401D976aebDc90d8",
          "deployer": "0x6f24A47Fc8AE5441Eb47EFfC3665e70e69Ac3F05",
          "deploymentMethod": "create2",
          "codehash": "0xf0ad66defbe082df243d4d274e626f557f97579c5c9e19f33d8093d6160808b7",
          "predeployCodehash": "0x73fc31262c4bad113c79439fd231281201c7c7d45b50328bd86bccf37684bf92"
        },
        "AxelarGateway": {
          "deployer": "0xBeF25f4733b9d451072416360609e5A4c115293E",
          "startingKeyIDs": [
            "evm-fraxtal-genesis"
          ],
          "address": "0x5A4fA5187BddD93097dE4F6062a2E96C82Ea2d61",
          "implementation": "0x1A9f5A2C0867826790EC9E3318e77298d0000C76",
          "implementationCodehash": "0xf49fc5a9d24907c0c1de9b7c1f4478d2cd961b1835efded43267cb1be062bb9c",
          "authModule": "0xa27aF392971f0A0D0C8767d061f4274d58856d5a",
          "tokenDeployer": "0xb89B72CBA1766fB17199A58D2482852832a1Bd98",
          "deploymentMethod": "create3",
          "salt": "AxelarGateway v6.2",
          "connectionType": "consensus"
        },
        "AxelarGasService": {
          "collector": "0xc5C525B7Bb2a7Ce95C13Ee5aBdB7F8fd3cb77392",
          "salt": "AxelarGasService",
          "address": "0xeE1d04E4F9F9AdEB7be7d6996f4A726773460A87",
          "implementation": "0x1F002cd258e2e818eC5ecCD46DD6cb938c5Cf7f8",
          "deployer": "0xBeF25f4733b9d451072416360609e5A4c115293E"
        },
        "Operators": {
          "owner": "0x9f5CDBc370B00C0dF52cf2619FA95907508108df",
          "address": "0xc5C525B7Bb2a7Ce95C13Ee5aBdB7F8fd3cb77392",
          "deployer": "0xBeF25f4733b9d451072416360609e5A4c115293E",
          "deploymentMethod": "create2",
          "codehash": "0xc561dc32ef670c929db9d7fbf6b5f6c074a62a30602481ba3b88912ca6d79feb",
          "predeployCodehash": "0xc561dc32ef670c929db9d7fbf6b5f6c074a62a30602481ba3b88912ca6d79feb",
          "salt": "Operators"
        },
        "InterchainTokenService": {
          "salt": "ITS v2.1.1",
          "deployer": "0xBeF25f4733b9d451072416360609e5A4c115293E",
          "proxySalt": "ITS v1.0.0",
          "tokenManagerDeployer": "0x04d7499405869C7969fd4f5d1059F66400765af9",
          "interchainToken": "0xbEfE642EDd190358a1c48c1c2E14B044e17EC021",
          "interchainTokenDeployer": "0x0BFF669D165a58Fb0D60FeD92Ccd1FbCd9930bCf",
          "tokenManager": "0x381a06ef2ab8af30c5041556ed5719279b5734B2",
          "tokenHandler": "0x2C6fb9B5A093ED0558aB794A5F4aA70901A7841F",
          "implementation": "0xFF882Ade63338494Fdab578c2046208dB2cA08EA",
          "predeployCodehash": "0x08a4a556c4db879b4f24104d13a8baf86915d58b12c81b382dfea2a82d2856cf",
          "address": "0x0FCb262571be50815627C16Eca1f5F3D342FF5a5",
          "gatewayCaller": "0x4AE2Dac5647e218035aFA9d763DaE5E2B2E8A19d",
          "version": "2.1.1"
        },
        "InterchainTokenFactory": {
          "deployer": "0xBeF25f4733b9d451072416360609e5A4c115293E",
          "salt": "ITS Factory v1.0.0",
          "implementation": "0x3fcbe9de65BD553C9451E7Ae635AF15fD91e7680",
          "address": "0x35eAd6089aBF6233C3E0086CD3C0eF849bdE95c3",
          "version": "2.1.1"
        }
      },
      "explorer": {
        "name": "Fraxscan",
        "url": "https://holesky.fraxscan.com",
        "api": "https://api-holesky.fraxscan.com/api"
      },
      "finality": "finalized",
      "approxFinalityWaitTime": 80
    },
    "mantle-sepolia": {
      "name": "Mantle-Sepolia",
      "axelarId": "mantle-sepolia",
      "chainId": 5003,
      "rpc": "https://rpc.sepolia.mantle.xyz",
      "tokenSymbol": "MNT",
      "decimals": 18,
      "chainType": "evm",
      "confirmations": 2,
      "explorer": {
        "name": "Mantle Explorer",
        "url": "https://sepolia.mantlescan.xyz",
        "api": "https://api-sepolia.mantlescan.xyz/api"
      },
      "contracts": {
        "InterchainGovernance": {
          "minimumTimeDelay": 300,
          "governanceChain": "Axelarnet",
          "governanceAddress": "axelar10d07y265gmmuvt4z0w9aw880jnsr700j7v9daj",
          "address": "0xbBd7dA8273daF1c95aC5C26271Df96399A8263ce",
          "deployer": "0xBeF25f4733b9d451072416360609e5A4c115293E",
          "deploymentMethod": "create3",
          "codehash": "0x222dfe9a431f41f473ba5bf71850df979619361ff8a49dcefc1fba4d72141134",
          "predeployCodehash": "0xe2de43b29f2387b6f3575a1b50d566908fc00e03a8d88ad6be74b674a70874d2",
          "salt": "InterchainGovernance v5.5"
        },
        "Multisig": {
          "threshold": 2,
          "signers": [
            "0xaC481D34c48e5d3191344b853Bc00D04889BA8db",
            "0x722C5A6A417122668e8925968f7FC13DBDFaD23C",
            "0xBeF25f4733b9d451072416360609e5A4c115293E"
          ],
          "address": "0x57406321d7e96223785b5987c9929d25e960946e",
          "deployer": "0xBeF25f4733b9d451072416360609e5A4c115293E",
          "deploymentMethod": "create3",
          "codehash": "0x912095d5076ee40a9dd49c0f9d61d61334c47a78c7512852791652baef26c296",
          "predeployCodehash": "0x912095d5076ee40a9dd49c0f9d61d61334c47a78c7512852791652baef26c296",
          "salt": "Multisig v5.5"
        },
        "ConstAddressDeployer": {
          "address": "0x98B2920D53612483F91F12Ed7754E51b4A77919e"
        },
        "Create3Deployer": {
          "salt": "Create3Deployer",
          "address": "0x6513Aedb4D1593BA12e50644401D976aebDc90d8",
          "deployer": "0x6f24A47Fc8AE5441Eb47EFfC3665e70e69Ac3F05",
          "deploymentMethod": "create2",
          "codehash": "0xf0ad66defbe082df243d4d274e626f557f97579c5c9e19f33d8093d6160808b7",
          "predeployCodehash": "0x73fc31262c4bad113c79439fd231281201c7c7d45b50328bd86bccf37684bf92"
        },
        "AxelarGateway": {
          "deployer": "0xBeF25f4733b9d451072416360609e5A4c115293E",
          "startingKeyIDs": [
            "evm-mantle-sepolia-genesis"
          ],
          "address": "0x5A4fA5187BddD93097dE4F6062a2E96C82Ea2d61",
          "implementation": "0x1A9f5A2C0867826790EC9E3318e77298d0000C76",
          "implementationCodehash": "0xf49fc5a9d24907c0c1de9b7c1f4478d2cd961b1835efded43267cb1be062bb9c",
          "authModule": "0xa27aF392971f0A0D0C8767d061f4274d58856d5a",
          "tokenDeployer": "0xb89B72CBA1766fB17199A58D2482852832a1Bd98",
          "deploymentMethod": "create3",
          "salt": "AxelarGateway v6.2",
          "connectionType": "consensus"
        },
        "Operators": {
          "owner": "0x9f5CDBc370B00C0dF52cf2619FA95907508108df",
          "address": "0xc5C525B7Bb2a7Ce95C13Ee5aBdB7F8fd3cb77392",
          "deployer": "0xBeF25f4733b9d451072416360609e5A4c115293E",
          "deploymentMethod": "create2",
          "codehash": "0xc561dc32ef670c929db9d7fbf6b5f6c074a62a30602481ba3b88912ca6d79feb",
          "predeployCodehash": "0xc561dc32ef670c929db9d7fbf6b5f6c074a62a30602481ba3b88912ca6d79feb",
          "salt": "Operators"
        },
        "AxelarGasService": {
          "collector": "0xc5C525B7Bb2a7Ce95C13Ee5aBdB7F8fd3cb77392",
          "salt": "AxelarGasService",
          "address": "0xeE1d04E4F9F9AdEB7be7d6996f4A726773460A87",
          "implementation": "0x1F002cd258e2e818eC5ecCD46DD6cb938c5Cf7f8",
          "deployer": "0xBeF25f4733b9d451072416360609e5A4c115293E"
        },
        "InterchainTokenService": {
          "salt": "ITS v2.1.1",
          "deployer": "0xBeF25f4733b9d451072416360609e5A4c115293E",
          "proxySalt": "ITS v1.0.0",
          "tokenManagerDeployer": "0x04d7499405869C7969fd4f5d1059F66400765af9",
          "interchainToken": "0xbEfE642EDd190358a1c48c1c2E14B044e17EC021",
          "interchainTokenDeployer": "0x0BFF669D165a58Fb0D60FeD92Ccd1FbCd9930bCf",
          "tokenManager": "0x381a06ef2ab8af30c5041556ed5719279b5734B2",
          "tokenHandler": "0x2C6fb9B5A093ED0558aB794A5F4aA70901A7841F",
          "implementation": "0xFF882Ade63338494Fdab578c2046208dB2cA08EA",
          "predeployCodehash": "0x08a4a556c4db879b4f24104d13a8baf86915d58b12c81b382dfea2a82d2856cf",
          "address": "0x0FCb262571be50815627C16Eca1f5F3D342FF5a5",
          "gatewayCaller": "0x4AE2Dac5647e218035aFA9d763DaE5E2B2E8A19d",
          "version": "2.1.1"
        },
        "InterchainTokenFactory": {
          "deployer": "0xBeF25f4733b9d451072416360609e5A4c115293E",
          "salt": "ITS Factory v1.0.0",
          "implementation": "0x3fcbe9de65BD553C9451E7Ae635AF15fD91e7680",
          "address": "0x35eAd6089aBF6233C3E0086CD3C0eF849bdE95c3",
          "version": "2.1.1"
        }
      },
      "finality": "finalized",
      "gasOptions": {
        "gasPrice": 25000000,
        "gasLimit": 100000000000
      },
      "approxFinalityWaitTime": 60
    },
    "optimism-sepolia": {
      "name": "Optimism-Sepolia",
      "axelarId": "optimism-sepolia",
      "chainId": 11155420,
      "rpc": "https://sepolia.optimism.io",
      "tokenSymbol": "ETH",
      "decimals": 18,
      "chainType": "evm",
      "gasOptions": {
        "gasLimit": 8000000
      },
      "onchainGasEstimate": {
        "l1ChainName": "ethereum",
        "gasEstimationType": 1,
        "l1FeeScalar": 7600
      },
      "confirmations": 3,
      "explorer": {
        "name": "Opscan",
        "url": "https://sepolia-optimistic.etherscan.io",
        "api": "https://api-sepolia-optimistic.etherscan.io/api"
      },
      "contracts": {
        "ConstAddressDeployer": {
          "address": "0x98B2920D53612483F91F12Ed7754E51b4A77919e"
        },
        "Create3Deployer": {
          "salt": "Create3Deployer",
          "address": "0x6513Aedb4D1593BA12e50644401D976aebDc90d8",
          "deployer": "0x6f24A47Fc8AE5441Eb47EFfC3665e70e69Ac3F05",
          "deploymentMethod": "create2",
          "codehash": "0xf0ad66defbe082df243d4d274e626f557f97579c5c9e19f33d8093d6160808b7",
          "predeployCodehash": "0x73fc31262c4bad113c79439fd231281201c7c7d45b50328bd86bccf37684bf92"
        },
        "AxelarGateway": {
          "deployer": "0xBeF25f4733b9d451072416360609e5A4c115293E",
          "startingKeyIDs": [
            "evm-optimism-sepolia-genesis"
          ],
          "address": "0x5A4fA5187BddD93097dE4F6062a2E96C82Ea2d61",
          "implementation": "0x1A9f5A2C0867826790EC9E3318e77298d0000C76",
          "implementationCodehash": "0xf49fc5a9d24907c0c1de9b7c1f4478d2cd961b1835efded43267cb1be062bb9c",
          "authModule": "0xa27aF392971f0A0D0C8767d061f4274d58856d5a",
          "tokenDeployer": "0xb89B72CBA1766fB17199A58D2482852832a1Bd98",
          "deploymentMethod": "create3",
          "salt": "AxelarGateway v6.2",
          "connectionType": "consensus"
        },
        "InterchainGovernance": {
          "minimumTimeDelay": 300,
          "governanceChain": "Axelarnet",
          "governanceAddress": "axelar10d07y265gmmuvt4z0w9aw880jnsr700j7v9daj",
          "address": "0xbBd7dA8273daF1c95aC5C26271Df96399A8263ce",
          "deployer": "0xBeF25f4733b9d451072416360609e5A4c115293E",
          "deploymentMethod": "create3",
          "codehash": "0x222dfe9a431f41f473ba5bf71850df979619361ff8a49dcefc1fba4d72141134",
          "predeployCodehash": "0xe2de43b29f2387b6f3575a1b50d566908fc00e03a8d88ad6be74b674a70874d2",
          "salt": "InterchainGovernance v5.5"
        },
        "Multisig": {
          "threshold": 2,
          "signers": [
            "0xaC481D34c48e5d3191344b853Bc00D04889BA8db",
            "0x722C5A6A417122668e8925968f7FC13DBDFaD23C",
            "0xBeF25f4733b9d451072416360609e5A4c115293E"
          ],
          "address": "0x57406321d7e96223785b5987c9929d25e960946e",
          "deployer": "0xBeF25f4733b9d451072416360609e5A4c115293E",
          "deploymentMethod": "create3",
          "codehash": "0x912095d5076ee40a9dd49c0f9d61d61334c47a78c7512852791652baef26c296",
          "predeployCodehash": "0x912095d5076ee40a9dd49c0f9d61d61334c47a78c7512852791652baef26c296",
          "salt": "Multisig v5.5"
        },
        "Operators": {
          "owner": "0x9f5CDBc370B00C0dF52cf2619FA95907508108df",
          "address": "0xc5C525B7Bb2a7Ce95C13Ee5aBdB7F8fd3cb77392",
          "deployer": "0xBeF25f4733b9d451072416360609e5A4c115293E",
          "deploymentMethod": "create2",
          "codehash": "0xc561dc32ef670c929db9d7fbf6b5f6c074a62a30602481ba3b88912ca6d79feb",
          "predeployCodehash": "0xc561dc32ef670c929db9d7fbf6b5f6c074a62a30602481ba3b88912ca6d79feb",
          "salt": "Operators"
        },
        "AxelarGasService": {
          "collector": "0xc5C525B7Bb2a7Ce95C13Ee5aBdB7F8fd3cb77392",
          "salt": "AxelarGasService",
          "address": "0xeE1d04E4F9F9AdEB7be7d6996f4A726773460A87",
          "implementation": "0x1F002cd258e2e818eC5ecCD46DD6cb938c5Cf7f8",
          "deployer": "0xBeF25f4733b9d451072416360609e5A4c115293E"
        },
        "InterchainTokenService": {
          "salt": "ITS v2.1.1",
          "deployer": "0x6f24A47Fc8AE5441Eb47EFfC3665e70e69Ac3F05",
          "proxySalt": "ITS v1.0.0",
          "tokenManagerDeployer": "0xDFef5B38C1c080A4a82431b687989759cB207d24",
          "interchainToken": "0xbEfE642EDd190358a1c48c1c2E14B044e17EC021",
          "interchainTokenDeployer": "0x0848a4A2eF85c9A3485D34ee0558F6996fE6F7d4",
          "tokenManager": "0x79b3E736Fb5C21bD94862824602f856bfA4fa5a3",
          "tokenHandler": "0x383dF8E8f96b3dF53F9bdc607811c7e96239e7da",
          "implementation": "0x1B13a9BaF8d3116C56CCDF3aa9049ad532a9C03d",
          "predeployCodehash": "0x08a4a556c4db879b4f24104d13a8baf86915d58b12c81b382dfea2a82d2856cf",
          "address": "0x0FCb262571be50815627C16Eca1f5F3D342FF5a5",
          "gatewayCaller": "0x75f121a0bfcc76D82d5BA84c156AB79F31dC3f98",
          "version": "2.1.1"
        },
        "InterchainTokenFactory": {
          "deployer": "0x6f24A47Fc8AE5441Eb47EFfC3665e70e69Ac3F05",
          "salt": "ITS Factory v1.0.0",
          "implementation": "0x0D76aD83e777A47B58EC31A94f5F52287fBE51d4",
          "address": "0x35eAd6089aBF6233C3E0086CD3C0eF849bdE95c3",
          "version": "2.1.1"
        }
      },
      "finality": "finalized",
      "approxFinalityWaitTime": 25
    },
    "flow": {
      "name": "Flow",
      "axelarId": "flow",
      "chainId": 545,
      "rpc": "https://testnet.evm.nodes.onflow.org",
      "tokenSymbol": "FLOW",
      "decimals": 18,
      "chainType": "evm",
      "contracts": {
        "AxelarGateway": {
          "deployer": "0xBeF25f4733b9d451072416360609e5A4c115293E",
          "operator": "0xBeF25f4733b9d451072416360609e5A4c115293E",
          "proxyDeploymentArgs": [
            "0xC5578b1c63CE803B9f7f185652CC1E14Af887b8f",
            "0xBeF25f4733b9d451072416360609e5A4c115293E",
            "0x000000000000000000000000bef25f4733b9d451072416360609e5a4c115293e0000000000000000000000000000000000000000000000000000000000000040000000000000000000000000000000000000000000000000000000000000000100000000000000000000000000000000000000000000000000000000000000200000000000000000000000000000000000000000000000000000000000000060000000000000000000000000000000000000000000000000000000000000000300000000000000000000000000000000000000000000000000000000000aa39300000000000000000000000000000000000000000000000000000000000000050000000000000000000000004ed1fd87673ed52b810710e1e81c10df10906f40000000000000000000000000000000000000000000000000000000000000000100000000000000000000000054059b18cf1b10d648d922e00c149e68b3d77e90000000000000000000000000000000000000000000000000000000000000000100000000000000000000000057c026c5a2dcb35fd220f3436ff4096978066bb50000000000000000000000000000000000000000000000000000000000000001000000000000000000000000d368332a3cb3ea8a38144508c1ddea649c4d23fd0000000000000000000000000000000000000000000000000000000000000001000000000000000000000000f48dfdc4f1666701ba74efa1d8491f4811c064a40000000000000000000000000000000000000000000000000000000000000001"
          ],
          "initialVerifierSetId": "c7483b242156a8149fe6c4efcf62184d9fbf6b1be5530872f80a472d33070cf6",
          "governance": "0xBeF25f4733b9d451072416360609e5A4c115293E",
          "address": "0x5A4fA5187BddD93097dE4F6062a2E96C82Ea2d61",
          "implementation": "0x97eE3BfaD32ff53eC13071fBE65CeBA062eCC99d",
          "implementationCodehash": "0x3c16450323c6b2aae8627b39f48b231e591db5e1274a45081eae6cc9775e59c3",
          "deploymentMethod": "create2",
          "previousSignersRetention": 15,
          "domainSeparator": "0x3dad2b901117c30d4f601c3b9e9ee89cec4371e79e9908122e8e1da1904347ee",
          "minimumRotationDelay": 300,
          "connectionType": "amplifier",
          "owner": "0xBeF25f4733b9d451072416360609e5A4c115293E",
          "salt": "v6.0.4"
        },
        "ConstAddressDeployer": {
          "address": "0x98B2920D53612483F91F12Ed7754E51b4A77919e",
          "deployer": "0xE86375704CDb8491a5Ed82D90DceCE02Ee0ac25F",
          "deploymentMethod": "create",
          "codehash": "0x8fda47a596dfba923270da84e0c32a2d0312f1c03389f83e16f2b5a35ed37fbe",
          "predeployCodehash": "0x8fda47a596dfba923270da84e0c32a2d0312f1c03389f83e16f2b5a35ed37fbe"
        },
        "Create3Deployer": {
          "address": "0x6513Aedb4D1593BA12e50644401D976aebDc90d8",
          "deployer": "0x6f24A47Fc8AE5441Eb47EFfC3665e70e69Ac3F05",
          "deploymentMethod": "create2",
          "codehash": "0xf0ad66defbe082df243d4d274e626f557f97579c5c9e19f33d8093d6160808b7",
          "predeployCodehash": "0x73fc31262c4bad113c79439fd231281201c7c7d45b50328bd86bccf37684bf92",
          "salt": "Create3Deployer"
        },
        "AxelarGasService": {
          "collector": "0xc5C525B7Bb2a7Ce95C13Ee5aBdB7F8fd3cb77392",
          "salt": "AxelarGasService",
          "address": "0xeE1d04E4F9F9AdEB7be7d6996f4A726773460A87",
          "implementation": "0x1F002cd258e2e818eC5ecCD46DD6cb938c5Cf7f8",
          "deployer": "0xBeF25f4733b9d451072416360609e5A4c115293E"
        },
        "Operators": {
          "owner": "0x9f5CDBc370B00C0dF52cf2619FA95907508108df",
          "address": "0xc5C525B7Bb2a7Ce95C13Ee5aBdB7F8fd3cb77392",
          "deployer": "0xBeF25f4733b9d451072416360609e5A4c115293E",
          "deploymentMethod": "create2",
          "codehash": "0xc561dc32ef670c929db9d7fbf6b5f6c074a62a30602481ba3b88912ca6d79feb",
          "predeployCodehash": "0xc561dc32ef670c929db9d7fbf6b5f6c074a62a30602481ba3b88912ca6d79feb",
          "salt": "Operators"
        },
        "InterchainTokenService": {
          "salt": "ITS v2.1.1",
          "deployer": "0x6f24A47Fc8AE5441Eb47EFfC3665e70e69Ac3F05",
          "proxySalt": "ITS v1.0.0",
          "tokenManagerDeployer": "0xDFef5B38C1c080A4a82431b687989759cB207d24",
          "interchainToken": "0x9A679b363726b9ce8a98Fe0f35B7c4E785789648",
          "interchainTokenDeployer": "0xd7334078D4bacdbA7EE9B454797EAeEf39da1799",
          "tokenManager": "0x79b3E736Fb5C21bD94862824602f856bfA4fa5a3",
          "tokenHandler": "0x383dF8E8f96b3dF53F9bdc607811c7e96239e7da",
          "gatewayCaller": "0x75f121a0bfcc76D82d5BA84c156AB79F31dC3f98",
          "implementation": "0x1B13a9BaF8d3116C56CCDF3aa9049ad532a9C03d",
          "predeployCodehash": "0x08a4a556c4db879b4f24104d13a8baf86915d58b12c81b382dfea2a82d2856cf",
          "address": "0x0FCb262571be50815627C16Eca1f5F3D342FF5a5",
          "version": "2.1.1"
        },
        "InterchainTokenFactory": {
          "deployer": "0x6f24A47Fc8AE5441Eb47EFfC3665e70e69Ac3F05",
          "salt": "ITS Factory v1.0.0",
          "implementation": "0x0D76aD83e777A47B58EC31A94f5F52287fBE51d4",
          "address": "0x35eAd6089aBF6233C3E0086CD3C0eF849bdE95c3",
          "version": "2.1.1"
        }
      },
      "explorer": {
        "name": "Flowscan",
        "url": "https://evm-testnet.flowscan.io/",
        "api": "https://evm-testnet.flowscan.io/api"
      },
      "gasOptions": {
        "gasLimit": 8000000
      },
      "confirmations": 1,
      "finality": "finalized",
      "approxFinalityWaitTime": 1
    },
    "hedera": {
      "name": "Hedera",
      "axelarId": "hedera",
      "skipRevertTests": true,
      "chainId": 296,
      "rpc": "https://testnet.hashio.io/api",
      "tokenSymbol": "HBAR",
      "decimals": 8,
      "confirmations": 1,
      "finality": "finalized",
      "approxFinalityWaitTime": 1,
      "timeout": 50000,
      "chainType": "evm",
      "explorer": {
        "name": "HashScan",
        "url": "https://hashscan.io/testnet",
        "api": ""
      },
      "gasOptions": {
        "gasLimit": 8000000
      },
      "contracts": {
        "ConstAddressDeployer": {
          "address": "0x98B2920D53612483F91F12Ed7754E51b4A77919e",
          "deployer": "0xE86375704CDb8491a5Ed82D90DceCE02Ee0ac25F",
          "deploymentMethod": "create",
          "codehash": "0x8fda47a596dfba923270da84e0c32a2d0312f1c03389f83e16f2b5a35ed37fbe",
          "predeployCodehash": "0x8fda47a596dfba923270da84e0c32a2d0312f1c03389f83e16f2b5a35ed37fbe"
        },
        "Create3Deployer": {
          "address": "0x6513Aedb4D1593BA12e50644401D976aebDc90d8",
          "deployer": "0x6f24A47Fc8AE5441Eb47EFfC3665e70e69Ac3F05",
          "deploymentMethod": "create2",
          "codehash": "0xf0ad66defbe082df243d4d274e626f557f97579c5c9e19f33d8093d6160808b7",
          "predeployCodehash": "0x73fc31262c4bad113c79439fd231281201c7c7d45b50328bd86bccf37684bf92",
          "salt": "Create3Deployer"
        },
        "AxelarGateway": {
          "deployer": "0xBeF25f4733b9d451072416360609e5A4c115293E",
          "operator": "0xBeF25f4733b9d451072416360609e5A4c115293E",
          "proxyDeploymentArgs": [
            "0xC5578b1c63CE803B9f7f185652CC1E14Af887b8f",
            "0xBeF25f4733b9d451072416360609e5A4c115293E",
            "0x000000000000000000000000bef25f4733b9d451072416360609e5a4c115293e0000000000000000000000000000000000000000000000000000000000000040000000000000000000000000000000000000000000000000000000000000000100000000000000000000000000000000000000000000000000000000000000200000000000000000000000000000000000000000000000000000000000000060000000000000000000000000000000000000000000000000000000000000000300000000000000000000000000000000000000000000000000000000000dd36600000000000000000000000000000000000000000000000000000000000000050000000000000000000000004ed1fd87673ed52b810710e1e81c10df10906f40000000000000000000000000000000000000000000000000000000000000000100000000000000000000000054059b18cf1b10d648d922e00c149e68b3d77e90000000000000000000000000000000000000000000000000000000000000000100000000000000000000000057c026c5a2dcb35fd220f3436ff4096978066bb50000000000000000000000000000000000000000000000000000000000000001000000000000000000000000d368332a3cb3ea8a38144508c1ddea649c4d23fd0000000000000000000000000000000000000000000000000000000000000001000000000000000000000000f48dfdc4f1666701ba74efa1d8491f4811c064a40000000000000000000000000000000000000000000000000000000000000001"
          ],
          "initialVerifierSetId": "2e33ae5cb06c1aa706fd9e4d270ecbf8ff031bb1d6c641787c0174769f8da900",
          "governance": "0xBeF25f4733b9d451072416360609e5A4c115293E",
          "address": "0x5A4fA5187BddD93097dE4F6062a2E96C82Ea2d61",
          "implementation": "0x25cf958D3E1aa67ec03dA6c21e8980D5888F6801",
          "implementationCodehash": "0x170f932b58370aaeaba2983a87b3d5d2b95b5b0a841ee59e1ed50f9194723744",
          "deploymentMethod": "create2",
          "previousSignersRetention": 15,
          "domainSeparator": "0xfbfcd8a4d93cdf3dc1099795eefb83c109414406fc09015f4d0758ed6b99c43c",
          "minimumRotationDelay": 300,
          "connectionType": "amplifier",
          "owner": "0xBeF25f4733b9d451072416360609e5A4c115293E",
          "salt": "v6.0.4"
        },
        "Operators": {
          "owner": "0x9f5CDBc370B00C0dF52cf2619FA95907508108df",
          "address": "0xc5C525B7Bb2a7Ce95C13Ee5aBdB7F8fd3cb77392",
          "deployer": "0xBeF25f4733b9d451072416360609e5A4c115293E",
          "deploymentMethod": "create2",
          "codehash": "0xc561dc32ef670c929db9d7fbf6b5f6c074a62a30602481ba3b88912ca6d79feb",
          "predeployCodehash": "0xc561dc32ef670c929db9d7fbf6b5f6c074a62a30602481ba3b88912ca6d79feb",
          "salt": "Operators"
        },
        "AxelarGasService": {
          "collector": "0xc5C525B7Bb2a7Ce95C13Ee5aBdB7F8fd3cb77392",
          "salt": "AxelarGasService",
          "address": "0xeE1d04E4F9F9AdEB7be7d6996f4A726773460A87",
          "implementation": "0x465F92fc79dE7304B2fc734f894A9fb679120b75",
          "deployer": "0xBeF25f4733b9d451072416360609e5A4c115293E"
        }
      }
    },
    "sui": {
      "name": "Sui",
      "axelarId": "sui",
      "networkType": "testnet",
      "rpc": "https://sui-testnet.public.blastapi.io",
      "tokenSymbol": "SUI",
      "decimals": 9,
      "chainType": "sui",
      "explorer": {
        "name": "Suiscan",
        "url": "https://suiscan.xyz/testnet"
      },
      "contracts": {
        "AxelarGateway": {
          "address": "0x0a011637cbd43d101896d12d85cc8701bcb4ec884f556a9a15b1e26c72627853",
          "deployer": "0x8e3d8f44a89f6bf3573ee0d559722bef0f46c215153caca12322e1ed93046c1f",
          "versions": {
            "0": "0x0a011637cbd43d101896d12d85cc8701bcb4ec884f556a9a15b1e26c72627853"
          },
          "structs": {
            "WeightedSigner": "0x0a011637cbd43d101896d12d85cc8701bcb4ec884f556a9a15b1e26c72627853::weighted_signer::WeightedSigner",
            "Bytes32": "0x0a011637cbd43d101896d12d85cc8701bcb4ec884f556a9a15b1e26c72627853::bytes32::Bytes32",
            "WeightedSigners": "0x0a011637cbd43d101896d12d85cc8701bcb4ec884f556a9a15b1e26c72627853::weighted_signers::WeightedSigners",
            "Signature": "0x0a011637cbd43d101896d12d85cc8701bcb4ec884f556a9a15b1e26c72627853::proof::Signature",
            "Proof": "0x0a011637cbd43d101896d12d85cc8701bcb4ec884f556a9a15b1e26c72627853::proof::Proof",
            "Message": "0x0a011637cbd43d101896d12d85cc8701bcb4ec884f556a9a15b1e26c72627853::message::Message",
            "SignersRotated": "0x0a011637cbd43d101896d12d85cc8701bcb4ec884f556a9a15b1e26c72627853::events::SignersRotated",
            "ChannelCreated": "0x0a011637cbd43d101896d12d85cc8701bcb4ec884f556a9a15b1e26c72627853::events::ChannelCreated",
            "ChannelDestroyed": "0x0a011637cbd43d101896d12d85cc8701bcb4ec884f556a9a15b1e26c72627853::events::ChannelDestroyed",
            "ContractCall": "0x0a011637cbd43d101896d12d85cc8701bcb4ec884f556a9a15b1e26c72627853::events::ContractCall",
            "MessageApproved": "0x0a011637cbd43d101896d12d85cc8701bcb4ec884f556a9a15b1e26c72627853::events::MessageApproved",
            "MessageExecuted": "0x0a011637cbd43d101896d12d85cc8701bcb4ec884f556a9a15b1e26c72627853::events::MessageExecuted",
            "AxelarSigners": "0x0a011637cbd43d101896d12d85cc8701bcb4ec884f556a9a15b1e26c72627853::auth::AxelarSigners",
            "MessageToSign": "0x0a011637cbd43d101896d12d85cc8701bcb4ec884f556a9a15b1e26c72627853::auth::MessageToSign",
            "Channel": "0x0a011637cbd43d101896d12d85cc8701bcb4ec884f556a9a15b1e26c72627853::channel::Channel",
            "ApprovedMessage": "0x0a011637cbd43d101896d12d85cc8701bcb4ec884f556a9a15b1e26c72627853::channel::ApprovedMessage",
            "OwnerCap": "0x0a011637cbd43d101896d12d85cc8701bcb4ec884f556a9a15b1e26c72627853::owner_cap::OwnerCap",
            "MessageTicket": "0x0a011637cbd43d101896d12d85cc8701bcb4ec884f556a9a15b1e26c72627853::message_ticket::MessageTicket",
            "MessageStatus": "0x0a011637cbd43d101896d12d85cc8701bcb4ec884f556a9a15b1e26c72627853::message_status::MessageStatus",
            "Gateway_v0": "0x0a011637cbd43d101896d12d85cc8701bcb4ec884f556a9a15b1e26c72627853::gateway_v0::Gateway_v0",
            "CommandType": "0x0a011637cbd43d101896d12d85cc8701bcb4ec884f556a9a15b1e26c72627853::gateway_v0::CommandType",
            "Gateway": "0x0a011637cbd43d101896d12d85cc8701bcb4ec884f556a9a15b1e26c72627853::gateway::Gateway"
          },
          "objects": {
            "Gateway": "0xf9e4db9b6a182c08d46c0f14fee39c5893615a91d18e761dfd6bb4bb8163d2a8",
            "UpgradeCap": "0xf84441c659c1ca9bec6d5c43662e37268b8553295484e634f6bca3d3d6f7fc0d",
            "Gatewayv0": "0x2b6716447cd0716b0a11cc418cd51d257fc4eae6dc1d2dd052083ed704866029",
            "OwnerCap": "0xb74cd6aef92429b36fdf4ea8ee72b80ebc1d0af6a82946a7cfd1023b4bd5c1c3"
          },
          "domainSeparator": "0x254a1ae90417f8649798698e95a1140808a701c38c8f5723a930b9d0666e54b4",
          "operator": "0x8e3d8f44a89f6bf3573ee0d559722bef0f46c215153caca12322e1ed93046c1f",
          "minimumRotationDelay": 0,
          "connectionType": "amplifier"
        },
        "Utils": {
          "address": "0xaa789bbc9d03a48d29e950ecbc9bc78918e1696e4a76adf7230416f0f49e4838",
          "deployer": "0x8e3d8f44a89f6bf3573ee0d559722bef0f46c215153caca12322e1ed93046c1f",
          "versions": {
            "0": "0xaa789bbc9d03a48d29e950ecbc9bc78918e1696e4a76adf7230416f0f49e4838"
          },
          "structs": {},
          "objects": {
            "UpgradeCap": "0x386fa0c2c72b84265011d67cbf567b244818c619ec7f47c078e1cb3982b9c8b7"
          }
        },
        "VersionControl": {
          "address": "0x6ee95b0d28a3cdee73818cff21b4be3afd64da603e9c112cac26d301a2ac9c7a",
          "deployer": "0x8e3d8f44a89f6bf3573ee0d559722bef0f46c215153caca12322e1ed93046c1f",
          "versions": {
            "0": "0x6ee95b0d28a3cdee73818cff21b4be3afd64da603e9c112cac26d301a2ac9c7a"
          },
          "structs": {
            "VersionControl": "0x6ee95b0d28a3cdee73818cff21b4be3afd64da603e9c112cac26d301a2ac9c7a::version_control::VersionControl"
          }
        },
        "RelayerDiscovery": {
          "address": "0x7a9c114a2774ea134973df867ec03300fcf7c69439b5adcaef71ee970d06fd13",
          "deployer": "0x8e3d8f44a89f6bf3573ee0d559722bef0f46c215153caca12322e1ed93046c1f",
          "versions": {
            "0": "0x7a9c114a2774ea134973df867ec03300fcf7c69439b5adcaef71ee970d06fd13"
          },
          "structs": {
            "Function": "0x7a9c114a2774ea134973df867ec03300fcf7c69439b5adcaef71ee970d06fd13::transaction::Function",
            "MoveCall": "0x7a9c114a2774ea134973df867ec03300fcf7c69439b5adcaef71ee970d06fd13::transaction::MoveCall",
            "Transaction": "0x7a9c114a2774ea134973df867ec03300fcf7c69439b5adcaef71ee970d06fd13::transaction::Transaction",
            "TransactionRegistered": "0x7a9c114a2774ea134973df867ec03300fcf7c69439b5adcaef71ee970d06fd13::events::TransactionRegistered",
            "TransactionRemoved": "0x7a9c114a2774ea134973df867ec03300fcf7c69439b5adcaef71ee970d06fd13::events::TransactionRemoved",
            "RelayerDiscovery_v0": "0x7a9c114a2774ea134973df867ec03300fcf7c69439b5adcaef71ee970d06fd13::relayer_discovery_v0::RelayerDiscovery_v0",
            "OwnerCap": "0x7a9c114a2774ea134973df867ec03300fcf7c69439b5adcaef71ee970d06fd13::owner_cap::OwnerCap",
            "RelayerDiscovery": "0x7a9c114a2774ea134973df867ec03300fcf7c69439b5adcaef71ee970d06fd13::discovery::RelayerDiscovery"
          },
          "objects": {
            "RelayerDiscovery": "0x0b72704384dedc38a1bc0201b6dee2e460f280455b061fcb14e8c02bdb8dc1e9",
            "RelayerDiscoveryv0": "0x6d122536d1fa314efe6c84f8e50fcc062d4836df5d0e6a03434d1008bf3c62a5",
            "OwnerCap": "0x3d108051e50dd9709db3f43f63abaeebea4ba6b2bd60423082ad0c53bc384241"
          }
        },
        "Operators": {
          "address": "0xc072ff6b307e2951e4175688f2e4540e36af7b0f2d5aac0a627f05945ea67a2f",
          "deployer": "0x8e3d8f44a89f6bf3573ee0d559722bef0f46c215153caca12322e1ed93046c1f",
          "versions": {
            "0": "0xc072ff6b307e2951e4175688f2e4540e36af7b0f2d5aac0a627f05945ea67a2f"
          },
          "structs": {
            "OwnerCap": "0xc072ff6b307e2951e4175688f2e4540e36af7b0f2d5aac0a627f05945ea67a2f::operators::OwnerCap",
            "OperatorCap": "0xc072ff6b307e2951e4175688f2e4540e36af7b0f2d5aac0a627f05945ea67a2f::operators::OperatorCap",
            "Operators": "0xc072ff6b307e2951e4175688f2e4540e36af7b0f2d5aac0a627f05945ea67a2f::operators::Operators",
            "Borrow": "0xc072ff6b307e2951e4175688f2e4540e36af7b0f2d5aac0a627f05945ea67a2f::operators::Borrow",
            "OperatorAdded": "0xc072ff6b307e2951e4175688f2e4540e36af7b0f2d5aac0a627f05945ea67a2f::operators::OperatorAdded",
            "OperatorRemoved": "0xc072ff6b307e2951e4175688f2e4540e36af7b0f2d5aac0a627f05945ea67a2f::operators::OperatorRemoved",
            "CapabilityStored": "0xc072ff6b307e2951e4175688f2e4540e36af7b0f2d5aac0a627f05945ea67a2f::operators::CapabilityStored",
            "CapabilityRemoved": "0xc072ff6b307e2951e4175688f2e4540e36af7b0f2d5aac0a627f05945ea67a2f::operators::CapabilityRemoved"
          },
          "objects": {
            "Operators": "0xd2a98d365ae7f3d7926ba7ed8b9d128dc51bff6e64628faeb5cf73e140f40674",
            "OwnerCap": "0x2487fabff55113e9832609602b39b59498a7be2def8545dbf665be0d35a0d698"
          }
        },
        "Abi": {
          "address": "0x5882a2aa960a5bf59a00f294c4453111ced632c3fb4207347a2d707c010854b5",
          "versions": {
            "0": "0x5882a2aa960a5bf59a00f294c4453111ced632c3fb4207347a2d707c010854b5"
          },
          "deployer": "0x8e3d8f44a89f6bf3573ee0d559722bef0f46c215153caca12322e1ed93046c1f",
          "structs": {
            "AbiReader": "0x5882a2aa960a5bf59a00f294c4453111ced632c3fb4207347a2d707c010854b5::abi::AbiReader",
            "AbiWriter": "0x5882a2aa960a5bf59a00f294c4453111ced632c3fb4207347a2d707c010854b5::abi::AbiWriter"
          },
          "objects": {
            "UpgradeCap": "0x8e4fdf0892f4e3e99b66ed9a62d2083621e05ba727e4a444076bdfaa1d35be42"
          }
        },
        "GasService": {
          "address": "0x6ac888c80d13527dce10ce998852ce9f847e76466e334b996f142acd272e2386",
          "versions": {
            "0": "0x6ac888c80d13527dce10ce998852ce9f847e76466e334b996f142acd272e2386"
          },
          "deployer": "0x8e3d8f44a89f6bf3573ee0d559722bef0f46c215153caca12322e1ed93046c1f",
          "structs": {
            "GasPaid": "0x6ac888c80d13527dce10ce998852ce9f847e76466e334b996f142acd272e2386::events::GasPaid",
            "GasAdded": "0x6ac888c80d13527dce10ce998852ce9f847e76466e334b996f142acd272e2386::events::GasAdded",
            "Refunded": "0x6ac888c80d13527dce10ce998852ce9f847e76466e334b996f142acd272e2386::events::Refunded",
            "GasCollected": "0x6ac888c80d13527dce10ce998852ce9f847e76466e334b996f142acd272e2386::events::GasCollected",
            "OwnerCap": "0x6ac888c80d13527dce10ce998852ce9f847e76466e334b996f142acd272e2386::owner_cap::OwnerCap",
            "OperatorCap": "0x6ac888c80d13527dce10ce998852ce9f847e76466e334b996f142acd272e2386::operator_cap::OperatorCap",
            "GasService_v0": "0x6ac888c80d13527dce10ce998852ce9f847e76466e334b996f142acd272e2386::gas_service_v0::GasService_v0",
            "GasService": "0x6ac888c80d13527dce10ce998852ce9f847e76466e334b996f142acd272e2386::gas_service::GasService"
          },
          "objects": {
            "OperatorCap": "0xff56f7d1a21b6e6c638f0a33952002548c2206bfecb2cd7dcb60e48fe2c7c88d",
            "OwnerCap": "0x1f34f68288458494bf481f6b10cf11be09819ecbb327ed7f4e759c1f39b41200",
            "GasService": "0xe5e87b95eeface50ab8c113966c7a7f0453c8bd24d3fae08ef5ee9170b58dac9",
            "GasServicev0": "0x7315d92231f812867a9266608d6da48edf64e71e375e03990a733fda605e9ad2",
            "UpgradeCap": "0x0032536b7a039f473719954ddd4ee24432a2a25d87942d2f3fd90e003eba432f"
          }
        },
        "InterchainTokenService": {
          "address": "0xbada6867bc8fe1c75d1cadd22a5b214fe5a666af494a88497ab67d0c97783d04",
          "versions": {
            "0": "0xbada6867bc8fe1c75d1cadd22a5b214fe5a666af494a88497ab67d0c97783d04"
          },
          "deployer": "0x8e3d8f44a89f6bf3573ee0d559722bef0f46c215153caca12322e1ed93046c1f",
          "structs": {
            "FlowLimit": "0xbada6867bc8fe1c75d1cadd22a5b214fe5a666af494a88497ab67d0c97783d04::flow_limit::FlowLimit",
            "CoinManagement": "0xbada6867bc8fe1c75d1cadd22a5b214fe5a666af494a88497ab67d0c97783d04::coin_management::CoinManagement",
            "CoinInfo": "0xbada6867bc8fe1c75d1cadd22a5b214fe5a666af494a88497ab67d0c97783d04::coin_info::CoinInfo",
            "CoinData": "0xbada6867bc8fe1c75d1cadd22a5b214fe5a666af494a88497ab67d0c97783d04::coin_data::CoinData",
            "CreatorCap": "0xbada6867bc8fe1c75d1cadd22a5b214fe5a666af494a88497ab67d0c97783d04::creator_cap::CreatorCap",
            "TokenId": "0xbada6867bc8fe1c75d1cadd22a5b214fe5a666af494a88497ab67d0c97783d04::token_id::TokenId",
            "UnregisteredTokenId": "0xbada6867bc8fe1c75d1cadd22a5b214fe5a666af494a88497ab67d0c97783d04::token_id::UnregisteredTokenId",
            "UnregisteredCoinData": "0xbada6867bc8fe1c75d1cadd22a5b214fe5a666af494a88497ab67d0c97783d04::unregistered_coin_data::UnregisteredCoinData",
            "CoinRegistered": "0xbada6867bc8fe1c75d1cadd22a5b214fe5a666af494a88497ab67d0c97783d04::events::CoinRegistered",
            "InterchainTransfer": "0xbada6867bc8fe1c75d1cadd22a5b214fe5a666af494a88497ab67d0c97783d04::events::InterchainTransfer",
            "InterchainTokenDeploymentStarted": "0xbada6867bc8fe1c75d1cadd22a5b214fe5a666af494a88497ab67d0c97783d04::events::InterchainTokenDeploymentStarted",
            "InterchainTransferReceived": "0xbada6867bc8fe1c75d1cadd22a5b214fe5a666af494a88497ab67d0c97783d04::events::InterchainTransferReceived",
            "UnregisteredCoinReceived": "0xbada6867bc8fe1c75d1cadd22a5b214fe5a666af494a88497ab67d0c97783d04::events::UnregisteredCoinReceived",
            "TrustedChainAdded": "0xbada6867bc8fe1c75d1cadd22a5b214fe5a666af494a88497ab67d0c97783d04::events::TrustedChainAdded",
            "TrustedChainRemoved": "0xbada6867bc8fe1c75d1cadd22a5b214fe5a666af494a88497ab67d0c97783d04::events::TrustedChainRemoved",
            "FlowLimitSet": "0xbada6867bc8fe1c75d1cadd22a5b214fe5a666af494a88497ab67d0c97783d04::events::FlowLimitSet",
            "DistributorshipTransfered": "0xbada6867bc8fe1c75d1cadd22a5b214fe5a666af494a88497ab67d0c97783d04::events::DistributorshipTransfered",
            "OperatorshipTransfered": "0xbada6867bc8fe1c75d1cadd22a5b214fe5a666af494a88497ab67d0c97783d04::events::OperatorshipTransfered",
            "TrustedChain": "0xbada6867bc8fe1c75d1cadd22a5b214fe5a666af494a88497ab67d0c97783d04::trusted_chains::TrustedChain",
            "TrustedChains": "0xbada6867bc8fe1c75d1cadd22a5b214fe5a666af494a88497ab67d0c97783d04::trusted_chains::TrustedChains",
            "InterchainTransferTicket": "0xbada6867bc8fe1c75d1cadd22a5b214fe5a666af494a88497ab67d0c97783d04::interchain_transfer_ticket::InterchainTransferTicket",
            "InterchainTokenService_v0": "0xbada6867bc8fe1c75d1cadd22a5b214fe5a666af494a88497ab67d0c97783d04::interchain_token_service_v0::InterchainTokenService_v0",
            "OwnerCap": "0xbada6867bc8fe1c75d1cadd22a5b214fe5a666af494a88497ab67d0c97783d04::owner_cap::OwnerCap",
            "OperatorCap": "0xbada6867bc8fe1c75d1cadd22a5b214fe5a666af494a88497ab67d0c97783d04::operator_cap::OperatorCap",
            "InterchainTokenService": "0xbada6867bc8fe1c75d1cadd22a5b214fe5a666af494a88497ab67d0c97783d04::interchain_token_service::InterchainTokenService"
          },
          "objects": {
            "InterchainTokenService": "0x8dcafd47f221af0358d2fd84b41ff85e9c34843102e8176e2fc827a6e575a96a",
            "InterchainTokenServicev0": "0xfce82130a4cd4602acd4103500f61568e18b0012c79ef03ccef532910ea56bd2",
            "ChannelId": "0x34e068ec6672128357d5b40393d01df839da608072c758d54af542842d182000",
            "OwnerCap": "0x1d9cb892bf88aa0af8e168247ec65187601726756b9c2a0330e057808a3450fa",
            "OperatorCap": "0x0f25b65db01909ce647d2203e36a63069419ca38c8dc72020905224f33d3c301",
            "UpgradeCap": "0x4beced87d446254cf5266395404ae698351f89b33e23c5ca4f263b285e4a0a3a"
          }
        },
        "Example": {
          "address": "0x2093d3345e2e5b39762af77b17da3b43a6271f8da4b33e35636fcc329b3a4c08",
          "versions": {
            "0": "0x2093d3345e2e5b39762af77b17da3b43a6271f8da4b33e35636fcc329b3a4c08"
          },
          "deployer": "0x8e3d8f44a89f6bf3573ee0d559722bef0f46c215153caca12322e1ed93046c1f",
          "structs": {
            "Singleton": "0x2093d3345e2e5b39762af77b17da3b43a6271f8da4b33e35636fcc329b3a4c08::its::Singleton",
            "Executed": "0x2093d3345e2e5b39762af77b17da3b43a6271f8da4b33e35636fcc329b3a4c08::gmp::Executed",
            "ExecutedWithToken": "0x2093d3345e2e5b39762af77b17da3b43a6271f8da4b33e35636fcc329b3a4c08::its::ExecutedWithToken",
            "TOKEN": "0x2093d3345e2e5b39762af77b17da3b43a6271f8da4b33e35636fcc329b3a4c08::token::TOKEN",
            "TOKEN_A": "0x2093d3345e2e5b39762af77b17da3b43a6271f8da4b33e35636fcc329b3a4c08::token_a::TOKEN_A",
            "TOKEN_B": "0x2093d3345e2e5b39762af77b17da3b43a6271f8da4b33e35636fcc329b3a4c08::token_b::TOKEN_B",
            "TOKEN_C": "0x2093d3345e2e5b39762af77b17da3b43a6271f8da4b33e35636fcc329b3a4c08::token_c::TOKEN_C"
          },
          "objects": {
            "GmpSingleton": "0x1e603296e4670b17d60cbf00c7b31b9c2bf67a3c47e605d6c515f5bc4c27265f",
            "GmpChannelId": "0x6566c75855aa7dd585d24256ee329af20fd75a3c8251d9321bd9ca738fb4af97",
            "ItsSingleton": "0x7ae4806dd0116aa2cc770dfac4695a30da50a22db291adc1956fc2308ea2b0ff",
            "ItsChannelId": "0x61f17525337ceae5ba6b6d9d72f8e3035e7bca69188cb807aa9893895644746e"
          }
        }
      },
      "finality": "1",
      "approxFinalityWaitTime": 1
    },
    "xrpl": {
      "name": "XRPL",
      "axelarId": "xrpl",
      "rpc": "https://s.altnet.rippletest.net:51234",
      "wssRpc": "wss://s.altnet.rippletest.net:51233",
      "tokenSymbol": "XRP",
      "decimals": 6,
      "networkType": "testnet",
      "chainType": "xrpl",
      "finality": "1",
      "approxFinalityWaitTime": 1,
      "explorer": {
        "name": "XRPL Explorer",
        "url": "https://testnet.xrpl.org"
      },
      "contracts": {
        "InterchainTokenService": {
          "address": "rpjRVZbKbb5UmSEcgp6C6U4GzQQF4mEpbR",
          "initialSigner": "r4sGKptWj2nEjgYUh2pccVrPmfzZvNfANu",
          "transferRate": 0,
          "tickSize": 6,
          "domain": "axelar.foundation",
          "flags": [
            4,
            12,
            13,
            14,
            8,
            6
          ]
        },
        "AxelarGateway": {
          "address": "rpjRVZbKbb5UmSEcgp6C6U4GzQQF4mEpbR",
          "initialSigner": "r4sGKptWj2nEjgYUh2pccVrPmfzZvNfANu",
          "transferRate": 0,
          "tickSize": 6,
          "domain": "axelar.foundation",
          "flags": [
            4,
            12,
            13,
            14,
            8,
            6
          ],
          "connectionType": "amplifier"
        }
      }
    },
    "xrpl-evm": {
      "name": "XRPL EVM",
      "axelarId": "xrpl-evm",
      "chainId": 1449000,
      "rpc": "https://rpc.testnet.xrplevm.org",
      "tokenSymbol": "XRP",
      "decimals": 18,
      "confirmations": 1,
      "finality": "finalized",
      "approxFinalityWaitTime": 1,
      "chainType": "evm",
      "explorer": {
        "name": "Blockscout",
        "url": "https://explorer.testnet.xrplevm.org/",
        "api": "https://explorer.testnet.xrplevm.org/api/"
      },
      "contracts": {
        "ConstAddressDeployer": {
          "address": "0x98B2920D53612483F91F12Ed7754E51b4A77919e",
          "deployer": "0xE86375704CDb8491a5Ed82D90DceCE02Ee0ac25F",
          "deploymentMethod": "create",
          "codehash": "0x8fda47a596dfba923270da84e0c32a2d0312f1c03389f83e16f2b5a35ed37fbe",
          "predeployCodehash": "0x8fda47a596dfba923270da84e0c32a2d0312f1c03389f83e16f2b5a35ed37fbe"
        },
        "Create3Deployer": {
          "address": "0x6513Aedb4D1593BA12e50644401D976aebDc90d8",
          "deployer": "0x6f24A47Fc8AE5441Eb47EFfC3665e70e69Ac3F05",
          "deploymentMethod": "create2",
          "codehash": "0xf0ad66defbe082df243d4d274e626f557f97579c5c9e19f33d8093d6160808b7",
          "predeployCodehash": "0x73fc31262c4bad113c79439fd231281201c7c7d45b50328bd86bccf37684bf92",
          "salt": "Create3Deployer"
        },
        "AxelarGateway": {
          "deployer": "0xBeF25f4733b9d451072416360609e5A4c115293E",
          "operator": "0xBeF25f4733b9d451072416360609e5A4c115293E",
          "proxyDeploymentArgs": [
            "0xC5578b1c63CE803B9f7f185652CC1E14Af887b8f",
            "0xBeF25f4733b9d451072416360609e5A4c115293E",
            "0x000000000000000000000000bef25f4733b9d451072416360609e5a4c115293e0000000000000000000000000000000000000000000000000000000000000040000000000000000000000000000000000000000000000000000000000000000100000000000000000000000000000000000000000000000000000000000000200000000000000000000000000000000000000000000000000000000000000060000000000000000000000000000000000000000000000000000000000000000300000000000000000000000000000000000000000000000000000000003ae4d900000000000000000000000000000000000000000000000000000000000000050000000000000000000000004ed1fd87673ed52b810710e1e81c10df10906f40000000000000000000000000000000000000000000000000000000000000000100000000000000000000000054059b18cf1b10d648d922e00c149e68b3d77e90000000000000000000000000000000000000000000000000000000000000000100000000000000000000000057c026c5a2dcb35fd220f3436ff4096978066bb50000000000000000000000000000000000000000000000000000000000000001000000000000000000000000d368332a3cb3ea8a38144508c1ddea649c4d23fd0000000000000000000000000000000000000000000000000000000000000001000000000000000000000000f48dfdc4f1666701ba74efa1d8491f4811c064a40000000000000000000000000000000000000000000000000000000000000001"
          ],
          "initialVerifierSetId": "9b2409ae594b07579ce8a3abf1d5eb6dee48171210e7b10dae9484d48c1a0403",
          "address": "0x5A4fA5187BddD93097dE4F6062a2E96C82Ea2d61",
          "implementation": "0xC5578b1c63CE803B9f7f185652CC1E14Af887b8f",
          "implementationCodehash": "0x2555d58b605830a93e2f2736d19788bbac7d67de935591e136841942563bc59d",
          "deploymentMethod": "create",
          "previousSignersRetention": 15,
          "domainSeparator": "0x9b077bbbf84a1710619620d5bbcf2c3d42f5b4dce40d135bf1d86f6a42b8f9e0",
          "minimumRotationDelay": 300,
          "connectionType": "amplifier",
          "owner": "0xBeF25f4733b9d451072416360609e5A4c115293E"
        },
        "Operators": {
          "owner": "0x9f5CDBc370B00C0dF52cf2619FA95907508108df",
          "address": "0xc5C525B7Bb2a7Ce95C13Ee5aBdB7F8fd3cb77392",
          "deployer": "0xBeF25f4733b9d451072416360609e5A4c115293E",
          "deploymentMethod": "create2",
          "codehash": "0xc561dc32ef670c929db9d7fbf6b5f6c074a62a30602481ba3b88912ca6d79feb",
          "predeployCodehash": "0xc561dc32ef670c929db9d7fbf6b5f6c074a62a30602481ba3b88912ca6d79feb",
          "salt": "Operators"
        },
        "AxelarGasService": {
          "collector": "0xc5C525B7Bb2a7Ce95C13Ee5aBdB7F8fd3cb77392",
          "salt": "AxelarGasService",
          "address": "0xeE1d04E4F9F9AdEB7be7d6996f4A726773460A87",
          "implementation": "0x39dA9388Ec10347BB08aA3d464631ab14553afe4",
          "deployer": "0xBeF25f4733b9d451072416360609e5A4c115293E"
        },
        "InterchainTokenService": {
          "salt": "ITS v2.1.1",
          "deployer": "0x6f24A47Fc8AE5441Eb47EFfC3665e70e69Ac3F05",
          "proxySalt": "ITS v1.0.0",
          "tokenManagerDeployer": "0xDFef5B38C1c080A4a82431b687989759cB207d24",
          "interchainToken": "0xE6575486955D887BcFcFaDfaacF891C462cfab6B",
          "interchainTokenDeployer": "0x22fBE0E41Cb59056CcAD0cdf2087385161042a1C",
          "tokenManager": "0x79b3E736Fb5C21bD94862824602f856bfA4fa5a3",
          "tokenHandler": "0x383dF8E8f96b3dF53F9bdc607811c7e96239e7da",
          "gatewayCaller": "0x75f121a0bfcc76D82d5BA84c156AB79F31dC3f98",
          "implementation": "0x1B13a9BaF8d3116C56CCDF3aa9049ad532a9C03d",
          "predeployCodehash": "0x08a4a556c4db879b4f24104d13a8baf86915d58b12c81b382dfea2a82d2856cf",
          "address": "0x0FCb262571be50815627C16Eca1f5F3D342FF5a5",
          "version": "2.1.1"
        },
        "InterchainTokenFactory": {
          "deployer": "0x6f24A47Fc8AE5441Eb47EFfC3665e70e69Ac3F05",
          "salt": "ITS Factory v1.0.0",
          "implementation": "0x0D76aD83e777A47B58EC31A94f5F52287fBE51d4",
          "address": "0x35eAd6089aBF6233C3E0086CD3C0eF849bdE95c3",
          "version": "2.1.1"
        }
      }
    },
    "plume": {
      "name": "Plume",
      "axelarId": "plume",
      "networkType": "testnet",
      "chainId": 98867,
      "rpc": "https://testnet-rpc.plumenetwork.xyz",
      "tokenSymbol": "PLUME",
      "confirmations": 1,
      "finality": "finalized",
      "decimals": 18,
      "approxFinalityWaitTime": 53,
      "chainType": "evm",
      "explorer": {
        "name": "Plume-testnet Explorer",
        "url": "https://testnet-explorer.plumenetwork.xyz/"
      },
      "contracts": {
        "ConstAddressDeployer": {
          "address": "0x98B2920D53612483F91F12Ed7754E51b4A77919e",
          "deployer": "0xE86375704CDb8491a5Ed82D90DceCE02Ee0ac25F",
          "deploymentMethod": "create",
          "codehash": "0x8fda47a596dfba923270da84e0c32a2d0312f1c03389f83e16f2b5a35ed37fbe",
          "predeployCodehash": "0x8fda47a596dfba923270da84e0c32a2d0312f1c03389f83e16f2b5a35ed37fbe"
        },
        "Create3Deployer": {
          "address": "0x6513Aedb4D1593BA12e50644401D976aebDc90d8",
          "deployer": "0x6f24A47Fc8AE5441Eb47EFfC3665e70e69Ac3F05",
          "deploymentMethod": "create2",
          "codehash": "0xf0ad66defbe082df243d4d274e626f557f97579c5c9e19f33d8093d6160808b7",
          "predeployCodehash": "0x73fc31262c4bad113c79439fd231281201c7c7d45b50328bd86bccf37684bf92",
          "salt": "Create3Deployer"
        },
        "AxelarGateway": {
          "deployer": "0xBeF25f4733b9d451072416360609e5A4c115293E",
          "operator": "0xBeF25f4733b9d451072416360609e5A4c115293E",
          "proxyDeploymentArgs": [
            "0xC5578b1c63CE803B9f7f185652CC1E14Af887b8f",
            "0xBeF25f4733b9d451072416360609e5A4c115293E",
            "0x000000000000000000000000bef25f4733b9d451072416360609e5a4c115293e0000000000000000000000000000000000000000000000000000000000000040000000000000000000000000000000000000000000000000000000000000000100000000000000000000000000000000000000000000000000000000000000200000000000000000000000000000000000000000000000000000000000000060000000000000000000000000000000000000000000000000000000000000000300000000000000000000000000000000000000000000000000000000004842be00000000000000000000000000000000000000000000000000000000000000050000000000000000000000004ed1fd87673ed52b810710e1e81c10df10906f40000000000000000000000000000000000000000000000000000000000000000100000000000000000000000054059b18cf1b10d648d922e00c149e68b3d77e90000000000000000000000000000000000000000000000000000000000000000100000000000000000000000057c026c5a2dcb35fd220f3436ff4096978066bb50000000000000000000000000000000000000000000000000000000000000001000000000000000000000000d368332a3cb3ea8a38144508c1ddea649c4d23fd0000000000000000000000000000000000000000000000000000000000000001000000000000000000000000f48dfdc4f1666701ba74efa1d8491f4811c064a40000000000000000000000000000000000000000000000000000000000000001"
          ],
          "initialVerifierSetId": "8575509a2caf5054141bd371edaa726b62f6f96f35bd48ef936f8dd4764833d5",
          "address": "0x5A4fA5187BddD93097dE4F6062a2E96C82Ea2d61",
          "implementation": "0xC5578b1c63CE803B9f7f185652CC1E14Af887b8f",
          "implementationCodehash": "0x49114edf1041c1aae87698f69a658dfd0712e30142a2d3d6cd268323b393b038",
          "deploymentMethod": "create",
          "previousSignersRetention": 15,
          "domainSeparator": "0x2dbc42136ba0394d31cf1f35344a182ecf00210b42b9b8bf3234c3da201a9ca6",
          "minimumRotationDelay": 300,
          "connectionType": "amplifier",
          "owner": "0xBeF25f4733b9d451072416360609e5A4c115293E"
        },
        "Operators": {
          "owner": "0x9f5CDBc370B00C0dF52cf2619FA95907508108df",
          "address": "0xc5C525B7Bb2a7Ce95C13Ee5aBdB7F8fd3cb77392",
          "deployer": "0xBeF25f4733b9d451072416360609e5A4c115293E",
          "deploymentMethod": "create2",
          "codehash": "0xc561dc32ef670c929db9d7fbf6b5f6c074a62a30602481ba3b88912ca6d79feb",
          "predeployCodehash": "0xc561dc32ef670c929db9d7fbf6b5f6c074a62a30602481ba3b88912ca6d79feb",
          "salt": "Operators"
        },
        "AxelarGasService": {
          "collector": "0xc5C525B7Bb2a7Ce95C13Ee5aBdB7F8fd3cb77392",
          "salt": "AxelarGasService",
          "address": "0xeE1d04E4F9F9AdEB7be7d6996f4A726773460A87",
          "implementation": "0x39dA9388Ec10347BB08aA3d464631ab14553afe4",
          "deployer": "0xBeF25f4733b9d451072416360609e5A4c115293E"
        },
        "InterchainTokenService": {
          "salt": "ITS v2.1.1",
          "deployer": "0x6f24A47Fc8AE5441Eb47EFfC3665e70e69Ac3F05",
          "proxySalt": "ITS v1.0.0",
          "tokenManagerDeployer": "0xDFef5B38C1c080A4a82431b687989759cB207d24",
          "interchainToken": "0xE6575486955D887BcFcFaDfaacF891C462cfab6B",
          "interchainTokenDeployer": "0x22fBE0E41Cb59056CcAD0cdf2087385161042a1C",
          "tokenManager": "0x79b3E736Fb5C21bD94862824602f856bfA4fa5a3",
          "tokenHandler": "0x383dF8E8f96b3dF53F9bdc607811c7e96239e7da",
          "gatewayCaller": "0x75f121a0bfcc76D82d5BA84c156AB79F31dC3f98",
          "implementation": "0x1B13a9BaF8d3116C56CCDF3aa9049ad532a9C03d",
          "predeployCodehash": "0x08a4a556c4db879b4f24104d13a8baf86915d58b12c81b382dfea2a82d2856cf",
          "address": "0x0FCb262571be50815627C16Eca1f5F3D342FF5a5",
          "version": "2.1.1"
        },
        "InterchainTokenFactory": {
          "deployer": "0x6f24A47Fc8AE5441Eb47EFfC3665e70e69Ac3F05",
          "salt": "ITS Factory v1.0.0",
          "implementation": "0x0D76aD83e777A47B58EC31A94f5F52287fBE51d4",
          "address": "0x35eAd6089aBF6233C3E0086CD3C0eF849bdE95c3",
          "version": "2.1.1"
        }
      }
    },
    "hyperliquid": {
      "name": "Hyperliquid",
      "axelarId": "hyperliquid",
      "chainId": 998,
      "rpc": "https://rpc.hyperliquid-testnet.xyz/evm",
      "tokenSymbol": "HYPE",
      "confirmations": 1,
      "finality": "finalized",
      "decimals": 18,
      "approxFinalityWaitTime": 1,
      "chainType": "evm",
      "explorer": {
        "name": "Hyperliquid Explorer",
        "url": "https://app.hyperliquid-testnet.xyz/explorer"
      },
      "contracts": {
        "ConstAddressDeployer": {
          "address": "0x98B2920D53612483F91F12Ed7754E51b4A77919e",
          "deployer": "0xE86375704CDb8491a5Ed82D90DceCE02Ee0ac25F",
          "deploymentMethod": "create",
          "codehash": "0x8fda47a596dfba923270da84e0c32a2d0312f1c03389f83e16f2b5a35ed37fbe",
          "predeployCodehash": "0x8fda47a596dfba923270da84e0c32a2d0312f1c03389f83e16f2b5a35ed37fbe"
        },
        "Create3Deployer": {
          "address": "0x6513Aedb4D1593BA12e50644401D976aebDc90d8",
          "deployer": "0x6f24A47Fc8AE5441Eb47EFfC3665e70e69Ac3F05",
          "deploymentMethod": "create2",
          "codehash": "0xf0ad66defbe082df243d4d274e626f557f97579c5c9e19f33d8093d6160808b7",
          "predeployCodehash": "0x73fc31262c4bad113c79439fd231281201c7c7d45b50328bd86bccf37684bf92",
          "salt": "Create3Deployer"
        },
        "AxelarGateway": {
          "deployer": "0xBeF25f4733b9d451072416360609e5A4c115293E",
          "operator": "0xBeF25f4733b9d451072416360609e5A4c115293E",
          "proxyDeploymentArgs": [
            "0xC5578b1c63CE803B9f7f185652CC1E14Af887b8f",
            "0xBeF25f4733b9d451072416360609e5A4c115293E",
            "0x000000000000000000000000bef25f4733b9d451072416360609e5a4c115293e0000000000000000000000000000000000000000000000000000000000000040000000000000000000000000000000000000000000000000000000000000000100000000000000000000000000000000000000000000000000000000000000200000000000000000000000000000000000000000000000000000000000000060000000000000000000000000000000000000000000000000000000000000000300000000000000000000000000000000000000000000000000000000004a00b200000000000000000000000000000000000000000000000000000000000000050000000000000000000000004ed1fd87673ed52b810710e1e81c10df10906f40000000000000000000000000000000000000000000000000000000000000000100000000000000000000000054059b18cf1b10d648d922e00c149e68b3d77e90000000000000000000000000000000000000000000000000000000000000000100000000000000000000000057c026c5a2dcb35fd220f3436ff4096978066bb50000000000000000000000000000000000000000000000000000000000000001000000000000000000000000d368332a3cb3ea8a38144508c1ddea649c4d23fd0000000000000000000000000000000000000000000000000000000000000001000000000000000000000000f48dfdc4f1666701ba74efa1d8491f4811c064a40000000000000000000000000000000000000000000000000000000000000001"
          ],
          "initialVerifierSetId": "df91b47514003f2391afa1cdbbddbf255f0d60238caf300ce79c1a20d891429e",
          "address": "0x5A4fA5187BddD93097dE4F6062a2E96C82Ea2d61",
          "implementation": "0xC5578b1c63CE803B9f7f185652CC1E14Af887b8f",
          "implementationCodehash": "0xdb6568a375157569ae09110eb2490d0690624e767be81cbac72bbaebf0566a09",
          "deploymentMethod": "create",
          "previousSignersRetention": 15,
          "domainSeparator": "0x55effa6536498e73caa573e7ad8326d3d4628878a9e4dc8b461ed5706ad585c2",
          "minimumRotationDelay": 300,
          "connectionType": "amplifier",
          "owner": "0xBeF25f4733b9d451072416360609e5A4c115293E"
        },
        "Operators": {
          "owner": "0x9f5CDBc370B00C0dF52cf2619FA95907508108df",
          "address": "0xc5C525B7Bb2a7Ce95C13Ee5aBdB7F8fd3cb77392",
          "deployer": "0xBeF25f4733b9d451072416360609e5A4c115293E",
          "deploymentMethod": "create2",
          "codehash": "0xc561dc32ef670c929db9d7fbf6b5f6c074a62a30602481ba3b88912ca6d79feb",
          "predeployCodehash": "0xc561dc32ef670c929db9d7fbf6b5f6c074a62a30602481ba3b88912ca6d79feb",
          "salt": "Operators"
        },
        "AxelarGasService": {
          "collector": "0xc5C525B7Bb2a7Ce95C13Ee5aBdB7F8fd3cb77392",
          "salt": "AxelarGasService",
          "address": "0xeE1d04E4F9F9AdEB7be7d6996f4A726773460A87",
          "implementation": "0x39dA9388Ec10347BB08aA3d464631ab14553afe4",
          "deployer": "0xBeF25f4733b9d451072416360609e5A4c115293E"
        },
        "InterchainTokenService": {
          "salt": "ITS v2.1.1",
          "deployer": "0x6f24A47Fc8AE5441Eb47EFfC3665e70e69Ac3F05",
          "proxySalt": "ITS v1.0.0",
          "tokenManagerDeployer": "0xDFef5B38C1c080A4a82431b687989759cB207d24",
          "interchainToken": "0xE6575486955D887BcFcFaDfaacF891C462cfab6B",
          "interchainTokenDeployer": "0x22fBE0E41Cb59056CcAD0cdf2087385161042a1C",
          "tokenManager": "0x79b3E736Fb5C21bD94862824602f856bfA4fa5a3",
          "tokenHandler": "0x383dF8E8f96b3dF53F9bdc607811c7e96239e7da",
          "gatewayCaller": "0x75f121a0bfcc76D82d5BA84c156AB79F31dC3f98",
          "implementation": "0x7566C3f4A589Cd84F995d12eFB72D8c54dEc272B",
          "predeployCodehash": "0x08a4a556c4db879b4f24104d13a8baf86915d58b12c81b382dfea2a82d2856cf",
          "address": "0x0FCb262571be50815627C16Eca1f5F3D342FF5a5",
          "version": "2.1.1"
        },
        "InterchainTokenFactory": {
          "deployer": "0x6f24A47Fc8AE5441Eb47EFfC3665e70e69Ac3F05",
          "salt": "ITS Factory v1.0.0",
          "implementation": "0x27Dae89620Ed5f3111d85D44ceFc6EdB7fe74551",
          "address": "0x35eAd6089aBF6233C3E0086CD3C0eF849bdE95c3",
          "version": "2.1.1"
        }
      }
    },
    "monad": {
      "name": "Monad",
      "axelarId": "monad",
      "chainId": 10143,
      "rpc": "https://testnet-rpc.monad.xyz",
      "tokenSymbol": "MON",
      "confirmations": 1,
      "finality": "finalized",
      "decimals": 18,
      "approxFinalityWaitTime": 1,
      "chainType": "evm",
      "explorer": {
        "name": "MonVision",
        "url": "https://testnet.monadexplorer.com"
      },
      "contracts": {
        "ConstAddressDeployer": {
          "address": "0x98B2920D53612483F91F12Ed7754E51b4A77919e",
          "deployer": "0xE86375704CDb8491a5Ed82D90DceCE02Ee0ac25F",
          "deploymentMethod": "create",
          "codehash": "0x8fda47a596dfba923270da84e0c32a2d0312f1c03389f83e16f2b5a35ed37fbe",
          "predeployCodehash": "0x8fda47a596dfba923270da84e0c32a2d0312f1c03389f83e16f2b5a35ed37fbe"
        },
        "Create3Deployer": {
          "address": "0x6513Aedb4D1593BA12e50644401D976aebDc90d8",
          "deployer": "0x6f24A47Fc8AE5441Eb47EFfC3665e70e69Ac3F05",
          "deploymentMethod": "create2",
          "codehash": "0xf0ad66defbe082df243d4d274e626f557f97579c5c9e19f33d8093d6160808b7",
          "predeployCodehash": "0x73fc31262c4bad113c79439fd231281201c7c7d45b50328bd86bccf37684bf92",
          "salt": "Create3Deployer"
        },
        "AxelarGateway": {
          "deployer": "0xBeF25f4733b9d451072416360609e5A4c115293E",
          "operator": "0xBeF25f4733b9d451072416360609e5A4c115293E",
          "proxyDeploymentArgs": [
            "0xC5578b1c63CE803B9f7f185652CC1E14Af887b8f",
            "0xBeF25f4733b9d451072416360609e5A4c115293E",
            "0x000000000000000000000000bef25f4733b9d451072416360609e5a4c115293e0000000000000000000000000000000000000000000000000000000000000040000000000000000000000000000000000000000000000000000000000000000100000000000000000000000000000000000000000000000000000000000000200000000000000000000000000000000000000000000000000000000000000060000000000000000000000000000000000000000000000000000000000000000300000000000000000000000000000000000000000000000000000000004de84500000000000000000000000000000000000000000000000000000000000000050000000000000000000000004ed1fd87673ed52b810710e1e81c10df10906f40000000000000000000000000000000000000000000000000000000000000000100000000000000000000000054059b18cf1b10d648d922e00c149e68b3d77e90000000000000000000000000000000000000000000000000000000000000000100000000000000000000000057c026c5a2dcb35fd220f3436ff4096978066bb50000000000000000000000000000000000000000000000000000000000000001000000000000000000000000d368332a3cb3ea8a38144508c1ddea649c4d23fd0000000000000000000000000000000000000000000000000000000000000001000000000000000000000000f48dfdc4f1666701ba74efa1d8491f4811c064a40000000000000000000000000000000000000000000000000000000000000001"
          ],
          "initialVerifierSetId": "99960940e78e6d53000d68d0ae19afa427f2059b8d998f38405d26163f86e08b",
          "address": "0x5A4fA5187BddD93097dE4F6062a2E96C82Ea2d61",
          "implementation": "0xC5578b1c63CE803B9f7f185652CC1E14Af887b8f",
          "implementationCodehash": "0xed91dd082e1626f3182234d7c75f663e385f6a4f4e1ce7a76b47a0ea83297fa3",
          "deploymentMethod": "create",
          "previousSignersRetention": 15,
          "domainSeparator": "0xc2cf3ea0ca094471edf3b8d4c6d31799069863a0181f5ff3801644796310d0e6",
          "minimumRotationDelay": 300,
          "connectionType": "amplifier",
          "owner": "0xBeF25f4733b9d451072416360609e5A4c115293E"
        },
        "Operators": {
          "owner": "0x9f5CDBc370B00C0dF52cf2619FA95907508108df",
          "address": "0xc5C525B7Bb2a7Ce95C13Ee5aBdB7F8fd3cb77392",
          "deployer": "0xBeF25f4733b9d451072416360609e5A4c115293E",
          "deploymentMethod": "create2",
          "codehash": "0xc561dc32ef670c929db9d7fbf6b5f6c074a62a30602481ba3b88912ca6d79feb",
          "predeployCodehash": "0xc561dc32ef670c929db9d7fbf6b5f6c074a62a30602481ba3b88912ca6d79feb",
          "salt": "Operators"
        },
        "AxelarGasService": {
          "collector": "0xc5C525B7Bb2a7Ce95C13Ee5aBdB7F8fd3cb77392",
          "salt": "AxelarGasService",
          "address": "0xeE1d04E4F9F9AdEB7be7d6996f4A726773460A87",
          "implementation": "0x39dA9388Ec10347BB08aA3d464631ab14553afe4",
          "deployer": "0xBeF25f4733b9d451072416360609e5A4c115293E"
        }
      }
    },
    "berachain": {
      "name": "Berachain",
      "axelarId": "berachain",
      "chainId": 80069,
      "rpc": "https://bepolia.rpc.berachain.com",
      "tokenSymbol": "BERA",
      "confirmations": 1,
      "finality": "finalized",
      "decimals": 18,
      "approxFinalityWaitTime": 1,
      "chainType": "evm",
      "explorer": {
        "name": "Berascan",
        "url": "https://testnet.berascan.com/",
        "api": "https://api-testnet.berascan.com/api"
      },
      "contracts": {
        "ConstAddressDeployer": {
          "address": "0x98B2920D53612483F91F12Ed7754E51b4A77919e",
          "deployer": "0xE86375704CDb8491a5Ed82D90DceCE02Ee0ac25F",
          "deploymentMethod": "create",
          "codehash": "0x8fda47a596dfba923270da84e0c32a2d0312f1c03389f83e16f2b5a35ed37fbe",
          "predeployCodehash": "0x8fda47a596dfba923270da84e0c32a2d0312f1c03389f83e16f2b5a35ed37fbe"
        },
        "Create3Deployer": {
          "address": "0x6513Aedb4D1593BA12e50644401D976aebDc90d8",
          "deployer": "0x6f24A47Fc8AE5441Eb47EFfC3665e70e69Ac3F05",
          "deploymentMethod": "create2",
          "codehash": "0xf0ad66defbe082df243d4d274e626f557f97579c5c9e19f33d8093d6160808b7",
          "predeployCodehash": "0x73fc31262c4bad113c79439fd231281201c7c7d45b50328bd86bccf37684bf92",
          "salt": "Create3Deployer"
        },
        "AxelarGateway": {
          "deployer": "0xBeF25f4733b9d451072416360609e5A4c115293E",
          "operator": "0xBeF25f4733b9d451072416360609e5A4c115293E",
          "proxyDeploymentArgs": [
            "0xC5578b1c63CE803B9f7f185652CC1E14Af887b8f",
            "0xBeF25f4733b9d451072416360609e5A4c115293E",
            "0x000000000000000000000000bef25f4733b9d451072416360609e5a4c115293e0000000000000000000000000000000000000000000000000000000000000040000000000000000000000000000000000000000000000000000000000000000100000000000000000000000000000000000000000000000000000000000000200000000000000000000000000000000000000000000000000000000000000060000000000000000000000000000000000000000000000000000000000000000300000000000000000000000000000000000000000000000000000000004d640200000000000000000000000000000000000000000000000000000000000000050000000000000000000000004ed1fd87673ed52b810710e1e81c10df10906f40000000000000000000000000000000000000000000000000000000000000000100000000000000000000000054059b18cf1b10d648d922e00c149e68b3d77e90000000000000000000000000000000000000000000000000000000000000000100000000000000000000000057c026c5a2dcb35fd220f3436ff4096978066bb50000000000000000000000000000000000000000000000000000000000000001000000000000000000000000d368332a3cb3ea8a38144508c1ddea649c4d23fd0000000000000000000000000000000000000000000000000000000000000001000000000000000000000000f48dfdc4f1666701ba74efa1d8491f4811c064a40000000000000000000000000000000000000000000000000000000000000001"
          ],
          "initialVerifierSetId": "416efc9b8e6f5d06aedb84c55559552a7aaf16fc221a578fdb35bb138f6f1edf",
          "address": "0x5A4fA5187BddD93097dE4F6062a2E96C82Ea2d61",
          "implementation": "0xC5578b1c63CE803B9f7f185652CC1E14Af887b8f",
          "implementationCodehash": "0x2ea2375c77a46c16de34b75f689be7f7e247afd1a282a5c06dbf378c62c815a2",
          "deploymentMethod": "create",
          "previousSignersRetention": 15,
          "domainSeparator": "0x500160c7def19100fa590da323c3c796b53dd4a4bd68b5f971c516545f3f7051",
          "minimumRotationDelay": 300,
          "connectionType": "amplifier",
          "owner": "0xBeF25f4733b9d451072416360609e5A4c115293E"
        },
        "Operators": {
          "owner": "0x9f5CDBc370B00C0dF52cf2619FA95907508108df",
          "address": "0xc5C525B7Bb2a7Ce95C13Ee5aBdB7F8fd3cb77392",
          "deployer": "0xBeF25f4733b9d451072416360609e5A4c115293E",
          "deploymentMethod": "create2",
          "codehash": "0xc561dc32ef670c929db9d7fbf6b5f6c074a62a30602481ba3b88912ca6d79feb",
          "predeployCodehash": "0xc561dc32ef670c929db9d7fbf6b5f6c074a62a30602481ba3b88912ca6d79feb",
          "salt": "Operators"
        },
        "AxelarGasService": {
          "collector": "0xc5C525B7Bb2a7Ce95C13Ee5aBdB7F8fd3cb77392",
          "salt": "AxelarGasService",
          "address": "0xeE1d04E4F9F9AdEB7be7d6996f4A726773460A87",
          "implementation": "0x39dA9388Ec10347BB08aA3d464631ab14553afe4",
          "deployer": "0xBeF25f4733b9d451072416360609e5A4c115293E"
        },
        "InterchainTokenService": {
          "salt": "ITS v2.1.1",
          "deployer": "0xBeF25f4733b9d451072416360609e5A4c115293E",
          "proxySalt": "ITS v1.0.0",
          "tokenManagerDeployer": "0x04d7499405869C7969fd4f5d1059F66400765af9",
          "interchainToken": "0xE6575486955D887BcFcFaDfaacF891C462cfab6B",
          "interchainTokenDeployer": "0x8FaE374DcD4319f48B7f10C23c4593EBbE9dE168",
          "tokenManager": "0x381a06ef2ab8af30c5041556ed5719279b5734B2",
          "tokenHandler": "0x2C6fb9B5A093ED0558aB794A5F4aA70901A7841F",
          "gatewayCaller": "0x4AE2Dac5647e218035aFA9d763DaE5E2B2E8A19d",
          "implementation": "0xFF882Ade63338494Fdab578c2046208dB2cA08EA",
          "predeployCodehash": "0x08a4a556c4db879b4f24104d13a8baf86915d58b12c81b382dfea2a82d2856cf",
          "address": "0x0FCb262571be50815627C16Eca1f5F3D342FF5a5",
          "version": "2.1.1"
        },
        "InterchainTokenFactory": {
          "deployer": "0xBeF25f4733b9d451072416360609e5A4c115293E",
          "salt": "ITS Factory v1.0.0",
          "implementation": "0x3fcbe9de65BD553C9451E7Ae635AF15fD91e7680",
          "address": "0x35eAd6089aBF6233C3E0086CD3C0eF849bdE95c3",
          "version": "2.1.1"
        }
      }
    },
<<<<<<< HEAD
    "stacks": {
      "name": "Stacks",
      "axelarId": "stacks",
      "rpc": "https://api.testnet.hiro.so",
      "tokenSymbol": "STX",
      "networkType": "testnet",
      "chainType": "stacks",
      "finality": "6",
      "decimals": 6,
      "approxFinalityWaitTime": 1,
      "explorer": {
        "name": "Stacks Explorer",
        "url": "https://explorer.hiro.so/?chain=testnet"
      },
      "contracts": {
        "ClarityStacks": {
          "address": "ST1K9DDVX1X3PZFPWCAKNYF7F4DDAVVPW89QGV2JY.clarity-stacks",
          "deployer": "ST1K9DDVX1X3PZFPWCAKNYF7F4DDAVVPW89QGV2JY"
        },
        "GasStorage": {
          "address": "ST1K9DDVX1X3PZFPWCAKNYF7F4DDAVVPW89QGV2JY.gas-storage",
          "deployer": "ST1K9DDVX1X3PZFPWCAKNYF7F4DDAVVPW89QGV2JY"
        },
        "Traits": {
          "address": "ST1K9DDVX1X3PZFPWCAKNYF7F4DDAVVPW89QGV2JY.traits",
          "deployer": "ST1K9DDVX1X3PZFPWCAKNYF7F4DDAVVPW89QGV2JY"
        },
        "GasImpl": {
          "address": "ST1K9DDVX1X3PZFPWCAKNYF7F4DDAVVPW89QGV2JY.gas-impl",
          "deployer": "ST1K9DDVX1X3PZFPWCAKNYF7F4DDAVVPW89QGV2JY",
          "version": "1.3.0"
        },
        "GatewayStorage": {
          "address": "ST1K9DDVX1X3PZFPWCAKNYF7F4DDAVVPW89QGV2JY.gateway-storage",
          "deployer": "ST1K9DDVX1X3PZFPWCAKNYF7F4DDAVVPW89QGV2JY"
        },
        "AxelarGasService": {
          "address": "ST1K9DDVX1X3PZFPWCAKNYF7F4DDAVVPW89QGV2JY.gas-service",
          "deployer": "ST1K9DDVX1X3PZFPWCAKNYF7F4DDAVVPW89QGV2JY"
        },
        "GatewayImpl": {
          "address": "ST1K9DDVX1X3PZFPWCAKNYF7F4DDAVVPW89QGV2JY.gateway-impl",
          "deployer": "ST1K9DDVX1X3PZFPWCAKNYF7F4DDAVVPW89QGV2JY",
          "version": "1.3.0"
        },
        "AxelarGateway": {
          "address": "ST1K9DDVX1X3PZFPWCAKNYF7F4DDAVVPW89QGV2JY.gateway",
          "deployer": "ST1K9DDVX1X3PZFPWCAKNYF7F4DDAVVPW89QGV2JY",
          "connectionType": "amplifier"
        },
        "InterchainTokenServiceStorage": {
          "address": "ST1K9DDVX1X3PZFPWCAKNYF7F4DDAVVPW89QGV2JY.interchain-token-service-storage",
          "deployer": "ST1K9DDVX1X3PZFPWCAKNYF7F4DDAVVPW89QGV2JY"
        },
        "InterchainTokenFactory": {
          "address": "ST1K9DDVX1X3PZFPWCAKNYF7F4DDAVVPW89QGV2JY.interchain-token-factory",
          "deployer": "ST1K9DDVX1X3PZFPWCAKNYF7F4DDAVVPW89QGV2JY"
        },
        "InterchainTokenService": {
          "address": "ST1K9DDVX1X3PZFPWCAKNYF7F4DDAVVPW89QGV2JY.interchain-token-service",
          "deployer": "ST1K9DDVX1X3PZFPWCAKNYF7F4DDAVVPW89QGV2JY"
        },
        "InterchainTokenFactoryImpl": {
          "address": "ST1K9DDVX1X3PZFPWCAKNYF7F4DDAVVPW89QGV2JY.interchain-token-factory-impl",
          "deployer": "ST1K9DDVX1X3PZFPWCAKNYF7F4DDAVVPW89QGV2JY",
          "version": "1.3.0"
        },
        "VerifyOnchain": {
          "address": "ST1K9DDVX1X3PZFPWCAKNYF7F4DDAVVPW89QGV2JY.verify-onchain",
          "deployer": "ST1K9DDVX1X3PZFPWCAKNYF7F4DDAVVPW89QGV2JY"
        },
        "InterchainTokenServiceImpl": {
          "address": "ST1K9DDVX1X3PZFPWCAKNYF7F4DDAVVPW89QGV2JY.interchain-token-service-impl",
          "deployer": "ST1K9DDVX1X3PZFPWCAKNYF7F4DDAVVPW89QGV2JY",
          "version": "1.3.0"
        },
        "NativeInterchainToken": {
          "address": "ST1K9DDVX1X3PZFPWCAKNYF7F4DDAVVPW89QGV2JY.native-interchain-token",
          "deployer": "ST1K9DDVX1X3PZFPWCAKNYF7F4DDAVVPW89QGV2JY"
        }
      },
      "initialContractsDeployer": "ST1K9DDVX1X3PZFPWCAKNYF7F4DDAVVPW89QGV2JY"
=======
    "stellar-2025-q3": {
      "name": "Stellar",
      "axelarId": "stellar-2025-q3",
      "rpc": "https://soroban-testnet.stellar.org",
      "horizonRpc": "https://horizon-testnet.stellar.org",
      "networkType": "testnet",
      "chainType": "stellar",
      "decimals": 7,
      "finality": "1",
      "approxFinalityWaitTime": 1,
      "tokenSymbol": "XLM",
      "tokenAddress": "CDLZFC3SYJYDZT7K67VZ75HPJVIEUVNIXF47ZG2FB2RMQQVU2HHGCYSC",
      "explorer": {
        "name": "Stellar Expert",
        "url": "https://stellar.expert/explorer/testnet"
      },
      "contracts": {
        "AxelarGateway": {
          "address": "CDTJW72QN6NDH626I2HRRWV7PVQ47G36ZJXYQN4NP646PNI4FYW5BCGS",
          "deployer": "GBP4FSAOFV5O72AB3YQRDCYVD47W4N7KQK3OJODXSU3OBPNGKX4SQTJ3",
          "wasmHash": "d68610690fa381aace03f16ef591334d61e808bcba0ac9e3a15d76df492aff24",
          "version": "1.1.1",
          "initializeArgs": {
            "owner": "GBP4FSAOFV5O72AB3YQRDCYVD47W4N7KQK3OJODXSU3OBPNGKX4SQTJ3",
            "operator": "GBP4FSAOFV5O72AB3YQRDCYVD47W4N7KQK3OJODXSU3OBPNGKX4SQTJ3",
            "domainSeparator": "5603c0839130a5bac88729c4cbbf2fd66063d00f429dc8512308308bc1b5063f",
            "minimumRotationDelay": "300",
            "previousSignersRetention": "15",
            "initialSigners": [
              {
                "nonce": "0000000000000000000000000000000000000000000000000000000000000000",
                "signers": [
                  {
                    "signer": "5fc2c80e2d7aefe801de21118b151f3f6e37ea82b6e4b8779536e0bda655f928",
                    "weight": "1"
                  }
                ],
                "threshold": "1"
              }
            ]
          },
          "connectionType": "amplifier"
        },
        "AxelarOperators": {
          "address": "CBYTWO3NS3BFVSZSNJL7BH2REK7V2OCKV5HMLISPP4PLGAX3NEPIPYD3",
          "deployer": "GBP4FSAOFV5O72AB3YQRDCYVD47W4N7KQK3OJODXSU3OBPNGKX4SQTJ3",
          "wasmHash": "8e0d3c6ace7b80c80d945eaca495ff2cea7de12e9cf736dcf1fb9aaee07b4dd2",
          "version": "1.1.1",
          "initializeArgs": {
            "owner": "GBP4FSAOFV5O72AB3YQRDCYVD47W4N7KQK3OJODXSU3OBPNGKX4SQTJ3"
          }
        },
        "AxelarGasService": {
          "address": "CBERRWADOZ65SKFH5KSZF3W5YLBZO3ICQCLZQDPLPBX3A2A3UCV4GVG2",
          "deployer": "GBP4FSAOFV5O72AB3YQRDCYVD47W4N7KQK3OJODXSU3OBPNGKX4SQTJ3",
          "wasmHash": "5f85b5ca8888347990b7d6384a3c73dac1fc652f93086224d78dbadfc934d729",
          "version": "1.1.1",
          "initializeArgs": {
            "owner": "GBP4FSAOFV5O72AB3YQRDCYVD47W4N7KQK3OJODXSU3OBPNGKX4SQTJ3",
            "operator": "CBYTWO3NS3BFVSZSNJL7BH2REK7V2OCKV5HMLISPP4PLGAX3NEPIPYD3"
          }
        },
        "AxelarExample": {
          "address": "CCTYQ623YBCS4HPNOKYGG7SOIUFKRAO3NBCASNMJDHCTOHEBHDVMBBFM",
          "deployer": "GBP4FSAOFV5O72AB3YQRDCYVD47W4N7KQK3OJODXSU3OBPNGKX4SQTJ3",
          "wasmHash": "cb96e568d52b5933111d3d97c7a3c23330df1db086aad6001f67e2daaa62d73b",
          "version": "1.0.3",
          "initializeArgs": {
            "gatewayAddress": "CDTJW72QN6NDH626I2HRRWV7PVQ47G36ZJXYQN4NP646PNI4FYW5BCGS",
            "gasServiceAddress": "CBERRWADOZ65SKFH5KSZF3W5YLBZO3ICQCLZQDPLPBX3A2A3UCV4GVG2",
            "itsAddress": "CD4KVKOEP47KHG5MIJEBCUDJSJXCZ5WCG773L5SE3SZ3JLSNOGCIQYZM"
          }
        },
        "Upgrader": {
          "address": "CBZDPDQ2FU2HFQIU73BILRA35EHCYTHSR7PQJCHVRI3S5Z4HFDLEZSPM",
          "deployer": "GBP4FSAOFV5O72AB3YQRDCYVD47W4N7KQK3OJODXSU3OBPNGKX4SQTJ3",
          "wasmHash": "8393a1d52cc40fc3fd37d93da56a3322109159d794ab1d0fbee120dcb3d8cbcc",
          "version": "1.1.1",
          "initializeArgs": {}
        },
        "InterchainTokenService": {
          "address": "CD4KVKOEP47KHG5MIJEBCUDJSJXCZ5WCG773L5SE3SZ3JLSNOGCIQYZM",
          "deployer": "GBP4FSAOFV5O72AB3YQRDCYVD47W4N7KQK3OJODXSU3OBPNGKX4SQTJ3",
          "wasmHash": "cd078e4d495a61a113a6ba457f5efa4579c5bc41a396779fd82f164aa75e9942",
          "version": "1.2.0",
          "initializeArgs": {
            "owner": "GBP4FSAOFV5O72AB3YQRDCYVD47W4N7KQK3OJODXSU3OBPNGKX4SQTJ3",
            "operator": "GBP4FSAOFV5O72AB3YQRDCYVD47W4N7KQK3OJODXSU3OBPNGKX4SQTJ3",
            "gatewayAddress": "CDTJW72QN6NDH626I2HRRWV7PVQ47G36ZJXYQN4NP646PNI4FYW5BCGS",
            "gasServiceAddress": "CBERRWADOZ65SKFH5KSZF3W5YLBZO3ICQCLZQDPLPBX3A2A3UCV4GVG2",
            "itsHubAddress": "axelar1ph8qufmsh556e40uk0ceaufc06nwhnw0ksgdqqk6ldszxchh8llq8x52dk",
            "chainName": "stellar-2025-q3",
            "nativeTokenAddress": "CDLZFC3SYJYDZT7K67VZ75HPJVIEUVNIXF47ZG2FB2RMQQVU2HHGCYSC",
            "interchainTokenWasmHash": "6cc453f7c1a0e7c2a153a11d7d7218a76ebeb41785239000bc5c428e02749cc8",
            "tokenManagerWasmHash": "e29417a07222fe6ce5644ab9848757758bdb12ce973c5298f018384e27eecab9"
          }
        },
        "Multicall": {
          "address": "CCJWJRYRCNVONAQXP45NNWZCOK73HQSQVZMUZ3FGLRORNZ3WQWQ7TMRH",
          "deployer": "GBP4FSAOFV5O72AB3YQRDCYVD47W4N7KQK3OJODXSU3OBPNGKX4SQTJ3",
          "wasmHash": "0c491cc15edf95dbc131cbac07dc3035f05a9e6fd180d2733b9315685323df26",
          "version": "1.0.1",
          "initializeArgs": {}
        },
        "TokenUtils": {
          "address": "CCVOFCNYTMCQWBOEEVPIY6ASCOTTZMABTOQHOFMHFTHD6V7P73C32UHM",
          "deployer": "GBP4FSAOFV5O72AB3YQRDCYVD47W4N7KQK3OJODXSU3OBPNGKX4SQTJ3",
          "wasmHash": "48d81492a15e4a77f4ba270dcee530910ff0470c14bfa446cee2ee42ae43d8cb",
          "version": "1.0.0",
          "initializeArgs": {}
        }
      }
>>>>>>> 09b20e82
    }
  },
  "axelar": {
    "contracts": {
      "ServiceRegistry": {
        "governanceAccount": "axelar10d07y265gmmuvt4z0w9aw880jnsr700j7v9daj",
        "storeCodeProposalId": "67",
        "storeCodeProposalCodeHash": "fcbd66ffc824fc52383132d7a57617e9bc40dd1521ecad77341726434f801406",
        "codeId": 19,
        "lastUploadedCodeId": 3,
        "address": "axelar15454y4v8x2ennqq6k0t4cu4r0cpqsy3d6m2jw7d0p4tagaafs29qnlhljd",
        "executeProposalId": "14"
      },
      "Router": {
        "adminAddress": "axelar12qvsvse32cjyw60ztysd3v655aj5urqeup82ky",
        "governanceAddress": "axelar10d07y265gmmuvt4z0w9aw880jnsr700j7v9daj",
        "storeCodeProposalId": "76",
        "storeCodeProposalCodeHash": "7368e7507f29ae9236c9c41fc1fbe5456260fb91acf1e2ff07d677bdcbca7e9f",
        "codeId": 28,
        "lastUploadedCodeId": 1,
        "address": "axelar1saq5hcztvd26vvkquv4dzn8e0uu967nuyxtcful3pvv7ajsw4kmq72xft9",
        "executeProposalId": "16",
        "flow": {
          "executeProposalId": "44"
        },
        "hedera": {
          "executeProposalId": "48"
        }
      },
      "NexusGateway": {
        "nexus": "axelar17h8uk4ct0mdv9mgkuxszt4gp2htpfr08mge20r",
        "storeCodeProposalId": "4",
        "storeCodeProposalCodeHash": "3f0fd354823ec5d85f051a7c54bd020498a2e37866cbf480e0c107aceae1b84d",
        "codeId": 2,
        "lastUploadedCodeId": 2,
        "address": "axelar1aqun445kcqth3aunxlvly8grgyqt4c68q0g0df99nccs72plgh0s0eptw9"
      },
      "Rewards": {
        "governanceAddress": "axelar10d07y265gmmuvt4z0w9aw880jnsr700j7v9daj",
        "rewardsDenom": "uaxl",
        "params": {
          "epoch_duration": "14400",
          "rewards_per_epoch": "10000000",
          "participation_threshold": [
            "7",
            "10"
          ]
        },
        "storeCodeProposalId": "71",
        "storeCodeProposalCodeHash": "095c1caca4f9b7381519bd8395f3f558202fd4d4ad03f223dd8a2e991c568bd6",
        "codeId": 23,
        "lastUploadedCodeId": 4,
        "address": "axelar1nyhmtdrzx77ynqgu8cug0u7eqz2kzfk9mctvaa4stqpekg4s9vnsgu54at"
      },
      "Coordinator": {
        "governanceAddress": "axelar10d07y265gmmuvt4z0w9aw880jnsr700j7v9daj",
        "storeCodeProposalId": "66",
        "storeCodeProposalCodeHash": "a57dccb229cfab931b904618af2ebc854699a25a963c231834837d88ee4a0217",
        "codeId": 18,
        "lastUploadedCodeId": 5,
        "address": "axelar1nc3mfplae0atcchs9gqx9m6ezj5lfqqh2jmqx639kf8hd7m96lgq8a5e5y",
        "executeProposalId": "20",
        "flow": {
          "executeProposalId": "46"
        },
        "hedera": {
          "executeProposalId": "49"
        }
      },
      "Multisig": {
        "adminAddress": "axelar12qvsvse32cjyw60ztysd3v655aj5urqeup82ky",
        "governanceAddress": "axelar10d07y265gmmuvt4z0w9aw880jnsr700j7v9daj",
        "blockExpiry": 10,
        "storeCodeProposalId": "166",
        "storeCodeProposalCodeHash": "cd6109a37eab844941ea09266e54bf3fdb18bfb55e02a0ed91aa5a8d47aea2ec",
        "codeId": 42,
        "lastUploadedCodeId": 42,
        "address": "axelar143vjln56ke4pjmj5ut7u3358ywyfl7h5rg58js8gprr39664wcqs72vs3u",
        "executeProposalId": "18",
        "flow": {
          "executeProposalId": "45"
        },
        "hedera": {
          "executeProposalId": "47"
        }
      },
      "MultisigProver": {
        "flow": {
          "governanceAddress": "axelar10d07y265gmmuvt4z0w9aw880jnsr700j7v9daj",
          "adminAddress": "axelar1l7vz4m5g92kvga050vk9ycjynywdlk4zhs07dv",
          "signingThreshold": [
            "51",
            "100"
          ],
          "serviceName": "amplifier",
          "verifierSetDiffThreshold": 0,
          "encoder": "abi",
          "keyType": "ecdsa",
          "domainSeparator": "0x3dad2b901117c30d4f601c3b9e9ee89cec4371e79e9908122e8e1da1904347ee",
          "codeId": 21,
          "address": "axelar1u8cmvyq54fepjlt77vqnwyxhf4rqn5j5axgta7py34zlwue3v5fsy2pvhf"
        },
        "hedera": {
          "governanceAddress": "axelar10d07y265gmmuvt4z0w9aw880jnsr700j7v9daj",
          "adminAddress": "axelar1l7vz4m5g92kvga050vk9ycjynywdlk4zhs07dv",
          "signingThreshold": [
            "51",
            "100"
          ],
          "serviceName": "amplifier",
          "verifierSetDiffThreshold": 0,
          "encoder": "abi",
          "keyType": "ecdsa",
          "domainSeparator": "0xfbfcd8a4d93cdf3dc1099795eefb83c109414406fc09015f4d0758ed6b99c43c",
          "codeId": 21,
          "address": "axelar1x3xd2z2p3703cdwu98tc27x5j9tgq60lyxdwtnggx05zj3egg0wqsnckd0"
        },
        "sui": {
          "governanceAddress": "axelar10d07y265gmmuvt4z0w9aw880jnsr700j7v9daj",
          "adminAddress": "axelar1l7vz4m5g92kvga050vk9ycjynywdlk4zhs07dv",
          "signingThreshold": [
            "51",
            "100"
          ],
          "serviceName": "amplifier",
          "verifierSetDiffThreshold": 0,
          "encoder": "bcs",
          "keyType": "ecdsa",
          "codeId": 21,
          "domainSeparator": "0x254a1ae90417f8649798698e95a1140808a701c38c8f5723a930b9d0666e54b4",
          "address": "axelar1ktjfpfrlgmh8s76ltjhhv0xcj0st0d0xrjh5rvm3gr5u66x9xvpsm0juw8"
        },
        "xrpl-evm": {
          "governanceAddress": "axelar10d07y265gmmuvt4z0w9aw880jnsr700j7v9daj",
          "adminAddress": "axelar1l7vz4m5g92kvga050vk9ycjynywdlk4zhs07dv",
          "signingThreshold": [
            "51",
            "100"
          ],
          "serviceName": "amplifier",
          "verifierSetDiffThreshold": 0,
          "encoder": "abi",
          "keyType": "ecdsa",
          "codeId": 21,
          "domainSeparator": "0x9b077bbbf84a1710619620d5bbcf2c3d42f5b4dce40d135bf1d86f6a42b8f9e0",
          "address": "axelar18emrfkkz45zuxgk7v2gqrnm59wnnupdakqnmejh0t6krltwzjnxqreejwk"
        },
        "plume": {
          "governanceAddress": "axelar10d07y265gmmuvt4z0w9aw880jnsr700j7v9daj",
          "adminAddress": "axelar1l7vz4m5g92kvga050vk9ycjynywdlk4zhs07dv",
          "signingThreshold": [
            "51",
            "100"
          ],
          "serviceName": "amplifier",
          "verifierSetDiffThreshold": 0,
          "encoder": "abi",
          "keyType": "ecdsa",
          "codeId": 21,
          "domainSeparator": "0x2dbc42136ba0394d31cf1f35344a182ecf00210b42b9b8bf3234c3da201a9ca6",
          "address": "axelar1vs8rvpuyhq40tn4suq4jamx3fe9gqlszds0z8s39ta4txz95ryws8xnpk0"
        },
        "hyperliquid": {
          "governanceAddress": "axelar10d07y265gmmuvt4z0w9aw880jnsr700j7v9daj",
          "adminAddress": "axelar1l7vz4m5g92kvga050vk9ycjynywdlk4zhs07dv",
          "signingThreshold": [
            "51",
            "100"
          ],
          "serviceName": "amplifier",
          "verifierSetDiffThreshold": 0,
          "encoder": "abi",
          "keyType": "ecdsa",
          "codeId": 21,
          "domainSeparator": "0x55effa6536498e73caa573e7ad8326d3d4628878a9e4dc8b461ed5706ad585c2",
          "address": "axelar12cmpmynpn38tvg0t57lc8wd8cvw724sz95kr80a08mhghztex5lqfk2yv5"
        },
        "monad": {
          "governanceAddress": "axelar10d07y265gmmuvt4z0w9aw880jnsr700j7v9daj",
          "adminAddress": "axelar1l7vz4m5g92kvga050vk9ycjynywdlk4zhs07dv",
          "signingThreshold": [
            "51",
            "100"
          ],
          "serviceName": "amplifier",
          "verifierSetDiffThreshold": 0,
          "encoder": "abi",
          "keyType": "ecdsa",
          "codeId": 21,
          "domainSeparator": "0xc2cf3ea0ca094471edf3b8d4c6d31799069863a0181f5ff3801644796310d0e6",
          "address": "axelar1xvqw6ts27k74ak0av7rszmedcz2rprqenayqk2gptfjhnl7rw3lqylln83"
        },
        "berachain": {
          "governanceAddress": "axelar10d07y265gmmuvt4z0w9aw880jnsr700j7v9daj",
          "adminAddress": "axelar1l7vz4m5g92kvga050vk9ycjynywdlk4zhs07dv",
          "signingThreshold": [
            "51",
            "100"
          ],
          "serviceName": "amplifier",
          "verifierSetDiffThreshold": 0,
          "encoder": "abi",
          "keyType": "ecdsa",
          "codeId": 21,
          "domainSeparator": "0x500160c7def19100fa590da323c3c796b53dd4a4bd68b5f971c516545f3f7051",
          "address": "axelar1zwg52tslcf5vq5ge4yc2lqslc9v6z0ynxu59jnwdw7spy00je0dsn2g93z"
        },
        "stellar-2025-q3": {
          "governanceAddress": "axelar10d07y265gmmuvt4z0w9aw880jnsr700j7v9daj",
          "adminAddress": "axelar1l7vz4m5g92kvga050vk9ycjynywdlk4zhs07dv",
          "signingThreshold": [
            "51",
            "100"
          ],
          "serviceName": "amplifier",
          "verifierSetDiffThreshold": 0,
          "encoder": "stellar_xdr",
          "keyType": "ed25519",
          "codeId": 59,
          "domainSeparator": "0x5603c0839130a5bac88729c4cbbf2fd66063d00f429dc8512308308bc1b5063f",
          "address": "axelar1960k48ezdumanv3hjf22cvp2a9zwr5skn34xgtrkhfjjhk7k4htsd4l8ze"
        },
        "storeCodeProposalId": "225",
        "storeCodeProposalCodeHash": "3a114cd8960d5fe529e1b0a4b47da0786419dbd1cbf4ffd33c7de7832725ba53",
        "lastUploadedCodeId": 59
      },
      "Gateway": {
        "flow": {
          "codeId": 22,
          "address": "axelar1t6ksvsckf48j5fey7cqhsu482yemaf8tcecterc4d38rw75vfvcsz85aum"
        },
        "hedera": {
          "codeId": 22,
          "address": "axelar1zyr567z9v779kcdmf7rq624zk3ea4nq0s948r83h2f5xqzvhxyqs5vq7p7"
        },
        "sui": {
          "codeId": 22,
          "address": "axelar1yklflthhfxy5dtd2nzg83n0nxgh3e04w6fn2fd9v0eqselu32lxq0gyv6w"
        },
        "xrpl-evm": {
          "codeId": 22,
          "address": "axelar1u6t0zgqc3y8qdymrr7t95vp6gkgdg5lekcgt8r46w5w36kqcp8csy4k93j"
        },
        "plume": {
          "codeId": 22,
          "address": "axelar1mnu5s858ptnwqt9dkr2u7v3u4pa5z27arwzxlp9smf64n3xp4u3qyhvgj5"
        },
        "storeCodeProposalId": "224",
        "storeCodeProposalCodeHash": "769b6695060da742c2ba578cdfe728c6e4438b90bf0df02477defc0b2641798c",
        "lastUploadedCodeId": 58,
        "hyperliquid": {
          "codeId": 22,
          "address": "axelar1um4eyzmkpxhkpv3ytzaawqjzjxfddv2cjlep936glj87jg24zccqw86q2w"
        },
        "monad": {
          "codeId": 22,
          "address": "axelar1em05zd725semt9hu58fu47vuc5lcv8z35vn5dg3auclsd8u5j6qq6rrn4v"
        },
        "berachain": {
          "codeId": 22,
          "address": "axelar1ecwslrpm2qvs6cahe4r2n5e3vugqaz9scqyga8y8t59vppvwjaqq0w65t2"
        },
        "stellar-2025-q3": {
          "codeId": 58,
          "address": "axelar1gd24uar2nmqwzdda7u2refv9ff64ylwmcsm9mc7fr70asjlq0l2slzn36a"
        }
      },
      "VotingVerifier": {
        "flow": {
          "governanceAddress": "axelar10d07y265gmmuvt4z0w9aw880jnsr700j7v9daj",
          "serviceName": "amplifier",
          "sourceGatewayAddress": "0x5A4fA5187BddD93097dE4F6062a2E96C82Ea2d61",
          "votingThreshold": [
            "51",
            "100"
          ],
          "blockExpiry": 10,
          "confirmationHeight": 1,
          "msgIdFormat": "hex_tx_hash_and_event_index",
          "addressFormat": "eip55",
          "codeId": 24,
          "address": "axelar1adz8u3q5mdfp73weg3f65e8ce5jvq4dwlqqm3lxqyy4pjf77nwtql8gjwr"
        },
        "hedera": {
          "governanceAddress": "axelar10d07y265gmmuvt4z0w9aw880jnsr700j7v9daj",
          "serviceName": "amplifier",
          "sourceGatewayAddress": "0x5A4fA5187BddD93097dE4F6062a2E96C82Ea2d61",
          "votingThreshold": [
            "51",
            "100"
          ],
          "blockExpiry": 10,
          "confirmationHeight": 1,
          "msgIdFormat": "hex_tx_hash_and_event_index",
          "addressFormat": "eip55",
          "codeId": 24,
          "address": "axelar1h8gx392pzlj6ff5lv3kc9jwegu0wwqjrur7ht93frus5czape9ns3j3d0a"
        },
        "sui": {
          "governanceAddress": "axelar10d07y265gmmuvt4z0w9aw880jnsr700j7v9daj",
          "serviceName": "amplifier",
          "sourceGatewayAddress": "0x0a011637cbd43d101896d12d85cc8701bcb4ec884f556a9a15b1e26c72627853",
          "msgIdFormat": "base58_tx_digest_and_event_index",
          "addressFormat": "sui",
          "votingThreshold": [
            "51",
            "100"
          ],
          "blockExpiry": 10,
          "confirmationHeight": 1,
          "codeId": 24,
          "address": "axelar1x8rqw5l5gzye7d063zupr5zlelfvjxq5z6rr7wy643ufuflhl6xqhgr5wt"
        },
        "xrpl-evm": {
          "governanceAddress": "axelar10d07y265gmmuvt4z0w9aw880jnsr700j7v9daj",
          "serviceName": "amplifier",
          "sourceGatewayAddress": "0x5A4fA5187BddD93097dE4F6062a2E96C82Ea2d61",
          "votingThreshold": [
            "51",
            "100"
          ],
          "blockExpiry": 10,
          "confirmationHeight": 1,
          "msgIdFormat": "hex_tx_hash_and_event_index",
          "addressFormat": "eip55",
          "codeId": 24,
          "address": "axelar1hmdnsrs8c8v8mr7vxg3rzdzxasxdpfj09muxakhth73sywg929qsczjscj"
        },
        "plume": {
          "governanceAddress": "axelar10d07y265gmmuvt4z0w9aw880jnsr700j7v9daj",
          "serviceName": "amplifier",
          "sourceGatewayAddress": "0x5A4fA5187BddD93097dE4F6062a2E96C82Ea2d61",
          "votingThreshold": [
            "51",
            "100"
          ],
          "blockExpiry": 10,
          "confirmationHeight": 1,
          "msgIdFormat": "hex_tx_hash_and_event_index",
          "addressFormat": "eip55",
          "codeId": 24,
          "address": "axelar1t49krzwl0sc6z8qwdst5d7kmgn3xutjtp4ku8u2c06quy7w8hp4q5zsqn2"
        },
        "hyperliquid": {
          "governanceAddress": "axelar10d07y265gmmuvt4z0w9aw880jnsr700j7v9daj",
          "serviceName": "amplifier",
          "sourceGatewayAddress": "0x5A4fA5187BddD93097dE4F6062a2E96C82Ea2d61",
          "votingThreshold": [
            "51",
            "100"
          ],
          "blockExpiry": 10,
          "confirmationHeight": 1,
          "msgIdFormat": "hex_tx_hash_and_event_index",
          "addressFormat": "eip55",
          "codeId": 24,
          "address": "axelar1n72sdsdclpffc0jw5mf7vc97zpy6czqw9glmcqhm8sp73nczu57sn3kplc"
        },
        "monad": {
          "governanceAddress": "axelar10d07y265gmmuvt4z0w9aw880jnsr700j7v9daj",
          "serviceName": "amplifier",
          "sourceGatewayAddress": "0x5A4fA5187BddD93097dE4F6062a2E96C82Ea2d61",
          "votingThreshold": [
            "51",
            "100"
          ],
          "blockExpiry": 10,
          "confirmationHeight": 1000000,
          "msgIdFormat": "hex_tx_hash_and_event_index",
          "addressFormat": "eip55",
          "codeId": 24,
          "address": "axelar1v72l84ar9nhl7xt44hn374xm60a7huhfnulh65aagtk55x8uzpsqfdr6tq"
        },
        "berachain": {
          "governanceAddress": "axelar10d07y265gmmuvt4z0w9aw880jnsr700j7v9daj",
          "serviceName": "amplifier",
          "sourceGatewayAddress": "0x5A4fA5187BddD93097dE4F6062a2E96C82Ea2d61",
          "votingThreshold": [
            "51",
            "100"
          ],
          "blockExpiry": 10,
          "confirmationHeight": 1,
          "msgIdFormat": "hex_tx_hash_and_event_index",
          "addressFormat": "eip55",
          "codeId": 24,
          "address": "axelar18xzlzgjcypassfs3sglfn7u8re3kuafxf233c2e8fyu7muxe8xmskeyg92"
        },
        "stellar-2025-q3": {
          "governanceAddress": "axelar10d07y265gmmuvt4z0w9aw880jnsr700j7v9daj",
          "serviceName": "amplifier",
          "sourceGatewayAddress": "CDTJW72QN6NDH626I2HRRWV7PVQ47G36ZJXYQN4NP646PNI4FYW5BCGS",
          "votingThreshold": [
            "51",
            "100"
          ],
          "blockExpiry": 10,
          "confirmationHeight": 1,
          "msgIdFormat": "hex_tx_hash_and_event_index",
          "addressFormat": "stellar",
          "codeId": 57,
          "address": "axelar1jgp9mfalnwk0p9xfycyrrc69e9kw5l2qytvs0tz6znv5ke89q0psgcyarh"
        },
        "storeCodeProposalId": "223",
        "storeCodeProposalCodeHash": "23063bd7064298e07e78fa208b521ea3d42bfa4036127e38c02ef1434ee84f91",
        "lastUploadedCodeId": 57
      },
      "InterchainTokenService": {
        "storeCodeProposalId": "239",
        "storeCodeProposalCodeHash": "ba46bfa2daa4f5d8ac77f456aecafb63a2e13c7a7965fa5c3e2af05dbd865e97",
        "governanceAddress": "axelar10d07y265gmmuvt4z0w9aw880jnsr700j7v9daj",
        "adminAddress": "axelar12qvsvse32cjyw60ztysd3v655aj5urqeup82ky",
        "codeId": 61,
        "address": "axelar1ph8qufmsh556e40uk0ceaufc06nwhnw0ksgdqqk6ldszxchh8llq8x52dk",
        "sui": {
          "maxUintBits": 64,
          "maxDecimalsWhenTruncating": 6
        },
        "stellar-2025-q3": {
          "maxUintBits": 127,
          "maxDecimalsWhenTruncating": 255
        },
        "lastUploadedCodeId": 61
      },
      "AxelarnetGateway": {
        "storeCodeProposalId": "68",
        "storeCodeProposalCodeHash": "c7286d0f59276b794641bdfbb4f96fafcee3553b67f3397d662a4683968f525b",
        "nexus": "axelar17h8uk4ct0mdv9mgkuxszt4gp2htpfr08mge20r",
        "address": "axelar1s9amtxejrdlsunwdf0cclhjtezdp6wmurxxnh45gfvtpa2jrsusqv934n6",
        "codeId": 20,
        "lastUploadedCodeId": 20
      },
      "XrplGateway": {
        "xrpl": {
          "governanceAddress": "axelar10d07y265gmmuvt4z0w9aw880jnsr700j7v9daj",
          "adminAddress": "axelar1l7vz4m5g92kvga050vk9ycjynywdlk4zhs07dv",
          "codeId": 49,
          "address": "axelar1vr89h7je4zw4hxhdt7aycqq6end3kf9wvj4unv63s8pcenrrutrs88kn57"
        },
        "storeCodeProposalId": "182",
        "storeCodeProposalCodeHash": "9c626d4ab34d3e8cd7426b72ad476b8adce05bed3274ca1b35523e66bbcf7688",
        "lastUploadedCodeId": 49
      },
      "XrplVotingVerifier": {
        "xrpl": {
          "governanceAddress": "axelar10d07y265gmmuvt4z0w9aw880jnsr700j7v9daj",
          "serviceName": "amplifier",
          "votingThreshold": [
            "51",
            "100"
          ],
          "blockExpiry": 10,
          "confirmationHeight": 1,
          "codeId": 50,
          "address": "axelar1ecj3spvgkkmngslmvlft25cpws836x5t9y45qyzl5ezh2ny60fes4h2kq6"
        },
        "storeCodeProposalId": "184",
        "storeCodeProposalCodeHash": "7055d307103d5bcbed4c9465f40084acdb0f154a8dda0d8c0ee68f865892874a",
        "lastUploadedCodeId": 50
      },
      "XrplMultisigProver": {
        "xrpl": {
          "governanceAddress": "axelar10d07y265gmmuvt4z0w9aw880jnsr700j7v9daj",
          "adminAddress": "axelar1l7vz4m5g92kvga050vk9ycjynywdlk4zhs07dv",
          "signingThreshold": [
            "51",
            "100"
          ],
          "serviceName": "amplifier",
          "verifierSetDiffThreshold": 0,
          "xrplTransactionFee": 5000,
          "ticketCountThreshold": 5,
          "codeId": 60,
          "address": "axelar17mnfwue8mw5t2q9gmndz3m50070fmm0ffa0tunh2dujmuy398rtsrjyw2k"
        },
        "storeCodeProposalId": "231",
        "storeCodeProposalCodeHash": "94d8bbf002b97cc586b584f7cfc12caa812bc5ee47581df209dbd8298b6b9ec5",
        "lastUploadedCodeId": 60
      },
      "ItsAbiTranslator": {
        "storeCodeProposalId": "240",
        "storeCodeProposalCodeHash": "7d34c8ce53c21d8e461a556264311903981c8a350964bd532791db8d4ebbd758",
        "lastUploadedCodeId": 62,
        "codeId": 62,
        "instantiateProposalId": "241",
        "address": "axelar1sx63v929qf6n5c88uwhjsfktlrwg2a8pvnrqejnylzwm7h9mtw8s8x4wmc"
      },
      "ItsStacksTranslator": {
        "stacks": {
          "codeId": 63,
          "address": "axelar1m9sppngus5sqhu5m46ztqa00f69jg4284symlacrrwxrpnr6w25q3zr60q"
        },
        "storeCodeProposalId": "249",
        "storeCodeProposalCodeHash": "89c52311e1f76bf88523092f34d06f5bcc1d8e8f955bf423fbfee4c90ec32a53",
        "lastUploadedCodeId": 63
      },
      "StacksVotingVerifier": {
        "stacks": {
          "governanceAddress": "axelar10d07y265gmmuvt4z0w9aw880jnsr700j7v9daj",
          "serviceName": "amplifier",
          "sourceGatewayAddress": "ST1K9DDVX1X3PZFPWCAKNYF7F4DDAVVPW89QGV2JY.gateway-storage",
          "votingThreshold": [
            "51",
            "100"
          ],
          "blockExpiry": 10,
          "confirmationHeight": 6,
          "msgIdFormat": "hex_tx_hash_and_event_index",
          "addressFormat": "stacks"
        },
        "storeCodeProposalId": "250",
        "storeCodeProposalCodeHash": "d9ba807799694d7b0564ec95e885aadb4a4aea78a37004cb118f490635cc78cb"
      },
      "StacksMultisigProver": {
        "stacks": {
          "governanceAddress": "axelar10d07y265gmmuvt4z0w9aw880jnsr700j7v9daj",
          "adminAddress": "axelar1l7vz4m5g92kvga050vk9ycjynywdlk4zhs07dv",
          "signingThreshold": [
            "51",
            "100"
          ],
          "serviceName": "amplifier",
          "verifierSetDiffThreshold": 1,
          "encoder": "stacks",
          "keyType": "ecdsa"
        },
        "storeCodeProposalId": "251",
        "storeCodeProposalCodeHash": "ecf6f5b4c0ad67f7d4971e87d6ceb907eaeccb6796d364e25bc32f6c5fe86814"
      }
    },
    "axelarId": "axelar",
    "chainId": "axelar-stagenet-724",
    "rpc": "http://k8s-stagenet-axelarco-4bb4e0e8b1-82679c0fe4e33c5f.elb.us-east-2.amazonaws.com:26657",
    "lcd": "http://k8s-stagenet-axelarco-4bb4e0e8b1-82679c0fe4e33c5f.elb.us-east-2.amazonaws.com:1317",
    "grpc": "k8s-stagenet-axelarco-4bb4e0e8b1-82679c0fe4e33c5f.elb.us-east-2.amazonaws.com:9090",
    "tokenSymbol": "AXL",
    "axelarscanApi": "https://stagenet.api.axelarscan.io",
    "gasPrice": "0.007uaxl",
    "gasLimit": "auto",
    "govProposalDepositAmount": "100000000",
    "govProposalInstantiateAddresses": [
      "axelar1pumrull7z8y5kc9q4azfrmcaxd8w0779kg6anm",
      "axelar10d07y265gmmuvt4z0w9aw880jnsr700j7v9daj",
      "axelar12qvsvse32cjyw60ztysd3v655aj5urqeup82ky"
    ]
  }
}<|MERGE_RESOLUTION|>--- conflicted
+++ resolved
@@ -2376,90 +2376,6 @@
         }
       }
     },
-<<<<<<< HEAD
-    "stacks": {
-      "name": "Stacks",
-      "axelarId": "stacks",
-      "rpc": "https://api.testnet.hiro.so",
-      "tokenSymbol": "STX",
-      "networkType": "testnet",
-      "chainType": "stacks",
-      "finality": "6",
-      "decimals": 6,
-      "approxFinalityWaitTime": 1,
-      "explorer": {
-        "name": "Stacks Explorer",
-        "url": "https://explorer.hiro.so/?chain=testnet"
-      },
-      "contracts": {
-        "ClarityStacks": {
-          "address": "ST1K9DDVX1X3PZFPWCAKNYF7F4DDAVVPW89QGV2JY.clarity-stacks",
-          "deployer": "ST1K9DDVX1X3PZFPWCAKNYF7F4DDAVVPW89QGV2JY"
-        },
-        "GasStorage": {
-          "address": "ST1K9DDVX1X3PZFPWCAKNYF7F4DDAVVPW89QGV2JY.gas-storage",
-          "deployer": "ST1K9DDVX1X3PZFPWCAKNYF7F4DDAVVPW89QGV2JY"
-        },
-        "Traits": {
-          "address": "ST1K9DDVX1X3PZFPWCAKNYF7F4DDAVVPW89QGV2JY.traits",
-          "deployer": "ST1K9DDVX1X3PZFPWCAKNYF7F4DDAVVPW89QGV2JY"
-        },
-        "GasImpl": {
-          "address": "ST1K9DDVX1X3PZFPWCAKNYF7F4DDAVVPW89QGV2JY.gas-impl",
-          "deployer": "ST1K9DDVX1X3PZFPWCAKNYF7F4DDAVVPW89QGV2JY",
-          "version": "1.3.0"
-        },
-        "GatewayStorage": {
-          "address": "ST1K9DDVX1X3PZFPWCAKNYF7F4DDAVVPW89QGV2JY.gateway-storage",
-          "deployer": "ST1K9DDVX1X3PZFPWCAKNYF7F4DDAVVPW89QGV2JY"
-        },
-        "AxelarGasService": {
-          "address": "ST1K9DDVX1X3PZFPWCAKNYF7F4DDAVVPW89QGV2JY.gas-service",
-          "deployer": "ST1K9DDVX1X3PZFPWCAKNYF7F4DDAVVPW89QGV2JY"
-        },
-        "GatewayImpl": {
-          "address": "ST1K9DDVX1X3PZFPWCAKNYF7F4DDAVVPW89QGV2JY.gateway-impl",
-          "deployer": "ST1K9DDVX1X3PZFPWCAKNYF7F4DDAVVPW89QGV2JY",
-          "version": "1.3.0"
-        },
-        "AxelarGateway": {
-          "address": "ST1K9DDVX1X3PZFPWCAKNYF7F4DDAVVPW89QGV2JY.gateway",
-          "deployer": "ST1K9DDVX1X3PZFPWCAKNYF7F4DDAVVPW89QGV2JY",
-          "connectionType": "amplifier"
-        },
-        "InterchainTokenServiceStorage": {
-          "address": "ST1K9DDVX1X3PZFPWCAKNYF7F4DDAVVPW89QGV2JY.interchain-token-service-storage",
-          "deployer": "ST1K9DDVX1X3PZFPWCAKNYF7F4DDAVVPW89QGV2JY"
-        },
-        "InterchainTokenFactory": {
-          "address": "ST1K9DDVX1X3PZFPWCAKNYF7F4DDAVVPW89QGV2JY.interchain-token-factory",
-          "deployer": "ST1K9DDVX1X3PZFPWCAKNYF7F4DDAVVPW89QGV2JY"
-        },
-        "InterchainTokenService": {
-          "address": "ST1K9DDVX1X3PZFPWCAKNYF7F4DDAVVPW89QGV2JY.interchain-token-service",
-          "deployer": "ST1K9DDVX1X3PZFPWCAKNYF7F4DDAVVPW89QGV2JY"
-        },
-        "InterchainTokenFactoryImpl": {
-          "address": "ST1K9DDVX1X3PZFPWCAKNYF7F4DDAVVPW89QGV2JY.interchain-token-factory-impl",
-          "deployer": "ST1K9DDVX1X3PZFPWCAKNYF7F4DDAVVPW89QGV2JY",
-          "version": "1.3.0"
-        },
-        "VerifyOnchain": {
-          "address": "ST1K9DDVX1X3PZFPWCAKNYF7F4DDAVVPW89QGV2JY.verify-onchain",
-          "deployer": "ST1K9DDVX1X3PZFPWCAKNYF7F4DDAVVPW89QGV2JY"
-        },
-        "InterchainTokenServiceImpl": {
-          "address": "ST1K9DDVX1X3PZFPWCAKNYF7F4DDAVVPW89QGV2JY.interchain-token-service-impl",
-          "deployer": "ST1K9DDVX1X3PZFPWCAKNYF7F4DDAVVPW89QGV2JY",
-          "version": "1.3.0"
-        },
-        "NativeInterchainToken": {
-          "address": "ST1K9DDVX1X3PZFPWCAKNYF7F4DDAVVPW89QGV2JY.native-interchain-token",
-          "deployer": "ST1K9DDVX1X3PZFPWCAKNYF7F4DDAVVPW89QGV2JY"
-        }
-      },
-      "initialContractsDeployer": "ST1K9DDVX1X3PZFPWCAKNYF7F4DDAVVPW89QGV2JY"
-=======
     "stellar-2025-q3": {
       "name": "Stellar",
       "axelarId": "stellar-2025-q3",
@@ -2572,7 +2488,89 @@
           "initializeArgs": {}
         }
       }
->>>>>>> 09b20e82
+    },
+    "stacks": {
+      "name": "Stacks",
+      "axelarId": "stacks",
+      "rpc": "https://api.testnet.hiro.so",
+      "tokenSymbol": "STX",
+      "networkType": "testnet",
+      "chainType": "stacks",
+      "finality": "6",
+      "decimals": 6,
+      "approxFinalityWaitTime": 1,
+      "explorer": {
+        "name": "Stacks Explorer",
+        "url": "https://explorer.hiro.so/?chain=testnet"
+      },
+      "contracts": {
+        "ClarityStacks": {
+          "address": "ST1K9DDVX1X3PZFPWCAKNYF7F4DDAVVPW89QGV2JY.clarity-stacks",
+          "deployer": "ST1K9DDVX1X3PZFPWCAKNYF7F4DDAVVPW89QGV2JY"
+        },
+        "GasStorage": {
+          "address": "ST1K9DDVX1X3PZFPWCAKNYF7F4DDAVVPW89QGV2JY.gas-storage",
+          "deployer": "ST1K9DDVX1X3PZFPWCAKNYF7F4DDAVVPW89QGV2JY"
+        },
+        "Traits": {
+          "address": "ST1K9DDVX1X3PZFPWCAKNYF7F4DDAVVPW89QGV2JY.traits",
+          "deployer": "ST1K9DDVX1X3PZFPWCAKNYF7F4DDAVVPW89QGV2JY"
+        },
+        "GasImpl": {
+          "address": "ST1K9DDVX1X3PZFPWCAKNYF7F4DDAVVPW89QGV2JY.gas-impl",
+          "deployer": "ST1K9DDVX1X3PZFPWCAKNYF7F4DDAVVPW89QGV2JY",
+          "version": "1.3.0"
+        },
+        "GatewayStorage": {
+          "address": "ST1K9DDVX1X3PZFPWCAKNYF7F4DDAVVPW89QGV2JY.gateway-storage",
+          "deployer": "ST1K9DDVX1X3PZFPWCAKNYF7F4DDAVVPW89QGV2JY"
+        },
+        "AxelarGasService": {
+          "address": "ST1K9DDVX1X3PZFPWCAKNYF7F4DDAVVPW89QGV2JY.gas-service",
+          "deployer": "ST1K9DDVX1X3PZFPWCAKNYF7F4DDAVVPW89QGV2JY"
+        },
+        "GatewayImpl": {
+          "address": "ST1K9DDVX1X3PZFPWCAKNYF7F4DDAVVPW89QGV2JY.gateway-impl",
+          "deployer": "ST1K9DDVX1X3PZFPWCAKNYF7F4DDAVVPW89QGV2JY",
+          "version": "1.3.0"
+        },
+        "AxelarGateway": {
+          "address": "ST1K9DDVX1X3PZFPWCAKNYF7F4DDAVVPW89QGV2JY.gateway",
+          "deployer": "ST1K9DDVX1X3PZFPWCAKNYF7F4DDAVVPW89QGV2JY",
+          "connectionType": "amplifier"
+        },
+        "InterchainTokenServiceStorage": {
+          "address": "ST1K9DDVX1X3PZFPWCAKNYF7F4DDAVVPW89QGV2JY.interchain-token-service-storage",
+          "deployer": "ST1K9DDVX1X3PZFPWCAKNYF7F4DDAVVPW89QGV2JY"
+        },
+        "InterchainTokenFactory": {
+          "address": "ST1K9DDVX1X3PZFPWCAKNYF7F4DDAVVPW89QGV2JY.interchain-token-factory",
+          "deployer": "ST1K9DDVX1X3PZFPWCAKNYF7F4DDAVVPW89QGV2JY"
+        },
+        "InterchainTokenService": {
+          "address": "ST1K9DDVX1X3PZFPWCAKNYF7F4DDAVVPW89QGV2JY.interchain-token-service",
+          "deployer": "ST1K9DDVX1X3PZFPWCAKNYF7F4DDAVVPW89QGV2JY"
+        },
+        "InterchainTokenFactoryImpl": {
+          "address": "ST1K9DDVX1X3PZFPWCAKNYF7F4DDAVVPW89QGV2JY.interchain-token-factory-impl",
+          "deployer": "ST1K9DDVX1X3PZFPWCAKNYF7F4DDAVVPW89QGV2JY",
+          "version": "1.3.0"
+        },
+        "VerifyOnchain": {
+          "address": "ST1K9DDVX1X3PZFPWCAKNYF7F4DDAVVPW89QGV2JY.verify-onchain",
+          "deployer": "ST1K9DDVX1X3PZFPWCAKNYF7F4DDAVVPW89QGV2JY"
+        },
+        "InterchainTokenServiceImpl": {
+          "address": "ST1K9DDVX1X3PZFPWCAKNYF7F4DDAVVPW89QGV2JY.interchain-token-service-impl",
+          "deployer": "ST1K9DDVX1X3PZFPWCAKNYF7F4DDAVVPW89QGV2JY",
+          "version": "1.3.0"
+        },
+        "NativeInterchainToken": {
+          "address": "ST1K9DDVX1X3PZFPWCAKNYF7F4DDAVVPW89QGV2JY.native-interchain-token",
+          "deployer": "ST1K9DDVX1X3PZFPWCAKNYF7F4DDAVVPW89QGV2JY"
+        }
+      },
+      "initialContractsDeployer": "ST1K9DDVX1X3PZFPWCAKNYF7F4DDAVVPW89QGV2JY"
     }
   },
   "axelar": {
