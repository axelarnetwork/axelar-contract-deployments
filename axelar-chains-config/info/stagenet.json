{
  "chains": {
    "avalanche": {
      "name": "Avalanche",
      "axelarId": "avalanche",
      "chainId": 43113,
      "rpc": "https://api.avax-test.network/ext/bc/C/rpc",
      "tokenSymbol": "AVAX",
      "chainType": "evm",
      "contracts": {
        "AxelarGateway": {
          "deployer": "0xBeF25f4733b9d451072416360609e5A4c115293E",
          "startingKeyIDs": [
            "evm-avalanche-genesis"
          ],
          "address": "0x5A4fA5187BddD93097dE4F6062a2E96C82Ea2d61",
          "implementation": "0x1A9f5A2C0867826790EC9E3318e77298d0000C76",
          "implementationCodehash": "0xf49fc5a9d24907c0c1de9b7c1f4478d2cd961b1835efded43267cb1be062bb9c",
          "authModule": "0xa27aF392971f0A0D0C8767d061f4274d58856d5a",
          "tokenDeployer": "0xb89B72CBA1766fB17199A58D2482852832a1Bd98",
          "deploymentMethod": "create3",
          "salt": "AxelarGateway v6.2",
          "connectionType": "consensus"
        },
        "AxelarGasService": {
          "collector": "0xc5C525B7Bb2a7Ce95C13Ee5aBdB7F8fd3cb77392",
          "salt": "AxelarGasService",
          "address": "0xeE1d04E4F9F9AdEB7be7d6996f4A726773460A87",
          "implementation": "0x1F002cd258e2e818eC5ecCD46DD6cb938c5Cf7f8",
          "deployer": "0xBeF25f4733b9d451072416360609e5A4c115293E"
        },
        "AxelarDepositService": {
          "wrappedSymbol": "WAVAX",
          "refundIssuer": "0x2517bA7a3E2cef54c1CD8618e7B0B661A7623817",
          "salt": "AxelarDepositService",
          "address": "0x405407133E2783aEb56F2cA9d8e6025465De0B9f",
          "implementation": "0x523ee715a997bd471BfbE1B66acCF0d47D1fD812",
          "deployer": "0xBeF25f4733b9d451072416360609e5A4c115293E"
        },
        "ConstAddressDeployer": {
          "address": "0x98B2920D53612483F91F12Ed7754E51b4A77919e"
        },
        "Create3Deployer": {
          "salt": "Create3Deployer",
          "address": "0x6513Aedb4D1593BA12e50644401D976aebDc90d8",
          "deployer": "0x6f24A47Fc8AE5441Eb47EFfC3665e70e69Ac3F05",
          "deploymentMethod": "create2",
          "codehash": "0xf0ad66defbe082df243d4d274e626f557f97579c5c9e19f33d8093d6160808b7",
          "predeployCodehash": "0x73fc31262c4bad113c79439fd231281201c7c7d45b50328bd86bccf37684bf92"
        },
        "Operators": {
          "owner": "0xBeF25f4733b9d451072416360609e5A4c115293E",
          "address": "0xc5C525B7Bb2a7Ce95C13Ee5aBdB7F8fd3cb77392",
          "deployer": "0xBeF25f4733b9d451072416360609e5A4c115293E",
          "deploymentMethod": "create2",
          "codehash": "0xc561dc32ef670c929db9d7fbf6b5f6c074a62a30602481ba3b88912ca6d79feb",
          "predeployCodehash": "0xc561dc32ef670c929db9d7fbf6b5f6c074a62a30602481ba3b88912ca6d79feb",
          "salt": "Operators"
        },
        "InterchainGovernance": {
          "minimumTimeDelay": 300,
          "governanceChain": "Axelarnet",
          "governanceAddress": "axelar10d07y265gmmuvt4z0w9aw880jnsr700j7v9daj",
          "address": "0xbBd7dA8273daF1c95aC5C26271Df96399A8263ce",
          "deployer": "0xBeF25f4733b9d451072416360609e5A4c115293E",
          "deploymentMethod": "create3",
          "codehash": "0x222dfe9a431f41f473ba5bf71850df979619361ff8a49dcefc1fba4d72141134",
          "predeployCodehash": "0xe2de43b29f2387b6f3575a1b50d566908fc00e03a8d88ad6be74b674a70874d2",
          "salt": "InterchainGovernance v5.5"
        },
        "Multisig": {
          "threshold": 2,
          "signers": [
            "0xaC481D34c48e5d3191344b853Bc00D04889BA8db",
            "0x722C5A6A417122668e8925968f7FC13DBDFaD23C",
            "0xBeF25f4733b9d451072416360609e5A4c115293E"
          ],
          "address": "0x57406321d7e96223785b5987c9929d25e960946e",
          "deployer": "0xBeF25f4733b9d451072416360609e5A4c115293E",
          "deploymentMethod": "create3",
          "codehash": "0x912095d5076ee40a9dd49c0f9d61d61334c47a78c7512852791652baef26c296",
          "predeployCodehash": "0x912095d5076ee40a9dd49c0f9d61d61334c47a78c7512852791652baef26c296",
          "salt": "Multisig v5.5"
        },
        "InterchainTokenService": {
          "salt": "ITS v2.1.0",
          "deployer": "0xBeF25f4733b9d451072416360609e5A4c115293E",
          "proxySalt": "ITS v1.0.0",
          "tokenManagerDeployer": "0x8d73f4350f1d0384e097aaC88d3e04Af94A95984",
          "interchainToken": "0xbEfE642EDd190358a1c48c1c2E14B044e17EC021",
          "interchainTokenDeployer": "0x13Cc10015F8bC95fd3a5E848cEE2183c0DE2A69D",
          "tokenManager": "0x790bD31aCF3a0548b4e71f2fB6785f6844aA286e",
          "tokenHandler": "0x95C7e8e04440bD85c336147e2964b2F8331F23aD",
          "implementation": "0x7566C3f4A589Cd84F995d12eFB72D8c54dEc272B",
          "predeployCodehash": "0x08a4a556c4db879b4f24104d13a8baf86915d58b12c81b382dfea2a82d2856cf",
          "address": "0x0FCb262571be50815627C16Eca1f5F3D342FF5a5",
          "gatewayCaller": "0xb8Dcc3f2971072d556d8E33284725B3A6f83adFd"
        },
        "InterchainTokenFactory": {
          "deployer": "0xBeF25f4733b9d451072416360609e5A4c115293E",
          "salt": "ITS Factory v1.0.0",
          "implementation": "0x27Dae89620Ed5f3111d85D44ceFc6EdB7fe74551",
          "address": "0x35eAd6089aBF6233C3E0086CD3C0eF849bdE95c3"
        }
      },
      "explorer": {
        "url": "https://testnet.snowtrace.io",
        "api": "https://api-testnet.snowtrace.io/api"
      },
      "finality": "finalized",
      "approxFinalityWaitTime": 1
    },
    "fantom": {
      "name": "Fantom",
      "axelarId": "fantom",
      "chainId": 4002,
      "rpc": "https://rpc.testnet.fantom.network",
      "tokenSymbol": "FTM",
      "chainType": "evm",
      "contracts": {
        "AxelarGateway": {
          "deployer": "0xBeF25f4733b9d451072416360609e5A4c115293E",
          "startingKeyIDs": [
            "evm-fantom-genesis"
          ],
          "address": "0x5A4fA5187BddD93097dE4F6062a2E96C82Ea2d61",
          "implementation": "0x1A9f5A2C0867826790EC9E3318e77298d0000C76",
          "implementationCodehash": "0xf49fc5a9d24907c0c1de9b7c1f4478d2cd961b1835efded43267cb1be062bb9c",
          "authModule": "0xa27aF392971f0A0D0C8767d061f4274d58856d5a",
          "tokenDeployer": "0xb89B72CBA1766fB17199A58D2482852832a1Bd98",
          "deploymentMethod": "create3",
          "salt": "AxelarGateway v6.2",
          "connectionType": "consensus"
        },
        "AxelarGasService": {
          "collector": "0xc5C525B7Bb2a7Ce95C13Ee5aBdB7F8fd3cb77392",
          "salt": "AxelarGasService",
          "address": "0xeE1d04E4F9F9AdEB7be7d6996f4A726773460A87",
          "implementation": "0x1F002cd258e2e818eC5ecCD46DD6cb938c5Cf7f8",
          "deployer": "0xBeF25f4733b9d451072416360609e5A4c115293E"
        },
        "AxelarDepositService": {
          "wrappedSymbol": "WFTM",
          "refundIssuer": "0x2517bA7a3E2cef54c1CD8618e7B0B661A7623817",
          "salt": "AxelarDepositService",
          "address": "0x405407133E2783aEb56F2cA9d8e6025465De0B9f",
          "implementation": "0x523ee715a997bd471BfbE1B66acCF0d47D1fD812",
          "deployer": "0xBeF25f4733b9d451072416360609e5A4c115293E"
        },
        "ConstAddressDeployer": {
          "address": "0x98B2920D53612483F91F12Ed7754E51b4A77919e"
        },
        "Create3Deployer": {
          "salt": "Create3Deployer",
          "address": "0x6513Aedb4D1593BA12e50644401D976aebDc90d8",
          "deployer": "0x6f24A47Fc8AE5441Eb47EFfC3665e70e69Ac3F05",
          "deploymentMethod": "create2",
          "codehash": "0xf0ad66defbe082df243d4d274e626f557f97579c5c9e19f33d8093d6160808b7",
          "predeployCodehash": "0x73fc31262c4bad113c79439fd231281201c7c7d45b50328bd86bccf37684bf92"
        },
        "Operators": {
          "owner": "0xBeF25f4733b9d451072416360609e5A4c115293E",
          "address": "0xc5C525B7Bb2a7Ce95C13Ee5aBdB7F8fd3cb77392",
          "deployer": "0xBeF25f4733b9d451072416360609e5A4c115293E",
          "deploymentMethod": "create2",
          "codehash": "0xc561dc32ef670c929db9d7fbf6b5f6c074a62a30602481ba3b88912ca6d79feb",
          "predeployCodehash": "0xc561dc32ef670c929db9d7fbf6b5f6c074a62a30602481ba3b88912ca6d79feb",
          "salt": "Operators"
        },
        "InterchainGovernance": {
          "minimumTimeDelay": 300,
          "governanceChain": "Axelarnet",
          "governanceAddress": "axelar10d07y265gmmuvt4z0w9aw880jnsr700j7v9daj",
          "address": "0xbBd7dA8273daF1c95aC5C26271Df96399A8263ce",
          "deployer": "0xBeF25f4733b9d451072416360609e5A4c115293E",
          "deploymentMethod": "create3",
          "codehash": "0x222dfe9a431f41f473ba5bf71850df979619361ff8a49dcefc1fba4d72141134",
          "predeployCodehash": "0xe2de43b29f2387b6f3575a1b50d566908fc00e03a8d88ad6be74b674a70874d2",
          "salt": "InterchainGovernance v5.5"
        },
        "Multisig": {
          "threshold": 2,
          "signers": [
            "0xaC481D34c48e5d3191344b853Bc00D04889BA8db",
            "0x722C5A6A417122668e8925968f7FC13DBDFaD23C",
            "0xBeF25f4733b9d451072416360609e5A4c115293E"
          ],
          "address": "0x57406321d7e96223785b5987c9929d25e960946e",
          "deployer": "0xBeF25f4733b9d451072416360609e5A4c115293E",
          "deploymentMethod": "create3",
          "codehash": "0x912095d5076ee40a9dd49c0f9d61d61334c47a78c7512852791652baef26c296",
          "predeployCodehash": "0x912095d5076ee40a9dd49c0f9d61d61334c47a78c7512852791652baef26c296",
          "salt": "Multisig v5.5"
        },
        "InterchainTokenService": {
          "salt": "ITS v2.1.0",
          "deployer": "0xBeF25f4733b9d451072416360609e5A4c115293E",
          "proxySalt": "ITS v1.0.0",
          "tokenManagerDeployer": "0x8d73f4350f1d0384e097aaC88d3e04Af94A95984",
          "interchainToken": "0xbEfE642EDd190358a1c48c1c2E14B044e17EC021",
          "interchainTokenDeployer": "0x13Cc10015F8bC95fd3a5E848cEE2183c0DE2A69D",
          "tokenManager": "0x790bD31aCF3a0548b4e71f2fB6785f6844aA286e",
          "tokenHandler": "0x95C7e8e04440bD85c336147e2964b2F8331F23aD",
          "implementation": "0x7566C3f4A589Cd84F995d12eFB72D8c54dEc272B",
          "predeployCodehash": "0x08a4a556c4db879b4f24104d13a8baf86915d58b12c81b382dfea2a82d2856cf",
          "address": "0x0FCb262571be50815627C16Eca1f5F3D342FF5a5",
          "gatewayCaller": "0xb8Dcc3f2971072d556d8E33284725B3A6f83adFd"
        },
        "InterchainTokenFactory": {
          "deployer": "0xBeF25f4733b9d451072416360609e5A4c115293E",
          "salt": "ITS Factory v1.0.0",
          "implementation": "0x27Dae89620Ed5f3111d85D44ceFc6EdB7fe74551",
          "address": "0x35eAd6089aBF6233C3E0086CD3C0eF849bdE95c3"
        }
      },
      "explorer": {
        "url": "https://testnet.ftmscan.com",
        "api": "https://api-testnet.ftmscan.com/api"
      },
      "finality": "1",
      "approxFinalityWaitTime": 1
    },
    "moonbeam": {
      "name": "Moonbeam",
      "axelarId": "moonbeam",
      "chainId": 1287,
      "rpc": "https://moonbeam-alpha.api.onfinality.io/public",
      "tokenSymbol": "DEV",
      "chainType": "evm",
      "contracts": {
        "AxelarGateway": {
          "deployer": "0xBeF25f4733b9d451072416360609e5A4c115293E",
          "startingKeyIDs": [
            "evm-moonbeam-genesis"
          ],
          "address": "0x5A4fA5187BddD93097dE4F6062a2E96C82Ea2d61",
          "implementation": "0x1A9f5A2C0867826790EC9E3318e77298d0000C76",
          "implementationCodehash": "0xf49fc5a9d24907c0c1de9b7c1f4478d2cd961b1835efded43267cb1be062bb9c",
          "authModule": "0xa27aF392971f0A0D0C8767d061f4274d58856d5a",
          "tokenDeployer": "0xb89B72CBA1766fB17199A58D2482852832a1Bd98",
          "deploymentMethod": "create3",
          "salt": "AxelarGateway v6.2",
          "connectionType": "consensus"
        },
        "AxelarGasService": {
          "collector": "0xc5C525B7Bb2a7Ce95C13Ee5aBdB7F8fd3cb77392",
          "salt": "AxelarGasService",
          "address": "0xeE1d04E4F9F9AdEB7be7d6996f4A726773460A87",
          "implementation": "0x1F002cd258e2e818eC5ecCD46DD6cb938c5Cf7f8",
          "deployer": "0xBeF25f4733b9d451072416360609e5A4c115293E"
        },
        "AxelarDepositService": {
          "wrappedSymbol": "WDEV",
          "refundIssuer": "0x2517bA7a3E2cef54c1CD8618e7B0B661A7623817",
          "salt": "AxelarDepositService",
          "address": "0x405407133E2783aEb56F2cA9d8e6025465De0B9f",
          "implementation": "0x20fee12E3d138b783aa9238467BDFDDECA407EF9",
          "deployer": "0xBeF25f4733b9d451072416360609e5A4c115293E"
        },
        "ConstAddressDeployer": {
          "address": "0x98B2920D53612483F91F12Ed7754E51b4A77919e"
        },
        "Create3Deployer": {
          "salt": "Create3Deployer",
          "address": "0x6513Aedb4D1593BA12e50644401D976aebDc90d8",
          "deployer": "0x6f24A47Fc8AE5441Eb47EFfC3665e70e69Ac3F05",
          "deploymentMethod": "create2",
          "codehash": "0xf0ad66defbe082df243d4d274e626f557f97579c5c9e19f33d8093d6160808b7",
          "predeployCodehash": "0x73fc31262c4bad113c79439fd231281201c7c7d45b50328bd86bccf37684bf92"
        },
        "Operators": {
          "owner": "0xBeF25f4733b9d451072416360609e5A4c115293E",
          "address": "0xc5C525B7Bb2a7Ce95C13Ee5aBdB7F8fd3cb77392",
          "deployer": "0xBeF25f4733b9d451072416360609e5A4c115293E",
          "deploymentMethod": "create2",
          "codehash": "0xc561dc32ef670c929db9d7fbf6b5f6c074a62a30602481ba3b88912ca6d79feb",
          "predeployCodehash": "0xc561dc32ef670c929db9d7fbf6b5f6c074a62a30602481ba3b88912ca6d79feb",
          "salt": "Operators"
        },
        "InterchainGovernance": {
          "minimumTimeDelay": 300,
          "governanceChain": "Axelarnet",
          "governanceAddress": "axelar10d07y265gmmuvt4z0w9aw880jnsr700j7v9daj",
          "address": "0xbBd7dA8273daF1c95aC5C26271Df96399A8263ce",
          "deployer": "0xBeF25f4733b9d451072416360609e5A4c115293E",
          "deploymentMethod": "create3",
          "codehash": "0x222dfe9a431f41f473ba5bf71850df979619361ff8a49dcefc1fba4d72141134",
          "predeployCodehash": "0xe2de43b29f2387b6f3575a1b50d566908fc00e03a8d88ad6be74b674a70874d2",
          "salt": "InterchainGovernance v5.5"
        },
        "Multisig": {
          "threshold": 2,
          "signers": [
            "0xaC481D34c48e5d3191344b853Bc00D04889BA8db",
            "0x722C5A6A417122668e8925968f7FC13DBDFaD23C",
            "0xBeF25f4733b9d451072416360609e5A4c115293E"
          ],
          "address": "0x57406321d7e96223785b5987c9929d25e960946e",
          "deployer": "0xBeF25f4733b9d451072416360609e5A4c115293E",
          "deploymentMethod": "create3",
          "codehash": "0x912095d5076ee40a9dd49c0f9d61d61334c47a78c7512852791652baef26c296",
          "predeployCodehash": "0x912095d5076ee40a9dd49c0f9d61d61334c47a78c7512852791652baef26c296",
          "salt": "Multisig v5.5"
        },
        "InterchainTokenService": {
          "salt": "ITS v2.1.0",
          "deployer": "0xBeF25f4733b9d451072416360609e5A4c115293E",
          "proxySalt": "ITS v1.0.0",
          "tokenManagerDeployer": "0x8d73f4350f1d0384e097aaC88d3e04Af94A95984",
          "interchainToken": "0xbEfE642EDd190358a1c48c1c2E14B044e17EC021",
          "interchainTokenDeployer": "0x13Cc10015F8bC95fd3a5E848cEE2183c0DE2A69D",
          "tokenManager": "0x790bD31aCF3a0548b4e71f2fB6785f6844aA286e",
          "tokenHandler": "0x95C7e8e04440bD85c336147e2964b2F8331F23aD",
          "implementation": "0x7566C3f4A589Cd84F995d12eFB72D8c54dEc272B",
          "predeployCodehash": "0x08a4a556c4db879b4f24104d13a8baf86915d58b12c81b382dfea2a82d2856cf",
          "address": "0x0FCb262571be50815627C16Eca1f5F3D342FF5a5",
          "gatewayCaller": "0xb8Dcc3f2971072d556d8E33284725B3A6f83adFd"
        },
        "InterchainTokenFactory": {
          "deployer": "0xBeF25f4733b9d451072416360609e5A4c115293E",
          "salt": "ITS Factory v1.0.0",
          "implementation": "0x27Dae89620Ed5f3111d85D44ceFc6EdB7fe74551",
          "address": "0x35eAd6089aBF6233C3E0086CD3C0eF849bdE95c3"
        }
      },
      "explorer": {
        "url": "https://moonbase.moonscan.io",
        "api": "https://api-moonbase.moonscan.io/api"
      },
      "gasOptions": {
        "gasLimit": 12000000
      },
      "finality": "finalized",
      "approxFinalityWaitTime": 1
    },
    "binance": {
      "name": "Binance",
      "axelarId": "binance",
      "chainId": 97,
      "rpc": "https://data-seed-prebsc-1-s1.binance.org:8545/",
      "tokenSymbol": "BNB",
      "chainType": "evm",
      "contracts": {
        "AxelarGasService": {
          "collector": "0xc5C525B7Bb2a7Ce95C13Ee5aBdB7F8fd3cb77392",
          "address": ""
        },
        "AxelarDepositService": {
          "wrappedSymbol": "WBNB",
          "address": ""
        },
        "ConstAddressDeployer": {
          "address": "0x98B2920D53612483F91F12Ed7754E51b4A77919e"
        },
        "Create3Deployer": {
          "salt": "Create3Deployer",
          "address": "0x6513Aedb4D1593BA12e50644401D976aebDc90d8",
          "deployer": "0x6f24A47Fc8AE5441Eb47EFfC3665e70e69Ac3F05",
          "deploymentMethod": "create2",
          "codehash": "0xf0ad66defbe082df243d4d274e626f557f97579c5c9e19f33d8093d6160808b7",
          "predeployCodehash": "0x73fc31262c4bad113c79439fd231281201c7c7d45b50328bd86bccf37684bf92"
        }
      },
      "explorer": {
        "url": "https://testnet.bscscan.com",
        "api": "https://api-testnet.bscscan.com/api"
      },
      "finality": "finalized",
      "approxFinalityWaitTime": 1,
      "gasOptions": {
        "gasPriceAdjustment": 1.5
      }
    },
    "kava": {
      "name": "Kava",
      "axelarId": "kava",
      "chainId": 2221,
      "rpc": "https://evm.testnet.kava.io",
      "tokenSymbol": "KAVA",
      "chainType": "evm",
      "contracts": {
        "AxelarGateway": {
          "deployer": "0xBeF25f4733b9d451072416360609e5A4c115293E",
          "startingKeyIDs": [
            "evm-kava-genesis"
          ],
          "address": "0x5A4fA5187BddD93097dE4F6062a2E96C82Ea2d61",
          "implementation": "0x1A9f5A2C0867826790EC9E3318e77298d0000C76",
          "implementationCodehash": "0xf49fc5a9d24907c0c1de9b7c1f4478d2cd961b1835efded43267cb1be062bb9c",
          "authModule": "0xa27aF392971f0A0D0C8767d061f4274d58856d5a",
          "tokenDeployer": "0xb89B72CBA1766fB17199A58D2482852832a1Bd98",
          "deploymentMethod": "create3",
          "salt": "AxelarGateway v6.2",
          "connectionType": "consensus"
        },
        "AxelarGasService": {
          "collector": "0xc5C525B7Bb2a7Ce95C13Ee5aBdB7F8fd3cb77392",
          "salt": "AxelarGasService",
          "address": "0xeE1d04E4F9F9AdEB7be7d6996f4A726773460A87",
          "implementation": "0x1F002cd258e2e818eC5ecCD46DD6cb938c5Cf7f8",
          "deployer": "0xBeF25f4733b9d451072416360609e5A4c115293E"
        },
        "AxelarDepositService": {
          "wrappedSymbol": "WKAVA",
          "address": ""
        },
        "ConstAddressDeployer": {
          "address": "0x98B2920D53612483F91F12Ed7754E51b4A77919e"
        },
        "Create3Deployer": {
          "salt": "Create3Deployer",
          "address": "0x6513Aedb4D1593BA12e50644401D976aebDc90d8",
          "deployer": "0x6f24A47Fc8AE5441Eb47EFfC3665e70e69Ac3F05",
          "deploymentMethod": "create2",
          "codehash": "0xf0ad66defbe082df243d4d274e626f557f97579c5c9e19f33d8093d6160808b7",
          "predeployCodehash": "0x73fc31262c4bad113c79439fd231281201c7c7d45b50328bd86bccf37684bf92"
        },
        "Operators": {
          "owner": "0xBeF25f4733b9d451072416360609e5A4c115293E",
          "address": "0xc5C525B7Bb2a7Ce95C13Ee5aBdB7F8fd3cb77392",
          "deployer": "0xBeF25f4733b9d451072416360609e5A4c115293E",
          "deploymentMethod": "create2",
          "codehash": "0xc561dc32ef670c929db9d7fbf6b5f6c074a62a30602481ba3b88912ca6d79feb",
          "predeployCodehash": "0xc561dc32ef670c929db9d7fbf6b5f6c074a62a30602481ba3b88912ca6d79feb",
          "salt": "Operators"
        },
        "InterchainGovernance": {
          "minimumTimeDelay": 300,
          "governanceChain": "Axelarnet",
          "governanceAddress": "axelar10d07y265gmmuvt4z0w9aw880jnsr700j7v9daj",
          "address": "0xbBd7dA8273daF1c95aC5C26271Df96399A8263ce",
          "deployer": "0xBeF25f4733b9d451072416360609e5A4c115293E",
          "deploymentMethod": "create3",
          "codehash": "0x222dfe9a431f41f473ba5bf71850df979619361ff8a49dcefc1fba4d72141134",
          "predeployCodehash": "0xe2de43b29f2387b6f3575a1b50d566908fc00e03a8d88ad6be74b674a70874d2",
          "salt": "InterchainGovernance v5.5"
        },
        "Multisig": {
          "threshold": 2,
          "signers": [
            "0xaC481D34c48e5d3191344b853Bc00D04889BA8db",
            "0x722C5A6A417122668e8925968f7FC13DBDFaD23C",
            "0xBeF25f4733b9d451072416360609e5A4c115293E"
          ],
          "address": "0x57406321d7e96223785b5987c9929d25e960946e",
          "deployer": "0xBeF25f4733b9d451072416360609e5A4c115293E",
          "deploymentMethod": "create3",
          "codehash": "0x912095d5076ee40a9dd49c0f9d61d61334c47a78c7512852791652baef26c296",
          "predeployCodehash": "0x912095d5076ee40a9dd49c0f9d61d61334c47a78c7512852791652baef26c296",
          "salt": "Multisig v5.5"
        },
        "InterchainTokenService": {
          "salt": "ITS v2.1.0",
          "deployer": "0xBeF25f4733b9d451072416360609e5A4c115293E",
          "proxySalt": "ITS v1.0.0",
          "tokenManagerDeployer": "0x8d73f4350f1d0384e097aaC88d3e04Af94A95984",
          "interchainToken": "0xbEfE642EDd190358a1c48c1c2E14B044e17EC021",
          "interchainTokenDeployer": "0x13Cc10015F8bC95fd3a5E848cEE2183c0DE2A69D",
          "tokenManager": "0x790bD31aCF3a0548b4e71f2fB6785f6844aA286e",
          "tokenHandler": "0x95C7e8e04440bD85c336147e2964b2F8331F23aD",
          "implementation": "0x7566C3f4A589Cd84F995d12eFB72D8c54dEc272B",
          "predeployCodehash": "0x08a4a556c4db879b4f24104d13a8baf86915d58b12c81b382dfea2a82d2856cf",
          "address": "0x0FCb262571be50815627C16Eca1f5F3D342FF5a5",
          "gatewayCaller": "0xb8Dcc3f2971072d556d8E33284725B3A6f83adFd"
        },
        "InterchainTokenFactory": {
          "deployer": "0xBeF25f4733b9d451072416360609e5A4c115293E",
          "salt": "ITS Factory v1.0.0",
          "implementation": "0x27Dae89620Ed5f3111d85D44ceFc6EdB7fe74551",
          "address": "0x35eAd6089aBF6233C3E0086CD3C0eF849bdE95c3"
        }
      },
      "explorer": {
        "url": "https://explorer.evm-alpha.kava.io",
        "api": ""
      },
      "finality": "finalized",
      "approxFinalityWaitTime": 1
    },
    "ethereum-sepolia": {
      "name": "Ethereum-Sepolia",
      "axelarId": "ethereum-sepolia",
      "chainId": 11155111,
      "rpc": "https://1rpc.io/sepolia",
      "tokenSymbol": "ETH",
      "confirmations": 2,
      "chainType": "evm",
      "contracts": {
        "ConstAddressDeployer": {
          "address": "0x98B2920D53612483F91F12Ed7754E51b4A77919e"
        },
        "Create3Deployer": {
          "salt": "Create3Deployer",
          "address": "0x6513Aedb4D1593BA12e50644401D976aebDc90d8",
          "deployer": "0x6f24A47Fc8AE5441Eb47EFfC3665e70e69Ac3F05",
          "deploymentMethod": "create2",
          "codehash": "0xf0ad66defbe082df243d4d274e626f557f97579c5c9e19f33d8093d6160808b7",
          "predeployCodehash": "0x73fc31262c4bad113c79439fd231281201c7c7d45b50328bd86bccf37684bf92"
        },
        "AxelarGateway": {
          "deployer": "0xBeF25f4733b9d451072416360609e5A4c115293E",
          "startingKeyIDs": [
            "evm-ethereum-sepolia-genesis"
          ],
          "address": "0x5A4fA5187BddD93097dE4F6062a2E96C82Ea2d61",
          "implementation": "0x1A9f5A2C0867826790EC9E3318e77298d0000C76",
          "implementationCodehash": "0xf49fc5a9d24907c0c1de9b7c1f4478d2cd961b1835efded43267cb1be062bb9c",
          "authModule": "0xa27aF392971f0A0D0C8767d061f4274d58856d5a",
          "tokenDeployer": "0xb89B72CBA1766fB17199A58D2482852832a1Bd98",
          "deploymentMethod": "create3",
          "salt": "AxelarGateway v6.2",
          "connectionType": "consensus"
        },
        "InterchainGovernance": {
          "minimumTimeDelay": 300,
          "governanceChain": "Axelarnet",
          "governanceAddress": "axelar10d07y265gmmuvt4z0w9aw880jnsr700j7v9daj",
          "address": "0xbBd7dA8273daF1c95aC5C26271Df96399A8263ce",
          "deployer": "0xBeF25f4733b9d451072416360609e5A4c115293E",
          "deploymentMethod": "create3",
          "codehash": "0x222dfe9a431f41f473ba5bf71850df979619361ff8a49dcefc1fba4d72141134",
          "predeployCodehash": "0xe2de43b29f2387b6f3575a1b50d566908fc00e03a8d88ad6be74b674a70874d2",
          "salt": "InterchainGovernance v5.5"
        },
        "Multisig": {
          "threshold": 2,
          "signers": [
            "0xaC481D34c48e5d3191344b853Bc00D04889BA8db",
            "0x722C5A6A417122668e8925968f7FC13DBDFaD23C",
            "0xBeF25f4733b9d451072416360609e5A4c115293E"
          ],
          "address": "0x57406321d7e96223785b5987c9929d25e960946e",
          "deployer": "0xBeF25f4733b9d451072416360609e5A4c115293E",
          "deploymentMethod": "create3",
          "codehash": "0x912095d5076ee40a9dd49c0f9d61d61334c47a78c7512852791652baef26c296",
          "predeployCodehash": "0x912095d5076ee40a9dd49c0f9d61d61334c47a78c7512852791652baef26c296",
          "salt": "Multisig v5.5"
        },
        "Operators": {
          "owner": "0xBeF25f4733b9d451072416360609e5A4c115293E",
          "address": "0xc5C525B7Bb2a7Ce95C13Ee5aBdB7F8fd3cb77392",
          "deployer": "0xBeF25f4733b9d451072416360609e5A4c115293E",
          "deploymentMethod": "create2",
          "codehash": "0xc561dc32ef670c929db9d7fbf6b5f6c074a62a30602481ba3b88912ca6d79feb",
          "predeployCodehash": "0xc561dc32ef670c929db9d7fbf6b5f6c074a62a30602481ba3b88912ca6d79feb",
          "salt": "Operators"
        },
        "AxelarGasService": {
          "collector": "0xc5C525B7Bb2a7Ce95C13Ee5aBdB7F8fd3cb77392",
          "salt": "AxelarGasService",
          "address": "0xeE1d04E4F9F9AdEB7be7d6996f4A726773460A87",
          "implementation": "0x1F002cd258e2e818eC5ecCD46DD6cb938c5Cf7f8",
          "deployer": "0xBeF25f4733b9d451072416360609e5A4c115293E"
        },
        "InterchainTokenService": {
          "salt": "ITS v2.1.0",
          "deployer": "0xBeF25f4733b9d451072416360609e5A4c115293E",
          "proxySalt": "ITS v1.0.0",
          "tokenManagerDeployer": "0x8d73f4350f1d0384e097aaC88d3e04Af94A95984",
          "interchainToken": "0xbEfE642EDd190358a1c48c1c2E14B044e17EC021",
          "interchainTokenDeployer": "0x13Cc10015F8bC95fd3a5E848cEE2183c0DE2A69D",
          "tokenManager": "0x790bD31aCF3a0548b4e71f2fB6785f6844aA286e",
          "tokenHandler": "0x95C7e8e04440bD85c336147e2964b2F8331F23aD",
          "implementation": "0x7566C3f4A589Cd84F995d12eFB72D8c54dEc272B",
          "predeployCodehash": "0x08a4a556c4db879b4f24104d13a8baf86915d58b12c81b382dfea2a82d2856cf",
          "address": "0x0FCb262571be50815627C16Eca1f5F3D342FF5a5",
          "gatewayCaller": "0xb8Dcc3f2971072d556d8E33284725B3A6f83adFd"
        },
        "InterchainTokenFactory": {
          "deployer": "0xBeF25f4733b9d451072416360609e5A4c115293E",
          "salt": "ITS Factory v1.0.0",
          "implementation": "0x27Dae89620Ed5f3111d85D44ceFc6EdB7fe74551",
          "address": "0x35eAd6089aBF6233C3E0086CD3C0eF849bdE95c3"
        }
      },
      "explorer": {
        "url": "https://sepolia.etherscan.io",
        "api": "https://api-sepolia.etherscan.io/api"
      },
      "gasOptions": {
        "gasLimit": 15000000
      },
      "onchainGasEstimate": {
        "chainName": "ethereum",
        "blobBaseFee": 50187563959
      },
      "finality": "finalized",
      "approxFinalityWaitTime": 40
    },
    "arbitrum-sepolia": {
      "name": "Arbitrum-Sepolia",
      "axelarId": "arbitrum-sepolia",
      "chainId": 421614,
      "rpc": "https://sepolia-rollup.arbitrum.io/rpc",
      "tokenSymbol": "ETH",
      "confirmations": 2,
      "chainType": "evm",
      "contracts": {
        "AxelarGateway": {
          "deployer": "0xBeF25f4733b9d451072416360609e5A4c115293E",
          "startingKeyIDs": [
            "evm-arbitrum-sepolia-genesis"
          ],
          "address": "0x5A4fA5187BddD93097dE4F6062a2E96C82Ea2d61",
          "implementation": "0x1A9f5A2C0867826790EC9E3318e77298d0000C76",
          "implementationCodehash": "0xf49fc5a9d24907c0c1de9b7c1f4478d2cd961b1835efded43267cb1be062bb9c",
          "authModule": "0xa27aF392971f0A0D0C8767d061f4274d58856d5a",
          "tokenDeployer": "0xb89B72CBA1766fB17199A58D2482852832a1Bd98",
          "deploymentMethod": "create3",
          "salt": "AxelarGateway v6.2",
          "connectionType": "consensus"
        },
        "ConstAddressDeployer": {
          "address": "0x98B2920D53612483F91F12Ed7754E51b4A77919e"
        },
        "Create3Deployer": {
          "salt": "Create3Deployer",
          "address": "0x6513Aedb4D1593BA12e50644401D976aebDc90d8",
          "deployer": "0x6f24A47Fc8AE5441Eb47EFfC3665e70e69Ac3F05",
          "deploymentMethod": "create2",
          "codehash": "0xf0ad66defbe082df243d4d274e626f557f97579c5c9e19f33d8093d6160808b7",
          "predeployCodehash": "0x73fc31262c4bad113c79439fd231281201c7c7d45b50328bd86bccf37684bf92"
        },
        "InterchainGovernance": {
          "minimumTimeDelay": 300,
          "governanceChain": "Axelarnet",
          "governanceAddress": "axelar10d07y265gmmuvt4z0w9aw880jnsr700j7v9daj",
          "address": "0xbBd7dA8273daF1c95aC5C26271Df96399A8263ce",
          "deployer": "0xBeF25f4733b9d451072416360609e5A4c115293E",
          "deploymentMethod": "create3",
          "codehash": "0x222dfe9a431f41f473ba5bf71850df979619361ff8a49dcefc1fba4d72141134",
          "predeployCodehash": "0xe2de43b29f2387b6f3575a1b50d566908fc00e03a8d88ad6be74b674a70874d2",
          "salt": "InterchainGovernance v5.5"
        },
        "Multisig": {
          "threshold": 2,
          "signers": [
            "0xaC481D34c48e5d3191344b853Bc00D04889BA8db",
            "0x722C5A6A417122668e8925968f7FC13DBDFaD23C",
            "0xBeF25f4733b9d451072416360609e5A4c115293E"
          ],
          "address": "0x57406321d7e96223785b5987c9929d25e960946e",
          "deployer": "0xBeF25f4733b9d451072416360609e5A4c115293E",
          "deploymentMethod": "create3",
          "codehash": "0x912095d5076ee40a9dd49c0f9d61d61334c47a78c7512852791652baef26c296",
          "predeployCodehash": "0x912095d5076ee40a9dd49c0f9d61d61334c47a78c7512852791652baef26c296",
          "salt": "Multisig v5.5"
        },
        "Operators": {
          "owner": "0xBeF25f4733b9d451072416360609e5A4c115293E",
          "address": "0xc5C525B7Bb2a7Ce95C13Ee5aBdB7F8fd3cb77392",
          "deployer": "0xBeF25f4733b9d451072416360609e5A4c115293E",
          "deploymentMethod": "create2",
          "codehash": "0xc561dc32ef670c929db9d7fbf6b5f6c074a62a30602481ba3b88912ca6d79feb",
          "predeployCodehash": "0xc561dc32ef670c929db9d7fbf6b5f6c074a62a30602481ba3b88912ca6d79feb",
          "salt": "Operators"
        },
        "AxelarGasService": {
          "collector": "0xc5C525B7Bb2a7Ce95C13Ee5aBdB7F8fd3cb77392",
          "salt": "AxelarGasService",
          "address": "0xeE1d04E4F9F9AdEB7be7d6996f4A726773460A87",
          "implementation": "0x1F002cd258e2e818eC5ecCD46DD6cb938c5Cf7f8",
          "deployer": "0xBeF25f4733b9d451072416360609e5A4c115293E"
        },
        "InterchainTokenService": {
          "salt": "ITS v2.1.0",
          "deployer": "0xBeF25f4733b9d451072416360609e5A4c115293E",
          "proxySalt": "ITS v1.0.0",
          "tokenManagerDeployer": "0x8d73f4350f1d0384e097aaC88d3e04Af94A95984",
          "interchainToken": "0xbEfE642EDd190358a1c48c1c2E14B044e17EC021",
          "interchainTokenDeployer": "0x13Cc10015F8bC95fd3a5E848cEE2183c0DE2A69D",
          "tokenManager": "0x790bD31aCF3a0548b4e71f2fB6785f6844aA286e",
          "tokenHandler": "0x95C7e8e04440bD85c336147e2964b2F8331F23aD",
          "implementation": "0x7566C3f4A589Cd84F995d12eFB72D8c54dEc272B",
          "predeployCodehash": "0x08a4a556c4db879b4f24104d13a8baf86915d58b12c81b382dfea2a82d2856cf",
          "address": "0x0FCb262571be50815627C16Eca1f5F3D342FF5a5",
          "gatewayCaller": "0xb8Dcc3f2971072d556d8E33284725B3A6f83adFd"
        },
        "InterchainTokenFactory": {
          "deployer": "0xBeF25f4733b9d451072416360609e5A4c115293E",
          "salt": "ITS Factory v1.0.0",
          "implementation": "0x27Dae89620Ed5f3111d85D44ceFc6EdB7fe74551",
          "address": "0x35eAd6089aBF6233C3E0086CD3C0eF849bdE95c3"
        }
      },
      "explorer": {
        "url": "https://sepolia.arbiscan.io",
        "api": "https://api-sepolia.arbiscan.io/api"
      },
      "finality": "finalized",
      "approxFinalityWaitTime": 25
    },
    "centrifuge": {
      "name": "Centrifuge",
      "axelarId": "centrifuge",
      "chainId": 2090,
      "rpc": "https://centrifuge-parachain.api.onfinality.io/rpc?apikey=66c3bd57-e1d5-4d22-bfc6-d63436b44a5a",
      "tokenSymbol": "CFG",
      "confirmations": 1,
      "chainType": "evm",
      "contracts": {
        "ConstAddressDeployer": {
          "address": "0x98B2920D53612483F91F12Ed7754E51b4A77919e"
        },
        "Create3Deployer": {
          "salt": "Create3Deployer",
          "address": "0x6513Aedb4D1593BA12e50644401D976aebDc90d8",
          "deployer": "0x6f24A47Fc8AE5441Eb47EFfC3665e70e69Ac3F05",
          "deploymentMethod": "create2",
          "codehash": "0xf0ad66defbe082df243d4d274e626f557f97579c5c9e19f33d8093d6160808b7",
          "predeployCodehash": "0x73fc31262c4bad113c79439fd231281201c7c7d45b50328bd86bccf37684bf92"
        },
        "Multisig": {
          "threshold": 2,
          "signers": [
            "0xaC481D34c48e5d3191344b853Bc00D04889BA8db",
            "0x722C5A6A417122668e8925968f7FC13DBDFaD23C",
            "0xBeF25f4733b9d451072416360609e5A4c115293E"
          ],
          "address": ""
        },
        "AxelarGasService": {
          "collector": "0xc5C525B7Bb2a7Ce95C13Ee5aBdB7F8fd3cb77392",
          "address": ""
        }
      },
      "explorer": {
        "url": "",
        "api": ""
      },
      "finality": "1",
      "approxFinalityWaitTime": 1
    },
    "linea-sepolia": {
      "name": "Linea-Sepolia",
      "axelarId": "linea-sepolia",
      "chainId": 59141,
      "rpc": "https://rpc.sepolia.linea.build",
      "tokenSymbol": "ETH",
      "chainType": "evm",
      "contracts": {
        "AxelarGateway": {
          "deployer": "0xBeF25f4733b9d451072416360609e5A4c115293E",
          "startingKeyIDs": [
            "evm-linea-sepolia-genesis"
          ],
          "address": "0x5A4fA5187BddD93097dE4F6062a2E96C82Ea2d61",
          "implementation": "0x1A9f5A2C0867826790EC9E3318e77298d0000C76",
          "implementationCodehash": "0xf49fc5a9d24907c0c1de9b7c1f4478d2cd961b1835efded43267cb1be062bb9c",
          "authModule": "0xa27aF392971f0A0D0C8767d061f4274d58856d5a",
          "tokenDeployer": "0xb89B72CBA1766fB17199A58D2482852832a1Bd98",
          "deploymentMethod": "create3",
          "salt": "AxelarGateway v6.2",
          "connectionType": "consensus"
        },
        "ConstAddressDeployer": {
          "address": "0x98B2920D53612483F91F12Ed7754E51b4A77919e"
        },
        "Create3Deployer": {
          "salt": "Create3Deployer",
          "address": "0x6513Aedb4D1593BA12e50644401D976aebDc90d8",
          "deployer": "0x6f24A47Fc8AE5441Eb47EFfC3665e70e69Ac3F05",
          "deploymentMethod": "create2",
          "codehash": "0xf0ad66defbe082df243d4d274e626f557f97579c5c9e19f33d8093d6160808b7",
          "predeployCodehash": "0x73fc31262c4bad113c79439fd231281201c7c7d45b50328bd86bccf37684bf92"
        },
        "InterchainGovernance": {
          "minimumTimeDelay": 300,
          "governanceChain": "Axelarnet",
          "governanceAddress": "axelar10d07y265gmmuvt4z0w9aw880jnsr700j7v9daj",
          "address": "0xbBd7dA8273daF1c95aC5C26271Df96399A8263ce",
          "deployer": "0xBeF25f4733b9d451072416360609e5A4c115293E",
          "deploymentMethod": "create3",
          "codehash": "0x222dfe9a431f41f473ba5bf71850df979619361ff8a49dcefc1fba4d72141134",
          "predeployCodehash": "0xe2de43b29f2387b6f3575a1b50d566908fc00e03a8d88ad6be74b674a70874d2",
          "salt": "InterchainGovernance v5.5"
        },
        "Multisig": {
          "threshold": 2,
          "signers": [
            "0xaC481D34c48e5d3191344b853Bc00D04889BA8db",
            "0x722C5A6A417122668e8925968f7FC13DBDFaD23C",
            "0xBeF25f4733b9d451072416360609e5A4c115293E"
          ],
          "address": "0x57406321d7e96223785b5987c9929d25e960946e",
          "deployer": "0xBeF25f4733b9d451072416360609e5A4c115293E",
          "deploymentMethod": "create3",
          "codehash": "0x912095d5076ee40a9dd49c0f9d61d61334c47a78c7512852791652baef26c296",
          "predeployCodehash": "0x912095d5076ee40a9dd49c0f9d61d61334c47a78c7512852791652baef26c296",
          "salt": "Multisig v5.5"
        },
        "Operators": {
          "owner": "0xBeF25f4733b9d451072416360609e5A4c115293E",
          "address": "0xc5C525B7Bb2a7Ce95C13Ee5aBdB7F8fd3cb77392",
          "deployer": "0xBeF25f4733b9d451072416360609e5A4c115293E",
          "deploymentMethod": "create2",
          "codehash": "0xc561dc32ef670c929db9d7fbf6b5f6c074a62a30602481ba3b88912ca6d79feb",
          "predeployCodehash": "0xc561dc32ef670c929db9d7fbf6b5f6c074a62a30602481ba3b88912ca6d79feb",
          "salt": "Operators"
        },
        "AxelarGasService": {
          "collector": "0xc5C525B7Bb2a7Ce95C13Ee5aBdB7F8fd3cb77392",
          "salt": "AxelarGasService",
          "address": "0xeE1d04E4F9F9AdEB7be7d6996f4A726773460A87",
          "implementation": "0x1F002cd258e2e818eC5ecCD46DD6cb938c5Cf7f8",
          "deployer": "0xBeF25f4733b9d451072416360609e5A4c115293E"
        },
        "InterchainTokenService": {
          "salt": "ITS v2.1.0",
          "deployer": "0xBeF25f4733b9d451072416360609e5A4c115293E",
          "proxySalt": "ITS v1.0.0",
          "tokenManagerDeployer": "0x8d73f4350f1d0384e097aaC88d3e04Af94A95984",
          "interchainToken": "0xbEfE642EDd190358a1c48c1c2E14B044e17EC021",
          "interchainTokenDeployer": "0x13Cc10015F8bC95fd3a5E848cEE2183c0DE2A69D",
          "tokenManager": "0x790bD31aCF3a0548b4e71f2fB6785f6844aA286e",
          "tokenHandler": "0x95C7e8e04440bD85c336147e2964b2F8331F23aD",
          "implementation": "0x7566C3f4A589Cd84F995d12eFB72D8c54dEc272B",
          "predeployCodehash": "0x08a4a556c4db879b4f24104d13a8baf86915d58b12c81b382dfea2a82d2856cf",
          "address": "0x0FCb262571be50815627C16Eca1f5F3D342FF5a5",
          "gatewayCaller": "0xb8Dcc3f2971072d556d8E33284725B3A6f83adFd"
        },
        "InterchainTokenFactory": {
          "deployer": "0xBeF25f4733b9d451072416360609e5A4c115293E",
          "salt": "ITS Factory v1.0.0",
          "implementation": "0x27Dae89620Ed5f3111d85D44ceFc6EdB7fe74551",
          "address": "0x35eAd6089aBF6233C3E0086CD3C0eF849bdE95c3"
        }
      },
      "explorer": {
        "name": "Lineascan",
        "url": "https://sepolia.lineascan.build/",
        "api": "https://api-sepolia.lineascan.build/api"
      },
      "gasOptions": {
        "gasPriceAdjustment": 1.5,
        "gasLimit": 7000000
      },
      "confirmations": 1,
      "finality": "400",
      "approxFinalityWaitTime": 30
    },
    "polygon-sepolia": {
      "name": "Polygon-Sepolia",
      "axelarId": "polygon-sepolia",
      "chainId": 80002,
      "rpc": "https://rpc-amoy.polygon.technology",
      "tokenSymbol": "MATIC",
      "confirmations": 2,
      "chainType": "evm",
      "contracts": {
        "AxelarGateway": {
          "deployer": "0xBeF25f4733b9d451072416360609e5A4c115293E",
          "startingKeyIDs": [
            "evm-polygon-sepolia-genesis"
          ],
          "address": "0x5A4fA5187BddD93097dE4F6062a2E96C82Ea2d61",
          "implementation": "0x1A9f5A2C0867826790EC9E3318e77298d0000C76",
          "implementationCodehash": "0xf49fc5a9d24907c0c1de9b7c1f4478d2cd961b1835efded43267cb1be062bb9c",
          "authModule": "0xa27aF392971f0A0D0C8767d061f4274d58856d5a",
          "tokenDeployer": "0xb89B72CBA1766fB17199A58D2482852832a1Bd98",
          "deploymentMethod": "create3",
          "salt": "AxelarGateway v6.2",
          "connectionType": "consensus"
        },
        "ConstAddressDeployer": {
          "address": "0x98B2920D53612483F91F12Ed7754E51b4A77919e"
        },
        "Create3Deployer": {
          "salt": "Create3Deployer",
          "address": "0x6513Aedb4D1593BA12e50644401D976aebDc90d8",
          "deployer": "0x6f24A47Fc8AE5441Eb47EFfC3665e70e69Ac3F05",
          "deploymentMethod": "create2",
          "codehash": "0xf0ad66defbe082df243d4d274e626f557f97579c5c9e19f33d8093d6160808b7",
          "predeployCodehash": "0x73fc31262c4bad113c79439fd231281201c7c7d45b50328bd86bccf37684bf92"
        },
        "InterchainGovernance": {
          "minimumTimeDelay": 300,
          "governanceChain": "Axelarnet",
          "governanceAddress": "axelar10d07y265gmmuvt4z0w9aw880jnsr700j7v9daj",
          "address": "0xbBd7dA8273daF1c95aC5C26271Df96399A8263ce",
          "deployer": "0xBeF25f4733b9d451072416360609e5A4c115293E",
          "deploymentMethod": "create3",
          "codehash": "0x222dfe9a431f41f473ba5bf71850df979619361ff8a49dcefc1fba4d72141134",
          "predeployCodehash": "0xe2de43b29f2387b6f3575a1b50d566908fc00e03a8d88ad6be74b674a70874d2",
          "salt": "InterchainGovernance v5.5"
        },
        "Multisig": {
          "threshold": 2,
          "signers": [
            "0xaC481D34c48e5d3191344b853Bc00D04889BA8db",
            "0x722C5A6A417122668e8925968f7FC13DBDFaD23C",
            "0xBeF25f4733b9d451072416360609e5A4c115293E"
          ],
          "address": "0x57406321d7e96223785b5987c9929d25e960946e",
          "deployer": "0xBeF25f4733b9d451072416360609e5A4c115293E",
          "deploymentMethod": "create3",
          "codehash": "0x912095d5076ee40a9dd49c0f9d61d61334c47a78c7512852791652baef26c296",
          "predeployCodehash": "0x912095d5076ee40a9dd49c0f9d61d61334c47a78c7512852791652baef26c296",
          "salt": "Multisig v5.5"
        },
        "Operators": {
          "owner": "0xBeF25f4733b9d451072416360609e5A4c115293E",
          "address": "0xc5C525B7Bb2a7Ce95C13Ee5aBdB7F8fd3cb77392",
          "deployer": "0xBeF25f4733b9d451072416360609e5A4c115293E",
          "deploymentMethod": "create2",
          "codehash": "0xc561dc32ef670c929db9d7fbf6b5f6c074a62a30602481ba3b88912ca6d79feb",
          "predeployCodehash": "0xc561dc32ef670c929db9d7fbf6b5f6c074a62a30602481ba3b88912ca6d79feb",
          "salt": "Operators"
        },
        "AxelarGasService": {
          "collector": "0xc5C525B7Bb2a7Ce95C13Ee5aBdB7F8fd3cb77392",
          "salt": "AxelarGasService",
          "address": "0xeE1d04E4F9F9AdEB7be7d6996f4A726773460A87",
          "implementation": "0x1F002cd258e2e818eC5ecCD46DD6cb938c5Cf7f8",
          "deployer": "0xBeF25f4733b9d451072416360609e5A4c115293E"
        },
        "InterchainTokenService": {
          "salt": "ITS v2.1.0",
          "deployer": "0xBeF25f4733b9d451072416360609e5A4c115293E",
          "proxySalt": "ITS v1.0.0",
          "tokenManagerDeployer": "0x8d73f4350f1d0384e097aaC88d3e04Af94A95984",
          "interchainToken": "0xbEfE642EDd190358a1c48c1c2E14B044e17EC021",
          "interchainTokenDeployer": "0x13Cc10015F8bC95fd3a5E848cEE2183c0DE2A69D",
          "tokenManager": "0x790bD31aCF3a0548b4e71f2fB6785f6844aA286e",
          "tokenHandler": "0x95C7e8e04440bD85c336147e2964b2F8331F23aD",
          "implementation": "0x7566C3f4A589Cd84F995d12eFB72D8c54dEc272B",
          "predeployCodehash": "0x08a4a556c4db879b4f24104d13a8baf86915d58b12c81b382dfea2a82d2856cf",
          "address": "0x0FCb262571be50815627C16Eca1f5F3D342FF5a5",
          "gatewayCaller": "0xb8Dcc3f2971072d556d8E33284725B3A6f83adFd"
        },
        "InterchainTokenFactory": {
          "deployer": "0xBeF25f4733b9d451072416360609e5A4c115293E",
          "salt": "ITS Factory v1.0.0",
          "implementation": "0x27Dae89620Ed5f3111d85D44ceFc6EdB7fe74551",
          "address": "0x35eAd6089aBF6233C3E0086CD3C0eF849bdE95c3"
        }
      },
      "explorer": {
        "name": "Polygonscan",
        "url": "https://amoy.polygonscan.com",
        "api": "https://api-amoy.polygonscan.com/api"
      },
      "gasOptions": {
        "gasLimit": 6000000,
        "gasPriceAdjustment": 1.5
      },
      "finality": "finalized",
      "approxFinalityWaitTime": 1
    },
    "base-sepolia": {
      "name": "Base-Sepolia",
      "axelarId": "base-sepolia",
      "chainId": 84532,
      "rpc": "https://sepolia.base.org",
      "tokenSymbol": "ETH",
      "chainType": "evm",
      "gasOptions": {
        "gasLimit": 8000000
      },
      "onchainGasEstimate": {
        "l1ChainName": "ethereum",
        "gasEstimationType": 1,
        "l1FeeScalar": 1101
      },
      "confirmations": 2,
      "explorer": {
        "name": "Basescan",
        "url": "https://sepolia-explorer.base.org",
        "api": "https://api-sepolia.basescan.org/api"
      },
      "contracts": {
        "ConstAddressDeployer": {
          "address": "0x98B2920D53612483F91F12Ed7754E51b4A77919e"
        },
        "Create3Deployer": {
          "salt": "Create3Deployer",
          "address": "0x6513Aedb4D1593BA12e50644401D976aebDc90d8",
          "deployer": "0x6f24A47Fc8AE5441Eb47EFfC3665e70e69Ac3F05",
          "deploymentMethod": "create2",
          "codehash": "0xf0ad66defbe082df243d4d274e626f557f97579c5c9e19f33d8093d6160808b7",
          "predeployCodehash": "0x73fc31262c4bad113c79439fd231281201c7c7d45b50328bd86bccf37684bf92"
        },
        "AxelarGateway": {
          "deployer": "0xBeF25f4733b9d451072416360609e5A4c115293E",
          "startingKeyIDs": [
            "evm-base-sepolia-genesis"
          ],
          "address": "0x5A4fA5187BddD93097dE4F6062a2E96C82Ea2d61",
          "implementation": "0x1A9f5A2C0867826790EC9E3318e77298d0000C76",
          "implementationCodehash": "0xf49fc5a9d24907c0c1de9b7c1f4478d2cd961b1835efded43267cb1be062bb9c",
          "authModule": "0xa27aF392971f0A0D0C8767d061f4274d58856d5a",
          "tokenDeployer": "0xb89B72CBA1766fB17199A58D2482852832a1Bd98",
          "deploymentMethod": "create3",
          "salt": "AxelarGateway v6.2",
          "connectionType": "consensus"
        },
        "InterchainGovernance": {
          "minimumTimeDelay": 300,
          "governanceChain": "Axelarnet",
          "governanceAddress": "axelar10d07y265gmmuvt4z0w9aw880jnsr700j7v9daj",
          "address": "0xbBd7dA8273daF1c95aC5C26271Df96399A8263ce",
          "deployer": "0xBeF25f4733b9d451072416360609e5A4c115293E",
          "deploymentMethod": "create3",
          "codehash": "0x222dfe9a431f41f473ba5bf71850df979619361ff8a49dcefc1fba4d72141134",
          "predeployCodehash": "0xe2de43b29f2387b6f3575a1b50d566908fc00e03a8d88ad6be74b674a70874d2",
          "salt": "InterchainGovernance v5.5"
        },
        "Multisig": {
          "threshold": 2,
          "signers": [
            "0xaC481D34c48e5d3191344b853Bc00D04889BA8db",
            "0x722C5A6A417122668e8925968f7FC13DBDFaD23C",
            "0xBeF25f4733b9d451072416360609e5A4c115293E"
          ],
          "address": "0x57406321d7e96223785b5987c9929d25e960946e",
          "deployer": "0xBeF25f4733b9d451072416360609e5A4c115293E",
          "deploymentMethod": "create3",
          "codehash": "0x912095d5076ee40a9dd49c0f9d61d61334c47a78c7512852791652baef26c296",
          "predeployCodehash": "0x912095d5076ee40a9dd49c0f9d61d61334c47a78c7512852791652baef26c296",
          "salt": "Multisig v5.5"
        },
        "Operators": {
          "owner": "0xBeF25f4733b9d451072416360609e5A4c115293E",
          "address": "0xc5C525B7Bb2a7Ce95C13Ee5aBdB7F8fd3cb77392",
          "deployer": "0xBeF25f4733b9d451072416360609e5A4c115293E",
          "deploymentMethod": "create2",
          "codehash": "0xc561dc32ef670c929db9d7fbf6b5f6c074a62a30602481ba3b88912ca6d79feb",
          "predeployCodehash": "0xc561dc32ef670c929db9d7fbf6b5f6c074a62a30602481ba3b88912ca6d79feb",
          "salt": "Operators"
        },
        "AxelarGasService": {
          "collector": "0xc5C525B7Bb2a7Ce95C13Ee5aBdB7F8fd3cb77392",
          "salt": "AxelarGasService",
          "address": "0xeE1d04E4F9F9AdEB7be7d6996f4A726773460A87",
          "implementation": "0x1F002cd258e2e818eC5ecCD46DD6cb938c5Cf7f8",
          "deployer": "0xBeF25f4733b9d451072416360609e5A4c115293E"
        },
        "InterchainTokenService": {
          "salt": "ITS v2.1.0",
          "deployer": "0xBeF25f4733b9d451072416360609e5A4c115293E",
          "proxySalt": "ITS v1.0.0",
          "tokenManagerDeployer": "0x8d73f4350f1d0384e097aaC88d3e04Af94A95984",
          "interchainToken": "0xbEfE642EDd190358a1c48c1c2E14B044e17EC021",
          "interchainTokenDeployer": "0x13Cc10015F8bC95fd3a5E848cEE2183c0DE2A69D",
          "tokenManager": "0x790bD31aCF3a0548b4e71f2fB6785f6844aA286e",
          "tokenHandler": "0x95C7e8e04440bD85c336147e2964b2F8331F23aD",
          "implementation": "0x7566C3f4A589Cd84F995d12eFB72D8c54dEc272B",
          "predeployCodehash": "0x08a4a556c4db879b4f24104d13a8baf86915d58b12c81b382dfea2a82d2856cf",
          "address": "0x0FCb262571be50815627C16Eca1f5F3D342FF5a5",
          "gatewayCaller": "0xb8Dcc3f2971072d556d8E33284725B3A6f83adFd"
        },
        "InterchainTokenFactory": {
          "deployer": "0xBeF25f4733b9d451072416360609e5A4c115293E",
          "salt": "ITS Factory v1.0.0",
          "implementation": "0x27Dae89620Ed5f3111d85D44ceFc6EdB7fe74551",
          "address": "0x35eAd6089aBF6233C3E0086CD3C0eF849bdE95c3"
        }
      },
      "finality": "finalized",
      "approxFinalityWaitTime": 30
    },
    "blast-sepolia": {
      "name": "Blast-Sepolia",
      "axelarId": "blast-sepolia",
      "chainId": 168587773,
      "rpc": "https://sepolia.blast.io/",
      "tokenSymbol": "ETH",
      "chainType": "evm",
      "gasOptions": {
        "gasLimit": 8000000
      },
      "onchainGasEstimate": {
        "l1ChainName": "ethereum",
        "gasEstimationType": 2,
        "l1FeeScalar": 7600
      },
      "confirmations": 2,
      "explorer": {
        "name": "Blastscan",
        "url": "https://testnet.blastscan.io",
        "api": "https://api.routescan.io/v2/network/testnet/evm/168587773/etherscan"
      },
      "contracts": {
        "ConstAddressDeployer": {
          "address": "0x98B2920D53612483F91F12Ed7754E51b4A77919e"
        },
        "Create3Deployer": {
          "salt": "Create3Deployer",
          "address": "0x6513Aedb4D1593BA12e50644401D976aebDc90d8",
          "deployer": "0x6f24A47Fc8AE5441Eb47EFfC3665e70e69Ac3F05",
          "deploymentMethod": "create2",
          "codehash": "0xf0ad66defbe082df243d4d274e626f557f97579c5c9e19f33d8093d6160808b7",
          "predeployCodehash": "0x73fc31262c4bad113c79439fd231281201c7c7d45b50328bd86bccf37684bf92"
        },
        "AxelarGateway": {
          "deployer": "0xBeF25f4733b9d451072416360609e5A4c115293E",
          "startingKeyIDs": [
            "evm-blast-sepolia-genesis"
          ],
          "address": "0x5A4fA5187BddD93097dE4F6062a2E96C82Ea2d61",
          "implementation": "0x1A9f5A2C0867826790EC9E3318e77298d0000C76",
          "implementationCodehash": "0xf49fc5a9d24907c0c1de9b7c1f4478d2cd961b1835efded43267cb1be062bb9c",
          "authModule": "0xa27aF392971f0A0D0C8767d061f4274d58856d5a",
          "tokenDeployer": "0xb89B72CBA1766fB17199A58D2482852832a1Bd98",
          "deploymentMethod": "create3",
          "salt": "AxelarGateway v6.2",
          "connectionType": "consensus"
        },
        "InterchainGovernance": {
          "minimumTimeDelay": 300,
          "governanceChain": "Axelarnet",
          "governanceAddress": "axelar10d07y265gmmuvt4z0w9aw880jnsr700j7v9daj",
          "address": "0xbBd7dA8273daF1c95aC5C26271Df96399A8263ce",
          "deployer": "0xBeF25f4733b9d451072416360609e5A4c115293E",
          "deploymentMethod": "create3",
          "codehash": "0x222dfe9a431f41f473ba5bf71850df979619361ff8a49dcefc1fba4d72141134",
          "predeployCodehash": "0xe2de43b29f2387b6f3575a1b50d566908fc00e03a8d88ad6be74b674a70874d2",
          "salt": "InterchainGovernance v5.5"
        },
        "Multisig": {
          "threshold": 2,
          "signers": [
            "0xaC481D34c48e5d3191344b853Bc00D04889BA8db",
            "0x722C5A6A417122668e8925968f7FC13DBDFaD23C",
            "0xBeF25f4733b9d451072416360609e5A4c115293E"
          ],
          "address": "0x57406321d7e96223785b5987c9929d25e960946e",
          "deployer": "0xBeF25f4733b9d451072416360609e5A4c115293E",
          "deploymentMethod": "create3",
          "codehash": "0x912095d5076ee40a9dd49c0f9d61d61334c47a78c7512852791652baef26c296",
          "predeployCodehash": "0x912095d5076ee40a9dd49c0f9d61d61334c47a78c7512852791652baef26c296",
          "salt": "Multisig v5.5"
        },
        "Operators": {
          "owner": "0xBeF25f4733b9d451072416360609e5A4c115293E",
          "address": "0xc5C525B7Bb2a7Ce95C13Ee5aBdB7F8fd3cb77392",
          "deployer": "0xBeF25f4733b9d451072416360609e5A4c115293E",
          "deploymentMethod": "create2",
          "codehash": "0xc561dc32ef670c929db9d7fbf6b5f6c074a62a30602481ba3b88912ca6d79feb",
          "predeployCodehash": "0xc561dc32ef670c929db9d7fbf6b5f6c074a62a30602481ba3b88912ca6d79feb",
          "salt": "Operators"
        },
        "AxelarGasService": {
          "collector": "0xc5C525B7Bb2a7Ce95C13Ee5aBdB7F8fd3cb77392",
          "salt": "AxelarGasService",
          "address": "0xeE1d04E4F9F9AdEB7be7d6996f4A726773460A87",
          "implementation": "0x1F002cd258e2e818eC5ecCD46DD6cb938c5Cf7f8",
          "deployer": "0xBeF25f4733b9d451072416360609e5A4c115293E"
        },
        "InterchainTokenService": {
          "salt": "ITS v2.1.0",
          "deployer": "0xBeF25f4733b9d451072416360609e5A4c115293E",
          "proxySalt": "ITS v1.0.0",
          "tokenManagerDeployer": "0x8d73f4350f1d0384e097aaC88d3e04Af94A95984",
          "interchainToken": "0xbEfE642EDd190358a1c48c1c2E14B044e17EC021",
          "interchainTokenDeployer": "0x13Cc10015F8bC95fd3a5E848cEE2183c0DE2A69D",
          "tokenManager": "0x790bD31aCF3a0548b4e71f2fB6785f6844aA286e",
          "tokenHandler": "0x95C7e8e04440bD85c336147e2964b2F8331F23aD",
          "implementation": "0x7566C3f4A589Cd84F995d12eFB72D8c54dEc272B",
          "predeployCodehash": "0x08a4a556c4db879b4f24104d13a8baf86915d58b12c81b382dfea2a82d2856cf",
          "address": "0x0FCb262571be50815627C16Eca1f5F3D342FF5a5",
          "gatewayCaller": "0xb8Dcc3f2971072d556d8E33284725B3A6f83adFd"
        },
        "InterchainTokenFactory": {
          "deployer": "0xBeF25f4733b9d451072416360609e5A4c115293E",
          "salt": "ITS Factory v1.0.0",
          "implementation": "0x27Dae89620Ed5f3111d85D44ceFc6EdB7fe74551",
          "address": "0x35eAd6089aBF6233C3E0086CD3C0eF849bdE95c3"
        }
      },
      "finality": "finalized",
      "approxFinalityWaitTime": 25
    },
    "fraxtal": {
      "name": "Fraxtal",
      "axelarId": "fraxtal",
      "chainId": 2522,
      "rpc": "https://rpc.testnet.frax.com",
      "tokenSymbol": "frxETH",
      "chainType": "evm",
      "gasOptions": {
        "gasLimit": 8000000
      },
      "onchainGasEstimate": {
        "l1ChainName": "ethereum",
        "gasEstimationType": 2,
        "l1FeeScalar": 50000
      },
      "contracts": {
        "InterchainGovernance": {
          "minimumTimeDelay": 300,
          "governanceChain": "Axelarnet",
          "governanceAddress": "axelar10d07y265gmmuvt4z0w9aw880jnsr700j7v9daj",
          "address": "0xbBd7dA8273daF1c95aC5C26271Df96399A8263ce",
          "deployer": "0xBeF25f4733b9d451072416360609e5A4c115293E",
          "deploymentMethod": "create3",
          "codehash": "0x222dfe9a431f41f473ba5bf71850df979619361ff8a49dcefc1fba4d72141134",
          "predeployCodehash": "0xe2de43b29f2387b6f3575a1b50d566908fc00e03a8d88ad6be74b674a70874d2",
          "salt": "InterchainGovernance v5.5"
        },
        "Multisig": {
          "threshold": 2,
          "signers": [
            "0xaC481D34c48e5d3191344b853Bc00D04889BA8db",
            "0x722C5A6A417122668e8925968f7FC13DBDFaD23C",
            "0xBeF25f4733b9d451072416360609e5A4c115293E"
          ],
          "address": "0x57406321d7e96223785b5987c9929d25e960946e",
          "deployer": "0xBeF25f4733b9d451072416360609e5A4c115293E",
          "deploymentMethod": "create3",
          "codehash": "0x912095d5076ee40a9dd49c0f9d61d61334c47a78c7512852791652baef26c296",
          "predeployCodehash": "0x912095d5076ee40a9dd49c0f9d61d61334c47a78c7512852791652baef26c296",
          "salt": "Multisig v5.5"
        },
        "ConstAddressDeployer": {
          "address": "0x98B2920D53612483F91F12Ed7754E51b4A77919e"
        },
        "Create3Deployer": {
          "salt": "Create3Deployer",
          "address": "0x6513Aedb4D1593BA12e50644401D976aebDc90d8",
          "deployer": "0x6f24A47Fc8AE5441Eb47EFfC3665e70e69Ac3F05",
          "deploymentMethod": "create2",
          "codehash": "0xf0ad66defbe082df243d4d274e626f557f97579c5c9e19f33d8093d6160808b7",
          "predeployCodehash": "0x73fc31262c4bad113c79439fd231281201c7c7d45b50328bd86bccf37684bf92"
        },
        "AxelarGateway": {
          "deployer": "0xBeF25f4733b9d451072416360609e5A4c115293E",
          "startingKeyIDs": [
            "evm-fraxtal-genesis"
          ],
          "address": "0x5A4fA5187BddD93097dE4F6062a2E96C82Ea2d61",
          "implementation": "0x1A9f5A2C0867826790EC9E3318e77298d0000C76",
          "implementationCodehash": "0xf49fc5a9d24907c0c1de9b7c1f4478d2cd961b1835efded43267cb1be062bb9c",
          "authModule": "0xa27aF392971f0A0D0C8767d061f4274d58856d5a",
          "tokenDeployer": "0xb89B72CBA1766fB17199A58D2482852832a1Bd98",
          "deploymentMethod": "create3",
          "salt": "AxelarGateway v6.2",
          "connectionType": "consensus"
        },
        "AxelarGasService": {
          "collector": "0xc5C525B7Bb2a7Ce95C13Ee5aBdB7F8fd3cb77392",
          "salt": "AxelarGasService",
          "address": "0xeE1d04E4F9F9AdEB7be7d6996f4A726773460A87",
          "implementation": "0x1F002cd258e2e818eC5ecCD46DD6cb938c5Cf7f8",
          "deployer": "0xBeF25f4733b9d451072416360609e5A4c115293E"
        },
        "Operators": {
          "owner": "0xBeF25f4733b9d451072416360609e5A4c115293E",
          "address": "0xc5C525B7Bb2a7Ce95C13Ee5aBdB7F8fd3cb77392",
          "deployer": "0xBeF25f4733b9d451072416360609e5A4c115293E",
          "deploymentMethod": "create2",
          "codehash": "0xc561dc32ef670c929db9d7fbf6b5f6c074a62a30602481ba3b88912ca6d79feb",
          "predeployCodehash": "0xc561dc32ef670c929db9d7fbf6b5f6c074a62a30602481ba3b88912ca6d79feb",
          "salt": "Operators"
        },
        "InterchainTokenService": {
          "salt": "ITS v2.1.0",
          "deployer": "0xBeF25f4733b9d451072416360609e5A4c115293E",
          "proxySalt": "ITS v1.0.0",
          "tokenManagerDeployer": "0x8d73f4350f1d0384e097aaC88d3e04Af94A95984",
          "interchainToken": "0xbEfE642EDd190358a1c48c1c2E14B044e17EC021",
          "interchainTokenDeployer": "0x13Cc10015F8bC95fd3a5E848cEE2183c0DE2A69D",
          "tokenManager": "0x790bD31aCF3a0548b4e71f2fB6785f6844aA286e",
          "tokenHandler": "0x95C7e8e04440bD85c336147e2964b2F8331F23aD",
          "implementation": "0x7566C3f4A589Cd84F995d12eFB72D8c54dEc272B",
          "predeployCodehash": "0x08a4a556c4db879b4f24104d13a8baf86915d58b12c81b382dfea2a82d2856cf",
          "address": "0x0FCb262571be50815627C16Eca1f5F3D342FF5a5",
          "gatewayCaller": "0xb8Dcc3f2971072d556d8E33284725B3A6f83adFd"
        },
        "InterchainTokenFactory": {
          "deployer": "0xBeF25f4733b9d451072416360609e5A4c115293E",
          "salt": "ITS Factory v1.0.0",
          "implementation": "0x27Dae89620Ed5f3111d85D44ceFc6EdB7fe74551",
          "address": "0x35eAd6089aBF6233C3E0086CD3C0eF849bdE95c3"
        }
      },
      "explorer": {
        "name": "Fraxscan",
        "url": "https://holesky.fraxscan.com",
        "api": "https://api-holesky.fraxscan.com/api"
      },
      "finality": "finalized",
      "approxFinalityWaitTime": 80
    },
    "mantle-sepolia": {
      "name": "Mantle-Sepolia",
      "axelarId": "mantle-sepolia",
      "chainId": 5003,
      "rpc": "https://rpc.sepolia.mantle.xyz",
      "tokenSymbol": "MNT",
      "chainType": "evm",
      "confirmations": 2,
      "explorer": {
        "name": "Mantle Explorer",
        "url": "https://sepolia.mantlescan.xyz",
        "api": "https://api-sepolia.mantlescan.xyz/api"
      },
      "contracts": {
        "InterchainGovernance": {
          "minimumTimeDelay": 300,
          "governanceChain": "Axelarnet",
          "governanceAddress": "axelar10d07y265gmmuvt4z0w9aw880jnsr700j7v9daj",
          "address": "0xbBd7dA8273daF1c95aC5C26271Df96399A8263ce",
          "deployer": "0xBeF25f4733b9d451072416360609e5A4c115293E",
          "deploymentMethod": "create3",
          "codehash": "0x222dfe9a431f41f473ba5bf71850df979619361ff8a49dcefc1fba4d72141134",
          "predeployCodehash": "0xe2de43b29f2387b6f3575a1b50d566908fc00e03a8d88ad6be74b674a70874d2",
          "salt": "InterchainGovernance v5.5"
        },
        "Multisig": {
          "threshold": 2,
          "signers": [
            "0xaC481D34c48e5d3191344b853Bc00D04889BA8db",
            "0x722C5A6A417122668e8925968f7FC13DBDFaD23C",
            "0xBeF25f4733b9d451072416360609e5A4c115293E"
          ],
          "address": "0x57406321d7e96223785b5987c9929d25e960946e",
          "deployer": "0xBeF25f4733b9d451072416360609e5A4c115293E",
          "deploymentMethod": "create3",
          "codehash": "0x912095d5076ee40a9dd49c0f9d61d61334c47a78c7512852791652baef26c296",
          "predeployCodehash": "0x912095d5076ee40a9dd49c0f9d61d61334c47a78c7512852791652baef26c296",
          "salt": "Multisig v5.5"
        },
        "ConstAddressDeployer": {
          "address": "0x98B2920D53612483F91F12Ed7754E51b4A77919e"
        },
        "Create3Deployer": {
          "salt": "Create3Deployer",
          "address": "0x6513Aedb4D1593BA12e50644401D976aebDc90d8",
          "deployer": "0x6f24A47Fc8AE5441Eb47EFfC3665e70e69Ac3F05",
          "deploymentMethod": "create2",
          "codehash": "0xf0ad66defbe082df243d4d274e626f557f97579c5c9e19f33d8093d6160808b7",
          "predeployCodehash": "0x73fc31262c4bad113c79439fd231281201c7c7d45b50328bd86bccf37684bf92"
        },
        "AxelarGateway": {
          "deployer": "0xBeF25f4733b9d451072416360609e5A4c115293E",
          "startingKeyIDs": [
            "evm-mantle-sepolia-genesis"
          ],
          "address": "0x5A4fA5187BddD93097dE4F6062a2E96C82Ea2d61",
          "implementation": "0x1A9f5A2C0867826790EC9E3318e77298d0000C76",
          "implementationCodehash": "0xf49fc5a9d24907c0c1de9b7c1f4478d2cd961b1835efded43267cb1be062bb9c",
          "authModule": "0xa27aF392971f0A0D0C8767d061f4274d58856d5a",
          "tokenDeployer": "0xb89B72CBA1766fB17199A58D2482852832a1Bd98",
          "deploymentMethod": "create3",
          "salt": "AxelarGateway v6.2",
          "connectionType": "consensus"
        },
        "Operators": {
          "owner": "0xBeF25f4733b9d451072416360609e5A4c115293E",
          "address": "0xc5C525B7Bb2a7Ce95C13Ee5aBdB7F8fd3cb77392",
          "deployer": "0xBeF25f4733b9d451072416360609e5A4c115293E",
          "deploymentMethod": "create2",
          "codehash": "0xc561dc32ef670c929db9d7fbf6b5f6c074a62a30602481ba3b88912ca6d79feb",
          "predeployCodehash": "0xc561dc32ef670c929db9d7fbf6b5f6c074a62a30602481ba3b88912ca6d79feb",
          "salt": "Operators"
        },
        "AxelarGasService": {
          "collector": "0xc5C525B7Bb2a7Ce95C13Ee5aBdB7F8fd3cb77392",
          "salt": "AxelarGasService",
          "address": "0xeE1d04E4F9F9AdEB7be7d6996f4A726773460A87",
          "implementation": "0x1F002cd258e2e818eC5ecCD46DD6cb938c5Cf7f8",
          "deployer": "0xBeF25f4733b9d451072416360609e5A4c115293E"
        },
        "InterchainTokenService": {
          "salt": "ITS v2.1.0",
          "deployer": "0xBeF25f4733b9d451072416360609e5A4c115293E",
          "proxySalt": "ITS v1.0.0",
          "tokenManagerDeployer": "0x8d73f4350f1d0384e097aaC88d3e04Af94A95984",
          "interchainToken": "0xbEfE642EDd190358a1c48c1c2E14B044e17EC021",
          "interchainTokenDeployer": "0x13Cc10015F8bC95fd3a5E848cEE2183c0DE2A69D",
          "tokenManager": "0x790bD31aCF3a0548b4e71f2fB6785f6844aA286e",
          "tokenHandler": "0x95C7e8e04440bD85c336147e2964b2F8331F23aD",
          "implementation": "0x7566C3f4A589Cd84F995d12eFB72D8c54dEc272B",
          "predeployCodehash": "0x08a4a556c4db879b4f24104d13a8baf86915d58b12c81b382dfea2a82d2856cf",
          "address": "0x0FCb262571be50815627C16Eca1f5F3D342FF5a5",
          "gatewayCaller": "0xb8Dcc3f2971072d556d8E33284725B3A6f83adFd"
        },
        "InterchainTokenFactory": {
          "deployer": "0xBeF25f4733b9d451072416360609e5A4c115293E",
          "salt": "ITS Factory v1.0.0",
          "implementation": "0x27Dae89620Ed5f3111d85D44ceFc6EdB7fe74551",
          "address": "0x35eAd6089aBF6233C3E0086CD3C0eF849bdE95c3"
        }
      },
      "finality": "finalized",
      "gasOptions": {
        "gasPrice": 25000000,
        "gasLimit": 100000000000
      },
      "approxFinalityWaitTime": 60
    },
    "optimism-sepolia": {
      "name": "Optimism-Sepolia",
      "axelarId": "optimism-sepolia",
      "chainId": 11155420,
      "rpc": "https://sepolia.optimism.io",
      "tokenSymbol": "ETH",
      "chainType": "evm",
      "gasOptions": {
        "gasLimit": 8000000
      },
      "onchainGasEstimate": {
        "l1ChainName": "ethereum",
        "gasEstimationType": 1,
        "l1FeeScalar": 7600
      },
      "confirmations": 3,
      "explorer": {
        "name": "Opscan",
        "url": "https://sepolia-optimistic.etherscan.io",
        "api": "https://api-sepolia-optimistic.etherscan.io/api"
      },
      "contracts": {
        "ConstAddressDeployer": {
          "address": "0x98B2920D53612483F91F12Ed7754E51b4A77919e"
        },
        "Create3Deployer": {
          "salt": "Create3Deployer",
          "address": "0x6513Aedb4D1593BA12e50644401D976aebDc90d8",
          "deployer": "0x6f24A47Fc8AE5441Eb47EFfC3665e70e69Ac3F05",
          "deploymentMethod": "create2",
          "codehash": "0xf0ad66defbe082df243d4d274e626f557f97579c5c9e19f33d8093d6160808b7",
          "predeployCodehash": "0x73fc31262c4bad113c79439fd231281201c7c7d45b50328bd86bccf37684bf92"
        },
        "AxelarGateway": {
          "deployer": "0xBeF25f4733b9d451072416360609e5A4c115293E",
          "startingKeyIDs": [
            "evm-optimism-sepolia-genesis"
          ],
          "address": "0x5A4fA5187BddD93097dE4F6062a2E96C82Ea2d61",
          "implementation": "0x1A9f5A2C0867826790EC9E3318e77298d0000C76",
          "implementationCodehash": "0xf49fc5a9d24907c0c1de9b7c1f4478d2cd961b1835efded43267cb1be062bb9c",
          "authModule": "0xa27aF392971f0A0D0C8767d061f4274d58856d5a",
          "tokenDeployer": "0xb89B72CBA1766fB17199A58D2482852832a1Bd98",
          "deploymentMethod": "create3",
          "salt": "AxelarGateway v6.2",
          "connectionType": "consensus"
        },
        "InterchainGovernance": {
          "minimumTimeDelay": 300,
          "governanceChain": "Axelarnet",
          "governanceAddress": "axelar10d07y265gmmuvt4z0w9aw880jnsr700j7v9daj",
          "address": "0xbBd7dA8273daF1c95aC5C26271Df96399A8263ce",
          "deployer": "0xBeF25f4733b9d451072416360609e5A4c115293E",
          "deploymentMethod": "create3",
          "codehash": "0x222dfe9a431f41f473ba5bf71850df979619361ff8a49dcefc1fba4d72141134",
          "predeployCodehash": "0xe2de43b29f2387b6f3575a1b50d566908fc00e03a8d88ad6be74b674a70874d2",
          "salt": "InterchainGovernance v5.5"
        },
        "Multisig": {
          "threshold": 2,
          "signers": [
            "0xaC481D34c48e5d3191344b853Bc00D04889BA8db",
            "0x722C5A6A417122668e8925968f7FC13DBDFaD23C",
            "0xBeF25f4733b9d451072416360609e5A4c115293E"
          ],
          "address": "0x57406321d7e96223785b5987c9929d25e960946e",
          "deployer": "0xBeF25f4733b9d451072416360609e5A4c115293E",
          "deploymentMethod": "create3",
          "codehash": "0x912095d5076ee40a9dd49c0f9d61d61334c47a78c7512852791652baef26c296",
          "predeployCodehash": "0x912095d5076ee40a9dd49c0f9d61d61334c47a78c7512852791652baef26c296",
          "salt": "Multisig v5.5"
        },
        "Operators": {
          "owner": "0xBeF25f4733b9d451072416360609e5A4c115293E",
          "address": "0xc5C525B7Bb2a7Ce95C13Ee5aBdB7F8fd3cb77392",
          "deployer": "0xBeF25f4733b9d451072416360609e5A4c115293E",
          "deploymentMethod": "create2",
          "codehash": "0xc561dc32ef670c929db9d7fbf6b5f6c074a62a30602481ba3b88912ca6d79feb",
          "predeployCodehash": "0xc561dc32ef670c929db9d7fbf6b5f6c074a62a30602481ba3b88912ca6d79feb",
          "salt": "Operators"
        },
        "AxelarGasService": {
          "collector": "0xc5C525B7Bb2a7Ce95C13Ee5aBdB7F8fd3cb77392",
          "salt": "AxelarGasService",
          "address": "0xeE1d04E4F9F9AdEB7be7d6996f4A726773460A87",
          "implementation": "0x1F002cd258e2e818eC5ecCD46DD6cb938c5Cf7f8",
          "deployer": "0xBeF25f4733b9d451072416360609e5A4c115293E"
        },
        "InterchainTokenService": {
          "salt": "ITS v2.1.0",
          "deployer": "0xBeF25f4733b9d451072416360609e5A4c115293E",
          "proxySalt": "ITS v1.0.0",
          "tokenManagerDeployer": "0x8d73f4350f1d0384e097aaC88d3e04Af94A95984",
          "interchainToken": "0xbEfE642EDd190358a1c48c1c2E14B044e17EC021",
          "interchainTokenDeployer": "0x13Cc10015F8bC95fd3a5E848cEE2183c0DE2A69D",
          "tokenManager": "0x790bD31aCF3a0548b4e71f2fB6785f6844aA286e",
          "tokenHandler": "0x95C7e8e04440bD85c336147e2964b2F8331F23aD",
          "implementation": "0x7566C3f4A589Cd84F995d12eFB72D8c54dEc272B",
          "predeployCodehash": "0x08a4a556c4db879b4f24104d13a8baf86915d58b12c81b382dfea2a82d2856cf",
          "address": "0x0FCb262571be50815627C16Eca1f5F3D342FF5a5",
          "gatewayCaller": "0xb8Dcc3f2971072d556d8E33284725B3A6f83adFd"
        },
        "InterchainTokenFactory": {
          "deployer": "0xBeF25f4733b9d451072416360609e5A4c115293E",
          "salt": "ITS Factory v1.0.0",
          "implementation": "0x27Dae89620Ed5f3111d85D44ceFc6EdB7fe74551",
          "address": "0x35eAd6089aBF6233C3E0086CD3C0eF849bdE95c3"
        }
      },
      "finality": "finalized",
      "approxFinalityWaitTime": 25
    },
    "flow": {
      "name": "Flow",
      "axelarId": "flow",
      "chainId": 545,
      "rpc": "https://testnet.evm.nodes.onflow.org",
      "tokenSymbol": "FLOW",
      "chainType": "evm",
      "contracts": {
        "AxelarGateway": {
          "deployer": "0xBeF25f4733b9d451072416360609e5A4c115293E",
          "operator": "0xBeF25f4733b9d451072416360609e5A4c115293E",
          "proxyDeploymentArgs": [
            "0xC5578b1c63CE803B9f7f185652CC1E14Af887b8f",
            "0xBeF25f4733b9d451072416360609e5A4c115293E",
            "0x000000000000000000000000bef25f4733b9d451072416360609e5a4c115293e0000000000000000000000000000000000000000000000000000000000000040000000000000000000000000000000000000000000000000000000000000000100000000000000000000000000000000000000000000000000000000000000200000000000000000000000000000000000000000000000000000000000000060000000000000000000000000000000000000000000000000000000000000000300000000000000000000000000000000000000000000000000000000000aa39300000000000000000000000000000000000000000000000000000000000000050000000000000000000000004ed1fd87673ed52b810710e1e81c10df10906f40000000000000000000000000000000000000000000000000000000000000000100000000000000000000000054059b18cf1b10d648d922e00c149e68b3d77e90000000000000000000000000000000000000000000000000000000000000000100000000000000000000000057c026c5a2dcb35fd220f3436ff4096978066bb50000000000000000000000000000000000000000000000000000000000000001000000000000000000000000d368332a3cb3ea8a38144508c1ddea649c4d23fd0000000000000000000000000000000000000000000000000000000000000001000000000000000000000000f48dfdc4f1666701ba74efa1d8491f4811c064a40000000000000000000000000000000000000000000000000000000000000001"
          ],
          "initialVerifierSetId": "c7483b242156a8149fe6c4efcf62184d9fbf6b1be5530872f80a472d33070cf6",
          "governance": "0xBeF25f4733b9d451072416360609e5A4c115293E",
          "address": "0x5A4fA5187BddD93097dE4F6062a2E96C82Ea2d61",
          "implementation": "0x97eE3BfaD32ff53eC13071fBE65CeBA062eCC99d",
          "implementationCodehash": "0x3c16450323c6b2aae8627b39f48b231e591db5e1274a45081eae6cc9775e59c3",
          "deploymentMethod": "create2",
          "previousSignersRetention": 15,
          "domainSeparator": "0x3dad2b901117c30d4f601c3b9e9ee89cec4371e79e9908122e8e1da1904347ee",
          "minimumRotationDelay": 300,
          "connectionType": "amplifier",
          "owner": "0xBeF25f4733b9d451072416360609e5A4c115293E",
          "salt": "v6.0.4"
        },
        "ConstAddressDeployer": {
          "address": "0x98B2920D53612483F91F12Ed7754E51b4A77919e",
          "deployer": "0xE86375704CDb8491a5Ed82D90DceCE02Ee0ac25F",
          "deploymentMethod": "create",
          "codehash": "0x8fda47a596dfba923270da84e0c32a2d0312f1c03389f83e16f2b5a35ed37fbe",
          "predeployCodehash": "0x8fda47a596dfba923270da84e0c32a2d0312f1c03389f83e16f2b5a35ed37fbe"
        },
        "Create3Deployer": {
          "address": "0x6513Aedb4D1593BA12e50644401D976aebDc90d8",
          "deployer": "0x6f24A47Fc8AE5441Eb47EFfC3665e70e69Ac3F05",
          "deploymentMethod": "create2",
          "codehash": "0xf0ad66defbe082df243d4d274e626f557f97579c5c9e19f33d8093d6160808b7",
          "predeployCodehash": "0x73fc31262c4bad113c79439fd231281201c7c7d45b50328bd86bccf37684bf92",
          "salt": "Create3Deployer"
        },
        "AxelarGasService": {
          "collector": "0xc5C525B7Bb2a7Ce95C13Ee5aBdB7F8fd3cb77392",
          "salt": "AxelarGasService",
          "address": "0xeE1d04E4F9F9AdEB7be7d6996f4A726773460A87",
          "implementation": "0x1F002cd258e2e818eC5ecCD46DD6cb938c5Cf7f8",
          "deployer": "0xBeF25f4733b9d451072416360609e5A4c115293E"
        },
        "Operators": {
          "owner": "0xBeF25f4733b9d451072416360609e5A4c115293E",
          "address": "0xc5C525B7Bb2a7Ce95C13Ee5aBdB7F8fd3cb77392",
          "deployer": "0xBeF25f4733b9d451072416360609e5A4c115293E",
          "deploymentMethod": "create2",
          "codehash": "0xc561dc32ef670c929db9d7fbf6b5f6c074a62a30602481ba3b88912ca6d79feb",
          "predeployCodehash": "0xc561dc32ef670c929db9d7fbf6b5f6c074a62a30602481ba3b88912ca6d79feb",
          "salt": "Operators"
        },
        "InterchainTokenService": {
          "salt": "ITS v2.1.0",
          "deployer": "0xBeF25f4733b9d451072416360609e5A4c115293E",
          "proxySalt": "ITS v1.0.0",
          "tokenManagerDeployer": "0x8d73f4350f1d0384e097aaC88d3e04Af94A95984",
          "interchainToken": "0x9A679b363726b9ce8a98Fe0f35B7c4E785789648",
          "interchainTokenDeployer": "0xE932D055A2C2E2944DcC2412EBE8A166933dC74B",
          "tokenManager": "0x790bD31aCF3a0548b4e71f2fB6785f6844aA286e",
          "tokenHandler": "0x95C7e8e04440bD85c336147e2964b2F8331F23aD",
          "gatewayCaller": "0xb8Dcc3f2971072d556d8E33284725B3A6f83adFd",
          "implementation": "0x7566C3f4A589Cd84F995d12eFB72D8c54dEc272B",
          "predeployCodehash": "0x08a4a556c4db879b4f24104d13a8baf86915d58b12c81b382dfea2a82d2856cf",
          "address": "0x0FCb262571be50815627C16Eca1f5F3D342FF5a5"
        },
        "InterchainTokenFactory": {
          "deployer": "0xBeF25f4733b9d451072416360609e5A4c115293E",
          "salt": "ITS Factory v1.0.0",
          "implementation": "0x27Dae89620Ed5f3111d85D44ceFc6EdB7fe74551",
          "address": "0x35eAd6089aBF6233C3E0086CD3C0eF849bdE95c3"
        }
      },
      "explorer": {
        "name": "Flowscan",
        "url": "https://evm-testnet.flowscan.io/",
        "api": "https://evm-testnet.flowscan.io/api"
      },
      "gasOptions": {
        "gasLimit": 8000000
      },
      "confirmations": 1,
      "finality": "finalized",
      "approxFinalityWaitTime": 1
    },
    "hedera": {
      "name": "Hedera",
      "axelarId": "hedera",
      "skipRevertTests": true,
      "chainId": 296,
      "rpc": "https://testnet.hashio.io/api",
      "tokenSymbol": "HBAR",
      "confirmations": 1,
      "finality": "finalized",
      "approxFinalityWaitTime": 1,
      "timeout": 50000,
      "chainType": "evm",
      "explorer": {
        "name": "HashScan",
        "url": "https://hashscan.io/testnet",
        "api": ""
      },
      "gasOptions": {
        "gasLimit": 8000000
      },
      "contracts": {
        "ConstAddressDeployer": {
          "address": "0x98B2920D53612483F91F12Ed7754E51b4A77919e",
          "deployer": "0xE86375704CDb8491a5Ed82D90DceCE02Ee0ac25F",
          "deploymentMethod": "create",
          "codehash": "0x8fda47a596dfba923270da84e0c32a2d0312f1c03389f83e16f2b5a35ed37fbe",
          "predeployCodehash": "0x8fda47a596dfba923270da84e0c32a2d0312f1c03389f83e16f2b5a35ed37fbe"
        },
        "Create3Deployer": {
          "address": "0x6513Aedb4D1593BA12e50644401D976aebDc90d8",
          "deployer": "0x6f24A47Fc8AE5441Eb47EFfC3665e70e69Ac3F05",
          "deploymentMethod": "create2",
          "codehash": "0xf0ad66defbe082df243d4d274e626f557f97579c5c9e19f33d8093d6160808b7",
          "predeployCodehash": "0x73fc31262c4bad113c79439fd231281201c7c7d45b50328bd86bccf37684bf92",
          "salt": "Create3Deployer"
        },
        "AxelarGateway": {
          "deployer": "0xBeF25f4733b9d451072416360609e5A4c115293E",
          "operator": "0xBeF25f4733b9d451072416360609e5A4c115293E",
          "proxyDeploymentArgs": [
            "0xC5578b1c63CE803B9f7f185652CC1E14Af887b8f",
            "0xBeF25f4733b9d451072416360609e5A4c115293E",
            "0x000000000000000000000000bef25f4733b9d451072416360609e5a4c115293e0000000000000000000000000000000000000000000000000000000000000040000000000000000000000000000000000000000000000000000000000000000100000000000000000000000000000000000000000000000000000000000000200000000000000000000000000000000000000000000000000000000000000060000000000000000000000000000000000000000000000000000000000000000300000000000000000000000000000000000000000000000000000000000dd36600000000000000000000000000000000000000000000000000000000000000050000000000000000000000004ed1fd87673ed52b810710e1e81c10df10906f40000000000000000000000000000000000000000000000000000000000000000100000000000000000000000054059b18cf1b10d648d922e00c149e68b3d77e90000000000000000000000000000000000000000000000000000000000000000100000000000000000000000057c026c5a2dcb35fd220f3436ff4096978066bb50000000000000000000000000000000000000000000000000000000000000001000000000000000000000000d368332a3cb3ea8a38144508c1ddea649c4d23fd0000000000000000000000000000000000000000000000000000000000000001000000000000000000000000f48dfdc4f1666701ba74efa1d8491f4811c064a40000000000000000000000000000000000000000000000000000000000000001"
          ],
          "initialVerifierSetId": "2e33ae5cb06c1aa706fd9e4d270ecbf8ff031bb1d6c641787c0174769f8da900",
          "governance": "0xBeF25f4733b9d451072416360609e5A4c115293E",
          "address": "0x5A4fA5187BddD93097dE4F6062a2E96C82Ea2d61",
          "implementation": "0x25cf958D3E1aa67ec03dA6c21e8980D5888F6801",
          "implementationCodehash": "0x170f932b58370aaeaba2983a87b3d5d2b95b5b0a841ee59e1ed50f9194723744",
          "deploymentMethod": "create2",
          "previousSignersRetention": 15,
          "domainSeparator": "0xfbfcd8a4d93cdf3dc1099795eefb83c109414406fc09015f4d0758ed6b99c43c",
          "minimumRotationDelay": 300,
          "connectionType": "amplifier",
          "owner": "0xBeF25f4733b9d451072416360609e5A4c115293E",
          "salt": "v6.0.4"
        },
        "Operators": {
          "owner": "0xBeF25f4733b9d451072416360609e5A4c115293E",
          "address": "0xc5C525B7Bb2a7Ce95C13Ee5aBdB7F8fd3cb77392",
          "deployer": "0xBeF25f4733b9d451072416360609e5A4c115293E",
          "deploymentMethod": "create2",
          "codehash": "0xc561dc32ef670c929db9d7fbf6b5f6c074a62a30602481ba3b88912ca6d79feb",
          "predeployCodehash": "0xc561dc32ef670c929db9d7fbf6b5f6c074a62a30602481ba3b88912ca6d79feb",
          "salt": "Operators"
        },
        "AxelarGasService": {
          "collector": "0xc5C525B7Bb2a7Ce95C13Ee5aBdB7F8fd3cb77392",
          "salt": "AxelarGasService",
          "address": "0xeE1d04E4F9F9AdEB7be7d6996f4A726773460A87",
          "implementation": "0x465F92fc79dE7304B2fc734f894A9fb679120b75",
          "deployer": "0xBeF25f4733b9d451072416360609e5A4c115293E"
        }
      }
    },
    "sui": {
      "name": "Sui",
      "axelarId": "sui",
      "networkType": "testnet",
      "rpc": "https://sui-testnet-rpc.publicnode.com:443",
      "tokenSymbol": "SUI",
      "chainType": "sui",
      "decimals": 9,
      "explorer": {
        "name": "Suiscan",
        "url": "https://suiscan.xyz/testnet"
      },
      "contracts": {
        "AxelarGateway": {
          "address": "0x0a011637cbd43d101896d12d85cc8701bcb4ec884f556a9a15b1e26c72627853",
          "deployer": "0x8e3d8f44a89f6bf3573ee0d559722bef0f46c215153caca12322e1ed93046c1f",
          "versions": {
            "0": "0x0a011637cbd43d101896d12d85cc8701bcb4ec884f556a9a15b1e26c72627853"
          },
          "structs": {
            "WeightedSigner": "0x0a011637cbd43d101896d12d85cc8701bcb4ec884f556a9a15b1e26c72627853::weighted_signer::WeightedSigner",
            "Bytes32": "0x0a011637cbd43d101896d12d85cc8701bcb4ec884f556a9a15b1e26c72627853::bytes32::Bytes32",
            "WeightedSigners": "0x0a011637cbd43d101896d12d85cc8701bcb4ec884f556a9a15b1e26c72627853::weighted_signers::WeightedSigners",
            "Signature": "0x0a011637cbd43d101896d12d85cc8701bcb4ec884f556a9a15b1e26c72627853::proof::Signature",
            "Proof": "0x0a011637cbd43d101896d12d85cc8701bcb4ec884f556a9a15b1e26c72627853::proof::Proof",
            "Message": "0x0a011637cbd43d101896d12d85cc8701bcb4ec884f556a9a15b1e26c72627853::message::Message",
            "SignersRotated": "0x0a011637cbd43d101896d12d85cc8701bcb4ec884f556a9a15b1e26c72627853::events::SignersRotated",
            "ChannelCreated": "0x0a011637cbd43d101896d12d85cc8701bcb4ec884f556a9a15b1e26c72627853::events::ChannelCreated",
            "ChannelDestroyed": "0x0a011637cbd43d101896d12d85cc8701bcb4ec884f556a9a15b1e26c72627853::events::ChannelDestroyed",
            "ContractCall": "0x0a011637cbd43d101896d12d85cc8701bcb4ec884f556a9a15b1e26c72627853::events::ContractCall",
            "MessageApproved": "0x0a011637cbd43d101896d12d85cc8701bcb4ec884f556a9a15b1e26c72627853::events::MessageApproved",
            "MessageExecuted": "0x0a011637cbd43d101896d12d85cc8701bcb4ec884f556a9a15b1e26c72627853::events::MessageExecuted",
            "AxelarSigners": "0x0a011637cbd43d101896d12d85cc8701bcb4ec884f556a9a15b1e26c72627853::auth::AxelarSigners",
            "MessageToSign": "0x0a011637cbd43d101896d12d85cc8701bcb4ec884f556a9a15b1e26c72627853::auth::MessageToSign",
            "Channel": "0x0a011637cbd43d101896d12d85cc8701bcb4ec884f556a9a15b1e26c72627853::channel::Channel",
            "ApprovedMessage": "0x0a011637cbd43d101896d12d85cc8701bcb4ec884f556a9a15b1e26c72627853::channel::ApprovedMessage",
            "OwnerCap": "0x0a011637cbd43d101896d12d85cc8701bcb4ec884f556a9a15b1e26c72627853::owner_cap::OwnerCap",
            "MessageTicket": "0x0a011637cbd43d101896d12d85cc8701bcb4ec884f556a9a15b1e26c72627853::message_ticket::MessageTicket",
            "MessageStatus": "0x0a011637cbd43d101896d12d85cc8701bcb4ec884f556a9a15b1e26c72627853::message_status::MessageStatus",
            "Gateway_v0": "0x0a011637cbd43d101896d12d85cc8701bcb4ec884f556a9a15b1e26c72627853::gateway_v0::Gateway_v0",
            "CommandType": "0x0a011637cbd43d101896d12d85cc8701bcb4ec884f556a9a15b1e26c72627853::gateway_v0::CommandType",
            "Gateway": "0x0a011637cbd43d101896d12d85cc8701bcb4ec884f556a9a15b1e26c72627853::gateway::Gateway"
          },
          "objects": {
            "Gateway": "0xf9e4db9b6a182c08d46c0f14fee39c5893615a91d18e761dfd6bb4bb8163d2a8",
            "UpgradeCap": "0xf84441c659c1ca9bec6d5c43662e37268b8553295484e634f6bca3d3d6f7fc0d",
            "Gatewayv0": "0x2b6716447cd0716b0a11cc418cd51d257fc4eae6dc1d2dd052083ed704866029",
            "OwnerCap": "0xb74cd6aef92429b36fdf4ea8ee72b80ebc1d0af6a82946a7cfd1023b4bd5c1c3"
          },
          "domainSeparator": "0x254a1ae90417f8649798698e95a1140808a701c38c8f5723a930b9d0666e54b4",
          "operator": "0x8e3d8f44a89f6bf3573ee0d559722bef0f46c215153caca12322e1ed93046c1f",
          "minimumRotationDelay": 0
        },
        "Utils": {
          "address": "0xaa789bbc9d03a48d29e950ecbc9bc78918e1696e4a76adf7230416f0f49e4838",
          "deployer": "0x8e3d8f44a89f6bf3573ee0d559722bef0f46c215153caca12322e1ed93046c1f",
          "versions": {
            "0": "0xaa789bbc9d03a48d29e950ecbc9bc78918e1696e4a76adf7230416f0f49e4838"
          },
          "structs": {},
          "objects": {
            "UpgradeCap": "0x386fa0c2c72b84265011d67cbf567b244818c619ec7f47c078e1cb3982b9c8b7"
          }
        },
        "VersionControl": {
          "address": "0x6ee95b0d28a3cdee73818cff21b4be3afd64da603e9c112cac26d301a2ac9c7a",
          "deployer": "0x8e3d8f44a89f6bf3573ee0d559722bef0f46c215153caca12322e1ed93046c1f",
          "versions": {
            "0": "0x6ee95b0d28a3cdee73818cff21b4be3afd64da603e9c112cac26d301a2ac9c7a"
          },
          "structs": {
            "VersionControl": "0x6ee95b0d28a3cdee73818cff21b4be3afd64da603e9c112cac26d301a2ac9c7a::version_control::VersionControl"
          }
        },
        "RelayerDiscovery": {
          "address": "0x7a9c114a2774ea134973df867ec03300fcf7c69439b5adcaef71ee970d06fd13",
          "deployer": "0x8e3d8f44a89f6bf3573ee0d559722bef0f46c215153caca12322e1ed93046c1f",
          "versions": {
            "0": "0x7a9c114a2774ea134973df867ec03300fcf7c69439b5adcaef71ee970d06fd13"
          },
          "structs": {
            "Function": "0x7a9c114a2774ea134973df867ec03300fcf7c69439b5adcaef71ee970d06fd13::transaction::Function",
            "MoveCall": "0x7a9c114a2774ea134973df867ec03300fcf7c69439b5adcaef71ee970d06fd13::transaction::MoveCall",
            "Transaction": "0x7a9c114a2774ea134973df867ec03300fcf7c69439b5adcaef71ee970d06fd13::transaction::Transaction",
            "TransactionRegistered": "0x7a9c114a2774ea134973df867ec03300fcf7c69439b5adcaef71ee970d06fd13::events::TransactionRegistered",
            "TransactionRemoved": "0x7a9c114a2774ea134973df867ec03300fcf7c69439b5adcaef71ee970d06fd13::events::TransactionRemoved",
            "RelayerDiscovery_v0": "0x7a9c114a2774ea134973df867ec03300fcf7c69439b5adcaef71ee970d06fd13::relayer_discovery_v0::RelayerDiscovery_v0",
            "OwnerCap": "0x7a9c114a2774ea134973df867ec03300fcf7c69439b5adcaef71ee970d06fd13::owner_cap::OwnerCap",
            "RelayerDiscovery": "0x7a9c114a2774ea134973df867ec03300fcf7c69439b5adcaef71ee970d06fd13::discovery::RelayerDiscovery"
          },
          "objects": {
            "RelayerDiscovery": "0x0b72704384dedc38a1bc0201b6dee2e460f280455b061fcb14e8c02bdb8dc1e9",
            "RelayerDiscoveryv0": "0x6d122536d1fa314efe6c84f8e50fcc062d4836df5d0e6a03434d1008bf3c62a5",
            "OwnerCap": "0x3d108051e50dd9709db3f43f63abaeebea4ba6b2bd60423082ad0c53bc384241"
          }
        },
        "Operators": {
          "address": "0xc072ff6b307e2951e4175688f2e4540e36af7b0f2d5aac0a627f05945ea67a2f",
          "deployer": "0x8e3d8f44a89f6bf3573ee0d559722bef0f46c215153caca12322e1ed93046c1f",
          "versions": {
            "0": "0xc072ff6b307e2951e4175688f2e4540e36af7b0f2d5aac0a627f05945ea67a2f"
          },
          "structs": {
            "OwnerCap": "0xc072ff6b307e2951e4175688f2e4540e36af7b0f2d5aac0a627f05945ea67a2f::operators::OwnerCap",
            "OperatorCap": "0xc072ff6b307e2951e4175688f2e4540e36af7b0f2d5aac0a627f05945ea67a2f::operators::OperatorCap",
            "Operators": "0xc072ff6b307e2951e4175688f2e4540e36af7b0f2d5aac0a627f05945ea67a2f::operators::Operators",
            "Borrow": "0xc072ff6b307e2951e4175688f2e4540e36af7b0f2d5aac0a627f05945ea67a2f::operators::Borrow",
            "OperatorAdded": "0xc072ff6b307e2951e4175688f2e4540e36af7b0f2d5aac0a627f05945ea67a2f::operators::OperatorAdded",
            "OperatorRemoved": "0xc072ff6b307e2951e4175688f2e4540e36af7b0f2d5aac0a627f05945ea67a2f::operators::OperatorRemoved",
            "CapabilityStored": "0xc072ff6b307e2951e4175688f2e4540e36af7b0f2d5aac0a627f05945ea67a2f::operators::CapabilityStored",
            "CapabilityRemoved": "0xc072ff6b307e2951e4175688f2e4540e36af7b0f2d5aac0a627f05945ea67a2f::operators::CapabilityRemoved"
          },
          "objects": {
            "Operators": "0xd2a98d365ae7f3d7926ba7ed8b9d128dc51bff6e64628faeb5cf73e140f40674",
            "OwnerCap": "0x2487fabff55113e9832609602b39b59498a7be2def8545dbf665be0d35a0d698"
          }
        },
        "Abi": {
          "address": "0x5882a2aa960a5bf59a00f294c4453111ced632c3fb4207347a2d707c010854b5",
          "versions": {
            "0": "0x5882a2aa960a5bf59a00f294c4453111ced632c3fb4207347a2d707c010854b5"
          },
          "deployer": "0x8e3d8f44a89f6bf3573ee0d559722bef0f46c215153caca12322e1ed93046c1f",
          "structs": {
            "AbiReader": "0x5882a2aa960a5bf59a00f294c4453111ced632c3fb4207347a2d707c010854b5::abi::AbiReader",
            "AbiWriter": "0x5882a2aa960a5bf59a00f294c4453111ced632c3fb4207347a2d707c010854b5::abi::AbiWriter"
          },
          "objects": {
            "UpgradeCap": "0x8e4fdf0892f4e3e99b66ed9a62d2083621e05ba727e4a444076bdfaa1d35be42"
          }
        },
        "GasService": {
          "address": "0x6ac888c80d13527dce10ce998852ce9f847e76466e334b996f142acd272e2386",
          "versions": {
            "0": "0x6ac888c80d13527dce10ce998852ce9f847e76466e334b996f142acd272e2386"
          },
          "deployer": "0x8e3d8f44a89f6bf3573ee0d559722bef0f46c215153caca12322e1ed93046c1f",
          "structs": {
            "GasPaid": "0x6ac888c80d13527dce10ce998852ce9f847e76466e334b996f142acd272e2386::events::GasPaid",
            "GasAdded": "0x6ac888c80d13527dce10ce998852ce9f847e76466e334b996f142acd272e2386::events::GasAdded",
            "Refunded": "0x6ac888c80d13527dce10ce998852ce9f847e76466e334b996f142acd272e2386::events::Refunded",
            "GasCollected": "0x6ac888c80d13527dce10ce998852ce9f847e76466e334b996f142acd272e2386::events::GasCollected",
            "OwnerCap": "0x6ac888c80d13527dce10ce998852ce9f847e76466e334b996f142acd272e2386::owner_cap::OwnerCap",
            "OperatorCap": "0x6ac888c80d13527dce10ce998852ce9f847e76466e334b996f142acd272e2386::operator_cap::OperatorCap",
            "GasService_v0": "0x6ac888c80d13527dce10ce998852ce9f847e76466e334b996f142acd272e2386::gas_service_v0::GasService_v0",
            "GasService": "0x6ac888c80d13527dce10ce998852ce9f847e76466e334b996f142acd272e2386::gas_service::GasService"
          },
          "objects": {
            "OperatorCap": "0xff56f7d1a21b6e6c638f0a33952002548c2206bfecb2cd7dcb60e48fe2c7c88d",
            "OwnerCap": "0x1f34f68288458494bf481f6b10cf11be09819ecbb327ed7f4e759c1f39b41200",
            "GasService": "0xe5e87b95eeface50ab8c113966c7a7f0453c8bd24d3fae08ef5ee9170b58dac9",
            "GasServicev0": "0x7315d92231f812867a9266608d6da48edf64e71e375e03990a733fda605e9ad2",
            "UpgradeCap": "0x0032536b7a039f473719954ddd4ee24432a2a25d87942d2f3fd90e003eba432f"
          }
        },
        "InterchainTokenService": {
          "address": "0xbada6867bc8fe1c75d1cadd22a5b214fe5a666af494a88497ab67d0c97783d04",
          "versions": {
            "0": "0xbada6867bc8fe1c75d1cadd22a5b214fe5a666af494a88497ab67d0c97783d04"
          },
          "deployer": "0x8e3d8f44a89f6bf3573ee0d559722bef0f46c215153caca12322e1ed93046c1f",
          "structs": {
            "FlowLimit": "0xbada6867bc8fe1c75d1cadd22a5b214fe5a666af494a88497ab67d0c97783d04::flow_limit::FlowLimit",
            "CoinManagement": "0xbada6867bc8fe1c75d1cadd22a5b214fe5a666af494a88497ab67d0c97783d04::coin_management::CoinManagement",
            "CoinInfo": "0xbada6867bc8fe1c75d1cadd22a5b214fe5a666af494a88497ab67d0c97783d04::coin_info::CoinInfo",
            "CoinData": "0xbada6867bc8fe1c75d1cadd22a5b214fe5a666af494a88497ab67d0c97783d04::coin_data::CoinData",
            "CreatorCap": "0xbada6867bc8fe1c75d1cadd22a5b214fe5a666af494a88497ab67d0c97783d04::creator_cap::CreatorCap",
            "TokenId": "0xbada6867bc8fe1c75d1cadd22a5b214fe5a666af494a88497ab67d0c97783d04::token_id::TokenId",
            "UnregisteredTokenId": "0xbada6867bc8fe1c75d1cadd22a5b214fe5a666af494a88497ab67d0c97783d04::token_id::UnregisteredTokenId",
            "UnregisteredCoinData": "0xbada6867bc8fe1c75d1cadd22a5b214fe5a666af494a88497ab67d0c97783d04::unregistered_coin_data::UnregisteredCoinData",
            "CoinRegistered": "0xbada6867bc8fe1c75d1cadd22a5b214fe5a666af494a88497ab67d0c97783d04::events::CoinRegistered",
            "InterchainTransfer": "0xbada6867bc8fe1c75d1cadd22a5b214fe5a666af494a88497ab67d0c97783d04::events::InterchainTransfer",
            "InterchainTokenDeploymentStarted": "0xbada6867bc8fe1c75d1cadd22a5b214fe5a666af494a88497ab67d0c97783d04::events::InterchainTokenDeploymentStarted",
            "InterchainTransferReceived": "0xbada6867bc8fe1c75d1cadd22a5b214fe5a666af494a88497ab67d0c97783d04::events::InterchainTransferReceived",
            "UnregisteredCoinReceived": "0xbada6867bc8fe1c75d1cadd22a5b214fe5a666af494a88497ab67d0c97783d04::events::UnregisteredCoinReceived",
            "TrustedChainAdded": "0xbada6867bc8fe1c75d1cadd22a5b214fe5a666af494a88497ab67d0c97783d04::events::TrustedChainAdded",
            "TrustedChainRemoved": "0xbada6867bc8fe1c75d1cadd22a5b214fe5a666af494a88497ab67d0c97783d04::events::TrustedChainRemoved",
            "FlowLimitSet": "0xbada6867bc8fe1c75d1cadd22a5b214fe5a666af494a88497ab67d0c97783d04::events::FlowLimitSet",
            "DistributorshipTransfered": "0xbada6867bc8fe1c75d1cadd22a5b214fe5a666af494a88497ab67d0c97783d04::events::DistributorshipTransfered",
            "OperatorshipTransfered": "0xbada6867bc8fe1c75d1cadd22a5b214fe5a666af494a88497ab67d0c97783d04::events::OperatorshipTransfered",
            "TrustedChain": "0xbada6867bc8fe1c75d1cadd22a5b214fe5a666af494a88497ab67d0c97783d04::trusted_chains::TrustedChain",
            "TrustedChains": "0xbada6867bc8fe1c75d1cadd22a5b214fe5a666af494a88497ab67d0c97783d04::trusted_chains::TrustedChains",
            "InterchainTransferTicket": "0xbada6867bc8fe1c75d1cadd22a5b214fe5a666af494a88497ab67d0c97783d04::interchain_transfer_ticket::InterchainTransferTicket",
            "InterchainTokenService_v0": "0xbada6867bc8fe1c75d1cadd22a5b214fe5a666af494a88497ab67d0c97783d04::interchain_token_service_v0::InterchainTokenService_v0",
            "OwnerCap": "0xbada6867bc8fe1c75d1cadd22a5b214fe5a666af494a88497ab67d0c97783d04::owner_cap::OwnerCap",
            "OperatorCap": "0xbada6867bc8fe1c75d1cadd22a5b214fe5a666af494a88497ab67d0c97783d04::operator_cap::OperatorCap",
            "InterchainTokenService": "0xbada6867bc8fe1c75d1cadd22a5b214fe5a666af494a88497ab67d0c97783d04::interchain_token_service::InterchainTokenService"
          },
          "objects": {
            "InterchainTokenService": "0x8dcafd47f221af0358d2fd84b41ff85e9c34843102e8176e2fc827a6e575a96a",
            "InterchainTokenServicev0": "0xfce82130a4cd4602acd4103500f61568e18b0012c79ef03ccef532910ea56bd2",
            "ChannelId": "0x34e068ec6672128357d5b40393d01df839da608072c758d54af542842d182000",
            "OwnerCap": "0x1d9cb892bf88aa0af8e168247ec65187601726756b9c2a0330e057808a3450fa",
            "OperatorCap": "0x0f25b65db01909ce647d2203e36a63069419ca38c8dc72020905224f33d3c301",
            "UpgradeCap": "0x4beced87d446254cf5266395404ae698351f89b33e23c5ca4f263b285e4a0a3a"
          }
        },
        "Example": {
          "address": "0x2093d3345e2e5b39762af77b17da3b43a6271f8da4b33e35636fcc329b3a4c08",
          "versions": {
            "0": "0x2093d3345e2e5b39762af77b17da3b43a6271f8da4b33e35636fcc329b3a4c08"
          },
          "deployer": "0x8e3d8f44a89f6bf3573ee0d559722bef0f46c215153caca12322e1ed93046c1f",
          "structs": {
            "Singleton": "0x2093d3345e2e5b39762af77b17da3b43a6271f8da4b33e35636fcc329b3a4c08::its::Singleton",
            "Executed": "0x2093d3345e2e5b39762af77b17da3b43a6271f8da4b33e35636fcc329b3a4c08::gmp::Executed",
            "ExecutedWithToken": "0x2093d3345e2e5b39762af77b17da3b43a6271f8da4b33e35636fcc329b3a4c08::its::ExecutedWithToken",
            "TOKEN": "0x2093d3345e2e5b39762af77b17da3b43a6271f8da4b33e35636fcc329b3a4c08::token::TOKEN",
            "TOKEN_A": "0x2093d3345e2e5b39762af77b17da3b43a6271f8da4b33e35636fcc329b3a4c08::token_a::TOKEN_A",
            "TOKEN_B": "0x2093d3345e2e5b39762af77b17da3b43a6271f8da4b33e35636fcc329b3a4c08::token_b::TOKEN_B",
            "TOKEN_C": "0x2093d3345e2e5b39762af77b17da3b43a6271f8da4b33e35636fcc329b3a4c08::token_c::TOKEN_C"
          },
          "objects": {
            "GmpSingleton": "0x1e603296e4670b17d60cbf00c7b31b9c2bf67a3c47e605d6c515f5bc4c27265f",
            "GmpChannelId": "0x6566c75855aa7dd585d24256ee329af20fd75a3c8251d9321bd9ca738fb4af97",
            "ItsSingleton": "0x7ae4806dd0116aa2cc770dfac4695a30da50a22db291adc1956fc2308ea2b0ff",
            "ItsChannelId": "0x61f17525337ceae5ba6b6d9d72f8e3035e7bca69188cb807aa9893895644746e"
          }
        }
      },
      "finality": "1",
      "approxFinalityWaitTime": 1
<<<<<<< HEAD
=======
    },
    "stellar": {
      "name": "Stellar",
      "axelarId": "stellar",
      "rpc": "https://soroban-testnet.stellar.org",
      "horizonRpc": "https://horizon-testnet.stellar.org",
      "networkType": "testnet",
      "chainType": "stellar",
      "decimals": 7,
      "finality": "1",
      "approxFinalityWaitTime": 1,
      "tokenSymbol": "XLM",
      "tokenAddress": "CDLZFC3SYJYDZT7K67VZ75HPJVIEUVNIXF47ZG2FB2RMQQVU2HHGCYSC",
      "explorer": {
        "name": "Stellar Expert",
        "url": "https://stellar.expert/explorer/testnet"
      },
      "contracts": {
        "axelar_gateway": {
          "address": "CA2PWTIEYWVZBWWISEUXZW5T4LWQD7IIHRZP2NYV3FRL7QPYHQG6NGRO",
          "deployer": "GAESJFWHAL6ZJC22P32GVWTJQZ6OZ3H5WCVNQ3O2L2XR7EEOJ4PB4I6Y",
          "wasmHash": "4e0df4342d505504d3e7fde2cf664fe896b8a01ed992426192968189ed83e821",
          "initializeArgs": {
            "owner": "GAESJFWHAL6ZJC22P32GVWTJQZ6OZ3H5WCVNQ3O2L2XR7EEOJ4PB4I6Y",
            "operator": "GAESJFWHAL6ZJC22P32GVWTJQZ6OZ3H5WCVNQ3O2L2XR7EEOJ4PB4I6Y",
            "domainSeparator": "c8755ff707868d65f9517b68fe63b23e11fbbee5cf8d0fff0783834634a0ab7f",
            "minimumRotationDelay": "300",
            "previousSignersRetention": "15",
            "initialSigners": [
              {
                "nonce": "0000000000000000000000000000000000000000000000000000000000000000",
                "signers": [
                  {
                    "signer": "092496c702fd948b5a7ef46ada69867cececfdb0aad86dda5eaf1f908e4f1e1e",
                    "weight": "1"
                  }
                ],
                "threshold": "1"
              }
            ]
          }
        },
        "axelar_operators": {
          "address": "CCHY3MEU3UU2CCHUZEOXN2YG5TVATHTCOT4WQXZKASRZSANFBRZ25AYJ",
          "deployer": "GAESJFWHAL6ZJC22P32GVWTJQZ6OZ3H5WCVNQ3O2L2XR7EEOJ4PB4I6Y",
          "wasmHash": "82acfafba05ef400104d172664e8d30dbadca6e21e97fa9ae2e1c06c9148be1d",
          "initializeArgs": {
            "owner": "GAESJFWHAL6ZJC22P32GVWTJQZ6OZ3H5WCVNQ3O2L2XR7EEOJ4PB4I6Y"
          }
        },
        "axelar_gas_service": {
          "address": "CCCXWUJ76MUDW5KXA6ZDQ3EEJ7JBE4BJNYYOQ2GJMMY2HANHKYFD6OJD",
          "deployer": "GAESJFWHAL6ZJC22P32GVWTJQZ6OZ3H5WCVNQ3O2L2XR7EEOJ4PB4I6Y",
          "wasmHash": "aec895c6a9e13f45cc0cc273e503cc818f5a30fd6fdc732e58a7fd9b4966ecef",
          "initializeArgs": {
            "owner": "GAESJFWHAL6ZJC22P32GVWTJQZ6OZ3H5WCVNQ3O2L2XR7EEOJ4PB4I6Y",
            "operator": "CCHY3MEU3UU2CCHUZEOXN2YG5TVATHTCOT4WQXZKASRZSANFBRZ25AYJ"
          }
        },
        "upgrader": {
          "address": "CAA7Z6JYR3UMQDAP2XYPCRX7UMT7CQC4ICHPLJL7ZMEOVILN2QNQ5P6R",
          "deployer": "GAESJFWHAL6ZJC22P32GVWTJQZ6OZ3H5WCVNQ3O2L2XR7EEOJ4PB4I6Y",
          "wasmHash": "a29f0384e948343a4bdc11c8c640c56345cbf91acf770828219766fc6c829382",
          "initializeArgs": {}
        },
        "example": {
          "address": "CDNVCL7OGSPWEQ5LWUP2LSDBZCAYFNRPUXEG7W72CH5ZPTIBQEGU4V7U",
          "deployer": "GAESJFWHAL6ZJC22P32GVWTJQZ6OZ3H5WCVNQ3O2L2XR7EEOJ4PB4I6Y",
          "wasmHash": "a4dbe77402308e9152dfd31777519b2ff19167db81c5a15f3032a15ee3ea3bc9",
          "initializeArgs": {
            "gatewayAddress": "CA2PWTIEYWVZBWWISEUXZW5T4LWQD7IIHRZP2NYV3FRL7QPYHQG6NGRO",
            "gasServiceAddress": "CCCXWUJ76MUDW5KXA6ZDQ3EEJ7JBE4BJNYYOQ2GJMMY2HANHKYFD6OJD",
            "itsAddress": "CB2OYTFGK2VJYDD5QXJ5QDSORCLR37QOPRSLSSSHDMEFKGRACVZIJDRR"
          }
        },
        "interchain_token_service": {
          "address": "CB2OYTFGK2VJYDD5QXJ5QDSORCLR37QOPRSLSSSHDMEFKGRACVZIJDRR",
          "deployer": "GAESJFWHAL6ZJC22P32GVWTJQZ6OZ3H5WCVNQ3O2L2XR7EEOJ4PB4I6Y",
          "wasmHash": "7ebdf38b7df81ad0deaae0d09b3123b6f1617ffae9618382c5d11acb7b991191",
          "initializeArgs": {
            "owner": "GAESJFWHAL6ZJC22P32GVWTJQZ6OZ3H5WCVNQ3O2L2XR7EEOJ4PB4I6Y",
            "operator": "GAESJFWHAL6ZJC22P32GVWTJQZ6OZ3H5WCVNQ3O2L2XR7EEOJ4PB4I6Y",
            "gatewayAddress": "CA2PWTIEYWVZBWWISEUXZW5T4LWQD7IIHRZP2NYV3FRL7QPYHQG6NGRO",
            "gasServiceAddress": "CCCXWUJ76MUDW5KXA6ZDQ3EEJ7JBE4BJNYYOQ2GJMMY2HANHKYFD6OJD",
            "itsHubAddress": "axelar1ph8qufmsh556e40uk0ceaufc06nwhnw0ksgdqqk6ldszxchh8llq8x52dk",
            "chainName": "stellar",
            "nativeTokenAddress": "CDLZFC3SYJYDZT7K67VZ75HPJVIEUVNIXF47ZG2FB2RMQQVU2HHGCYSC",
            "interchainTokenWasmHash": "85693704d656eb99af464d553a0a8d99b62d039223e72e86b98655def0d345ca",
            "tokenManagerWasmHash": "4164f47872741793bc682f6fb124623c6c1eb64e342b73319c11d05c2e0e39b0"
          }
        }
      }
>>>>>>> 05388f23
    }
  },
  "axelar": {
    "contracts": {
      "ServiceRegistry": {
        "governanceAccount": "axelar10d07y265gmmuvt4z0w9aw880jnsr700j7v9daj",
        "storeCodeProposalId": "67",
        "storeCodeProposalCodeHash": "fcbd66ffc824fc52383132d7a57617e9bc40dd1521ecad77341726434f801406",
        "codeId": 19,
        "lastUploadedCodeId": 3,
        "address": "axelar15454y4v8x2ennqq6k0t4cu4r0cpqsy3d6m2jw7d0p4tagaafs29qnlhljd",
        "executeProposalId": "14"
      },
      "Router": {
        "adminAddress": "axelar12qvsvse32cjyw60ztysd3v655aj5urqeup82ky",
        "governanceAddress": "axelar10d07y265gmmuvt4z0w9aw880jnsr700j7v9daj",
        "storeCodeProposalId": "76",
        "storeCodeProposalCodeHash": "7368e7507f29ae9236c9c41fc1fbe5456260fb91acf1e2ff07d677bdcbca7e9f",
        "codeId": 28,
        "lastUploadedCodeId": 1,
        "address": "axelar1saq5hcztvd26vvkquv4dzn8e0uu967nuyxtcful3pvv7ajsw4kmq72xft9",
        "executeProposalId": "16",
        "flow": {
          "executeProposalId": "44"
        },
        "hedera": {
          "executeProposalId": "48"
        }
      },
      "NexusGateway": {
        "nexus": "axelar17h8uk4ct0mdv9mgkuxszt4gp2htpfr08mge20r",
        "storeCodeProposalId": "4",
        "storeCodeProposalCodeHash": "3f0fd354823ec5d85f051a7c54bd020498a2e37866cbf480e0c107aceae1b84d",
        "codeId": 2,
        "lastUploadedCodeId": 2,
        "address": "axelar1aqun445kcqth3aunxlvly8grgyqt4c68q0g0df99nccs72plgh0s0eptw9"
      },
      "Rewards": {
        "governanceAddress": "axelar10d07y265gmmuvt4z0w9aw880jnsr700j7v9daj",
        "rewardsDenom": "uaxl",
        "params": {
          "epoch_duration": "14400",
          "rewards_per_epoch": "10000000",
          "participation_threshold": [
            "7",
            "10"
          ]
        },
        "storeCodeProposalId": "71",
        "storeCodeProposalCodeHash": "095c1caca4f9b7381519bd8395f3f558202fd4d4ad03f223dd8a2e991c568bd6",
        "codeId": 23,
        "lastUploadedCodeId": 4,
        "address": "axelar1nyhmtdrzx77ynqgu8cug0u7eqz2kzfk9mctvaa4stqpekg4s9vnsgu54at"
      },
      "Coordinator": {
        "governanceAddress": "axelar10d07y265gmmuvt4z0w9aw880jnsr700j7v9daj",
        "storeCodeProposalId": "66",
        "storeCodeProposalCodeHash": "a57dccb229cfab931b904618af2ebc854699a25a963c231834837d88ee4a0217",
        "codeId": 18,
        "lastUploadedCodeId": 5,
        "address": "axelar1nc3mfplae0atcchs9gqx9m6ezj5lfqqh2jmqx639kf8hd7m96lgq8a5e5y",
        "executeProposalId": "20",
        "flow": {
          "executeProposalId": "46"
        },
        "hedera": {
          "executeProposalId": "49"
        }
      },
      "Multisig": {
        "adminAddress": "axelar12qvsvse32cjyw60ztysd3v655aj5urqeup82ky",
        "governanceAddress": "axelar10d07y265gmmuvt4z0w9aw880jnsr700j7v9daj",
        "blockExpiry": 10,
        "storeCodeProposalId": "73",
        "storeCodeProposalCodeHash": "765929ba3060cdfa5573ec621cb91b3a77f7d9fbc8d1b953f545876bb5abb05e",
        "codeId": 25,
        "lastUploadedCodeId": 6,
        "address": "axelar143vjln56ke4pjmj5ut7u3358ywyfl7h5rg58js8gprr39664wcqs72vs3u",
        "executeProposalId": "18",
        "flow": {
          "executeProposalId": "45"
        },
        "hedera": {
          "executeProposalId": "47"
        }
      },
      "MultisigProver": {
        "flow": {
          "governanceAddress": "axelar10d07y265gmmuvt4z0w9aw880jnsr700j7v9daj",
          "adminAddress": "axelar1l7vz4m5g92kvga050vk9ycjynywdlk4zhs07dv",
          "signingThreshold": [
            "51",
            "100"
          ],
          "serviceName": "amplifier",
          "verifierSetDiffThreshold": 0,
          "encoder": "abi",
          "keyType": "ecdsa",
          "domainSeparator": "0x3dad2b901117c30d4f601c3b9e9ee89cec4371e79e9908122e8e1da1904347ee",
          "codeId": 21,
          "address": "axelar1u8cmvyq54fepjlt77vqnwyxhf4rqn5j5axgta7py34zlwue3v5fsy2pvhf"
        },
        "hedera": {
          "governanceAddress": "axelar10d07y265gmmuvt4z0w9aw880jnsr700j7v9daj",
          "adminAddress": "axelar1l7vz4m5g92kvga050vk9ycjynywdlk4zhs07dv",
          "signingThreshold": [
            "51",
            "100"
          ],
          "serviceName": "amplifier",
          "verifierSetDiffThreshold": 0,
          "encoder": "abi",
          "keyType": "ecdsa",
          "domainSeparator": "0xfbfcd8a4d93cdf3dc1099795eefb83c109414406fc09015f4d0758ed6b99c43c",
          "codeId": 21,
          "address": "axelar1x3xd2z2p3703cdwu98tc27x5j9tgq60lyxdwtnggx05zj3egg0wqsnckd0"
        },
        "sui": {
          "governanceAddress": "axelar10d07y265gmmuvt4z0w9aw880jnsr700j7v9daj",
          "adminAddress": "axelar1l7vz4m5g92kvga050vk9ycjynywdlk4zhs07dv",
          "signingThreshold": [
            "51",
            "100"
          ],
          "serviceName": "amplifier",
          "verifierSetDiffThreshold": 0,
          "encoder": "bcs",
          "keyType": "ecdsa",
          "codeId": 21,
          "domainSeparator": "0x254a1ae90417f8649798698e95a1140808a701c38c8f5723a930b9d0666e54b4",
          "address": "axelar1ktjfpfrlgmh8s76ltjhhv0xcj0st0d0xrjh5rvm3gr5u66x9xvpsm0juw8"
        },
        "stellar": {
          "governanceAddress": "axelar10d07y265gmmuvt4z0w9aw880jnsr700j7v9daj",
          "adminAddress": "axelar1l7vz4m5g92kvga050vk9ycjynywdlk4zhs07dv",
          "signingThreshold": [
            "51",
            "100"
          ],
          "serviceName": "amplifier",
          "verifierSetDiffThreshold": 0,
          "encoder": "stellar_xdr",
          "keyType": "ed25519",
          "codeId": 21,
          "domainSeparator": "0xc8755ff707868d65f9517b68fe63b23e11fbbee5cf8d0fff0783834634a0ab7f",
          "address": "axelar1mvy2775qkhv69ejm6h8dyrsf8kd6ctt2gxse3c24re5qeeck89cq0kmy92"
        },
        "storeCodeProposalId": "69",
        "storeCodeProposalCodeHash": "00428ef0483f103a6e1a5853c4b29466a83e5b180cc53a00d1ff9d022bc2f03a",
        "lastUploadedCodeId": 21
      },
      "Gateway": {
        "flow": {
          "codeId": 22,
          "address": "axelar1t6ksvsckf48j5fey7cqhsu482yemaf8tcecterc4d38rw75vfvcsz85aum"
        },
        "hedera": {
          "codeId": 22,
          "address": "axelar1zyr567z9v779kcdmf7rq624zk3ea4nq0s948r83h2f5xqzvhxyqs5vq7p7"
        },
        "sui": {
          "codeId": 22,
          "address": "axelar1yklflthhfxy5dtd2nzg83n0nxgh3e04w6fn2fd9v0eqselu32lxq0gyv6w"
        },
        "storeCodeProposalId": "70",
        "storeCodeProposalCodeHash": "2ba600ee0d162184c9387eaf6fad655f1d75db548f93e379f0565cb2042d856f",
        "lastUploadedCodeId": 22,
        "stellar": {
          "codeId": 22,
          "address": "axelar1xnrpu9vyn7l89hnj2ycrfg0ep9k839ltcu7cflpleurrnv5zw74ssywvvr"
        }
      },
      "VotingVerifier": {
        "flow": {
          "governanceAddress": "axelar10d07y265gmmuvt4z0w9aw880jnsr700j7v9daj",
          "serviceName": "amplifier",
          "sourceGatewayAddress": "0x5A4fA5187BddD93097dE4F6062a2E96C82Ea2d61",
          "votingThreshold": [
            "51",
            "100"
          ],
          "blockExpiry": 10,
          "confirmationHeight": 1,
          "msgIdFormat": "hex_tx_hash_and_event_index",
          "addressFormat": "eip55",
          "codeId": 24,
          "address": "axelar1adz8u3q5mdfp73weg3f65e8ce5jvq4dwlqqm3lxqyy4pjf77nwtql8gjwr"
        },
        "hedera": {
          "governanceAddress": "axelar10d07y265gmmuvt4z0w9aw880jnsr700j7v9daj",
          "serviceName": "amplifier",
          "sourceGatewayAddress": "0x5A4fA5187BddD93097dE4F6062a2E96C82Ea2d61",
          "votingThreshold": [
            "51",
            "100"
          ],
          "blockExpiry": 10,
          "confirmationHeight": 1,
          "msgIdFormat": "hex_tx_hash_and_event_index",
          "addressFormat": "eip55",
          "codeId": 24,
          "address": "axelar1h8gx392pzlj6ff5lv3kc9jwegu0wwqjrur7ht93frus5czape9ns3j3d0a"
        },
        "sui": {
          "governanceAddress": "axelar10d07y265gmmuvt4z0w9aw880jnsr700j7v9daj",
          "serviceName": "amplifier",
          "sourceGatewayAddress": "0x0a011637cbd43d101896d12d85cc8701bcb4ec884f556a9a15b1e26c72627853",
          "msgIdFormat": "base58_tx_digest_and_event_index",
          "addressFormat": "sui",
          "votingThreshold": [
            "51",
            "100"
          ],
          "blockExpiry": 10,
          "confirmationHeight": 1,
          "codeId": 24,
          "address": "axelar1x8rqw5l5gzye7d063zupr5zlelfvjxq5z6rr7wy643ufuflhl6xqhgr5wt"
        },
        "stellar": {
          "governanceAddress": "axelar10d07y265gmmuvt4z0w9aw880jnsr700j7v9daj",
          "serviceName": "amplifier",
          "sourceGatewayAddress": "CA2PWTIEYWVZBWWISEUXZW5T4LWQD7IIHRZP2NYV3FRL7QPYHQG6NGRO",
          "votingThreshold": [
            "51",
            "100"
          ],
          "blockExpiry": 10,
          "confirmationHeight": 1,
          "msgIdFormat": "hex_tx_hash_and_event_index",
          "addressFormat": "stellar",
          "codeId": 24,
          "address": "axelar14srynuyye43998r24t7n0qjnwa6u2559un6vmvsa6tlj5crazgfq59cqy9"
        },
        "storeCodeProposalId": "72",
        "storeCodeProposalCodeHash": "d9412440820a51bc48bf41a77ae39cfb33101ddc6562323845627ea2042bf708",
        "lastUploadedCodeId": 24
      },
      "InterchainTokenService": {
        "storeCodeProposalId": "102",
        "storeCodeProposalCodeHash": "174688fff71f479dca62066a9db5bb417e8b38db2d066650bf20e7e2b623f854",
        "governanceAddress": "axelar10d07y265gmmuvt4z0w9aw880jnsr700j7v9daj",
        "adminAddress": "axelar12qvsvse32cjyw60ztysd3v655aj5urqeup82ky",
        "codeId": 29,
        "address": "axelar1ph8qufmsh556e40uk0ceaufc06nwhnw0ksgdqqk6ldszxchh8llq8x52dk",
        "stellar": {
          "maxUintBits": 127,
          "maxDecimalsWhenTruncating": 255
        },
        "sui": {
          "maxUintBits": 64,
          "maxDecimalsWhenTruncating": 6
        },
        "lastUploadedCodeId": 29
      },
      "AxelarnetGateway": {
        "storeCodeProposalId": "68",
        "storeCodeProposalCodeHash": "c7286d0f59276b794641bdfbb4f96fafcee3553b67f3397d662a4683968f525b",
        "nexus": "axelar17h8uk4ct0mdv9mgkuxszt4gp2htpfr08mge20r",
        "address": "axelar1s9amtxejrdlsunwdf0cclhjtezdp6wmurxxnh45gfvtpa2jrsusqv934n6",
        "codeId": 20,
        "lastUploadedCodeId": 20
      }
    },
    "axelarId": "axelar",
    "chainId": "axelar-stagenet-724",
    "rpc": "http://k8s-stagenet-axelarco-4bb4e0e8b1-82679c0fe4e33c5f.elb.us-east-2.amazonaws.com:26657",
    "lcd": "http://k8s-stagenet-axelarco-4bb4e0e8b1-82679c0fe4e33c5f.elb.us-east-2.amazonaws.com:1317",
    "grpc": "k8s-stagenet-axelarco-4bb4e0e8b1-82679c0fe4e33c5f.elb.us-east-2.amazonaws.com:9090",
    "tokenSymbol": "AXL",
    "axelarscanApi": "https://stagenet.api.axelarscan.io",
    "gasPrice": "0.007uaxl",
    "gasLimit": "auto"
  }
}<|MERGE_RESOLUTION|>--- conflicted
+++ resolved
@@ -1892,8 +1892,6 @@
       },
       "finality": "1",
       "approxFinalityWaitTime": 1
-<<<<<<< HEAD
-=======
     },
     "stellar": {
       "name": "Stellar",
@@ -1986,7 +1984,6 @@
           }
         }
       }
->>>>>>> 05388f23
     }
   },
   "axelar": {
