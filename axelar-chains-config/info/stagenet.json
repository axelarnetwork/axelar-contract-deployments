{
  "chains": {
    "avalanche": {
      "name": "Avalanche",
      "axelarId": "avalanche",
      "chainId": 43113,
      "rpc": "https://api.avax-test.network/ext/bc/C/rpc",
      "tokenSymbol": "AVAX",
      "chainType": "evm",
      "contracts": {
        "AxelarGateway": {
          "deployer": "0xBeF25f4733b9d451072416360609e5A4c115293E",
          "startingKeyIDs": [
            "evm-avalanche-genesis"
          ],
          "address": "0x5A4fA5187BddD93097dE4F6062a2E96C82Ea2d61",
          "implementation": "0x1A9f5A2C0867826790EC9E3318e77298d0000C76",
          "implementationCodehash": "0xf49fc5a9d24907c0c1de9b7c1f4478d2cd961b1835efded43267cb1be062bb9c",
          "authModule": "0xa27aF392971f0A0D0C8767d061f4274d58856d5a",
          "tokenDeployer": "0xb89B72CBA1766fB17199A58D2482852832a1Bd98",
          "deploymentMethod": "create3",
          "salt": "AxelarGateway v6.2",
          "connectionType": "consensus"
        },
        "AxelarGasService": {
          "collector": "0xc5C525B7Bb2a7Ce95C13Ee5aBdB7F8fd3cb77392",
          "salt": "AxelarGasService",
          "address": "0xeE1d04E4F9F9AdEB7be7d6996f4A726773460A87",
          "implementation": "0x1F002cd258e2e818eC5ecCD46DD6cb938c5Cf7f8",
          "deployer": "0xBeF25f4733b9d451072416360609e5A4c115293E"
        },
        "AxelarDepositService": {
          "wrappedSymbol": "WAVAX",
          "refundIssuer": "0x2517bA7a3E2cef54c1CD8618e7B0B661A7623817",
          "salt": "AxelarDepositService",
          "address": "0x405407133E2783aEb56F2cA9d8e6025465De0B9f",
          "implementation": "0x523ee715a997bd471BfbE1B66acCF0d47D1fD812",
          "deployer": "0xBeF25f4733b9d451072416360609e5A4c115293E"
        },
        "ConstAddressDeployer": {
          "address": "0x98B2920D53612483F91F12Ed7754E51b4A77919e"
        },
        "Create3Deployer": {
          "salt": "Create3Deployer",
          "address": "0x6513Aedb4D1593BA12e50644401D976aebDc90d8",
          "deployer": "0x6f24A47Fc8AE5441Eb47EFfC3665e70e69Ac3F05",
          "deploymentMethod": "create2",
          "codehash": "0xf0ad66defbe082df243d4d274e626f557f97579c5c9e19f33d8093d6160808b7",
          "predeployCodehash": "0x73fc31262c4bad113c79439fd231281201c7c7d45b50328bd86bccf37684bf92"
        },
        "Operators": {
          "owner": "0xBeF25f4733b9d451072416360609e5A4c115293E",
          "address": "0xc5C525B7Bb2a7Ce95C13Ee5aBdB7F8fd3cb77392",
          "deployer": "0xBeF25f4733b9d451072416360609e5A4c115293E",
          "deploymentMethod": "create2",
          "codehash": "0xc561dc32ef670c929db9d7fbf6b5f6c074a62a30602481ba3b88912ca6d79feb",
          "predeployCodehash": "0xc561dc32ef670c929db9d7fbf6b5f6c074a62a30602481ba3b88912ca6d79feb",
          "salt": "Operators"
        },
        "InterchainGovernance": {
          "minimumTimeDelay": 300,
          "governanceChain": "Axelarnet",
          "governanceAddress": "axelar10d07y265gmmuvt4z0w9aw880jnsr700j7v9daj",
          "address": "0xbBd7dA8273daF1c95aC5C26271Df96399A8263ce",
          "deployer": "0xBeF25f4733b9d451072416360609e5A4c115293E",
          "deploymentMethod": "create3",
          "codehash": "0x222dfe9a431f41f473ba5bf71850df979619361ff8a49dcefc1fba4d72141134",
          "predeployCodehash": "0xe2de43b29f2387b6f3575a1b50d566908fc00e03a8d88ad6be74b674a70874d2",
          "salt": "InterchainGovernance v5.5"
        },
        "Multisig": {
          "threshold": 2,
          "signers": [
            "0xaC481D34c48e5d3191344b853Bc00D04889BA8db",
            "0x722C5A6A417122668e8925968f7FC13DBDFaD23C",
            "0xBeF25f4733b9d451072416360609e5A4c115293E"
          ],
          "address": "0x57406321d7e96223785b5987c9929d25e960946e",
          "deployer": "0xBeF25f4733b9d451072416360609e5A4c115293E",
          "deploymentMethod": "create3",
          "codehash": "0x912095d5076ee40a9dd49c0f9d61d61334c47a78c7512852791652baef26c296",
          "predeployCodehash": "0x912095d5076ee40a9dd49c0f9d61d61334c47a78c7512852791652baef26c296",
          "salt": "Multisig v5.5"
        },
        "InterchainTokenService": {
          "salt": "ITS v2.1.0",
          "deployer": "0xBeF25f4733b9d451072416360609e5A4c115293E",
          "proxySalt": "ITS v1.0.0",
          "tokenManagerDeployer": "0x8d73f4350f1d0384e097aaC88d3e04Af94A95984",
          "interchainToken": "0xbEfE642EDd190358a1c48c1c2E14B044e17EC021",
          "interchainTokenDeployer": "0x13Cc10015F8bC95fd3a5E848cEE2183c0DE2A69D",
          "tokenManager": "0x790bD31aCF3a0548b4e71f2fB6785f6844aA286e",
          "tokenHandler": "0x95C7e8e04440bD85c336147e2964b2F8331F23aD",
          "implementation": "0x7566C3f4A589Cd84F995d12eFB72D8c54dEc272B",
          "predeployCodehash": "0x08a4a556c4db879b4f24104d13a8baf86915d58b12c81b382dfea2a82d2856cf",
          "address": "0x0FCb262571be50815627C16Eca1f5F3D342FF5a5",
          "gatewayCaller": "0xb8Dcc3f2971072d556d8E33284725B3A6f83adFd"
        },
        "InterchainTokenFactory": {
          "deployer": "0xBeF25f4733b9d451072416360609e5A4c115293E",
          "salt": "ITS Factory v1.0.0",
          "implementation": "0x27Dae89620Ed5f3111d85D44ceFc6EdB7fe74551",
          "address": "0x35eAd6089aBF6233C3E0086CD3C0eF849bdE95c3"
        }
      },
      "explorer": {
        "url": "https://testnet.snowtrace.io",
        "api": "https://api-testnet.snowtrace.io/api"
      },
      "finality": "finalized",
      "approxFinalityWaitTime": 1
    },
    "fantom": {
      "name": "Fantom",
      "axelarId": "fantom",
      "chainId": 4002,
      "rpc": "https://rpc.testnet.fantom.network",
      "tokenSymbol": "FTM",
      "chainType": "evm",
      "contracts": {
        "AxelarGateway": {
          "deployer": "0xBeF25f4733b9d451072416360609e5A4c115293E",
          "startingKeyIDs": [
            "evm-fantom-genesis"
          ],
          "address": "0x5A4fA5187BddD93097dE4F6062a2E96C82Ea2d61",
          "implementation": "0x1A9f5A2C0867826790EC9E3318e77298d0000C76",
          "implementationCodehash": "0xf49fc5a9d24907c0c1de9b7c1f4478d2cd961b1835efded43267cb1be062bb9c",
          "authModule": "0xa27aF392971f0A0D0C8767d061f4274d58856d5a",
          "tokenDeployer": "0xb89B72CBA1766fB17199A58D2482852832a1Bd98",
          "deploymentMethod": "create3",
          "salt": "AxelarGateway v6.2",
          "connectionType": "consensus"
        },
        "AxelarGasService": {
          "collector": "0xc5C525B7Bb2a7Ce95C13Ee5aBdB7F8fd3cb77392",
          "salt": "AxelarGasService",
          "address": "0xeE1d04E4F9F9AdEB7be7d6996f4A726773460A87",
          "implementation": "0x1F002cd258e2e818eC5ecCD46DD6cb938c5Cf7f8",
          "deployer": "0xBeF25f4733b9d451072416360609e5A4c115293E"
        },
        "AxelarDepositService": {
          "wrappedSymbol": "WFTM",
          "refundIssuer": "0x2517bA7a3E2cef54c1CD8618e7B0B661A7623817",
          "salt": "AxelarDepositService",
          "address": "0x405407133E2783aEb56F2cA9d8e6025465De0B9f",
          "implementation": "0x523ee715a997bd471BfbE1B66acCF0d47D1fD812",
          "deployer": "0xBeF25f4733b9d451072416360609e5A4c115293E"
        },
        "ConstAddressDeployer": {
          "address": "0x98B2920D53612483F91F12Ed7754E51b4A77919e"
        },
        "Create3Deployer": {
          "salt": "Create3Deployer",
          "address": "0x6513Aedb4D1593BA12e50644401D976aebDc90d8",
          "deployer": "0x6f24A47Fc8AE5441Eb47EFfC3665e70e69Ac3F05",
          "deploymentMethod": "create2",
          "codehash": "0xf0ad66defbe082df243d4d274e626f557f97579c5c9e19f33d8093d6160808b7",
          "predeployCodehash": "0x73fc31262c4bad113c79439fd231281201c7c7d45b50328bd86bccf37684bf92"
        },
        "Operators": {
          "owner": "0xBeF25f4733b9d451072416360609e5A4c115293E",
          "address": "0xc5C525B7Bb2a7Ce95C13Ee5aBdB7F8fd3cb77392",
          "deployer": "0xBeF25f4733b9d451072416360609e5A4c115293E",
          "deploymentMethod": "create2",
          "codehash": "0xc561dc32ef670c929db9d7fbf6b5f6c074a62a30602481ba3b88912ca6d79feb",
          "predeployCodehash": "0xc561dc32ef670c929db9d7fbf6b5f6c074a62a30602481ba3b88912ca6d79feb",
          "salt": "Operators"
        },
        "InterchainGovernance": {
          "minimumTimeDelay": 300,
          "governanceChain": "Axelarnet",
          "governanceAddress": "axelar10d07y265gmmuvt4z0w9aw880jnsr700j7v9daj",
          "address": "0xbBd7dA8273daF1c95aC5C26271Df96399A8263ce",
          "deployer": "0xBeF25f4733b9d451072416360609e5A4c115293E",
          "deploymentMethod": "create3",
          "codehash": "0x222dfe9a431f41f473ba5bf71850df979619361ff8a49dcefc1fba4d72141134",
          "predeployCodehash": "0xe2de43b29f2387b6f3575a1b50d566908fc00e03a8d88ad6be74b674a70874d2",
          "salt": "InterchainGovernance v5.5"
        },
        "Multisig": {
          "threshold": 2,
          "signers": [
            "0xaC481D34c48e5d3191344b853Bc00D04889BA8db",
            "0x722C5A6A417122668e8925968f7FC13DBDFaD23C",
            "0xBeF25f4733b9d451072416360609e5A4c115293E"
          ],
          "address": "0x57406321d7e96223785b5987c9929d25e960946e",
          "deployer": "0xBeF25f4733b9d451072416360609e5A4c115293E",
          "deploymentMethod": "create3",
          "codehash": "0x912095d5076ee40a9dd49c0f9d61d61334c47a78c7512852791652baef26c296",
          "predeployCodehash": "0x912095d5076ee40a9dd49c0f9d61d61334c47a78c7512852791652baef26c296",
          "salt": "Multisig v5.5"
        },
        "InterchainTokenService": {
          "salt": "ITS v2.1.0",
          "deployer": "0xBeF25f4733b9d451072416360609e5A4c115293E",
          "proxySalt": "ITS v1.0.0",
          "tokenManagerDeployer": "0x8d73f4350f1d0384e097aaC88d3e04Af94A95984",
          "interchainToken": "0xbEfE642EDd190358a1c48c1c2E14B044e17EC021",
          "interchainTokenDeployer": "0x13Cc10015F8bC95fd3a5E848cEE2183c0DE2A69D",
          "tokenManager": "0x790bD31aCF3a0548b4e71f2fB6785f6844aA286e",
          "tokenHandler": "0x95C7e8e04440bD85c336147e2964b2F8331F23aD",
          "implementation": "0x7566C3f4A589Cd84F995d12eFB72D8c54dEc272B",
          "predeployCodehash": "0x08a4a556c4db879b4f24104d13a8baf86915d58b12c81b382dfea2a82d2856cf",
          "address": "0x0FCb262571be50815627C16Eca1f5F3D342FF5a5",
          "gatewayCaller": "0xb8Dcc3f2971072d556d8E33284725B3A6f83adFd"
        },
        "InterchainTokenFactory": {
          "deployer": "0xBeF25f4733b9d451072416360609e5A4c115293E",
          "salt": "ITS Factory v1.0.0",
          "implementation": "0x27Dae89620Ed5f3111d85D44ceFc6EdB7fe74551",
          "address": "0x35eAd6089aBF6233C3E0086CD3C0eF849bdE95c3"
        }
      },
      "explorer": {
        "url": "https://testnet.ftmscan.com",
        "api": "https://api-testnet.ftmscan.com/api"
      },
      "finality": "1",
      "approxFinalityWaitTime": 1
    },
    "moonbeam": {
      "name": "Moonbeam",
      "axelarId": "moonbeam",
      "chainId": 1287,
      "rpc": "https://moonbeam-alpha.api.onfinality.io/public",
      "tokenSymbol": "DEV",
      "chainType": "evm",
      "contracts": {
        "AxelarGateway": {
          "deployer": "0xBeF25f4733b9d451072416360609e5A4c115293E",
          "startingKeyIDs": [
            "evm-moonbeam-genesis"
          ],
          "address": "0x5A4fA5187BddD93097dE4F6062a2E96C82Ea2d61",
          "implementation": "0x1A9f5A2C0867826790EC9E3318e77298d0000C76",
          "implementationCodehash": "0xf49fc5a9d24907c0c1de9b7c1f4478d2cd961b1835efded43267cb1be062bb9c",
          "authModule": "0xa27aF392971f0A0D0C8767d061f4274d58856d5a",
          "tokenDeployer": "0xb89B72CBA1766fB17199A58D2482852832a1Bd98",
          "deploymentMethod": "create3",
          "salt": "AxelarGateway v6.2",
          "connectionType": "consensus"
        },
        "AxelarGasService": {
          "collector": "0xc5C525B7Bb2a7Ce95C13Ee5aBdB7F8fd3cb77392",
          "salt": "AxelarGasService",
          "address": "0xeE1d04E4F9F9AdEB7be7d6996f4A726773460A87",
          "implementation": "0x1F002cd258e2e818eC5ecCD46DD6cb938c5Cf7f8",
          "deployer": "0xBeF25f4733b9d451072416360609e5A4c115293E"
        },
        "AxelarDepositService": {
          "wrappedSymbol": "WDEV",
          "refundIssuer": "0x2517bA7a3E2cef54c1CD8618e7B0B661A7623817",
          "salt": "AxelarDepositService",
          "address": "0x405407133E2783aEb56F2cA9d8e6025465De0B9f",
          "implementation": "0x20fee12E3d138b783aa9238467BDFDDECA407EF9",
          "deployer": "0xBeF25f4733b9d451072416360609e5A4c115293E"
        },
        "ConstAddressDeployer": {
          "address": "0x98B2920D53612483F91F12Ed7754E51b4A77919e"
        },
        "Create3Deployer": {
          "salt": "Create3Deployer",
          "address": "0x6513Aedb4D1593BA12e50644401D976aebDc90d8",
          "deployer": "0x6f24A47Fc8AE5441Eb47EFfC3665e70e69Ac3F05",
          "deploymentMethod": "create2",
          "codehash": "0xf0ad66defbe082df243d4d274e626f557f97579c5c9e19f33d8093d6160808b7",
          "predeployCodehash": "0x73fc31262c4bad113c79439fd231281201c7c7d45b50328bd86bccf37684bf92"
        },
        "Operators": {
          "owner": "0xBeF25f4733b9d451072416360609e5A4c115293E",
          "address": "0xc5C525B7Bb2a7Ce95C13Ee5aBdB7F8fd3cb77392",
          "deployer": "0xBeF25f4733b9d451072416360609e5A4c115293E",
          "deploymentMethod": "create2",
          "codehash": "0xc561dc32ef670c929db9d7fbf6b5f6c074a62a30602481ba3b88912ca6d79feb",
          "predeployCodehash": "0xc561dc32ef670c929db9d7fbf6b5f6c074a62a30602481ba3b88912ca6d79feb",
          "salt": "Operators"
        },
        "InterchainGovernance": {
          "minimumTimeDelay": 300,
          "governanceChain": "Axelarnet",
          "governanceAddress": "axelar10d07y265gmmuvt4z0w9aw880jnsr700j7v9daj",
          "address": "0xbBd7dA8273daF1c95aC5C26271Df96399A8263ce",
          "deployer": "0xBeF25f4733b9d451072416360609e5A4c115293E",
          "deploymentMethod": "create3",
          "codehash": "0x222dfe9a431f41f473ba5bf71850df979619361ff8a49dcefc1fba4d72141134",
          "predeployCodehash": "0xe2de43b29f2387b6f3575a1b50d566908fc00e03a8d88ad6be74b674a70874d2",
          "salt": "InterchainGovernance v5.5"
        },
        "Multisig": {
          "threshold": 2,
          "signers": [
            "0xaC481D34c48e5d3191344b853Bc00D04889BA8db",
            "0x722C5A6A417122668e8925968f7FC13DBDFaD23C",
            "0xBeF25f4733b9d451072416360609e5A4c115293E"
          ],
          "address": "0x57406321d7e96223785b5987c9929d25e960946e",
          "deployer": "0xBeF25f4733b9d451072416360609e5A4c115293E",
          "deploymentMethod": "create3",
          "codehash": "0x912095d5076ee40a9dd49c0f9d61d61334c47a78c7512852791652baef26c296",
          "predeployCodehash": "0x912095d5076ee40a9dd49c0f9d61d61334c47a78c7512852791652baef26c296",
          "salt": "Multisig v5.5"
        },
        "InterchainTokenService": {
          "salt": "ITS v2.1.0",
          "deployer": "0xBeF25f4733b9d451072416360609e5A4c115293E",
          "proxySalt": "ITS v1.0.0",
          "tokenManagerDeployer": "0x8d73f4350f1d0384e097aaC88d3e04Af94A95984",
          "interchainToken": "0xbEfE642EDd190358a1c48c1c2E14B044e17EC021",
          "interchainTokenDeployer": "0x13Cc10015F8bC95fd3a5E848cEE2183c0DE2A69D",
          "tokenManager": "0x790bD31aCF3a0548b4e71f2fB6785f6844aA286e",
          "tokenHandler": "0x95C7e8e04440bD85c336147e2964b2F8331F23aD",
          "implementation": "0x7566C3f4A589Cd84F995d12eFB72D8c54dEc272B",
          "predeployCodehash": "0x08a4a556c4db879b4f24104d13a8baf86915d58b12c81b382dfea2a82d2856cf",
          "address": "0x0FCb262571be50815627C16Eca1f5F3D342FF5a5",
          "gatewayCaller": "0xb8Dcc3f2971072d556d8E33284725B3A6f83adFd"
        },
        "InterchainTokenFactory": {
          "deployer": "0xBeF25f4733b9d451072416360609e5A4c115293E",
          "salt": "ITS Factory v1.0.0",
          "implementation": "0x27Dae89620Ed5f3111d85D44ceFc6EdB7fe74551",
          "address": "0x35eAd6089aBF6233C3E0086CD3C0eF849bdE95c3"
        }
      },
      "explorer": {
        "url": "https://moonbase.moonscan.io",
        "api": "https://api-moonbase.moonscan.io/api"
      },
      "gasOptions": {
        "gasLimit": 12000000
      },
      "finality": "finalized",
      "approxFinalityWaitTime": 1
    },
    "binance": {
      "name": "Binance",
      "axelarId": "binance",
      "chainId": 97,
      "rpc": "https://data-seed-prebsc-1-s1.binance.org:8545/",
      "tokenSymbol": "BNB",
      "chainType": "evm",
      "contracts": {
        "AxelarGasService": {
          "collector": "0xc5C525B7Bb2a7Ce95C13Ee5aBdB7F8fd3cb77392",
          "address": ""
        },
        "AxelarDepositService": {
          "wrappedSymbol": "WBNB",
          "address": ""
        },
        "ConstAddressDeployer": {
          "address": "0x98B2920D53612483F91F12Ed7754E51b4A77919e"
        },
        "Create3Deployer": {
          "salt": "Create3Deployer",
          "address": "0x6513Aedb4D1593BA12e50644401D976aebDc90d8",
          "deployer": "0x6f24A47Fc8AE5441Eb47EFfC3665e70e69Ac3F05",
          "deploymentMethod": "create2",
          "codehash": "0xf0ad66defbe082df243d4d274e626f557f97579c5c9e19f33d8093d6160808b7",
          "predeployCodehash": "0x73fc31262c4bad113c79439fd231281201c7c7d45b50328bd86bccf37684bf92"
        }
      },
      "explorer": {
        "url": "https://testnet.bscscan.com",
        "api": "https://api-testnet.bscscan.com/api"
      },
      "finality": "finalized",
      "approxFinalityWaitTime": 1,
      "gasOptions": {
        "gasPriceAdjustment": 1.5
      }
    },
    "kava": {
      "name": "Kava",
      "axelarId": "kava",
      "chainId": 2221,
      "rpc": "https://evm.testnet.kava.io",
      "tokenSymbol": "KAVA",
      "chainType": "evm",
      "contracts": {
        "AxelarGateway": {
          "deployer": "0xBeF25f4733b9d451072416360609e5A4c115293E",
          "startingKeyIDs": [
            "evm-kava-genesis"
          ],
          "address": "0x5A4fA5187BddD93097dE4F6062a2E96C82Ea2d61",
          "implementation": "0x1A9f5A2C0867826790EC9E3318e77298d0000C76",
          "implementationCodehash": "0xf49fc5a9d24907c0c1de9b7c1f4478d2cd961b1835efded43267cb1be062bb9c",
          "authModule": "0xa27aF392971f0A0D0C8767d061f4274d58856d5a",
          "tokenDeployer": "0xb89B72CBA1766fB17199A58D2482852832a1Bd98",
          "deploymentMethod": "create3",
          "salt": "AxelarGateway v6.2",
          "connectionType": "consensus"
        },
        "AxelarGasService": {
          "collector": "0xc5C525B7Bb2a7Ce95C13Ee5aBdB7F8fd3cb77392",
          "salt": "AxelarGasService",
          "address": "0xeE1d04E4F9F9AdEB7be7d6996f4A726773460A87",
          "implementation": "0x1F002cd258e2e818eC5ecCD46DD6cb938c5Cf7f8",
          "deployer": "0xBeF25f4733b9d451072416360609e5A4c115293E"
        },
        "AxelarDepositService": {
          "wrappedSymbol": "WKAVA",
          "address": ""
        },
        "ConstAddressDeployer": {
          "address": "0x98B2920D53612483F91F12Ed7754E51b4A77919e"
        },
        "Create3Deployer": {
          "salt": "Create3Deployer",
          "address": "0x6513Aedb4D1593BA12e50644401D976aebDc90d8",
          "deployer": "0x6f24A47Fc8AE5441Eb47EFfC3665e70e69Ac3F05",
          "deploymentMethod": "create2",
          "codehash": "0xf0ad66defbe082df243d4d274e626f557f97579c5c9e19f33d8093d6160808b7",
          "predeployCodehash": "0x73fc31262c4bad113c79439fd231281201c7c7d45b50328bd86bccf37684bf92"
        },
        "Operators": {
          "owner": "0xBeF25f4733b9d451072416360609e5A4c115293E",
          "address": "0xc5C525B7Bb2a7Ce95C13Ee5aBdB7F8fd3cb77392",
          "deployer": "0xBeF25f4733b9d451072416360609e5A4c115293E",
          "deploymentMethod": "create2",
          "codehash": "0xc561dc32ef670c929db9d7fbf6b5f6c074a62a30602481ba3b88912ca6d79feb",
          "predeployCodehash": "0xc561dc32ef670c929db9d7fbf6b5f6c074a62a30602481ba3b88912ca6d79feb",
          "salt": "Operators"
        },
        "InterchainGovernance": {
          "minimumTimeDelay": 300,
          "governanceChain": "Axelarnet",
          "governanceAddress": "axelar10d07y265gmmuvt4z0w9aw880jnsr700j7v9daj",
          "address": "0xbBd7dA8273daF1c95aC5C26271Df96399A8263ce",
          "deployer": "0xBeF25f4733b9d451072416360609e5A4c115293E",
          "deploymentMethod": "create3",
          "codehash": "0x222dfe9a431f41f473ba5bf71850df979619361ff8a49dcefc1fba4d72141134",
          "predeployCodehash": "0xe2de43b29f2387b6f3575a1b50d566908fc00e03a8d88ad6be74b674a70874d2",
          "salt": "InterchainGovernance v5.5"
        },
        "Multisig": {
          "threshold": 2,
          "signers": [
            "0xaC481D34c48e5d3191344b853Bc00D04889BA8db",
            "0x722C5A6A417122668e8925968f7FC13DBDFaD23C",
            "0xBeF25f4733b9d451072416360609e5A4c115293E"
          ],
          "address": "0x57406321d7e96223785b5987c9929d25e960946e",
          "deployer": "0xBeF25f4733b9d451072416360609e5A4c115293E",
          "deploymentMethod": "create3",
          "codehash": "0x912095d5076ee40a9dd49c0f9d61d61334c47a78c7512852791652baef26c296",
          "predeployCodehash": "0x912095d5076ee40a9dd49c0f9d61d61334c47a78c7512852791652baef26c296",
          "salt": "Multisig v5.5"
        },
        "InterchainTokenService": {
          "salt": "ITS v2.1.0",
          "deployer": "0xBeF25f4733b9d451072416360609e5A4c115293E",
          "proxySalt": "ITS v1.0.0",
          "tokenManagerDeployer": "0x8d73f4350f1d0384e097aaC88d3e04Af94A95984",
          "interchainToken": "0xbEfE642EDd190358a1c48c1c2E14B044e17EC021",
          "interchainTokenDeployer": "0x13Cc10015F8bC95fd3a5E848cEE2183c0DE2A69D",
          "tokenManager": "0x790bD31aCF3a0548b4e71f2fB6785f6844aA286e",
          "tokenHandler": "0x95C7e8e04440bD85c336147e2964b2F8331F23aD",
          "implementation": "0x7566C3f4A589Cd84F995d12eFB72D8c54dEc272B",
          "predeployCodehash": "0x08a4a556c4db879b4f24104d13a8baf86915d58b12c81b382dfea2a82d2856cf",
          "address": "0x0FCb262571be50815627C16Eca1f5F3D342FF5a5",
          "gatewayCaller": "0xb8Dcc3f2971072d556d8E33284725B3A6f83adFd"
        },
        "InterchainTokenFactory": {
          "deployer": "0xBeF25f4733b9d451072416360609e5A4c115293E",
          "salt": "ITS Factory v1.0.0",
          "implementation": "0x27Dae89620Ed5f3111d85D44ceFc6EdB7fe74551",
          "address": "0x35eAd6089aBF6233C3E0086CD3C0eF849bdE95c3"
        }
      },
      "explorer": {
        "url": "https://explorer.evm-alpha.kava.io",
        "api": ""
      },
      "finality": "finalized",
      "approxFinalityWaitTime": 1
    },
    "ethereum-sepolia": {
      "name": "Ethereum-Sepolia",
      "axelarId": "ethereum-sepolia",
      "chainId": 11155111,
      "rpc": "https://1rpc.io/sepolia",
      "tokenSymbol": "ETH",
      "confirmations": 2,
      "chainType": "evm",
      "contracts": {
        "ConstAddressDeployer": {
          "address": "0x98B2920D53612483F91F12Ed7754E51b4A77919e"
        },
        "Create3Deployer": {
          "salt": "Create3Deployer",
          "address": "0x6513Aedb4D1593BA12e50644401D976aebDc90d8",
          "deployer": "0x6f24A47Fc8AE5441Eb47EFfC3665e70e69Ac3F05",
          "deploymentMethod": "create2",
          "codehash": "0xf0ad66defbe082df243d4d274e626f557f97579c5c9e19f33d8093d6160808b7",
          "predeployCodehash": "0x73fc31262c4bad113c79439fd231281201c7c7d45b50328bd86bccf37684bf92"
        },
        "AxelarGateway": {
          "deployer": "0xBeF25f4733b9d451072416360609e5A4c115293E",
          "startingKeyIDs": [
            "evm-ethereum-sepolia-genesis"
          ],
          "address": "0x5A4fA5187BddD93097dE4F6062a2E96C82Ea2d61",
          "implementation": "0x1A9f5A2C0867826790EC9E3318e77298d0000C76",
          "implementationCodehash": "0xf49fc5a9d24907c0c1de9b7c1f4478d2cd961b1835efded43267cb1be062bb9c",
          "authModule": "0xa27aF392971f0A0D0C8767d061f4274d58856d5a",
          "tokenDeployer": "0xb89B72CBA1766fB17199A58D2482852832a1Bd98",
          "deploymentMethod": "create3",
          "salt": "AxelarGateway v6.2",
          "connectionType": "consensus"
        },
        "InterchainGovernance": {
          "minimumTimeDelay": 300,
          "governanceChain": "Axelarnet",
          "governanceAddress": "axelar10d07y265gmmuvt4z0w9aw880jnsr700j7v9daj",
          "address": "0xbBd7dA8273daF1c95aC5C26271Df96399A8263ce",
          "deployer": "0xBeF25f4733b9d451072416360609e5A4c115293E",
          "deploymentMethod": "create3",
          "codehash": "0x222dfe9a431f41f473ba5bf71850df979619361ff8a49dcefc1fba4d72141134",
          "predeployCodehash": "0xe2de43b29f2387b6f3575a1b50d566908fc00e03a8d88ad6be74b674a70874d2",
          "salt": "InterchainGovernance v5.5"
        },
        "Multisig": {
          "threshold": 2,
          "signers": [
            "0xaC481D34c48e5d3191344b853Bc00D04889BA8db",
            "0x722C5A6A417122668e8925968f7FC13DBDFaD23C",
            "0xBeF25f4733b9d451072416360609e5A4c115293E"
          ],
          "address": "0x57406321d7e96223785b5987c9929d25e960946e",
          "deployer": "0xBeF25f4733b9d451072416360609e5A4c115293E",
          "deploymentMethod": "create3",
          "codehash": "0x912095d5076ee40a9dd49c0f9d61d61334c47a78c7512852791652baef26c296",
          "predeployCodehash": "0x912095d5076ee40a9dd49c0f9d61d61334c47a78c7512852791652baef26c296",
          "salt": "Multisig v5.5"
        },
        "Operators": {
          "owner": "0xBeF25f4733b9d451072416360609e5A4c115293E",
          "address": "0xc5C525B7Bb2a7Ce95C13Ee5aBdB7F8fd3cb77392",
          "deployer": "0xBeF25f4733b9d451072416360609e5A4c115293E",
          "deploymentMethod": "create2",
          "codehash": "0xc561dc32ef670c929db9d7fbf6b5f6c074a62a30602481ba3b88912ca6d79feb",
          "predeployCodehash": "0xc561dc32ef670c929db9d7fbf6b5f6c074a62a30602481ba3b88912ca6d79feb",
          "salt": "Operators"
        },
        "AxelarGasService": {
          "collector": "0xc5C525B7Bb2a7Ce95C13Ee5aBdB7F8fd3cb77392",
          "salt": "AxelarGasService",
          "address": "0xeE1d04E4F9F9AdEB7be7d6996f4A726773460A87",
          "implementation": "0x1F002cd258e2e818eC5ecCD46DD6cb938c5Cf7f8",
          "deployer": "0xBeF25f4733b9d451072416360609e5A4c115293E"
        },
        "InterchainTokenService": {
          "salt": "ITS v2.1.0",
          "deployer": "0xBeF25f4733b9d451072416360609e5A4c115293E",
          "proxySalt": "ITS v1.0.0",
          "tokenManagerDeployer": "0x8d73f4350f1d0384e097aaC88d3e04Af94A95984",
          "interchainToken": "0xbEfE642EDd190358a1c48c1c2E14B044e17EC021",
          "interchainTokenDeployer": "0x13Cc10015F8bC95fd3a5E848cEE2183c0DE2A69D",
          "tokenManager": "0x790bD31aCF3a0548b4e71f2fB6785f6844aA286e",
          "tokenHandler": "0x95C7e8e04440bD85c336147e2964b2F8331F23aD",
          "implementation": "0x7566C3f4A589Cd84F995d12eFB72D8c54dEc272B",
          "predeployCodehash": "0x08a4a556c4db879b4f24104d13a8baf86915d58b12c81b382dfea2a82d2856cf",
          "address": "0x0FCb262571be50815627C16Eca1f5F3D342FF5a5",
          "gatewayCaller": "0xb8Dcc3f2971072d556d8E33284725B3A6f83adFd"
        },
        "InterchainTokenFactory": {
          "deployer": "0xBeF25f4733b9d451072416360609e5A4c115293E",
          "salt": "ITS Factory v1.0.0",
          "implementation": "0x27Dae89620Ed5f3111d85D44ceFc6EdB7fe74551",
          "address": "0x35eAd6089aBF6233C3E0086CD3C0eF849bdE95c3"
        }
      },
      "explorer": {
        "url": "https://sepolia.etherscan.io",
        "api": "https://api-sepolia.etherscan.io/api"
      },
      "gasOptions": {
        "gasLimit": 15000000
      },
      "onchainGasEstimate": {
        "chainName": "ethereum",
        "blobBaseFee": 50187563959
      },
      "finality": "finalized",
      "approxFinalityWaitTime": 40
    },
    "arbitrum-sepolia": {
      "name": "Arbitrum-Sepolia",
      "axelarId": "arbitrum-sepolia",
      "chainId": 421614,
      "rpc": "https://sepolia-rollup.arbitrum.io/rpc",
      "tokenSymbol": "ETH",
      "confirmations": 2,
      "chainType": "evm",
      "contracts": {
        "AxelarGateway": {
          "deployer": "0xBeF25f4733b9d451072416360609e5A4c115293E",
          "startingKeyIDs": [
            "evm-arbitrum-sepolia-genesis"
          ],
          "address": "0x5A4fA5187BddD93097dE4F6062a2E96C82Ea2d61",
          "implementation": "0x1A9f5A2C0867826790EC9E3318e77298d0000C76",
          "implementationCodehash": "0xf49fc5a9d24907c0c1de9b7c1f4478d2cd961b1835efded43267cb1be062bb9c",
          "authModule": "0xa27aF392971f0A0D0C8767d061f4274d58856d5a",
          "tokenDeployer": "0xb89B72CBA1766fB17199A58D2482852832a1Bd98",
          "deploymentMethod": "create3",
          "salt": "AxelarGateway v6.2",
          "connectionType": "consensus"
        },
        "ConstAddressDeployer": {
          "address": "0x98B2920D53612483F91F12Ed7754E51b4A77919e"
        },
        "Create3Deployer": {
          "salt": "Create3Deployer",
          "address": "0x6513Aedb4D1593BA12e50644401D976aebDc90d8",
          "deployer": "0x6f24A47Fc8AE5441Eb47EFfC3665e70e69Ac3F05",
          "deploymentMethod": "create2",
          "codehash": "0xf0ad66defbe082df243d4d274e626f557f97579c5c9e19f33d8093d6160808b7",
          "predeployCodehash": "0x73fc31262c4bad113c79439fd231281201c7c7d45b50328bd86bccf37684bf92"
        },
        "InterchainGovernance": {
          "minimumTimeDelay": 300,
          "governanceChain": "Axelarnet",
          "governanceAddress": "axelar10d07y265gmmuvt4z0w9aw880jnsr700j7v9daj",
          "address": "0xbBd7dA8273daF1c95aC5C26271Df96399A8263ce",
          "deployer": "0xBeF25f4733b9d451072416360609e5A4c115293E",
          "deploymentMethod": "create3",
          "codehash": "0x222dfe9a431f41f473ba5bf71850df979619361ff8a49dcefc1fba4d72141134",
          "predeployCodehash": "0xe2de43b29f2387b6f3575a1b50d566908fc00e03a8d88ad6be74b674a70874d2",
          "salt": "InterchainGovernance v5.5"
        },
        "Multisig": {
          "threshold": 2,
          "signers": [
            "0xaC481D34c48e5d3191344b853Bc00D04889BA8db",
            "0x722C5A6A417122668e8925968f7FC13DBDFaD23C",
            "0xBeF25f4733b9d451072416360609e5A4c115293E"
          ],
          "address": "0x57406321d7e96223785b5987c9929d25e960946e",
          "deployer": "0xBeF25f4733b9d451072416360609e5A4c115293E",
          "deploymentMethod": "create3",
          "codehash": "0x912095d5076ee40a9dd49c0f9d61d61334c47a78c7512852791652baef26c296",
          "predeployCodehash": "0x912095d5076ee40a9dd49c0f9d61d61334c47a78c7512852791652baef26c296",
          "salt": "Multisig v5.5"
        },
        "Operators": {
          "owner": "0xBeF25f4733b9d451072416360609e5A4c115293E",
          "address": "0xc5C525B7Bb2a7Ce95C13Ee5aBdB7F8fd3cb77392",
          "deployer": "0xBeF25f4733b9d451072416360609e5A4c115293E",
          "deploymentMethod": "create2",
          "codehash": "0xc561dc32ef670c929db9d7fbf6b5f6c074a62a30602481ba3b88912ca6d79feb",
          "predeployCodehash": "0xc561dc32ef670c929db9d7fbf6b5f6c074a62a30602481ba3b88912ca6d79feb",
          "salt": "Operators"
        },
        "AxelarGasService": {
          "collector": "0xc5C525B7Bb2a7Ce95C13Ee5aBdB7F8fd3cb77392",
          "salt": "AxelarGasService",
          "address": "0xeE1d04E4F9F9AdEB7be7d6996f4A726773460A87",
          "implementation": "0x1F002cd258e2e818eC5ecCD46DD6cb938c5Cf7f8",
          "deployer": "0xBeF25f4733b9d451072416360609e5A4c115293E"
        },
        "InterchainTokenService": {
          "salt": "ITS v2.1.0",
          "deployer": "0xBeF25f4733b9d451072416360609e5A4c115293E",
          "proxySalt": "ITS v1.0.0",
          "tokenManagerDeployer": "0x8d73f4350f1d0384e097aaC88d3e04Af94A95984",
          "interchainToken": "0xbEfE642EDd190358a1c48c1c2E14B044e17EC021",
          "interchainTokenDeployer": "0x13Cc10015F8bC95fd3a5E848cEE2183c0DE2A69D",
          "tokenManager": "0x790bD31aCF3a0548b4e71f2fB6785f6844aA286e",
          "tokenHandler": "0x95C7e8e04440bD85c336147e2964b2F8331F23aD",
          "implementation": "0x7566C3f4A589Cd84F995d12eFB72D8c54dEc272B",
          "predeployCodehash": "0x08a4a556c4db879b4f24104d13a8baf86915d58b12c81b382dfea2a82d2856cf",
          "address": "0x0FCb262571be50815627C16Eca1f5F3D342FF5a5",
          "gatewayCaller": "0xb8Dcc3f2971072d556d8E33284725B3A6f83adFd"
        },
        "InterchainTokenFactory": {
          "deployer": "0xBeF25f4733b9d451072416360609e5A4c115293E",
          "salt": "ITS Factory v1.0.0",
          "implementation": "0x27Dae89620Ed5f3111d85D44ceFc6EdB7fe74551",
          "address": "0x35eAd6089aBF6233C3E0086CD3C0eF849bdE95c3"
        }
      },
      "explorer": {
        "url": "https://sepolia.arbiscan.io",
        "api": "https://api-sepolia.arbiscan.io/api"
      },
      "finality": "finalized",
      "approxFinalityWaitTime": 25
    },
    "centrifuge": {
      "name": "Centrifuge",
      "axelarId": "centrifuge",
      "chainId": 2090,
      "rpc": "https://centrifuge-parachain.api.onfinality.io/rpc?apikey=66c3bd57-e1d5-4d22-bfc6-d63436b44a5a",
      "tokenSymbol": "CFG",
      "confirmations": 1,
      "chainType": "evm",
      "contracts": {
        "ConstAddressDeployer": {
          "address": "0x98B2920D53612483F91F12Ed7754E51b4A77919e"
        },
        "Create3Deployer": {
          "salt": "Create3Deployer",
          "address": "0x6513Aedb4D1593BA12e50644401D976aebDc90d8",
          "deployer": "0x6f24A47Fc8AE5441Eb47EFfC3665e70e69Ac3F05",
          "deploymentMethod": "create2",
          "codehash": "0xf0ad66defbe082df243d4d274e626f557f97579c5c9e19f33d8093d6160808b7",
          "predeployCodehash": "0x73fc31262c4bad113c79439fd231281201c7c7d45b50328bd86bccf37684bf92"
        },
        "Multisig": {
          "threshold": 2,
          "signers": [
            "0xaC481D34c48e5d3191344b853Bc00D04889BA8db",
            "0x722C5A6A417122668e8925968f7FC13DBDFaD23C",
            "0xBeF25f4733b9d451072416360609e5A4c115293E"
          ],
          "address": ""
        },
        "AxelarGasService": {
          "collector": "0xc5C525B7Bb2a7Ce95C13Ee5aBdB7F8fd3cb77392",
          "address": ""
        }
      },
      "explorer": {
        "url": "",
        "api": ""
      },
      "finality": "1",
      "approxFinalityWaitTime": 1
    },
    "linea-sepolia": {
      "name": "Linea-Sepolia",
      "axelarId": "linea-sepolia",
      "chainId": 59141,
      "rpc": "https://rpc.sepolia.linea.build",
      "tokenSymbol": "ETH",
      "chainType": "evm",
      "contracts": {
        "AxelarGateway": {
          "deployer": "0xBeF25f4733b9d451072416360609e5A4c115293E",
          "startingKeyIDs": [
            "evm-linea-sepolia-genesis"
          ],
          "address": "0x5A4fA5187BddD93097dE4F6062a2E96C82Ea2d61",
          "implementation": "0x1A9f5A2C0867826790EC9E3318e77298d0000C76",
          "implementationCodehash": "0xf49fc5a9d24907c0c1de9b7c1f4478d2cd961b1835efded43267cb1be062bb9c",
          "authModule": "0xa27aF392971f0A0D0C8767d061f4274d58856d5a",
          "tokenDeployer": "0xb89B72CBA1766fB17199A58D2482852832a1Bd98",
          "deploymentMethod": "create3",
          "salt": "AxelarGateway v6.2",
          "connectionType": "consensus"
        },
        "ConstAddressDeployer": {
          "address": "0x98B2920D53612483F91F12Ed7754E51b4A77919e"
        },
        "Create3Deployer": {
          "salt": "Create3Deployer",
          "address": "0x6513Aedb4D1593BA12e50644401D976aebDc90d8",
          "deployer": "0x6f24A47Fc8AE5441Eb47EFfC3665e70e69Ac3F05",
          "deploymentMethod": "create2",
          "codehash": "0xf0ad66defbe082df243d4d274e626f557f97579c5c9e19f33d8093d6160808b7",
          "predeployCodehash": "0x73fc31262c4bad113c79439fd231281201c7c7d45b50328bd86bccf37684bf92"
        },
        "InterchainGovernance": {
          "minimumTimeDelay": 300,
          "governanceChain": "Axelarnet",
          "governanceAddress": "axelar10d07y265gmmuvt4z0w9aw880jnsr700j7v9daj",
          "address": "0xbBd7dA8273daF1c95aC5C26271Df96399A8263ce",
          "deployer": "0xBeF25f4733b9d451072416360609e5A4c115293E",
          "deploymentMethod": "create3",
          "codehash": "0x222dfe9a431f41f473ba5bf71850df979619361ff8a49dcefc1fba4d72141134",
          "predeployCodehash": "0xe2de43b29f2387b6f3575a1b50d566908fc00e03a8d88ad6be74b674a70874d2",
          "salt": "InterchainGovernance v5.5"
        },
        "Multisig": {
          "threshold": 2,
          "signers": [
            "0xaC481D34c48e5d3191344b853Bc00D04889BA8db",
            "0x722C5A6A417122668e8925968f7FC13DBDFaD23C",
            "0xBeF25f4733b9d451072416360609e5A4c115293E"
          ],
          "address": "0x57406321d7e96223785b5987c9929d25e960946e",
          "deployer": "0xBeF25f4733b9d451072416360609e5A4c115293E",
          "deploymentMethod": "create3",
          "codehash": "0x912095d5076ee40a9dd49c0f9d61d61334c47a78c7512852791652baef26c296",
          "predeployCodehash": "0x912095d5076ee40a9dd49c0f9d61d61334c47a78c7512852791652baef26c296",
          "salt": "Multisig v5.5"
        },
        "Operators": {
          "owner": "0xBeF25f4733b9d451072416360609e5A4c115293E",
          "address": "0xc5C525B7Bb2a7Ce95C13Ee5aBdB7F8fd3cb77392",
          "deployer": "0xBeF25f4733b9d451072416360609e5A4c115293E",
          "deploymentMethod": "create2",
          "codehash": "0xc561dc32ef670c929db9d7fbf6b5f6c074a62a30602481ba3b88912ca6d79feb",
          "predeployCodehash": "0xc561dc32ef670c929db9d7fbf6b5f6c074a62a30602481ba3b88912ca6d79feb",
          "salt": "Operators"
        },
        "AxelarGasService": {
          "collector": "0xc5C525B7Bb2a7Ce95C13Ee5aBdB7F8fd3cb77392",
          "salt": "AxelarGasService",
          "address": "0xeE1d04E4F9F9AdEB7be7d6996f4A726773460A87",
          "implementation": "0x1F002cd258e2e818eC5ecCD46DD6cb938c5Cf7f8",
          "deployer": "0xBeF25f4733b9d451072416360609e5A4c115293E"
        },
        "InterchainTokenService": {
          "salt": "ITS v2.1.0",
          "deployer": "0xBeF25f4733b9d451072416360609e5A4c115293E",
          "proxySalt": "ITS v1.0.0",
          "tokenManagerDeployer": "0x8d73f4350f1d0384e097aaC88d3e04Af94A95984",
          "interchainToken": "0xbEfE642EDd190358a1c48c1c2E14B044e17EC021",
          "interchainTokenDeployer": "0x13Cc10015F8bC95fd3a5E848cEE2183c0DE2A69D",
          "tokenManager": "0x790bD31aCF3a0548b4e71f2fB6785f6844aA286e",
          "tokenHandler": "0x95C7e8e04440bD85c336147e2964b2F8331F23aD",
          "implementation": "0x7566C3f4A589Cd84F995d12eFB72D8c54dEc272B",
          "predeployCodehash": "0x08a4a556c4db879b4f24104d13a8baf86915d58b12c81b382dfea2a82d2856cf",
          "address": "0x0FCb262571be50815627C16Eca1f5F3D342FF5a5",
          "gatewayCaller": "0xb8Dcc3f2971072d556d8E33284725B3A6f83adFd"
        },
        "InterchainTokenFactory": {
          "deployer": "0xBeF25f4733b9d451072416360609e5A4c115293E",
          "salt": "ITS Factory v1.0.0",
          "implementation": "0x27Dae89620Ed5f3111d85D44ceFc6EdB7fe74551",
          "address": "0x35eAd6089aBF6233C3E0086CD3C0eF849bdE95c3"
        }
      },
      "explorer": {
        "name": "Lineascan",
        "url": "https://sepolia.lineascan.build/",
        "api": "https://api-sepolia.lineascan.build/api"
      },
      "gasOptions": {
        "gasPriceAdjustment": 1.5,
        "gasLimit": 7000000
      },
      "confirmations": 1,
      "finality": "400",
      "approxFinalityWaitTime": 30
    },
    "polygon-sepolia": {
      "name": "Polygon-Sepolia",
      "axelarId": "polygon-sepolia",
      "chainId": 80002,
      "rpc": "https://rpc-amoy.polygon.technology",
      "tokenSymbol": "MATIC",
      "confirmations": 2,
      "chainType": "evm",
      "contracts": {
        "AxelarGateway": {
          "deployer": "0xBeF25f4733b9d451072416360609e5A4c115293E",
          "startingKeyIDs": [
            "evm-polygon-sepolia-genesis"
          ],
          "address": "0x5A4fA5187BddD93097dE4F6062a2E96C82Ea2d61",
          "implementation": "0x1A9f5A2C0867826790EC9E3318e77298d0000C76",
          "implementationCodehash": "0xf49fc5a9d24907c0c1de9b7c1f4478d2cd961b1835efded43267cb1be062bb9c",
          "authModule": "0xa27aF392971f0A0D0C8767d061f4274d58856d5a",
          "tokenDeployer": "0xb89B72CBA1766fB17199A58D2482852832a1Bd98",
          "deploymentMethod": "create3",
          "salt": "AxelarGateway v6.2",
          "connectionType": "consensus"
        },
        "ConstAddressDeployer": {
          "address": "0x98B2920D53612483F91F12Ed7754E51b4A77919e"
        },
        "Create3Deployer": {
          "salt": "Create3Deployer",
          "address": "0x6513Aedb4D1593BA12e50644401D976aebDc90d8",
          "deployer": "0x6f24A47Fc8AE5441Eb47EFfC3665e70e69Ac3F05",
          "deploymentMethod": "create2",
          "codehash": "0xf0ad66defbe082df243d4d274e626f557f97579c5c9e19f33d8093d6160808b7",
          "predeployCodehash": "0x73fc31262c4bad113c79439fd231281201c7c7d45b50328bd86bccf37684bf92"
        },
        "InterchainGovernance": {
          "minimumTimeDelay": 300,
          "governanceChain": "Axelarnet",
          "governanceAddress": "axelar10d07y265gmmuvt4z0w9aw880jnsr700j7v9daj",
          "address": "0xbBd7dA8273daF1c95aC5C26271Df96399A8263ce",
          "deployer": "0xBeF25f4733b9d451072416360609e5A4c115293E",
          "deploymentMethod": "create3",
          "codehash": "0x222dfe9a431f41f473ba5bf71850df979619361ff8a49dcefc1fba4d72141134",
          "predeployCodehash": "0xe2de43b29f2387b6f3575a1b50d566908fc00e03a8d88ad6be74b674a70874d2",
          "salt": "InterchainGovernance v5.5"
        },
        "Multisig": {
          "threshold": 2,
          "signers": [
            "0xaC481D34c48e5d3191344b853Bc00D04889BA8db",
            "0x722C5A6A417122668e8925968f7FC13DBDFaD23C",
            "0xBeF25f4733b9d451072416360609e5A4c115293E"
          ],
          "address": "0x57406321d7e96223785b5987c9929d25e960946e",
          "deployer": "0xBeF25f4733b9d451072416360609e5A4c115293E",
          "deploymentMethod": "create3",
          "codehash": "0x912095d5076ee40a9dd49c0f9d61d61334c47a78c7512852791652baef26c296",
          "predeployCodehash": "0x912095d5076ee40a9dd49c0f9d61d61334c47a78c7512852791652baef26c296",
          "salt": "Multisig v5.5"
        },
        "Operators": {
          "owner": "0xBeF25f4733b9d451072416360609e5A4c115293E",
          "address": "0xc5C525B7Bb2a7Ce95C13Ee5aBdB7F8fd3cb77392",
          "deployer": "0xBeF25f4733b9d451072416360609e5A4c115293E",
          "deploymentMethod": "create2",
          "codehash": "0xc561dc32ef670c929db9d7fbf6b5f6c074a62a30602481ba3b88912ca6d79feb",
          "predeployCodehash": "0xc561dc32ef670c929db9d7fbf6b5f6c074a62a30602481ba3b88912ca6d79feb",
          "salt": "Operators"
        },
        "AxelarGasService": {
          "collector": "0xc5C525B7Bb2a7Ce95C13Ee5aBdB7F8fd3cb77392",
          "salt": "AxelarGasService",
          "address": "0xeE1d04E4F9F9AdEB7be7d6996f4A726773460A87",
          "implementation": "0x1F002cd258e2e818eC5ecCD46DD6cb938c5Cf7f8",
          "deployer": "0xBeF25f4733b9d451072416360609e5A4c115293E"
        },
        "InterchainTokenService": {
          "salt": "ITS v2.1.0",
          "deployer": "0xBeF25f4733b9d451072416360609e5A4c115293E",
          "proxySalt": "ITS v1.0.0",
          "tokenManagerDeployer": "0x8d73f4350f1d0384e097aaC88d3e04Af94A95984",
          "interchainToken": "0xbEfE642EDd190358a1c48c1c2E14B044e17EC021",
          "interchainTokenDeployer": "0x13Cc10015F8bC95fd3a5E848cEE2183c0DE2A69D",
          "tokenManager": "0x790bD31aCF3a0548b4e71f2fB6785f6844aA286e",
          "tokenHandler": "0x95C7e8e04440bD85c336147e2964b2F8331F23aD",
          "implementation": "0x7566C3f4A589Cd84F995d12eFB72D8c54dEc272B",
          "predeployCodehash": "0x08a4a556c4db879b4f24104d13a8baf86915d58b12c81b382dfea2a82d2856cf",
          "address": "0x0FCb262571be50815627C16Eca1f5F3D342FF5a5",
          "gatewayCaller": "0xb8Dcc3f2971072d556d8E33284725B3A6f83adFd"
        },
        "InterchainTokenFactory": {
          "deployer": "0xBeF25f4733b9d451072416360609e5A4c115293E",
          "salt": "ITS Factory v1.0.0",
          "implementation": "0x27Dae89620Ed5f3111d85D44ceFc6EdB7fe74551",
          "address": "0x35eAd6089aBF6233C3E0086CD3C0eF849bdE95c3"
        }
      },
      "explorer": {
        "name": "Polygonscan",
        "url": "https://amoy.polygonscan.com",
        "api": "https://api-amoy.polygonscan.com/api"
      },
      "gasOptions": {
        "gasLimit": 6000000,
        "gasPriceAdjustment": 1.5
      },
      "finality": "finalized",
      "approxFinalityWaitTime": 1
    },
    "base-sepolia": {
      "name": "Base-Sepolia",
      "axelarId": "base-sepolia",
      "chainId": 84532,
      "rpc": "https://sepolia.base.org",
      "tokenSymbol": "ETH",
      "chainType": "evm",
      "gasOptions": {
        "gasLimit": 8000000
      },
      "onchainGasEstimate": {
        "l1ChainName": "ethereum",
        "gasEstimationType": 1,
        "l1FeeScalar": 1101
      },
      "confirmations": 2,
      "explorer": {
        "name": "Basescan",
        "url": "https://sepolia-explorer.base.org",
        "api": "https://api-sepolia.basescan.org/api"
      },
      "contracts": {
        "ConstAddressDeployer": {
          "address": "0x98B2920D53612483F91F12Ed7754E51b4A77919e"
        },
        "Create3Deployer": {
          "salt": "Create3Deployer",
          "address": "0x6513Aedb4D1593BA12e50644401D976aebDc90d8",
          "deployer": "0x6f24A47Fc8AE5441Eb47EFfC3665e70e69Ac3F05",
          "deploymentMethod": "create2",
          "codehash": "0xf0ad66defbe082df243d4d274e626f557f97579c5c9e19f33d8093d6160808b7",
          "predeployCodehash": "0x73fc31262c4bad113c79439fd231281201c7c7d45b50328bd86bccf37684bf92"
        },
        "AxelarGateway": {
          "deployer": "0xBeF25f4733b9d451072416360609e5A4c115293E",
          "startingKeyIDs": [
            "evm-base-sepolia-genesis"
          ],
          "address": "0x5A4fA5187BddD93097dE4F6062a2E96C82Ea2d61",
          "implementation": "0x1A9f5A2C0867826790EC9E3318e77298d0000C76",
          "implementationCodehash": "0xf49fc5a9d24907c0c1de9b7c1f4478d2cd961b1835efded43267cb1be062bb9c",
          "authModule": "0xa27aF392971f0A0D0C8767d061f4274d58856d5a",
          "tokenDeployer": "0xb89B72CBA1766fB17199A58D2482852832a1Bd98",
          "deploymentMethod": "create3",
          "salt": "AxelarGateway v6.2",
          "connectionType": "consensus"
        },
        "InterchainGovernance": {
          "minimumTimeDelay": 300,
          "governanceChain": "Axelarnet",
          "governanceAddress": "axelar10d07y265gmmuvt4z0w9aw880jnsr700j7v9daj",
          "address": "0xbBd7dA8273daF1c95aC5C26271Df96399A8263ce",
          "deployer": "0xBeF25f4733b9d451072416360609e5A4c115293E",
          "deploymentMethod": "create3",
          "codehash": "0x222dfe9a431f41f473ba5bf71850df979619361ff8a49dcefc1fba4d72141134",
          "predeployCodehash": "0xe2de43b29f2387b6f3575a1b50d566908fc00e03a8d88ad6be74b674a70874d2",
          "salt": "InterchainGovernance v5.5"
        },
        "Multisig": {
          "threshold": 2,
          "signers": [
            "0xaC481D34c48e5d3191344b853Bc00D04889BA8db",
            "0x722C5A6A417122668e8925968f7FC13DBDFaD23C",
            "0xBeF25f4733b9d451072416360609e5A4c115293E"
          ],
          "address": "0x57406321d7e96223785b5987c9929d25e960946e",
          "deployer": "0xBeF25f4733b9d451072416360609e5A4c115293E",
          "deploymentMethod": "create3",
          "codehash": "0x912095d5076ee40a9dd49c0f9d61d61334c47a78c7512852791652baef26c296",
          "predeployCodehash": "0x912095d5076ee40a9dd49c0f9d61d61334c47a78c7512852791652baef26c296",
          "salt": "Multisig v5.5"
        },
        "Operators": {
          "owner": "0xBeF25f4733b9d451072416360609e5A4c115293E",
          "address": "0xc5C525B7Bb2a7Ce95C13Ee5aBdB7F8fd3cb77392",
          "deployer": "0xBeF25f4733b9d451072416360609e5A4c115293E",
          "deploymentMethod": "create2",
          "codehash": "0xc561dc32ef670c929db9d7fbf6b5f6c074a62a30602481ba3b88912ca6d79feb",
          "predeployCodehash": "0xc561dc32ef670c929db9d7fbf6b5f6c074a62a30602481ba3b88912ca6d79feb",
          "salt": "Operators"
        },
        "AxelarGasService": {
          "collector": "0xc5C525B7Bb2a7Ce95C13Ee5aBdB7F8fd3cb77392",
          "salt": "AxelarGasService",
          "address": "0xeE1d04E4F9F9AdEB7be7d6996f4A726773460A87",
          "implementation": "0x1F002cd258e2e818eC5ecCD46DD6cb938c5Cf7f8",
          "deployer": "0xBeF25f4733b9d451072416360609e5A4c115293E"
        },
        "InterchainTokenService": {
          "salt": "ITS v2.1.0",
          "deployer": "0xBeF25f4733b9d451072416360609e5A4c115293E",
          "proxySalt": "ITS v1.0.0",
          "tokenManagerDeployer": "0x8d73f4350f1d0384e097aaC88d3e04Af94A95984",
          "interchainToken": "0xbEfE642EDd190358a1c48c1c2E14B044e17EC021",
          "interchainTokenDeployer": "0x13Cc10015F8bC95fd3a5E848cEE2183c0DE2A69D",
          "tokenManager": "0x790bD31aCF3a0548b4e71f2fB6785f6844aA286e",
          "tokenHandler": "0x95C7e8e04440bD85c336147e2964b2F8331F23aD",
          "implementation": "0x7566C3f4A589Cd84F995d12eFB72D8c54dEc272B",
          "predeployCodehash": "0x08a4a556c4db879b4f24104d13a8baf86915d58b12c81b382dfea2a82d2856cf",
          "address": "0x0FCb262571be50815627C16Eca1f5F3D342FF5a5",
          "gatewayCaller": "0xb8Dcc3f2971072d556d8E33284725B3A6f83adFd"
        },
        "InterchainTokenFactory": {
          "deployer": "0xBeF25f4733b9d451072416360609e5A4c115293E",
          "salt": "ITS Factory v1.0.0",
          "implementation": "0x27Dae89620Ed5f3111d85D44ceFc6EdB7fe74551",
          "address": "0x35eAd6089aBF6233C3E0086CD3C0eF849bdE95c3"
        }
      },
      "finality": "finalized",
      "approxFinalityWaitTime": 30
    },
    "blast-sepolia": {
      "name": "Blast-Sepolia",
      "axelarId": "blast-sepolia",
      "chainId": 168587773,
      "rpc": "https://sepolia.blast.io/",
      "tokenSymbol": "ETH",
      "chainType": "evm",
      "gasOptions": {
        "gasLimit": 8000000
      },
      "onchainGasEstimate": {
        "l1ChainName": "ethereum",
        "gasEstimationType": 2,
        "l1FeeScalar": 7600
      },
      "confirmations": 2,
      "explorer": {
        "name": "Blastscan",
        "url": "https://testnet.blastscan.io",
        "api": "https://api.routescan.io/v2/network/testnet/evm/168587773/etherscan"
      },
      "contracts": {
        "ConstAddressDeployer": {
          "address": "0x98B2920D53612483F91F12Ed7754E51b4A77919e"
        },
        "Create3Deployer": {
          "salt": "Create3Deployer",
          "address": "0x6513Aedb4D1593BA12e50644401D976aebDc90d8",
          "deployer": "0x6f24A47Fc8AE5441Eb47EFfC3665e70e69Ac3F05",
          "deploymentMethod": "create2",
          "codehash": "0xf0ad66defbe082df243d4d274e626f557f97579c5c9e19f33d8093d6160808b7",
          "predeployCodehash": "0x73fc31262c4bad113c79439fd231281201c7c7d45b50328bd86bccf37684bf92"
        },
        "AxelarGateway": {
          "deployer": "0xBeF25f4733b9d451072416360609e5A4c115293E",
          "startingKeyIDs": [
            "evm-blast-sepolia-genesis"
          ],
          "address": "0x5A4fA5187BddD93097dE4F6062a2E96C82Ea2d61",
          "implementation": "0x1A9f5A2C0867826790EC9E3318e77298d0000C76",
          "implementationCodehash": "0xf49fc5a9d24907c0c1de9b7c1f4478d2cd961b1835efded43267cb1be062bb9c",
          "authModule": "0xa27aF392971f0A0D0C8767d061f4274d58856d5a",
          "tokenDeployer": "0xb89B72CBA1766fB17199A58D2482852832a1Bd98",
          "deploymentMethod": "create3",
          "salt": "AxelarGateway v6.2",
          "connectionType": "consensus"
        },
        "InterchainGovernance": {
          "minimumTimeDelay": 300,
          "governanceChain": "Axelarnet",
          "governanceAddress": "axelar10d07y265gmmuvt4z0w9aw880jnsr700j7v9daj",
          "address": "0xbBd7dA8273daF1c95aC5C26271Df96399A8263ce",
          "deployer": "0xBeF25f4733b9d451072416360609e5A4c115293E",
          "deploymentMethod": "create3",
          "codehash": "0x222dfe9a431f41f473ba5bf71850df979619361ff8a49dcefc1fba4d72141134",
          "predeployCodehash": "0xe2de43b29f2387b6f3575a1b50d566908fc00e03a8d88ad6be74b674a70874d2",
          "salt": "InterchainGovernance v5.5"
        },
        "Multisig": {
          "threshold": 2,
          "signers": [
            "0xaC481D34c48e5d3191344b853Bc00D04889BA8db",
            "0x722C5A6A417122668e8925968f7FC13DBDFaD23C",
            "0xBeF25f4733b9d451072416360609e5A4c115293E"
          ],
          "address": "0x57406321d7e96223785b5987c9929d25e960946e",
          "deployer": "0xBeF25f4733b9d451072416360609e5A4c115293E",
          "deploymentMethod": "create3",
          "codehash": "0x912095d5076ee40a9dd49c0f9d61d61334c47a78c7512852791652baef26c296",
          "predeployCodehash": "0x912095d5076ee40a9dd49c0f9d61d61334c47a78c7512852791652baef26c296",
          "salt": "Multisig v5.5"
        },
        "Operators": {
          "owner": "0xBeF25f4733b9d451072416360609e5A4c115293E",
          "address": "0xc5C525B7Bb2a7Ce95C13Ee5aBdB7F8fd3cb77392",
          "deployer": "0xBeF25f4733b9d451072416360609e5A4c115293E",
          "deploymentMethod": "create2",
          "codehash": "0xc561dc32ef670c929db9d7fbf6b5f6c074a62a30602481ba3b88912ca6d79feb",
          "predeployCodehash": "0xc561dc32ef670c929db9d7fbf6b5f6c074a62a30602481ba3b88912ca6d79feb",
          "salt": "Operators"
        },
        "AxelarGasService": {
          "collector": "0xc5C525B7Bb2a7Ce95C13Ee5aBdB7F8fd3cb77392",
          "salt": "AxelarGasService",
          "address": "0xeE1d04E4F9F9AdEB7be7d6996f4A726773460A87",
          "implementation": "0x1F002cd258e2e818eC5ecCD46DD6cb938c5Cf7f8",
          "deployer": "0xBeF25f4733b9d451072416360609e5A4c115293E"
        },
        "InterchainTokenService": {
          "salt": "ITS v2.1.0",
          "deployer": "0xBeF25f4733b9d451072416360609e5A4c115293E",
          "proxySalt": "ITS v1.0.0",
          "tokenManagerDeployer": "0x8d73f4350f1d0384e097aaC88d3e04Af94A95984",
          "interchainToken": "0xbEfE642EDd190358a1c48c1c2E14B044e17EC021",
          "interchainTokenDeployer": "0x13Cc10015F8bC95fd3a5E848cEE2183c0DE2A69D",
          "tokenManager": "0x790bD31aCF3a0548b4e71f2fB6785f6844aA286e",
          "tokenHandler": "0x95C7e8e04440bD85c336147e2964b2F8331F23aD",
          "implementation": "0x7566C3f4A589Cd84F995d12eFB72D8c54dEc272B",
          "predeployCodehash": "0x08a4a556c4db879b4f24104d13a8baf86915d58b12c81b382dfea2a82d2856cf",
          "address": "0x0FCb262571be50815627C16Eca1f5F3D342FF5a5",
          "gatewayCaller": "0xb8Dcc3f2971072d556d8E33284725B3A6f83adFd"
        },
        "InterchainTokenFactory": {
          "deployer": "0xBeF25f4733b9d451072416360609e5A4c115293E",
          "salt": "ITS Factory v1.0.0",
          "implementation": "0x27Dae89620Ed5f3111d85D44ceFc6EdB7fe74551",
          "address": "0x35eAd6089aBF6233C3E0086CD3C0eF849bdE95c3"
        }
      },
      "finality": "finalized",
      "approxFinalityWaitTime": 25
    },
    "fraxtal": {
      "name": "Fraxtal",
      "axelarId": "fraxtal",
      "chainId": 2522,
      "rpc": "https://rpc.testnet.frax.com",
      "tokenSymbol": "frxETH",
      "chainType": "evm",
      "gasOptions": {
        "gasLimit": 8000000
      },
      "onchainGasEstimate": {
        "l1ChainName": "ethereum",
        "gasEstimationType": 2,
        "l1FeeScalar": 50000
      },
      "contracts": {
        "InterchainGovernance": {
          "minimumTimeDelay": 300,
          "governanceChain": "Axelarnet",
          "governanceAddress": "axelar10d07y265gmmuvt4z0w9aw880jnsr700j7v9daj",
          "address": "0xbBd7dA8273daF1c95aC5C26271Df96399A8263ce",
          "deployer": "0xBeF25f4733b9d451072416360609e5A4c115293E",
          "deploymentMethod": "create3",
          "codehash": "0x222dfe9a431f41f473ba5bf71850df979619361ff8a49dcefc1fba4d72141134",
          "predeployCodehash": "0xe2de43b29f2387b6f3575a1b50d566908fc00e03a8d88ad6be74b674a70874d2",
          "salt": "InterchainGovernance v5.5"
        },
        "Multisig": {
          "threshold": 2,
          "signers": [
            "0xaC481D34c48e5d3191344b853Bc00D04889BA8db",
            "0x722C5A6A417122668e8925968f7FC13DBDFaD23C",
            "0xBeF25f4733b9d451072416360609e5A4c115293E"
          ],
          "address": "0x57406321d7e96223785b5987c9929d25e960946e",
          "deployer": "0xBeF25f4733b9d451072416360609e5A4c115293E",
          "deploymentMethod": "create3",
          "codehash": "0x912095d5076ee40a9dd49c0f9d61d61334c47a78c7512852791652baef26c296",
          "predeployCodehash": "0x912095d5076ee40a9dd49c0f9d61d61334c47a78c7512852791652baef26c296",
          "salt": "Multisig v5.5"
        },
        "ConstAddressDeployer": {
          "address": "0x98B2920D53612483F91F12Ed7754E51b4A77919e"
        },
        "Create3Deployer": {
          "salt": "Create3Deployer",
          "address": "0x6513Aedb4D1593BA12e50644401D976aebDc90d8",
          "deployer": "0x6f24A47Fc8AE5441Eb47EFfC3665e70e69Ac3F05",
          "deploymentMethod": "create2",
          "codehash": "0xf0ad66defbe082df243d4d274e626f557f97579c5c9e19f33d8093d6160808b7",
          "predeployCodehash": "0x73fc31262c4bad113c79439fd231281201c7c7d45b50328bd86bccf37684bf92"
        },
        "AxelarGateway": {
          "deployer": "0xBeF25f4733b9d451072416360609e5A4c115293E",
          "startingKeyIDs": [
            "evm-fraxtal-genesis"
          ],
          "address": "0x5A4fA5187BddD93097dE4F6062a2E96C82Ea2d61",
          "implementation": "0x1A9f5A2C0867826790EC9E3318e77298d0000C76",
          "implementationCodehash": "0xf49fc5a9d24907c0c1de9b7c1f4478d2cd961b1835efded43267cb1be062bb9c",
          "authModule": "0xa27aF392971f0A0D0C8767d061f4274d58856d5a",
          "tokenDeployer": "0xb89B72CBA1766fB17199A58D2482852832a1Bd98",
          "deploymentMethod": "create3",
          "salt": "AxelarGateway v6.2",
          "connectionType": "consensus"
        },
        "AxelarGasService": {
          "collector": "0xc5C525B7Bb2a7Ce95C13Ee5aBdB7F8fd3cb77392",
          "salt": "AxelarGasService",
          "address": "0xeE1d04E4F9F9AdEB7be7d6996f4A726773460A87",
          "implementation": "0x1F002cd258e2e818eC5ecCD46DD6cb938c5Cf7f8",
          "deployer": "0xBeF25f4733b9d451072416360609e5A4c115293E"
        },
        "Operators": {
          "owner": "0xBeF25f4733b9d451072416360609e5A4c115293E",
          "address": "0xc5C525B7Bb2a7Ce95C13Ee5aBdB7F8fd3cb77392",
          "deployer": "0xBeF25f4733b9d451072416360609e5A4c115293E",
          "deploymentMethod": "create2",
          "codehash": "0xc561dc32ef670c929db9d7fbf6b5f6c074a62a30602481ba3b88912ca6d79feb",
          "predeployCodehash": "0xc561dc32ef670c929db9d7fbf6b5f6c074a62a30602481ba3b88912ca6d79feb",
          "salt": "Operators"
        },
        "InterchainTokenService": {
          "salt": "ITS v2.1.0",
          "deployer": "0xBeF25f4733b9d451072416360609e5A4c115293E",
          "proxySalt": "ITS v1.0.0",
          "tokenManagerDeployer": "0x8d73f4350f1d0384e097aaC88d3e04Af94A95984",
          "interchainToken": "0xbEfE642EDd190358a1c48c1c2E14B044e17EC021",
          "interchainTokenDeployer": "0x13Cc10015F8bC95fd3a5E848cEE2183c0DE2A69D",
          "tokenManager": "0x790bD31aCF3a0548b4e71f2fB6785f6844aA286e",
          "tokenHandler": "0x95C7e8e04440bD85c336147e2964b2F8331F23aD",
          "implementation": "0x7566C3f4A589Cd84F995d12eFB72D8c54dEc272B",
          "predeployCodehash": "0x08a4a556c4db879b4f24104d13a8baf86915d58b12c81b382dfea2a82d2856cf",
          "address": "0x0FCb262571be50815627C16Eca1f5F3D342FF5a5",
          "gatewayCaller": "0xb8Dcc3f2971072d556d8E33284725B3A6f83adFd"
        },
        "InterchainTokenFactory": {
          "deployer": "0xBeF25f4733b9d451072416360609e5A4c115293E",
          "salt": "ITS Factory v1.0.0",
          "implementation": "0x27Dae89620Ed5f3111d85D44ceFc6EdB7fe74551",
          "address": "0x35eAd6089aBF6233C3E0086CD3C0eF849bdE95c3"
        }
      },
      "explorer": {
        "name": "Fraxscan",
        "url": "https://holesky.fraxscan.com",
        "api": "https://api-holesky.fraxscan.com/api"
      },
      "finality": "finalized",
      "approxFinalityWaitTime": 80
    },
    "mantle-sepolia": {
      "name": "Mantle-Sepolia",
      "axelarId": "mantle-sepolia",
      "chainId": 5003,
      "rpc": "https://rpc.sepolia.mantle.xyz",
      "tokenSymbol": "MNT",
      "chainType": "evm",
      "confirmations": 2,
      "explorer": {
        "name": "Mantle Explorer",
        "url": "https://sepolia.mantlescan.xyz",
        "api": "https://api-sepolia.mantlescan.xyz/api"
      },
      "contracts": {
        "InterchainGovernance": {
          "minimumTimeDelay": 300,
          "governanceChain": "Axelarnet",
          "governanceAddress": "axelar10d07y265gmmuvt4z0w9aw880jnsr700j7v9daj",
          "address": "0xbBd7dA8273daF1c95aC5C26271Df96399A8263ce",
          "deployer": "0xBeF25f4733b9d451072416360609e5A4c115293E",
          "deploymentMethod": "create3",
          "codehash": "0x222dfe9a431f41f473ba5bf71850df979619361ff8a49dcefc1fba4d72141134",
          "predeployCodehash": "0xe2de43b29f2387b6f3575a1b50d566908fc00e03a8d88ad6be74b674a70874d2",
          "salt": "InterchainGovernance v5.5"
        },
        "Multisig": {
          "threshold": 2,
          "signers": [
            "0xaC481D34c48e5d3191344b853Bc00D04889BA8db",
            "0x722C5A6A417122668e8925968f7FC13DBDFaD23C",
            "0xBeF25f4733b9d451072416360609e5A4c115293E"
          ],
          "address": "0x57406321d7e96223785b5987c9929d25e960946e",
          "deployer": "0xBeF25f4733b9d451072416360609e5A4c115293E",
          "deploymentMethod": "create3",
          "codehash": "0x912095d5076ee40a9dd49c0f9d61d61334c47a78c7512852791652baef26c296",
          "predeployCodehash": "0x912095d5076ee40a9dd49c0f9d61d61334c47a78c7512852791652baef26c296",
          "salt": "Multisig v5.5"
        },
        "ConstAddressDeployer": {
          "address": "0x98B2920D53612483F91F12Ed7754E51b4A77919e"
        },
        "Create3Deployer": {
          "salt": "Create3Deployer",
          "address": "0x6513Aedb4D1593BA12e50644401D976aebDc90d8",
          "deployer": "0x6f24A47Fc8AE5441Eb47EFfC3665e70e69Ac3F05",
          "deploymentMethod": "create2",
          "codehash": "0xf0ad66defbe082df243d4d274e626f557f97579c5c9e19f33d8093d6160808b7",
          "predeployCodehash": "0x73fc31262c4bad113c79439fd231281201c7c7d45b50328bd86bccf37684bf92"
        },
        "AxelarGateway": {
          "deployer": "0xBeF25f4733b9d451072416360609e5A4c115293E",
          "startingKeyIDs": [
            "evm-mantle-sepolia-genesis"
          ],
          "address": "0x5A4fA5187BddD93097dE4F6062a2E96C82Ea2d61",
          "implementation": "0x1A9f5A2C0867826790EC9E3318e77298d0000C76",
          "implementationCodehash": "0xf49fc5a9d24907c0c1de9b7c1f4478d2cd961b1835efded43267cb1be062bb9c",
          "authModule": "0xa27aF392971f0A0D0C8767d061f4274d58856d5a",
          "tokenDeployer": "0xb89B72CBA1766fB17199A58D2482852832a1Bd98",
          "deploymentMethod": "create3",
          "salt": "AxelarGateway v6.2",
          "connectionType": "consensus"
        },
        "Operators": {
          "owner": "0xBeF25f4733b9d451072416360609e5A4c115293E",
          "address": "0xc5C525B7Bb2a7Ce95C13Ee5aBdB7F8fd3cb77392",
          "deployer": "0xBeF25f4733b9d451072416360609e5A4c115293E",
          "deploymentMethod": "create2",
          "codehash": "0xc561dc32ef670c929db9d7fbf6b5f6c074a62a30602481ba3b88912ca6d79feb",
          "predeployCodehash": "0xc561dc32ef670c929db9d7fbf6b5f6c074a62a30602481ba3b88912ca6d79feb",
          "salt": "Operators"
        },
        "AxelarGasService": {
          "collector": "0xc5C525B7Bb2a7Ce95C13Ee5aBdB7F8fd3cb77392",
          "salt": "AxelarGasService",
          "address": "0xeE1d04E4F9F9AdEB7be7d6996f4A726773460A87",
          "implementation": "0x1F002cd258e2e818eC5ecCD46DD6cb938c5Cf7f8",
          "deployer": "0xBeF25f4733b9d451072416360609e5A4c115293E"
        },
        "InterchainTokenService": {
          "salt": "ITS v2.1.0",
          "deployer": "0xBeF25f4733b9d451072416360609e5A4c115293E",
          "proxySalt": "ITS v1.0.0",
          "tokenManagerDeployer": "0x8d73f4350f1d0384e097aaC88d3e04Af94A95984",
          "interchainToken": "0xbEfE642EDd190358a1c48c1c2E14B044e17EC021",
          "interchainTokenDeployer": "0x13Cc10015F8bC95fd3a5E848cEE2183c0DE2A69D",
          "tokenManager": "0x790bD31aCF3a0548b4e71f2fB6785f6844aA286e",
          "tokenHandler": "0x95C7e8e04440bD85c336147e2964b2F8331F23aD",
          "implementation": "0x7566C3f4A589Cd84F995d12eFB72D8c54dEc272B",
          "predeployCodehash": "0x08a4a556c4db879b4f24104d13a8baf86915d58b12c81b382dfea2a82d2856cf",
          "address": "0x0FCb262571be50815627C16Eca1f5F3D342FF5a5",
          "gatewayCaller": "0xb8Dcc3f2971072d556d8E33284725B3A6f83adFd"
        },
        "InterchainTokenFactory": {
          "deployer": "0xBeF25f4733b9d451072416360609e5A4c115293E",
          "salt": "ITS Factory v1.0.0",
          "implementation": "0x27Dae89620Ed5f3111d85D44ceFc6EdB7fe74551",
          "address": "0x35eAd6089aBF6233C3E0086CD3C0eF849bdE95c3"
        }
      },
      "finality": "finalized",
      "gasOptions": {
        "gasPrice": 25000000,
        "gasLimit": 100000000000
      },
      "approxFinalityWaitTime": 60
    },
    "optimism-sepolia": {
      "name": "Optimism-Sepolia",
      "axelarId": "optimism-sepolia",
      "chainId": 11155420,
      "rpc": "https://sepolia.optimism.io",
      "tokenSymbol": "ETH",
      "chainType": "evm",
      "gasOptions": {
        "gasLimit": 8000000
      },
      "onchainGasEstimate": {
        "l1ChainName": "ethereum",
        "gasEstimationType": 1,
        "l1FeeScalar": 7600
      },
      "confirmations": 3,
      "explorer": {
        "name": "Opscan",
        "url": "https://sepolia-optimistic.etherscan.io",
        "api": "https://api-sepolia-optimistic.etherscan.io/api"
      },
      "contracts": {
        "ConstAddressDeployer": {
          "address": "0x98B2920D53612483F91F12Ed7754E51b4A77919e"
        },
        "Create3Deployer": {
          "salt": "Create3Deployer",
          "address": "0x6513Aedb4D1593BA12e50644401D976aebDc90d8",
          "deployer": "0x6f24A47Fc8AE5441Eb47EFfC3665e70e69Ac3F05",
          "deploymentMethod": "create2",
          "codehash": "0xf0ad66defbe082df243d4d274e626f557f97579c5c9e19f33d8093d6160808b7",
          "predeployCodehash": "0x73fc31262c4bad113c79439fd231281201c7c7d45b50328bd86bccf37684bf92"
        },
        "AxelarGateway": {
          "deployer": "0xBeF25f4733b9d451072416360609e5A4c115293E",
          "startingKeyIDs": [
            "evm-optimism-sepolia-genesis"
          ],
          "address": "0x5A4fA5187BddD93097dE4F6062a2E96C82Ea2d61",
          "implementation": "0x1A9f5A2C0867826790EC9E3318e77298d0000C76",
          "implementationCodehash": "0xf49fc5a9d24907c0c1de9b7c1f4478d2cd961b1835efded43267cb1be062bb9c",
          "authModule": "0xa27aF392971f0A0D0C8767d061f4274d58856d5a",
          "tokenDeployer": "0xb89B72CBA1766fB17199A58D2482852832a1Bd98",
          "deploymentMethod": "create3",
          "salt": "AxelarGateway v6.2",
          "connectionType": "consensus"
        },
        "InterchainGovernance": {
          "minimumTimeDelay": 300,
          "governanceChain": "Axelarnet",
          "governanceAddress": "axelar10d07y265gmmuvt4z0w9aw880jnsr700j7v9daj",
          "address": "0xbBd7dA8273daF1c95aC5C26271Df96399A8263ce",
          "deployer": "0xBeF25f4733b9d451072416360609e5A4c115293E",
          "deploymentMethod": "create3",
          "codehash": "0x222dfe9a431f41f473ba5bf71850df979619361ff8a49dcefc1fba4d72141134",
          "predeployCodehash": "0xe2de43b29f2387b6f3575a1b50d566908fc00e03a8d88ad6be74b674a70874d2",
          "salt": "InterchainGovernance v5.5"
        },
        "Multisig": {
          "threshold": 2,
          "signers": [
            "0xaC481D34c48e5d3191344b853Bc00D04889BA8db",
            "0x722C5A6A417122668e8925968f7FC13DBDFaD23C",
            "0xBeF25f4733b9d451072416360609e5A4c115293E"
          ],
          "address": "0x57406321d7e96223785b5987c9929d25e960946e",
          "deployer": "0xBeF25f4733b9d451072416360609e5A4c115293E",
          "deploymentMethod": "create3",
          "codehash": "0x912095d5076ee40a9dd49c0f9d61d61334c47a78c7512852791652baef26c296",
          "predeployCodehash": "0x912095d5076ee40a9dd49c0f9d61d61334c47a78c7512852791652baef26c296",
          "salt": "Multisig v5.5"
        },
        "Operators": {
          "owner": "0xBeF25f4733b9d451072416360609e5A4c115293E",
          "address": "0xc5C525B7Bb2a7Ce95C13Ee5aBdB7F8fd3cb77392",
          "deployer": "0xBeF25f4733b9d451072416360609e5A4c115293E",
          "deploymentMethod": "create2",
          "codehash": "0xc561dc32ef670c929db9d7fbf6b5f6c074a62a30602481ba3b88912ca6d79feb",
          "predeployCodehash": "0xc561dc32ef670c929db9d7fbf6b5f6c074a62a30602481ba3b88912ca6d79feb",
          "salt": "Operators"
        },
        "AxelarGasService": {
          "collector": "0xc5C525B7Bb2a7Ce95C13Ee5aBdB7F8fd3cb77392",
          "salt": "AxelarGasService",
          "address": "0xeE1d04E4F9F9AdEB7be7d6996f4A726773460A87",
          "implementation": "0x1F002cd258e2e818eC5ecCD46DD6cb938c5Cf7f8",
          "deployer": "0xBeF25f4733b9d451072416360609e5A4c115293E"
        },
        "InterchainTokenService": {
          "salt": "ITS v2.1.0",
          "deployer": "0xBeF25f4733b9d451072416360609e5A4c115293E",
          "proxySalt": "ITS v1.0.0",
          "tokenManagerDeployer": "0x8d73f4350f1d0384e097aaC88d3e04Af94A95984",
          "interchainToken": "0xbEfE642EDd190358a1c48c1c2E14B044e17EC021",
          "interchainTokenDeployer": "0x13Cc10015F8bC95fd3a5E848cEE2183c0DE2A69D",
          "tokenManager": "0x790bD31aCF3a0548b4e71f2fB6785f6844aA286e",
          "tokenHandler": "0x95C7e8e04440bD85c336147e2964b2F8331F23aD",
          "implementation": "0x7566C3f4A589Cd84F995d12eFB72D8c54dEc272B",
          "predeployCodehash": "0x08a4a556c4db879b4f24104d13a8baf86915d58b12c81b382dfea2a82d2856cf",
          "address": "0x0FCb262571be50815627C16Eca1f5F3D342FF5a5",
          "gatewayCaller": "0xb8Dcc3f2971072d556d8E33284725B3A6f83adFd"
        },
        "InterchainTokenFactory": {
          "deployer": "0xBeF25f4733b9d451072416360609e5A4c115293E",
          "salt": "ITS Factory v1.0.0",
          "implementation": "0x27Dae89620Ed5f3111d85D44ceFc6EdB7fe74551",
          "address": "0x35eAd6089aBF6233C3E0086CD3C0eF849bdE95c3"
        }
      },
      "finality": "finalized",
      "approxFinalityWaitTime": 25
    },
    "flow": {
      "name": "Flow",
      "axelarId": "flow",
      "chainId": 545,
      "rpc": "https://testnet.evm.nodes.onflow.org",
      "tokenSymbol": "FLOW",
      "chainType": "evm",
      "contracts": {
        "AxelarGateway": {
          "deployer": "0xBeF25f4733b9d451072416360609e5A4c115293E",
          "operator": "0xBeF25f4733b9d451072416360609e5A4c115293E",
          "proxyDeploymentArgs": [
            "0xC5578b1c63CE803B9f7f185652CC1E14Af887b8f",
            "0xBeF25f4733b9d451072416360609e5A4c115293E",
            "0x000000000000000000000000bef25f4733b9d451072416360609e5a4c115293e0000000000000000000000000000000000000000000000000000000000000040000000000000000000000000000000000000000000000000000000000000000100000000000000000000000000000000000000000000000000000000000000200000000000000000000000000000000000000000000000000000000000000060000000000000000000000000000000000000000000000000000000000000000300000000000000000000000000000000000000000000000000000000000aa39300000000000000000000000000000000000000000000000000000000000000050000000000000000000000004ed1fd87673ed52b810710e1e81c10df10906f40000000000000000000000000000000000000000000000000000000000000000100000000000000000000000054059b18cf1b10d648d922e00c149e68b3d77e90000000000000000000000000000000000000000000000000000000000000000100000000000000000000000057c026c5a2dcb35fd220f3436ff4096978066bb50000000000000000000000000000000000000000000000000000000000000001000000000000000000000000d368332a3cb3ea8a38144508c1ddea649c4d23fd0000000000000000000000000000000000000000000000000000000000000001000000000000000000000000f48dfdc4f1666701ba74efa1d8491f4811c064a40000000000000000000000000000000000000000000000000000000000000001"
          ],
          "initialVerifierSetId": "c7483b242156a8149fe6c4efcf62184d9fbf6b1be5530872f80a472d33070cf6",
          "governance": "0xBeF25f4733b9d451072416360609e5A4c115293E",
          "address": "0x5A4fA5187BddD93097dE4F6062a2E96C82Ea2d61",
          "implementation": "0x97eE3BfaD32ff53eC13071fBE65CeBA062eCC99d",
          "implementationCodehash": "0x3c16450323c6b2aae8627b39f48b231e591db5e1274a45081eae6cc9775e59c3",
          "deploymentMethod": "create2",
          "previousSignersRetention": 15,
          "domainSeparator": "0x3dad2b901117c30d4f601c3b9e9ee89cec4371e79e9908122e8e1da1904347ee",
          "minimumRotationDelay": 300,
          "connectionType": "amplifier",
          "owner": "0xBeF25f4733b9d451072416360609e5A4c115293E",
          "salt": "v6.0.4"
        },
        "ConstAddressDeployer": {
          "address": "0x98B2920D53612483F91F12Ed7754E51b4A77919e",
          "deployer": "0xE86375704CDb8491a5Ed82D90DceCE02Ee0ac25F",
          "deploymentMethod": "create",
          "codehash": "0x8fda47a596dfba923270da84e0c32a2d0312f1c03389f83e16f2b5a35ed37fbe",
          "predeployCodehash": "0x8fda47a596dfba923270da84e0c32a2d0312f1c03389f83e16f2b5a35ed37fbe"
        },
        "Create3Deployer": {
          "address": "0x6513Aedb4D1593BA12e50644401D976aebDc90d8",
          "deployer": "0x6f24A47Fc8AE5441Eb47EFfC3665e70e69Ac3F05",
          "deploymentMethod": "create2",
          "codehash": "0xf0ad66defbe082df243d4d274e626f557f97579c5c9e19f33d8093d6160808b7",
          "predeployCodehash": "0x73fc31262c4bad113c79439fd231281201c7c7d45b50328bd86bccf37684bf92",
          "salt": "Create3Deployer"
        },
        "AxelarGasService": {
          "collector": "0xc5C525B7Bb2a7Ce95C13Ee5aBdB7F8fd3cb77392",
          "salt": "AxelarGasService",
          "address": "0xeE1d04E4F9F9AdEB7be7d6996f4A726773460A87",
          "implementation": "0x1F002cd258e2e818eC5ecCD46DD6cb938c5Cf7f8",
          "deployer": "0xBeF25f4733b9d451072416360609e5A4c115293E"
        },
        "Operators": {
          "owner": "0xBeF25f4733b9d451072416360609e5A4c115293E",
          "address": "0xc5C525B7Bb2a7Ce95C13Ee5aBdB7F8fd3cb77392",
          "deployer": "0xBeF25f4733b9d451072416360609e5A4c115293E",
          "deploymentMethod": "create2",
          "codehash": "0xc561dc32ef670c929db9d7fbf6b5f6c074a62a30602481ba3b88912ca6d79feb",
          "predeployCodehash": "0xc561dc32ef670c929db9d7fbf6b5f6c074a62a30602481ba3b88912ca6d79feb",
          "salt": "Operators"
        },
        "InterchainTokenService": {
          "salt": "ITS v2.1.0",
          "deployer": "0xBeF25f4733b9d451072416360609e5A4c115293E",
          "proxySalt": "ITS v1.0.0",
          "tokenManagerDeployer": "0x8d73f4350f1d0384e097aaC88d3e04Af94A95984",
          "interchainToken": "0x9A679b363726b9ce8a98Fe0f35B7c4E785789648",
          "interchainTokenDeployer": "0xE932D055A2C2E2944DcC2412EBE8A166933dC74B",
          "tokenManager": "0x790bD31aCF3a0548b4e71f2fB6785f6844aA286e",
          "tokenHandler": "0x95C7e8e04440bD85c336147e2964b2F8331F23aD",
          "gatewayCaller": "0xb8Dcc3f2971072d556d8E33284725B3A6f83adFd",
          "implementation": "0x7566C3f4A589Cd84F995d12eFB72D8c54dEc272B",
          "predeployCodehash": "0x08a4a556c4db879b4f24104d13a8baf86915d58b12c81b382dfea2a82d2856cf",
          "address": "0x0FCb262571be50815627C16Eca1f5F3D342FF5a5"
        },
        "InterchainTokenFactory": {
          "deployer": "0xBeF25f4733b9d451072416360609e5A4c115293E",
          "salt": "ITS Factory v1.0.0",
          "implementation": "0x27Dae89620Ed5f3111d85D44ceFc6EdB7fe74551",
          "address": "0x35eAd6089aBF6233C3E0086CD3C0eF849bdE95c3"
        }
      },
      "explorer": {
        "name": "Flowscan",
        "url": "https://evm-testnet.flowscan.io/",
        "api": "https://evm-testnet.flowscan.io/api"
      },
      "gasOptions": {
        "gasLimit": 8000000
      },
      "confirmations": 1,
      "finality": "finalized",
      "approxFinalityWaitTime": 1
    },
    "hedera": {
      "name": "Hedera",
      "axelarId": "hedera",
      "skipRevertTests": true,
      "chainId": 296,
      "rpc": "https://testnet.hashio.io/api",
      "tokenSymbol": "HBAR",
      "confirmations": 1,
      "finality": "finalized",
      "approxFinalityWaitTime": 1,
      "timeout": 50000,
      "chainType": "evm",
      "explorer": {
        "name": "HashScan",
        "url": "https://hashscan.io/testnet",
        "api": ""
      },
      "gasOptions": {
        "gasLimit": 8000000
      },
      "contracts": {
        "ConstAddressDeployer": {
          "address": "0x98B2920D53612483F91F12Ed7754E51b4A77919e",
          "deployer": "0xE86375704CDb8491a5Ed82D90DceCE02Ee0ac25F",
          "deploymentMethod": "create",
          "codehash": "0x8fda47a596dfba923270da84e0c32a2d0312f1c03389f83e16f2b5a35ed37fbe",
          "predeployCodehash": "0x8fda47a596dfba923270da84e0c32a2d0312f1c03389f83e16f2b5a35ed37fbe"
        },
        "Create3Deployer": {
          "address": "0x6513Aedb4D1593BA12e50644401D976aebDc90d8",
          "deployer": "0x6f24A47Fc8AE5441Eb47EFfC3665e70e69Ac3F05",
          "deploymentMethod": "create2",
          "codehash": "0xf0ad66defbe082df243d4d274e626f557f97579c5c9e19f33d8093d6160808b7",
          "predeployCodehash": "0x73fc31262c4bad113c79439fd231281201c7c7d45b50328bd86bccf37684bf92",
          "salt": "Create3Deployer"
        },
        "AxelarGateway": {
          "deployer": "0xBeF25f4733b9d451072416360609e5A4c115293E",
          "operator": "0xBeF25f4733b9d451072416360609e5A4c115293E",
          "proxyDeploymentArgs": [
            "0xC5578b1c63CE803B9f7f185652CC1E14Af887b8f",
            "0xBeF25f4733b9d451072416360609e5A4c115293E",
            "0x000000000000000000000000bef25f4733b9d451072416360609e5a4c115293e0000000000000000000000000000000000000000000000000000000000000040000000000000000000000000000000000000000000000000000000000000000100000000000000000000000000000000000000000000000000000000000000200000000000000000000000000000000000000000000000000000000000000060000000000000000000000000000000000000000000000000000000000000000300000000000000000000000000000000000000000000000000000000000dd36600000000000000000000000000000000000000000000000000000000000000050000000000000000000000004ed1fd87673ed52b810710e1e81c10df10906f40000000000000000000000000000000000000000000000000000000000000000100000000000000000000000054059b18cf1b10d648d922e00c149e68b3d77e90000000000000000000000000000000000000000000000000000000000000000100000000000000000000000057c026c5a2dcb35fd220f3436ff4096978066bb50000000000000000000000000000000000000000000000000000000000000001000000000000000000000000d368332a3cb3ea8a38144508c1ddea649c4d23fd0000000000000000000000000000000000000000000000000000000000000001000000000000000000000000f48dfdc4f1666701ba74efa1d8491f4811c064a40000000000000000000000000000000000000000000000000000000000000001"
          ],
          "initialVerifierSetId": "2e33ae5cb06c1aa706fd9e4d270ecbf8ff031bb1d6c641787c0174769f8da900",
          "governance": "0xBeF25f4733b9d451072416360609e5A4c115293E",
          "address": "0x5A4fA5187BddD93097dE4F6062a2E96C82Ea2d61",
          "implementation": "0x25cf958D3E1aa67ec03dA6c21e8980D5888F6801",
          "implementationCodehash": "0x170f932b58370aaeaba2983a87b3d5d2b95b5b0a841ee59e1ed50f9194723744",
          "deploymentMethod": "create2",
          "previousSignersRetention": 15,
          "domainSeparator": "0xfbfcd8a4d93cdf3dc1099795eefb83c109414406fc09015f4d0758ed6b99c43c",
          "minimumRotationDelay": 300,
          "connectionType": "amplifier",
          "owner": "0xBeF25f4733b9d451072416360609e5A4c115293E",
          "salt": "v6.0.4"
        },
        "Operators": {
          "owner": "0xBeF25f4733b9d451072416360609e5A4c115293E",
          "address": "0xc5C525B7Bb2a7Ce95C13Ee5aBdB7F8fd3cb77392",
          "deployer": "0xBeF25f4733b9d451072416360609e5A4c115293E",
          "deploymentMethod": "create2",
          "codehash": "0xc561dc32ef670c929db9d7fbf6b5f6c074a62a30602481ba3b88912ca6d79feb",
          "predeployCodehash": "0xc561dc32ef670c929db9d7fbf6b5f6c074a62a30602481ba3b88912ca6d79feb",
          "salt": "Operators"
        },
        "AxelarGasService": {
          "collector": "0xc5C525B7Bb2a7Ce95C13Ee5aBdB7F8fd3cb77392",
          "salt": "AxelarGasService",
          "address": "0xeE1d04E4F9F9AdEB7be7d6996f4A726773460A87",
          "implementation": "0x465F92fc79dE7304B2fc734f894A9fb679120b75",
          "deployer": "0xBeF25f4733b9d451072416360609e5A4c115293E"
        }
      }
    },
    "sui": {
      "name": "Sui",
      "axelarId": "sui",
      "networkType": "testnet",
      "rpc": "https://sui-testnet-rpc.publicnode.com:443",
      "tokenSymbol": "SUI",
      "chainType": "sui",
      "decimals": 9,
      "explorer": {
        "name": "Suiscan",
        "url": "https://suiscan.xyz/testnet"
      },
      "contracts": {
        "AxelarGateway": {
          "address": "0x0a011637cbd43d101896d12d85cc8701bcb4ec884f556a9a15b1e26c72627853",
          "deployer": "0x8e3d8f44a89f6bf3573ee0d559722bef0f46c215153caca12322e1ed93046c1f",
          "versions": {
            "0": "0x0a011637cbd43d101896d12d85cc8701bcb4ec884f556a9a15b1e26c72627853"
          },
          "structs": {
            "WeightedSigner": "0x0a011637cbd43d101896d12d85cc8701bcb4ec884f556a9a15b1e26c72627853::weighted_signer::WeightedSigner",
            "Bytes32": "0x0a011637cbd43d101896d12d85cc8701bcb4ec884f556a9a15b1e26c72627853::bytes32::Bytes32",
            "WeightedSigners": "0x0a011637cbd43d101896d12d85cc8701bcb4ec884f556a9a15b1e26c72627853::weighted_signers::WeightedSigners",
            "Signature": "0x0a011637cbd43d101896d12d85cc8701bcb4ec884f556a9a15b1e26c72627853::proof::Signature",
            "Proof": "0x0a011637cbd43d101896d12d85cc8701bcb4ec884f556a9a15b1e26c72627853::proof::Proof",
            "Message": "0x0a011637cbd43d101896d12d85cc8701bcb4ec884f556a9a15b1e26c72627853::message::Message",
            "SignersRotated": "0x0a011637cbd43d101896d12d85cc8701bcb4ec884f556a9a15b1e26c72627853::events::SignersRotated",
            "ChannelCreated": "0x0a011637cbd43d101896d12d85cc8701bcb4ec884f556a9a15b1e26c72627853::events::ChannelCreated",
            "ChannelDestroyed": "0x0a011637cbd43d101896d12d85cc8701bcb4ec884f556a9a15b1e26c72627853::events::ChannelDestroyed",
            "ContractCall": "0x0a011637cbd43d101896d12d85cc8701bcb4ec884f556a9a15b1e26c72627853::events::ContractCall",
            "MessageApproved": "0x0a011637cbd43d101896d12d85cc8701bcb4ec884f556a9a15b1e26c72627853::events::MessageApproved",
            "MessageExecuted": "0x0a011637cbd43d101896d12d85cc8701bcb4ec884f556a9a15b1e26c72627853::events::MessageExecuted",
            "AxelarSigners": "0x0a011637cbd43d101896d12d85cc8701bcb4ec884f556a9a15b1e26c72627853::auth::AxelarSigners",
            "MessageToSign": "0x0a011637cbd43d101896d12d85cc8701bcb4ec884f556a9a15b1e26c72627853::auth::MessageToSign",
            "Channel": "0x0a011637cbd43d101896d12d85cc8701bcb4ec884f556a9a15b1e26c72627853::channel::Channel",
            "ApprovedMessage": "0x0a011637cbd43d101896d12d85cc8701bcb4ec884f556a9a15b1e26c72627853::channel::ApprovedMessage",
            "OwnerCap": "0x0a011637cbd43d101896d12d85cc8701bcb4ec884f556a9a15b1e26c72627853::owner_cap::OwnerCap",
            "MessageTicket": "0x0a011637cbd43d101896d12d85cc8701bcb4ec884f556a9a15b1e26c72627853::message_ticket::MessageTicket",
            "MessageStatus": "0x0a011637cbd43d101896d12d85cc8701bcb4ec884f556a9a15b1e26c72627853::message_status::MessageStatus",
            "Gateway_v0": "0x0a011637cbd43d101896d12d85cc8701bcb4ec884f556a9a15b1e26c72627853::gateway_v0::Gateway_v0",
            "CommandType": "0x0a011637cbd43d101896d12d85cc8701bcb4ec884f556a9a15b1e26c72627853::gateway_v0::CommandType",
            "Gateway": "0x0a011637cbd43d101896d12d85cc8701bcb4ec884f556a9a15b1e26c72627853::gateway::Gateway"
          },
          "objects": {
            "Gateway": "0xf9e4db9b6a182c08d46c0f14fee39c5893615a91d18e761dfd6bb4bb8163d2a8",
            "UpgradeCap": "0xf84441c659c1ca9bec6d5c43662e37268b8553295484e634f6bca3d3d6f7fc0d",
            "Gatewayv0": "0x2b6716447cd0716b0a11cc418cd51d257fc4eae6dc1d2dd052083ed704866029",
            "OwnerCap": "0xb74cd6aef92429b36fdf4ea8ee72b80ebc1d0af6a82946a7cfd1023b4bd5c1c3"
          },
          "domainSeparator": "0x254a1ae90417f8649798698e95a1140808a701c38c8f5723a930b9d0666e54b4",
          "operator": "0x8e3d8f44a89f6bf3573ee0d559722bef0f46c215153caca12322e1ed93046c1f",
          "minimumRotationDelay": 0
        },
        "Utils": {
          "address": "0xaa789bbc9d03a48d29e950ecbc9bc78918e1696e4a76adf7230416f0f49e4838",
          "deployer": "0x8e3d8f44a89f6bf3573ee0d559722bef0f46c215153caca12322e1ed93046c1f",
          "versions": {
            "0": "0xaa789bbc9d03a48d29e950ecbc9bc78918e1696e4a76adf7230416f0f49e4838"
          },
          "structs": {},
          "objects": {
            "UpgradeCap": "0x386fa0c2c72b84265011d67cbf567b244818c619ec7f47c078e1cb3982b9c8b7"
          }
        },
        "VersionControl": {
          "address": "0x6ee95b0d28a3cdee73818cff21b4be3afd64da603e9c112cac26d301a2ac9c7a",
          "deployer": "0x8e3d8f44a89f6bf3573ee0d559722bef0f46c215153caca12322e1ed93046c1f",
          "versions": {
            "0": "0x6ee95b0d28a3cdee73818cff21b4be3afd64da603e9c112cac26d301a2ac9c7a"
          },
          "structs": {
            "VersionControl": "0x6ee95b0d28a3cdee73818cff21b4be3afd64da603e9c112cac26d301a2ac9c7a::version_control::VersionControl"
          }
        },
        "RelayerDiscovery": {
          "address": "0x7a9c114a2774ea134973df867ec03300fcf7c69439b5adcaef71ee970d06fd13",
          "deployer": "0x8e3d8f44a89f6bf3573ee0d559722bef0f46c215153caca12322e1ed93046c1f",
          "versions": {
            "0": "0x7a9c114a2774ea134973df867ec03300fcf7c69439b5adcaef71ee970d06fd13"
          },
          "structs": {
            "Function": "0x7a9c114a2774ea134973df867ec03300fcf7c69439b5adcaef71ee970d06fd13::transaction::Function",
            "MoveCall": "0x7a9c114a2774ea134973df867ec03300fcf7c69439b5adcaef71ee970d06fd13::transaction::MoveCall",
            "Transaction": "0x7a9c114a2774ea134973df867ec03300fcf7c69439b5adcaef71ee970d06fd13::transaction::Transaction",
            "TransactionRegistered": "0x7a9c114a2774ea134973df867ec03300fcf7c69439b5adcaef71ee970d06fd13::events::TransactionRegistered",
            "TransactionRemoved": "0x7a9c114a2774ea134973df867ec03300fcf7c69439b5adcaef71ee970d06fd13::events::TransactionRemoved",
            "RelayerDiscovery_v0": "0x7a9c114a2774ea134973df867ec03300fcf7c69439b5adcaef71ee970d06fd13::relayer_discovery_v0::RelayerDiscovery_v0",
            "OwnerCap": "0x7a9c114a2774ea134973df867ec03300fcf7c69439b5adcaef71ee970d06fd13::owner_cap::OwnerCap",
            "RelayerDiscovery": "0x7a9c114a2774ea134973df867ec03300fcf7c69439b5adcaef71ee970d06fd13::discovery::RelayerDiscovery"
          },
          "objects": {
            "RelayerDiscovery": "0x0b72704384dedc38a1bc0201b6dee2e460f280455b061fcb14e8c02bdb8dc1e9",
            "RelayerDiscoveryv0": "0x6d122536d1fa314efe6c84f8e50fcc062d4836df5d0e6a03434d1008bf3c62a5",
            "OwnerCap": "0x3d108051e50dd9709db3f43f63abaeebea4ba6b2bd60423082ad0c53bc384241"
          }
        },
        "Operators": {
          "address": "0xc072ff6b307e2951e4175688f2e4540e36af7b0f2d5aac0a627f05945ea67a2f",
          "deployer": "0x8e3d8f44a89f6bf3573ee0d559722bef0f46c215153caca12322e1ed93046c1f",
          "versions": {
            "0": "0xc072ff6b307e2951e4175688f2e4540e36af7b0f2d5aac0a627f05945ea67a2f"
          },
          "structs": {
            "OwnerCap": "0xc072ff6b307e2951e4175688f2e4540e36af7b0f2d5aac0a627f05945ea67a2f::operators::OwnerCap",
            "OperatorCap": "0xc072ff6b307e2951e4175688f2e4540e36af7b0f2d5aac0a627f05945ea67a2f::operators::OperatorCap",
            "Operators": "0xc072ff6b307e2951e4175688f2e4540e36af7b0f2d5aac0a627f05945ea67a2f::operators::Operators",
            "Borrow": "0xc072ff6b307e2951e4175688f2e4540e36af7b0f2d5aac0a627f05945ea67a2f::operators::Borrow",
            "OperatorAdded": "0xc072ff6b307e2951e4175688f2e4540e36af7b0f2d5aac0a627f05945ea67a2f::operators::OperatorAdded",
            "OperatorRemoved": "0xc072ff6b307e2951e4175688f2e4540e36af7b0f2d5aac0a627f05945ea67a2f::operators::OperatorRemoved",
            "CapabilityStored": "0xc072ff6b307e2951e4175688f2e4540e36af7b0f2d5aac0a627f05945ea67a2f::operators::CapabilityStored",
            "CapabilityRemoved": "0xc072ff6b307e2951e4175688f2e4540e36af7b0f2d5aac0a627f05945ea67a2f::operators::CapabilityRemoved"
          },
          "objects": {
            "Operators": "0xd2a98d365ae7f3d7926ba7ed8b9d128dc51bff6e64628faeb5cf73e140f40674",
            "OwnerCap": "0x2487fabff55113e9832609602b39b59498a7be2def8545dbf665be0d35a0d698"
          }
        },
        "Abi": {
          "address": "0x5882a2aa960a5bf59a00f294c4453111ced632c3fb4207347a2d707c010854b5",
          "versions": {
            "0": "0x5882a2aa960a5bf59a00f294c4453111ced632c3fb4207347a2d707c010854b5"
          },
          "deployer": "0x8e3d8f44a89f6bf3573ee0d559722bef0f46c215153caca12322e1ed93046c1f",
          "structs": {
            "AbiReader": "0x5882a2aa960a5bf59a00f294c4453111ced632c3fb4207347a2d707c010854b5::abi::AbiReader",
            "AbiWriter": "0x5882a2aa960a5bf59a00f294c4453111ced632c3fb4207347a2d707c010854b5::abi::AbiWriter"
          },
          "objects": {
            "UpgradeCap": "0x8e4fdf0892f4e3e99b66ed9a62d2083621e05ba727e4a444076bdfaa1d35be42"
          }
        },
        "GasService": {
          "address": "0x6ac888c80d13527dce10ce998852ce9f847e76466e334b996f142acd272e2386",
          "versions": {
            "0": "0x6ac888c80d13527dce10ce998852ce9f847e76466e334b996f142acd272e2386"
          },
          "deployer": "0x8e3d8f44a89f6bf3573ee0d559722bef0f46c215153caca12322e1ed93046c1f",
          "structs": {
            "GasPaid": "0x6ac888c80d13527dce10ce998852ce9f847e76466e334b996f142acd272e2386::events::GasPaid",
            "GasAdded": "0x6ac888c80d13527dce10ce998852ce9f847e76466e334b996f142acd272e2386::events::GasAdded",
            "Refunded": "0x6ac888c80d13527dce10ce998852ce9f847e76466e334b996f142acd272e2386::events::Refunded",
            "GasCollected": "0x6ac888c80d13527dce10ce998852ce9f847e76466e334b996f142acd272e2386::events::GasCollected",
            "OwnerCap": "0x6ac888c80d13527dce10ce998852ce9f847e76466e334b996f142acd272e2386::owner_cap::OwnerCap",
            "OperatorCap": "0x6ac888c80d13527dce10ce998852ce9f847e76466e334b996f142acd272e2386::operator_cap::OperatorCap",
            "GasService_v0": "0x6ac888c80d13527dce10ce998852ce9f847e76466e334b996f142acd272e2386::gas_service_v0::GasService_v0",
            "GasService": "0x6ac888c80d13527dce10ce998852ce9f847e76466e334b996f142acd272e2386::gas_service::GasService"
          },
          "objects": {
            "OperatorCap": "0xff56f7d1a21b6e6c638f0a33952002548c2206bfecb2cd7dcb60e48fe2c7c88d",
            "OwnerCap": "0x1f34f68288458494bf481f6b10cf11be09819ecbb327ed7f4e759c1f39b41200",
            "GasService": "0xe5e87b95eeface50ab8c113966c7a7f0453c8bd24d3fae08ef5ee9170b58dac9",
            "GasServicev0": "0x7315d92231f812867a9266608d6da48edf64e71e375e03990a733fda605e9ad2",
            "UpgradeCap": "0x0032536b7a039f473719954ddd4ee24432a2a25d87942d2f3fd90e003eba432f"
          }
        },
        "InterchainTokenService": {
          "address": "0xbada6867bc8fe1c75d1cadd22a5b214fe5a666af494a88497ab67d0c97783d04",
          "versions": {
            "0": "0xbada6867bc8fe1c75d1cadd22a5b214fe5a666af494a88497ab67d0c97783d04"
          },
          "deployer": "0x8e3d8f44a89f6bf3573ee0d559722bef0f46c215153caca12322e1ed93046c1f",
          "structs": {
            "FlowLimit": "0xbada6867bc8fe1c75d1cadd22a5b214fe5a666af494a88497ab67d0c97783d04::flow_limit::FlowLimit",
            "CoinManagement": "0xbada6867bc8fe1c75d1cadd22a5b214fe5a666af494a88497ab67d0c97783d04::coin_management::CoinManagement",
            "CoinInfo": "0xbada6867bc8fe1c75d1cadd22a5b214fe5a666af494a88497ab67d0c97783d04::coin_info::CoinInfo",
            "CoinData": "0xbada6867bc8fe1c75d1cadd22a5b214fe5a666af494a88497ab67d0c97783d04::coin_data::CoinData",
            "CreatorCap": "0xbada6867bc8fe1c75d1cadd22a5b214fe5a666af494a88497ab67d0c97783d04::creator_cap::CreatorCap",
            "TokenId": "0xbada6867bc8fe1c75d1cadd22a5b214fe5a666af494a88497ab67d0c97783d04::token_id::TokenId",
            "UnregisteredTokenId": "0xbada6867bc8fe1c75d1cadd22a5b214fe5a666af494a88497ab67d0c97783d04::token_id::UnregisteredTokenId",
            "UnregisteredCoinData": "0xbada6867bc8fe1c75d1cadd22a5b214fe5a666af494a88497ab67d0c97783d04::unregistered_coin_data::UnregisteredCoinData",
            "CoinRegistered": "0xbada6867bc8fe1c75d1cadd22a5b214fe5a666af494a88497ab67d0c97783d04::events::CoinRegistered",
            "InterchainTransfer": "0xbada6867bc8fe1c75d1cadd22a5b214fe5a666af494a88497ab67d0c97783d04::events::InterchainTransfer",
            "InterchainTokenDeploymentStarted": "0xbada6867bc8fe1c75d1cadd22a5b214fe5a666af494a88497ab67d0c97783d04::events::InterchainTokenDeploymentStarted",
            "InterchainTransferReceived": "0xbada6867bc8fe1c75d1cadd22a5b214fe5a666af494a88497ab67d0c97783d04::events::InterchainTransferReceived",
            "UnregisteredCoinReceived": "0xbada6867bc8fe1c75d1cadd22a5b214fe5a666af494a88497ab67d0c97783d04::events::UnregisteredCoinReceived",
            "TrustedChainAdded": "0xbada6867bc8fe1c75d1cadd22a5b214fe5a666af494a88497ab67d0c97783d04::events::TrustedChainAdded",
            "TrustedChainRemoved": "0xbada6867bc8fe1c75d1cadd22a5b214fe5a666af494a88497ab67d0c97783d04::events::TrustedChainRemoved",
            "FlowLimitSet": "0xbada6867bc8fe1c75d1cadd22a5b214fe5a666af494a88497ab67d0c97783d04::events::FlowLimitSet",
            "DistributorshipTransfered": "0xbada6867bc8fe1c75d1cadd22a5b214fe5a666af494a88497ab67d0c97783d04::events::DistributorshipTransfered",
            "OperatorshipTransfered": "0xbada6867bc8fe1c75d1cadd22a5b214fe5a666af494a88497ab67d0c97783d04::events::OperatorshipTransfered",
            "TrustedChain": "0xbada6867bc8fe1c75d1cadd22a5b214fe5a666af494a88497ab67d0c97783d04::trusted_chains::TrustedChain",
            "TrustedChains": "0xbada6867bc8fe1c75d1cadd22a5b214fe5a666af494a88497ab67d0c97783d04::trusted_chains::TrustedChains",
            "InterchainTransferTicket": "0xbada6867bc8fe1c75d1cadd22a5b214fe5a666af494a88497ab67d0c97783d04::interchain_transfer_ticket::InterchainTransferTicket",
            "InterchainTokenService_v0": "0xbada6867bc8fe1c75d1cadd22a5b214fe5a666af494a88497ab67d0c97783d04::interchain_token_service_v0::InterchainTokenService_v0",
            "OwnerCap": "0xbada6867bc8fe1c75d1cadd22a5b214fe5a666af494a88497ab67d0c97783d04::owner_cap::OwnerCap",
            "OperatorCap": "0xbada6867bc8fe1c75d1cadd22a5b214fe5a666af494a88497ab67d0c97783d04::operator_cap::OperatorCap",
            "InterchainTokenService": "0xbada6867bc8fe1c75d1cadd22a5b214fe5a666af494a88497ab67d0c97783d04::interchain_token_service::InterchainTokenService"
          },
          "objects": {
            "InterchainTokenService": "0x8dcafd47f221af0358d2fd84b41ff85e9c34843102e8176e2fc827a6e575a96a",
            "InterchainTokenServicev0": "0xfce82130a4cd4602acd4103500f61568e18b0012c79ef03ccef532910ea56bd2",
            "ChannelId": "0x34e068ec6672128357d5b40393d01df839da608072c758d54af542842d182000",
            "OwnerCap": "0x1d9cb892bf88aa0af8e168247ec65187601726756b9c2a0330e057808a3450fa",
            "OperatorCap": "0x0f25b65db01909ce647d2203e36a63069419ca38c8dc72020905224f33d3c301",
            "UpgradeCap": "0x4beced87d446254cf5266395404ae698351f89b33e23c5ca4f263b285e4a0a3a"
          }
        },
        "Example": {
          "address": "0x2093d3345e2e5b39762af77b17da3b43a6271f8da4b33e35636fcc329b3a4c08",
          "versions": {
            "0": "0x2093d3345e2e5b39762af77b17da3b43a6271f8da4b33e35636fcc329b3a4c08"
          },
          "deployer": "0x8e3d8f44a89f6bf3573ee0d559722bef0f46c215153caca12322e1ed93046c1f",
          "structs": {
            "Singleton": "0x2093d3345e2e5b39762af77b17da3b43a6271f8da4b33e35636fcc329b3a4c08::its::Singleton",
            "Executed": "0x2093d3345e2e5b39762af77b17da3b43a6271f8da4b33e35636fcc329b3a4c08::gmp::Executed",
            "ExecutedWithToken": "0x2093d3345e2e5b39762af77b17da3b43a6271f8da4b33e35636fcc329b3a4c08::its::ExecutedWithToken",
            "TOKEN": "0x2093d3345e2e5b39762af77b17da3b43a6271f8da4b33e35636fcc329b3a4c08::token::TOKEN",
            "TOKEN_A": "0x2093d3345e2e5b39762af77b17da3b43a6271f8da4b33e35636fcc329b3a4c08::token_a::TOKEN_A",
            "TOKEN_B": "0x2093d3345e2e5b39762af77b17da3b43a6271f8da4b33e35636fcc329b3a4c08::token_b::TOKEN_B",
            "TOKEN_C": "0x2093d3345e2e5b39762af77b17da3b43a6271f8da4b33e35636fcc329b3a4c08::token_c::TOKEN_C"
          },
          "objects": {
            "GmpSingleton": "0x1e603296e4670b17d60cbf00c7b31b9c2bf67a3c47e605d6c515f5bc4c27265f",
            "GmpChannelId": "0x6566c75855aa7dd585d24256ee329af20fd75a3c8251d9321bd9ca738fb4af97",
            "ItsSingleton": "0x7ae4806dd0116aa2cc770dfac4695a30da50a22db291adc1956fc2308ea2b0ff",
            "ItsChannelId": "0x61f17525337ceae5ba6b6d9d72f8e3035e7bca69188cb807aa9893895644746e"
          }
        }
      },
      "finality": "1",
      "approxFinalityWaitTime": 1
    },
    "stellar": {
      "name": "Stellar",
      "axelarId": "stellar",
      "rpc": "https://soroban-testnet.stellar.org",
      "horizonRpc": "https://horizon-testnet.stellar.org",
      "networkType": "testnet",
      "chainType": "stellar",
      "decimals": 7,
      "finality": "1",
      "approxFinalityWaitTime": 1,
      "tokenSymbol": "XLM",
      "tokenAddress": "CDLZFC3SYJYDZT7K67VZ75HPJVIEUVNIXF47ZG2FB2RMQQVU2HHGCYSC",
      "explorer": {
        "name": "Stellar Expert",
        "url": "https://stellar.expert/explorer/testnet"
      },
      "contracts": {
        "axelar_gateway": {
          "address": "CA2PWTIEYWVZBWWISEUXZW5T4LWQD7IIHRZP2NYV3FRL7QPYHQG6NGRO",
          "deployer": "GAESJFWHAL6ZJC22P32GVWTJQZ6OZ3H5WCVNQ3O2L2XR7EEOJ4PB4I6Y",
          "wasmHash": "4e0df4342d505504d3e7fde2cf664fe896b8a01ed992426192968189ed83e821",
          "initializeArgs": {
            "owner": "GAESJFWHAL6ZJC22P32GVWTJQZ6OZ3H5WCVNQ3O2L2XR7EEOJ4PB4I6Y",
            "operator": "GAESJFWHAL6ZJC22P32GVWTJQZ6OZ3H5WCVNQ3O2L2XR7EEOJ4PB4I6Y",
            "domainSeparator": "c8755ff707868d65f9517b68fe63b23e11fbbee5cf8d0fff0783834634a0ab7f",
            "minimumRotationDelay": "300",
            "previousSignersRetention": "15",
            "initialSigners": [
              {
                "nonce": "0000000000000000000000000000000000000000000000000000000000000000",
                "signers": [
                  {
                    "signer": "092496c702fd948b5a7ef46ada69867cececfdb0aad86dda5eaf1f908e4f1e1e",
                    "weight": "1"
                  }
                ],
                "threshold": "1"
              }
            ]
          }
        },
        "axelar_operators": {
          "address": "CCHY3MEU3UU2CCHUZEOXN2YG5TVATHTCOT4WQXZKASRZSANFBRZ25AYJ",
          "deployer": "GAESJFWHAL6ZJC22P32GVWTJQZ6OZ3H5WCVNQ3O2L2XR7EEOJ4PB4I6Y",
          "wasmHash": "82acfafba05ef400104d172664e8d30dbadca6e21e97fa9ae2e1c06c9148be1d",
          "initializeArgs": {
            "owner": "GAESJFWHAL6ZJC22P32GVWTJQZ6OZ3H5WCVNQ3O2L2XR7EEOJ4PB4I6Y"
          }
        },
        "axelar_gas_service": {
          "address": "CCCXWUJ76MUDW5KXA6ZDQ3EEJ7JBE4BJNYYOQ2GJMMY2HANHKYFD6OJD",
          "deployer": "GAESJFWHAL6ZJC22P32GVWTJQZ6OZ3H5WCVNQ3O2L2XR7EEOJ4PB4I6Y",
          "wasmHash": "aec895c6a9e13f45cc0cc273e503cc818f5a30fd6fdc732e58a7fd9b4966ecef",
          "initializeArgs": {
            "owner": "GAESJFWHAL6ZJC22P32GVWTJQZ6OZ3H5WCVNQ3O2L2XR7EEOJ4PB4I6Y",
            "operator": "CCHY3MEU3UU2CCHUZEOXN2YG5TVATHTCOT4WQXZKASRZSANFBRZ25AYJ"
          }
        },
        "upgrader": {
          "address": "CAA7Z6JYR3UMQDAP2XYPCRX7UMT7CQC4ICHPLJL7ZMEOVILN2QNQ5P6R",
          "deployer": "GAESJFWHAL6ZJC22P32GVWTJQZ6OZ3H5WCVNQ3O2L2XR7EEOJ4PB4I6Y",
          "wasmHash": "a29f0384e948343a4bdc11c8c640c56345cbf91acf770828219766fc6c829382",
          "initializeArgs": {}
        },
        "example": {
          "address": "CDNVCL7OGSPWEQ5LWUP2LSDBZCAYFNRPUXEG7W72CH5ZPTIBQEGU4V7U",
          "deployer": "GAESJFWHAL6ZJC22P32GVWTJQZ6OZ3H5WCVNQ3O2L2XR7EEOJ4PB4I6Y",
          "wasmHash": "a4dbe77402308e9152dfd31777519b2ff19167db81c5a15f3032a15ee3ea3bc9",
          "initializeArgs": {
            "gatewayAddress": "CA2PWTIEYWVZBWWISEUXZW5T4LWQD7IIHRZP2NYV3FRL7QPYHQG6NGRO",
            "gasServiceAddress": "CCCXWUJ76MUDW5KXA6ZDQ3EEJ7JBE4BJNYYOQ2GJMMY2HANHKYFD6OJD",
            "itsAddress": "CB2OYTFGK2VJYDD5QXJ5QDSORCLR37QOPRSLSSSHDMEFKGRACVZIJDRR"
          }
        },
        "interchain_token_service": {
          "address": "CB2OYTFGK2VJYDD5QXJ5QDSORCLR37QOPRSLSSSHDMEFKGRACVZIJDRR",
          "deployer": "GAESJFWHAL6ZJC22P32GVWTJQZ6OZ3H5WCVNQ3O2L2XR7EEOJ4PB4I6Y",
          "wasmHash": "7ebdf38b7df81ad0deaae0d09b3123b6f1617ffae9618382c5d11acb7b991191",
          "initializeArgs": {
            "owner": "GAESJFWHAL6ZJC22P32GVWTJQZ6OZ3H5WCVNQ3O2L2XR7EEOJ4PB4I6Y",
            "operator": "GAESJFWHAL6ZJC22P32GVWTJQZ6OZ3H5WCVNQ3O2L2XR7EEOJ4PB4I6Y",
            "gatewayAddress": "CA2PWTIEYWVZBWWISEUXZW5T4LWQD7IIHRZP2NYV3FRL7QPYHQG6NGRO",
            "gasServiceAddress": "CCCXWUJ76MUDW5KXA6ZDQ3EEJ7JBE4BJNYYOQ2GJMMY2HANHKYFD6OJD",
            "itsHubAddress": "axelar1ph8qufmsh556e40uk0ceaufc06nwhnw0ksgdqqk6ldszxchh8llq8x52dk",
            "chainName": "stellar",
            "nativeTokenAddress": "CDLZFC3SYJYDZT7K67VZ75HPJVIEUVNIXF47ZG2FB2RMQQVU2HHGCYSC",
            "interchainTokenWasmHash": "85693704d656eb99af464d553a0a8d99b62d039223e72e86b98655def0d345ca",
            "tokenManagerWasmHash": "4164f47872741793bc682f6fb124623c6c1eb64e342b73319c11d05c2e0e39b0"
          }
        }
      }
    }
  },
  "axelar": {
    "contracts": {
      "ServiceRegistry": {
        "governanceAccount": "axelar10d07y265gmmuvt4z0w9aw880jnsr700j7v9daj",
        "storeCodeProposalId": "67",
        "storeCodeProposalCodeHash": "fcbd66ffc824fc52383132d7a57617e9bc40dd1521ecad77341726434f801406",
        "codeId": 19,
        "lastUploadedCodeId": 3,
        "address": "axelar15454y4v8x2ennqq6k0t4cu4r0cpqsy3d6m2jw7d0p4tagaafs29qnlhljd",
        "executeProposalId": "14"
      },
      "Router": {
        "adminAddress": "axelar12qvsvse32cjyw60ztysd3v655aj5urqeup82ky",
        "governanceAddress": "axelar10d07y265gmmuvt4z0w9aw880jnsr700j7v9daj",
        "storeCodeProposalId": "76",
        "storeCodeProposalCodeHash": "7368e7507f29ae9236c9c41fc1fbe5456260fb91acf1e2ff07d677bdcbca7e9f",
        "codeId": 28,
        "lastUploadedCodeId": 1,
        "address": "axelar1saq5hcztvd26vvkquv4dzn8e0uu967nuyxtcful3pvv7ajsw4kmq72xft9",
        "executeProposalId": "16",
        "flow": {
          "executeProposalId": "44"
        },
        "hedera": {
          "executeProposalId": "48"
        }
      },
      "NexusGateway": {
        "nexus": "axelar17h8uk4ct0mdv9mgkuxszt4gp2htpfr08mge20r",
        "storeCodeProposalId": "4",
        "storeCodeProposalCodeHash": "3f0fd354823ec5d85f051a7c54bd020498a2e37866cbf480e0c107aceae1b84d",
        "codeId": 2,
        "lastUploadedCodeId": 2,
        "address": "axelar1aqun445kcqth3aunxlvly8grgyqt4c68q0g0df99nccs72plgh0s0eptw9"
      },
      "Rewards": {
        "governanceAddress": "axelar10d07y265gmmuvt4z0w9aw880jnsr700j7v9daj",
        "rewardsDenom": "uaxl",
        "params": {
          "epoch_duration": "14400",
          "rewards_per_epoch": "10000000",
          "participation_threshold": [
            "7",
            "10"
          ]
        },
        "storeCodeProposalId": "71",
        "storeCodeProposalCodeHash": "095c1caca4f9b7381519bd8395f3f558202fd4d4ad03f223dd8a2e991c568bd6",
        "codeId": 23,
        "lastUploadedCodeId": 4,
        "address": "axelar1nyhmtdrzx77ynqgu8cug0u7eqz2kzfk9mctvaa4stqpekg4s9vnsgu54at"
      },
      "Coordinator": {
        "governanceAddress": "axelar10d07y265gmmuvt4z0w9aw880jnsr700j7v9daj",
        "storeCodeProposalId": "66",
        "storeCodeProposalCodeHash": "a57dccb229cfab931b904618af2ebc854699a25a963c231834837d88ee4a0217",
        "codeId": 18,
        "lastUploadedCodeId": 5,
        "address": "axelar1nc3mfplae0atcchs9gqx9m6ezj5lfqqh2jmqx639kf8hd7m96lgq8a5e5y",
        "executeProposalId": "20",
        "flow": {
          "executeProposalId": "46"
        },
        "hedera": {
          "executeProposalId": "49"
        }
      },
      "Multisig": {
        "adminAddress": "axelar12qvsvse32cjyw60ztysd3v655aj5urqeup82ky",
        "governanceAddress": "axelar10d07y265gmmuvt4z0w9aw880jnsr700j7v9daj",
        "blockExpiry": 10,
        "storeCodeProposalId": "73",
        "storeCodeProposalCodeHash": "765929ba3060cdfa5573ec621cb91b3a77f7d9fbc8d1b953f545876bb5abb05e",
        "codeId": 25,
        "lastUploadedCodeId": 6,
        "address": "axelar143vjln56ke4pjmj5ut7u3358ywyfl7h5rg58js8gprr39664wcqs72vs3u",
        "executeProposalId": "18",
        "flow": {
          "executeProposalId": "45"
        },
        "hedera": {
          "executeProposalId": "47"
        }
      },
      "MultisigProver": {
        "flow": {
          "governanceAddress": "axelar10d07y265gmmuvt4z0w9aw880jnsr700j7v9daj",
          "adminAddress": "axelar1l7vz4m5g92kvga050vk9ycjynywdlk4zhs07dv",
          "signingThreshold": [
            "51",
            "100"
          ],
          "serviceName": "amplifier",
          "verifierSetDiffThreshold": 0,
          "encoder": "abi",
          "keyType": "ecdsa",
          "domainSeparator": "0x3dad2b901117c30d4f601c3b9e9ee89cec4371e79e9908122e8e1da1904347ee",
          "codeId": 21,
          "address": "axelar1u8cmvyq54fepjlt77vqnwyxhf4rqn5j5axgta7py34zlwue3v5fsy2pvhf"
        },
        "hedera": {
          "governanceAddress": "axelar10d07y265gmmuvt4z0w9aw880jnsr700j7v9daj",
          "adminAddress": "axelar1l7vz4m5g92kvga050vk9ycjynywdlk4zhs07dv",
          "signingThreshold": [
            "51",
            "100"
          ],
          "serviceName": "amplifier",
          "verifierSetDiffThreshold": 0,
          "encoder": "abi",
          "keyType": "ecdsa",
          "domainSeparator": "0xfbfcd8a4d93cdf3dc1099795eefb83c109414406fc09015f4d0758ed6b99c43c",
          "codeId": 21,
          "address": "axelar1x3xd2z2p3703cdwu98tc27x5j9tgq60lyxdwtnggx05zj3egg0wqsnckd0"
        },
        "sui": {
          "governanceAddress": "axelar10d07y265gmmuvt4z0w9aw880jnsr700j7v9daj",
          "adminAddress": "axelar1l7vz4m5g92kvga050vk9ycjynywdlk4zhs07dv",
          "signingThreshold": [
            "51",
            "100"
          ],
          "serviceName": "amplifier",
          "verifierSetDiffThreshold": 0,
          "encoder": "bcs",
          "keyType": "ecdsa",
          "codeId": 21,
          "domainSeparator": "0x254a1ae90417f8649798698e95a1140808a701c38c8f5723a930b9d0666e54b4",
          "address": "axelar1ktjfpfrlgmh8s76ltjhhv0xcj0st0d0xrjh5rvm3gr5u66x9xvpsm0juw8"
        },
        "stellar": {
          "governanceAddress": "axelar10d07y265gmmuvt4z0w9aw880jnsr700j7v9daj",
          "adminAddress": "axelar1l7vz4m5g92kvga050vk9ycjynywdlk4zhs07dv",
          "signingThreshold": [
            "51",
            "100"
          ],
          "serviceName": "amplifier",
          "verifierSetDiffThreshold": 0,
          "encoder": "stellar_xdr",
          "keyType": "ed25519",
          "codeId": 21,
          "domainSeparator": "0xc8755ff707868d65f9517b68fe63b23e11fbbee5cf8d0fff0783834634a0ab7f",
          "address": "axelar1mvy2775qkhv69ejm6h8dyrsf8kd6ctt2gxse3c24re5qeeck89cq0kmy92"
        },
        "storeCodeProposalId": "69",
        "storeCodeProposalCodeHash": "00428ef0483f103a6e1a5853c4b29466a83e5b180cc53a00d1ff9d022bc2f03a",
        "lastUploadedCodeId": 21
      },
      "Gateway": {
        "flow": {
          "codeId": 22,
          "address": "axelar1t6ksvsckf48j5fey7cqhsu482yemaf8tcecterc4d38rw75vfvcsz85aum"
        },
        "hedera": {
          "codeId": 22,
          "address": "axelar1zyr567z9v779kcdmf7rq624zk3ea4nq0s948r83h2f5xqzvhxyqs5vq7p7"
        },
        "sui": {
          "codeId": 22,
          "address": "axelar1yklflthhfxy5dtd2nzg83n0nxgh3e04w6fn2fd9v0eqselu32lxq0gyv6w"
        },
        "storeCodeProposalId": "70",
        "storeCodeProposalCodeHash": "2ba600ee0d162184c9387eaf6fad655f1d75db548f93e379f0565cb2042d856f",
        "lastUploadedCodeId": 22,
        "stellar": {
          "codeId": 22,
          "address": "axelar1xnrpu9vyn7l89hnj2ycrfg0ep9k839ltcu7cflpleurrnv5zw74ssywvvr"
        }
      },
      "VotingVerifier": {
        "flow": {
          "governanceAddress": "axelar10d07y265gmmuvt4z0w9aw880jnsr700j7v9daj",
          "serviceName": "amplifier",
          "sourceGatewayAddress": "0x5A4fA5187BddD93097dE4F6062a2E96C82Ea2d61",
          "votingThreshold": [
            "51",
            "100"
          ],
          "blockExpiry": 10,
          "confirmationHeight": 1,
          "msgIdFormat": "hex_tx_hash_and_event_index",
          "addressFormat": "eip55",
          "codeId": 24,
          "address": "axelar1adz8u3q5mdfp73weg3f65e8ce5jvq4dwlqqm3lxqyy4pjf77nwtql8gjwr"
        },
        "hedera": {
          "governanceAddress": "axelar10d07y265gmmuvt4z0w9aw880jnsr700j7v9daj",
          "serviceName": "amplifier",
          "sourceGatewayAddress": "0x5A4fA5187BddD93097dE4F6062a2E96C82Ea2d61",
          "votingThreshold": [
            "51",
            "100"
          ],
          "blockExpiry": 10,
          "confirmationHeight": 1,
          "msgIdFormat": "hex_tx_hash_and_event_index",
          "addressFormat": "eip55",
          "codeId": 24,
          "address": "axelar1h8gx392pzlj6ff5lv3kc9jwegu0wwqjrur7ht93frus5czape9ns3j3d0a"
        },
        "sui": {
          "governanceAddress": "axelar10d07y265gmmuvt4z0w9aw880jnsr700j7v9daj",
          "serviceName": "amplifier",
          "sourceGatewayAddress": "0x0a011637cbd43d101896d12d85cc8701bcb4ec884f556a9a15b1e26c72627853",
          "msgIdFormat": "base58_tx_digest_and_event_index",
          "addressFormat": "sui",
          "votingThreshold": [
            "51",
            "100"
          ],
          "blockExpiry": 10,
          "confirmationHeight": 1,
          "codeId": 24,
          "address": "axelar1x8rqw5l5gzye7d063zupr5zlelfvjxq5z6rr7wy643ufuflhl6xqhgr5wt"
        },
        "stellar": {
          "governanceAddress": "axelar10d07y265gmmuvt4z0w9aw880jnsr700j7v9daj",
          "serviceName": "amplifier",
          "sourceGatewayAddress": "CA2PWTIEYWVZBWWISEUXZW5T4LWQD7IIHRZP2NYV3FRL7QPYHQG6NGRO",
          "votingThreshold": [
            "51",
            "100"
          ],
          "blockExpiry": 10,
          "confirmationHeight": 1,
          "msgIdFormat": "hex_tx_hash_and_event_index",
          "addressFormat": "stellar",
          "codeId": 24,
          "address": "axelar14srynuyye43998r24t7n0qjnwa6u2559un6vmvsa6tlj5crazgfq59cqy9"
        },
        "storeCodeProposalId": "72",
        "storeCodeProposalCodeHash": "d9412440820a51bc48bf41a77ae39cfb33101ddc6562323845627ea2042bf708",
        "lastUploadedCodeId": 24
      },
      "InterchainTokenService": {
        "storeCodeProposalId": "102",
        "storeCodeProposalCodeHash": "174688fff71f479dca62066a9db5bb417e8b38db2d066650bf20e7e2b623f854",
        "governanceAddress": "axelar10d07y265gmmuvt4z0w9aw880jnsr700j7v9daj",
        "adminAddress": "axelar12qvsvse32cjyw60ztysd3v655aj5urqeup82ky",
        "codeId": 29,
        "address": "axelar1ph8qufmsh556e40uk0ceaufc06nwhnw0ksgdqqk6ldszxchh8llq8x52dk",
<<<<<<< HEAD
        "lastUploadedCodeId": 29,
        "stellar": {
          "maxUintBits": 127,
          "maxDecimalsWhenTruncating": 255
        }
=======
        "sui": {
          "maxUintBits": 64,
          "maxDecimalsWhenTruncating": 6
        },
        "lastUploadedCodeId": 29
>>>>>>> 192789a0
      },
      "AxelarnetGateway": {
        "storeCodeProposalId": "68",
        "storeCodeProposalCodeHash": "c7286d0f59276b794641bdfbb4f96fafcee3553b67f3397d662a4683968f525b",
        "nexus": "axelar17h8uk4ct0mdv9mgkuxszt4gp2htpfr08mge20r",
        "address": "axelar1s9amtxejrdlsunwdf0cclhjtezdp6wmurxxnh45gfvtpa2jrsusqv934n6",
        "codeId": 20,
        "lastUploadedCodeId": 20
      }
    },
    "axelarId": "axelar",
    "chainId": "axelar-stagenet-724",
    "rpc": "http://k8s-stagenet-axelarco-4bb4e0e8b1-82679c0fe4e33c5f.elb.us-east-2.amazonaws.com:26657",
    "lcd": "http://k8s-stagenet-axelarco-4bb4e0e8b1-82679c0fe4e33c5f.elb.us-east-2.amazonaws.com:1317",
    "grpc": "k8s-stagenet-axelarco-4bb4e0e8b1-82679c0fe4e33c5f.elb.us-east-2.amazonaws.com:9090",
    "tokenSymbol": "AXL",
    "axelarscanApi": "https://stagenet.api.axelarscan.io",
    "gasPrice": "0.007uaxl",
    "gasLimit": "auto"
  }
}<|MERGE_RESOLUTION|>--- conflicted
+++ resolved
@@ -2228,19 +2228,16 @@
         "adminAddress": "axelar12qvsvse32cjyw60ztysd3v655aj5urqeup82ky",
         "codeId": 29,
         "address": "axelar1ph8qufmsh556e40uk0ceaufc06nwhnw0ksgdqqk6ldszxchh8llq8x52dk",
-<<<<<<< HEAD
         "lastUploadedCodeId": 29,
         "stellar": {
           "maxUintBits": 127,
           "maxDecimalsWhenTruncating": 255
         }
-=======
         "sui": {
           "maxUintBits": 64,
           "maxDecimalsWhenTruncating": 6
         },
         "lastUploadedCodeId": 29
->>>>>>> 192789a0
       },
       "AxelarnetGateway": {
         "storeCodeProposalId": "68",
