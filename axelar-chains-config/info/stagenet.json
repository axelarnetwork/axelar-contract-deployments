--- conflicted
+++ resolved
@@ -1194,120 +1194,6 @@
       "finality": "finalized",
       "approxFinalityWaitTime": 25
     },
-<<<<<<< HEAD
-    "fraxtal": {
-      "name": "Fraxtal",
-      "axelarId": "fraxtal",
-      "chainId": 2522,
-      "rpc": "https://rpc.testnet.frax.com",
-      "tokenSymbol": "frxETH",
-      "decimals": 18,
-      "chainType": "evm",
-      "gasOptions": {
-        "gasLimit": 8000000
-      },
-      "onchainGasEstimate": {
-        "l1ChainName": "ethereum",
-        "gasEstimationType": 2,
-        "l1FeeScalar": 50000
-      },
-      "contracts": {
-        "AxelarServiceGovernance": {
-          "governanceChain": "Axelarnet",
-          "governanceAddress": "axelar10d07y265gmmuvt4z0w9aw880jnsr700j7v9daj",
-          "minimumTimeDelay": 300,
-          "operator": "0x466548FaD128a4A7e1B4D51322061F270bb756DF",
-          "deploymentMethod": "create2",
-          "salt": "v6.0.4"
-        },
-        "Multisig": {
-          "threshold": 2,
-          "signers": [
-            "0xaC481D34c48e5d3191344b853Bc00D04889BA8db",
-            "0x722C5A6A417122668e8925968f7FC13DBDFaD23C",
-            "0xBeF25f4733b9d451072416360609e5A4c115293E"
-          ],
-          "address": "0x57406321d7e96223785b5987c9929d25e960946e",
-          "deployer": "0xBeF25f4733b9d451072416360609e5A4c115293E",
-          "deploymentMethod": "create3",
-          "codehash": "0x912095d5076ee40a9dd49c0f9d61d61334c47a78c7512852791652baef26c296",
-          "predeployCodehash": "0x912095d5076ee40a9dd49c0f9d61d61334c47a78c7512852791652baef26c296",
-          "salt": "Multisig v5.5"
-        },
-        "ConstAddressDeployer": {
-          "address": "0x98B2920D53612483F91F12Ed7754E51b4A77919e"
-        },
-        "Create3Deployer": {
-          "salt": "Create3Deployer",
-          "address": "0x6513Aedb4D1593BA12e50644401D976aebDc90d8",
-          "deployer": "0x6f24A47Fc8AE5441Eb47EFfC3665e70e69Ac3F05",
-          "deploymentMethod": "create2",
-          "codehash": "0xf0ad66defbe082df243d4d274e626f557f97579c5c9e19f33d8093d6160808b7",
-          "predeployCodehash": "0x73fc31262c4bad113c79439fd231281201c7c7d45b50328bd86bccf37684bf92"
-        },
-        "AxelarGateway": {
-          "deployer": "0xBeF25f4733b9d451072416360609e5A4c115293E",
-          "startingKeyIDs": [
-            "evm-fraxtal-genesis"
-          ],
-          "address": "0x5A4fA5187BddD93097dE4F6062a2E96C82Ea2d61",
-          "implementation": "0x1A9f5A2C0867826790EC9E3318e77298d0000C76",
-          "implementationCodehash": "0xf49fc5a9d24907c0c1de9b7c1f4478d2cd961b1835efded43267cb1be062bb9c",
-          "authModule": "0xa27aF392971f0A0D0C8767d061f4274d58856d5a",
-          "tokenDeployer": "0xb89B72CBA1766fB17199A58D2482852832a1Bd98",
-          "deploymentMethod": "create3",
-          "salt": "AxelarGateway v6.2",
-          "connectionType": "consensus"
-        },
-        "AxelarGasService": {
-          "collector": "0xc5C525B7Bb2a7Ce95C13Ee5aBdB7F8fd3cb77392",
-          "salt": "AxelarGasService",
-          "address": "0xeE1d04E4F9F9AdEB7be7d6996f4A726773460A87",
-          "implementation": "0x1F002cd258e2e818eC5ecCD46DD6cb938c5Cf7f8",
-          "deployer": "0xBeF25f4733b9d451072416360609e5A4c115293E"
-        },
-        "Operators": {
-          "owner": "0x9f5CDBc370B00C0dF52cf2619FA95907508108df",
-          "address": "0xc5C525B7Bb2a7Ce95C13Ee5aBdB7F8fd3cb77392",
-          "deployer": "0xBeF25f4733b9d451072416360609e5A4c115293E",
-          "deploymentMethod": "create2",
-          "codehash": "0xc561dc32ef670c929db9d7fbf6b5f6c074a62a30602481ba3b88912ca6d79feb",
-          "predeployCodehash": "0xc561dc32ef670c929db9d7fbf6b5f6c074a62a30602481ba3b88912ca6d79feb",
-          "salt": "Operators"
-        },
-        "InterchainTokenService": {
-          "salt": "ITS v2.1.1",
-          "deployer": "0xBeF25f4733b9d451072416360609e5A4c115293E",
-          "proxySalt": "ITS v1.0.0",
-          "tokenManagerDeployer": "0x04d7499405869C7969fd4f5d1059F66400765af9",
-          "interchainToken": "0xbEfE642EDd190358a1c48c1c2E14B044e17EC021",
-          "interchainTokenDeployer": "0x0BFF669D165a58Fb0D60FeD92Ccd1FbCd9930bCf",
-          "tokenManager": "0x381a06ef2ab8af30c5041556ed5719279b5734B2",
-          "tokenHandler": "0x2C6fb9B5A093ED0558aB794A5F4aA70901A7841F",
-          "implementation": "0xFF882Ade63338494Fdab578c2046208dB2cA08EA",
-          "predeployCodehash": "0x08a4a556c4db879b4f24104d13a8baf86915d58b12c81b382dfea2a82d2856cf",
-          "address": "0x0FCb262571be50815627C16Eca1f5F3D342FF5a5",
-          "gatewayCaller": "0x4AE2Dac5647e218035aFA9d763DaE5E2B2E8A19d",
-          "version": "2.1.1"
-        },
-        "InterchainTokenFactory": {
-          "deployer": "0xBeF25f4733b9d451072416360609e5A4c115293E",
-          "salt": "ITS Factory v1.0.0",
-          "implementation": "0x3fcbe9de65BD553C9451E7Ae635AF15fD91e7680",
-          "address": "0x35eAd6089aBF6233C3E0086CD3C0eF849bdE95c3",
-          "version": "2.1.1"
-        }
-      },
-      "explorer": {
-        "name": "Fraxscan",
-        "url": "https://holesky.fraxscan.com",
-        "api": "https://api-holesky.fraxscan.com/api"
-      },
-      "finality": "finalized",
-      "approxFinalityWaitTime": 80
-    },
-=======
->>>>>>> e9a34e51
     "mantle-sepolia": {
       "name": "Mantle-Sepolia",
       "axelarId": "mantle-sepolia",
