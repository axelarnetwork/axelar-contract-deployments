{
  "chains": {
    "avalanche": {
      "name": "Avalanche",
      "axelarId": "avalanche",
      "chainId": 43113,
      "rpc": "https://api.avax-test.network/ext/bc/C/rpc",
      "tokenSymbol": "AVAX",
      "decimals": 18,
      "chainType": "evm",
      "contracts": {
        "AxelarGateway": {
          "deployer": "0xBeF25f4733b9d451072416360609e5A4c115293E",
          "startingKeyIDs": [
            "evm-avalanche-genesis"
          ],
          "address": "0x5A4fA5187BddD93097dE4F6062a2E96C82Ea2d61",
          "implementation": "0x1A9f5A2C0867826790EC9E3318e77298d0000C76",
          "implementationCodehash": "0xf49fc5a9d24907c0c1de9b7c1f4478d2cd961b1835efded43267cb1be062bb9c",
          "authModule": "0xa27aF392971f0A0D0C8767d061f4274d58856d5a",
          "tokenDeployer": "0xb89B72CBA1766fB17199A58D2482852832a1Bd98",
          "deploymentMethod": "create3",
          "salt": "AxelarGateway v6.2",
          "connectionType": "consensus"
        },
        "AxelarGasService": {
          "collector": "0xc5C525B7Bb2a7Ce95C13Ee5aBdB7F8fd3cb77392",
          "salt": "AxelarGasService",
          "address": "0xeE1d04E4F9F9AdEB7be7d6996f4A726773460A87",
          "implementation": "0x1F002cd258e2e818eC5ecCD46DD6cb938c5Cf7f8",
          "deployer": "0xBeF25f4733b9d451072416360609e5A4c115293E"
        },
        "AxelarDepositService": {
          "wrappedSymbol": "WAVAX",
          "refundIssuer": "0x2517bA7a3E2cef54c1CD8618e7B0B661A7623817",
          "salt": "AxelarDepositService",
          "address": "0x405407133E2783aEb56F2cA9d8e6025465De0B9f",
          "implementation": "0x523ee715a997bd471BfbE1B66acCF0d47D1fD812",
          "deployer": "0xBeF25f4733b9d451072416360609e5A4c115293E"
        },
        "ConstAddressDeployer": {
          "address": "0x98B2920D53612483F91F12Ed7754E51b4A77919e"
        },
        "Create3Deployer": {
          "salt": "Create3Deployer",
          "address": "0x6513Aedb4D1593BA12e50644401D976aebDc90d8",
          "deployer": "0x6f24A47Fc8AE5441Eb47EFfC3665e70e69Ac3F05",
          "deploymentMethod": "create2",
          "codehash": "0xf0ad66defbe082df243d4d274e626f557f97579c5c9e19f33d8093d6160808b7",
          "predeployCodehash": "0x73fc31262c4bad113c79439fd231281201c7c7d45b50328bd86bccf37684bf92"
        },
        "Operators": {
          "owner": "0x9f5CDBc370B00C0dF52cf2619FA95907508108df",
          "address": "0xc5C525B7Bb2a7Ce95C13Ee5aBdB7F8fd3cb77392",
          "deployer": "0xBeF25f4733b9d451072416360609e5A4c115293E",
          "deploymentMethod": "create2",
          "codehash": "0xc561dc32ef670c929db9d7fbf6b5f6c074a62a30602481ba3b88912ca6d79feb",
          "predeployCodehash": "0xc561dc32ef670c929db9d7fbf6b5f6c074a62a30602481ba3b88912ca6d79feb",
          "salt": "Operators"
        },
        "InterchainGovernance": {
          "minimumTimeDelay": 300,
          "governanceChain": "Axelarnet",
          "governanceAddress": "axelar10d07y265gmmuvt4z0w9aw880jnsr700j7v9daj",
          "address": "0xbBd7dA8273daF1c95aC5C26271Df96399A8263ce",
          "deployer": "0xBeF25f4733b9d451072416360609e5A4c115293E",
          "deploymentMethod": "create3",
          "codehash": "0x222dfe9a431f41f473ba5bf71850df979619361ff8a49dcefc1fba4d72141134",
          "predeployCodehash": "0xe2de43b29f2387b6f3575a1b50d566908fc00e03a8d88ad6be74b674a70874d2",
          "salt": "InterchainGovernance v5.5"
        },
        "Multisig": {
          "threshold": 2,
          "signers": [
            "0xaC481D34c48e5d3191344b853Bc00D04889BA8db",
            "0x722C5A6A417122668e8925968f7FC13DBDFaD23C",
            "0xBeF25f4733b9d451072416360609e5A4c115293E"
          ],
          "address": "0x57406321d7e96223785b5987c9929d25e960946e",
          "deployer": "0xBeF25f4733b9d451072416360609e5A4c115293E",
          "deploymentMethod": "create3",
          "codehash": "0x912095d5076ee40a9dd49c0f9d61d61334c47a78c7512852791652baef26c296",
          "predeployCodehash": "0x912095d5076ee40a9dd49c0f9d61d61334c47a78c7512852791652baef26c296",
          "salt": "Multisig v5.5"
        },
        "InterchainTokenService": {
          "salt": "ITS v2.1.1",
          "deployer": "0xBeF25f4733b9d451072416360609e5A4c115293E",
          "proxySalt": "ITS v1.0.0",
          "tokenManagerDeployer": "0x04d7499405869C7969fd4f5d1059F66400765af9",
          "interchainToken": "0xbEfE642EDd190358a1c48c1c2E14B044e17EC021",
          "interchainTokenDeployer": "0x0BFF669D165a58Fb0D60FeD92Ccd1FbCd9930bCf",
          "tokenManager": "0x381a06ef2ab8af30c5041556ed5719279b5734B2",
          "tokenHandler": "0x2C6fb9B5A093ED0558aB794A5F4aA70901A7841F",
          "implementation": "0xFF882Ade63338494Fdab578c2046208dB2cA08EA",
          "predeployCodehash": "0x08a4a556c4db879b4f24104d13a8baf86915d58b12c81b382dfea2a82d2856cf",
          "address": "0x0FCb262571be50815627C16Eca1f5F3D342FF5a5",
          "gatewayCaller": "0x4AE2Dac5647e218035aFA9d763DaE5E2B2E8A19d",
          "version": "2.1.1"
        },
        "InterchainTokenFactory": {
          "deployer": "0xBeF25f4733b9d451072416360609e5A4c115293E",
          "salt": "ITS Factory v1.0.0",
          "implementation": "0x3fcbe9de65BD553C9451E7Ae635AF15fD91e7680",
          "address": "0x35eAd6089aBF6233C3E0086CD3C0eF849bdE95c3",
          "version": "2.1.1"
        }
      },
      "explorer": {
        "url": "https://testnet.snowtrace.io",
        "api": "https://api-testnet.snowtrace.io/api"
      },
      "finality": "finalized",
      "approxFinalityWaitTime": 1
    },
    "fantom": {
      "name": "Fantom",
      "axelarId": "fantom",
      "chainId": 4002,
      "rpc": "https://rpc.testnet.fantom.network",
      "tokenSymbol": "FTM",
      "decimals": 18,
      "chainType": "evm",
      "contracts": {
        "AxelarGateway": {
          "deployer": "0xBeF25f4733b9d451072416360609e5A4c115293E",
          "startingKeyIDs": [
            "evm-fantom-genesis"
          ],
          "address": "0x5A4fA5187BddD93097dE4F6062a2E96C82Ea2d61",
          "implementation": "0x1A9f5A2C0867826790EC9E3318e77298d0000C76",
          "implementationCodehash": "0xf49fc5a9d24907c0c1de9b7c1f4478d2cd961b1835efded43267cb1be062bb9c",
          "authModule": "0xa27aF392971f0A0D0C8767d061f4274d58856d5a",
          "tokenDeployer": "0xb89B72CBA1766fB17199A58D2482852832a1Bd98",
          "deploymentMethod": "create3",
          "salt": "AxelarGateway v6.2",
          "connectionType": "consensus"
        },
        "AxelarGasService": {
          "collector": "0xc5C525B7Bb2a7Ce95C13Ee5aBdB7F8fd3cb77392",
          "salt": "AxelarGasService",
          "address": "0xeE1d04E4F9F9AdEB7be7d6996f4A726773460A87",
          "implementation": "0x1F002cd258e2e818eC5ecCD46DD6cb938c5Cf7f8",
          "deployer": "0xBeF25f4733b9d451072416360609e5A4c115293E"
        },
        "AxelarDepositService": {
          "wrappedSymbol": "WFTM",
          "refundIssuer": "0x2517bA7a3E2cef54c1CD8618e7B0B661A7623817",
          "salt": "AxelarDepositService",
          "address": "0x405407133E2783aEb56F2cA9d8e6025465De0B9f",
          "implementation": "0x523ee715a997bd471BfbE1B66acCF0d47D1fD812",
          "deployer": "0xBeF25f4733b9d451072416360609e5A4c115293E"
        },
        "ConstAddressDeployer": {
          "address": "0x98B2920D53612483F91F12Ed7754E51b4A77919e"
        },
        "Create3Deployer": {
          "salt": "Create3Deployer",
          "address": "0x6513Aedb4D1593BA12e50644401D976aebDc90d8",
          "deployer": "0x6f24A47Fc8AE5441Eb47EFfC3665e70e69Ac3F05",
          "deploymentMethod": "create2",
          "codehash": "0xf0ad66defbe082df243d4d274e626f557f97579c5c9e19f33d8093d6160808b7",
          "predeployCodehash": "0x73fc31262c4bad113c79439fd231281201c7c7d45b50328bd86bccf37684bf92"
        },
        "Operators": {
          "owner": "0x9f5CDBc370B00C0dF52cf2619FA95907508108df",
          "address": "0xc5C525B7Bb2a7Ce95C13Ee5aBdB7F8fd3cb77392",
          "deployer": "0xBeF25f4733b9d451072416360609e5A4c115293E",
          "deploymentMethod": "create2",
          "codehash": "0xc561dc32ef670c929db9d7fbf6b5f6c074a62a30602481ba3b88912ca6d79feb",
          "predeployCodehash": "0xc561dc32ef670c929db9d7fbf6b5f6c074a62a30602481ba3b88912ca6d79feb",
          "salt": "Operators"
        },
        "InterchainGovernance": {
          "minimumTimeDelay": 300,
          "governanceChain": "Axelarnet",
          "governanceAddress": "axelar10d07y265gmmuvt4z0w9aw880jnsr700j7v9daj",
          "address": "0xbBd7dA8273daF1c95aC5C26271Df96399A8263ce",
          "deployer": "0xBeF25f4733b9d451072416360609e5A4c115293E",
          "deploymentMethod": "create3",
          "codehash": "0x222dfe9a431f41f473ba5bf71850df979619361ff8a49dcefc1fba4d72141134",
          "predeployCodehash": "0xe2de43b29f2387b6f3575a1b50d566908fc00e03a8d88ad6be74b674a70874d2",
          "salt": "InterchainGovernance v5.5"
        },
        "Multisig": {
          "threshold": 2,
          "signers": [
            "0xaC481D34c48e5d3191344b853Bc00D04889BA8db",
            "0x722C5A6A417122668e8925968f7FC13DBDFaD23C",
            "0xBeF25f4733b9d451072416360609e5A4c115293E"
          ],
          "address": "0x57406321d7e96223785b5987c9929d25e960946e",
          "deployer": "0xBeF25f4733b9d451072416360609e5A4c115293E",
          "deploymentMethod": "create3",
          "codehash": "0x912095d5076ee40a9dd49c0f9d61d61334c47a78c7512852791652baef26c296",
          "predeployCodehash": "0x912095d5076ee40a9dd49c0f9d61d61334c47a78c7512852791652baef26c296",
          "salt": "Multisig v5.5"
        },
        "InterchainTokenService": {
          "salt": "ITS v2.1.1",
          "deployer": "0xBeF25f4733b9d451072416360609e5A4c115293E",
          "proxySalt": "ITS v1.0.0",
          "tokenManagerDeployer": "0x04d7499405869C7969fd4f5d1059F66400765af9",
          "interchainToken": "0xbEfE642EDd190358a1c48c1c2E14B044e17EC021",
          "interchainTokenDeployer": "0x0BFF669D165a58Fb0D60FeD92Ccd1FbCd9930bCf",
          "tokenManager": "0x381a06ef2ab8af30c5041556ed5719279b5734B2",
          "tokenHandler": "0x2C6fb9B5A093ED0558aB794A5F4aA70901A7841F",
          "implementation": "0xFF882Ade63338494Fdab578c2046208dB2cA08EA",
          "predeployCodehash": "0x08a4a556c4db879b4f24104d13a8baf86915d58b12c81b382dfea2a82d2856cf",
          "address": "0x0FCb262571be50815627C16Eca1f5F3D342FF5a5",
          "gatewayCaller": "0x4AE2Dac5647e218035aFA9d763DaE5E2B2E8A19d",
          "version": "2.1.1"
        },
        "InterchainTokenFactory": {
          "deployer": "0xBeF25f4733b9d451072416360609e5A4c115293E",
          "salt": "ITS Factory v1.0.0",
          "implementation": "0x3fcbe9de65BD553C9451E7Ae635AF15fD91e7680",
          "address": "0x35eAd6089aBF6233C3E0086CD3C0eF849bdE95c3",
          "version": "2.1.1"
        }
      },
      "explorer": {
        "url": "https://testnet.ftmscan.com",
        "api": "https://api-testnet.ftmscan.com/api"
      },
      "finality": "1",
      "approxFinalityWaitTime": 1
    },
    "moonbeam": {
      "name": "Moonbeam",
      "axelarId": "moonbeam",
      "chainId": 1287,
      "rpc": "https://moonbeam.drpc.org",
      "tokenSymbol": "DEV",
      "decimals": 18,
      "chainType": "evm",
      "contracts": {
        "AxelarGateway": {
          "deployer": "0xBeF25f4733b9d451072416360609e5A4c115293E",
          "startingKeyIDs": [
            "evm-moonbeam-genesis"
          ],
          "address": "0x5A4fA5187BddD93097dE4F6062a2E96C82Ea2d61",
          "implementation": "0x1A9f5A2C0867826790EC9E3318e77298d0000C76",
          "implementationCodehash": "0xf49fc5a9d24907c0c1de9b7c1f4478d2cd961b1835efded43267cb1be062bb9c",
          "authModule": "0xa27aF392971f0A0D0C8767d061f4274d58856d5a",
          "tokenDeployer": "0xb89B72CBA1766fB17199A58D2482852832a1Bd98",
          "deploymentMethod": "create3",
          "salt": "AxelarGateway v6.2",
          "connectionType": "consensus"
        },
        "AxelarGasService": {
          "collector": "0xc5C525B7Bb2a7Ce95C13Ee5aBdB7F8fd3cb77392",
          "salt": "AxelarGasService",
          "address": "0xeE1d04E4F9F9AdEB7be7d6996f4A726773460A87",
          "implementation": "0x1F002cd258e2e818eC5ecCD46DD6cb938c5Cf7f8",
          "deployer": "0xBeF25f4733b9d451072416360609e5A4c115293E"
        },
        "AxelarDepositService": {
          "wrappedSymbol": "WDEV",
          "refundIssuer": "0x2517bA7a3E2cef54c1CD8618e7B0B661A7623817",
          "salt": "AxelarDepositService",
          "address": "0x405407133E2783aEb56F2cA9d8e6025465De0B9f",
          "implementation": "0x20fee12E3d138b783aa9238467BDFDDECA407EF9",
          "deployer": "0xBeF25f4733b9d451072416360609e5A4c115293E"
        },
        "ConstAddressDeployer": {
          "address": "0x98B2920D53612483F91F12Ed7754E51b4A77919e"
        },
        "Create3Deployer": {
          "salt": "Create3Deployer",
          "address": "0x6513Aedb4D1593BA12e50644401D976aebDc90d8",
          "deployer": "0x6f24A47Fc8AE5441Eb47EFfC3665e70e69Ac3F05",
          "deploymentMethod": "create2",
          "codehash": "0xf0ad66defbe082df243d4d274e626f557f97579c5c9e19f33d8093d6160808b7",
          "predeployCodehash": "0x73fc31262c4bad113c79439fd231281201c7c7d45b50328bd86bccf37684bf92"
        },
        "Operators": {
          "owner": "0x9f5CDBc370B00C0dF52cf2619FA95907508108df",
          "address": "0xc5C525B7Bb2a7Ce95C13Ee5aBdB7F8fd3cb77392",
          "deployer": "0xBeF25f4733b9d451072416360609e5A4c115293E",
          "deploymentMethod": "create2",
          "codehash": "0xc561dc32ef670c929db9d7fbf6b5f6c074a62a30602481ba3b88912ca6d79feb",
          "predeployCodehash": "0xc561dc32ef670c929db9d7fbf6b5f6c074a62a30602481ba3b88912ca6d79feb",
          "salt": "Operators"
        },
        "InterchainGovernance": {
          "minimumTimeDelay": 300,
          "governanceChain": "Axelarnet",
          "governanceAddress": "axelar10d07y265gmmuvt4z0w9aw880jnsr700j7v9daj",
          "address": "0xbBd7dA8273daF1c95aC5C26271Df96399A8263ce",
          "deployer": "0xBeF25f4733b9d451072416360609e5A4c115293E",
          "deploymentMethod": "create3",
          "codehash": "0x222dfe9a431f41f473ba5bf71850df979619361ff8a49dcefc1fba4d72141134",
          "predeployCodehash": "0xe2de43b29f2387b6f3575a1b50d566908fc00e03a8d88ad6be74b674a70874d2",
          "salt": "InterchainGovernance v5.5"
        },
        "Multisig": {
          "threshold": 2,
          "signers": [
            "0xaC481D34c48e5d3191344b853Bc00D04889BA8db",
            "0x722C5A6A417122668e8925968f7FC13DBDFaD23C",
            "0xBeF25f4733b9d451072416360609e5A4c115293E"
          ],
          "address": "0x57406321d7e96223785b5987c9929d25e960946e",
          "deployer": "0xBeF25f4733b9d451072416360609e5A4c115293E",
          "deploymentMethod": "create3",
          "codehash": "0x912095d5076ee40a9dd49c0f9d61d61334c47a78c7512852791652baef26c296",
          "predeployCodehash": "0x912095d5076ee40a9dd49c0f9d61d61334c47a78c7512852791652baef26c296",
          "salt": "Multisig v5.5"
        },
        "InterchainTokenService": {
          "salt": "ITS v2.1.1",
          "deployer": "0xBeF25f4733b9d451072416360609e5A4c115293E",
          "proxySalt": "ITS v1.0.0",
          "tokenManagerDeployer": "0x04d7499405869C7969fd4f5d1059F66400765af9",
          "interchainToken": "0xbEfE642EDd190358a1c48c1c2E14B044e17EC021",
          "interchainTokenDeployer": "0x0BFF669D165a58Fb0D60FeD92Ccd1FbCd9930bCf",
          "tokenManager": "0x381a06ef2ab8af30c5041556ed5719279b5734B2",
          "tokenHandler": "0x2C6fb9B5A093ED0558aB794A5F4aA70901A7841F",
          "implementation": "0xFF882Ade63338494Fdab578c2046208dB2cA08EA",
          "predeployCodehash": "0x08a4a556c4db879b4f24104d13a8baf86915d58b12c81b382dfea2a82d2856cf",
          "address": "0x0FCb262571be50815627C16Eca1f5F3D342FF5a5",
          "gatewayCaller": "0x4AE2Dac5647e218035aFA9d763DaE5E2B2E8A19d",
          "version": "2.1.1"
        },
        "InterchainTokenFactory": {
          "deployer": "0xBeF25f4733b9d451072416360609e5A4c115293E",
          "salt": "ITS Factory v1.0.0",
          "implementation": "0x3fcbe9de65BD553C9451E7Ae635AF15fD91e7680",
          "address": "0x35eAd6089aBF6233C3E0086CD3C0eF849bdE95c3",
          "version": "2.1.1"
        }
      },
      "explorer": {
        "url": "https://moonbase.moonscan.io",
        "api": "https://api-moonbase.moonscan.io/api"
      },
      "gasOptions": {
        "gasLimit": 12000000
      },
      "finality": "finalized",
      "approxFinalityWaitTime": 1
    },
    "binance": {
      "name": "Binance",
      "axelarId": "binance",
      "chainId": 97,
      "rpc": "https://data-seed-prebsc-1-s1.binance.org:8545/",
      "tokenSymbol": "BNB",
      "decimals": 18,
      "chainType": "evm",
      "contracts": {
        "AxelarGasService": {
          "collector": "0xc5C525B7Bb2a7Ce95C13Ee5aBdB7F8fd3cb77392",
          "address": ""
        },
        "AxelarDepositService": {
          "wrappedSymbol": "WBNB",
          "address": ""
        },
        "ConstAddressDeployer": {
          "address": "0x98B2920D53612483F91F12Ed7754E51b4A77919e"
        },
        "Create3Deployer": {
          "salt": "Create3Deployer",
          "address": "0x6513Aedb4D1593BA12e50644401D976aebDc90d8",
          "deployer": "0x6f24A47Fc8AE5441Eb47EFfC3665e70e69Ac3F05",
          "deploymentMethod": "create2",
          "codehash": "0xf0ad66defbe082df243d4d274e626f557f97579c5c9e19f33d8093d6160808b7",
          "predeployCodehash": "0x73fc31262c4bad113c79439fd231281201c7c7d45b50328bd86bccf37684bf92"
        }
      },
      "explorer": {
        "url": "https://testnet.bscscan.com",
        "api": "https://api-testnet.bscscan.com/api"
      },
      "finality": "finalized",
      "approxFinalityWaitTime": 1,
      "gasOptions": {
        "gasPriceAdjustment": 1.5
      }
    },
    "kava": {
      "name": "Kava",
      "axelarId": "kava",
      "chainId": 2221,
      "rpc": "https://evm.testnet.kava.io",
      "tokenSymbol": "KAVA",
      "decimals": 18,
      "chainType": "evm",
      "contracts": {
        "AxelarGateway": {
          "deployer": "0xBeF25f4733b9d451072416360609e5A4c115293E",
          "startingKeyIDs": [
            "evm-kava-genesis"
          ],
          "address": "0x5A4fA5187BddD93097dE4F6062a2E96C82Ea2d61",
          "implementation": "0x1A9f5A2C0867826790EC9E3318e77298d0000C76",
          "implementationCodehash": "0xf49fc5a9d24907c0c1de9b7c1f4478d2cd961b1835efded43267cb1be062bb9c",
          "authModule": "0xa27aF392971f0A0D0C8767d061f4274d58856d5a",
          "tokenDeployer": "0xb89B72CBA1766fB17199A58D2482852832a1Bd98",
          "deploymentMethod": "create3",
          "salt": "AxelarGateway v6.2",
          "connectionType": "consensus"
        },
        "AxelarGasService": {
          "collector": "0xc5C525B7Bb2a7Ce95C13Ee5aBdB7F8fd3cb77392",
          "salt": "AxelarGasService",
          "address": "0xeE1d04E4F9F9AdEB7be7d6996f4A726773460A87",
          "implementation": "0x1F002cd258e2e818eC5ecCD46DD6cb938c5Cf7f8",
          "deployer": "0xBeF25f4733b9d451072416360609e5A4c115293E"
        },
        "AxelarDepositService": {
          "wrappedSymbol": "WKAVA",
          "address": ""
        },
        "ConstAddressDeployer": {
          "address": "0x98B2920D53612483F91F12Ed7754E51b4A77919e"
        },
        "Create3Deployer": {
          "salt": "Create3Deployer",
          "address": "0x6513Aedb4D1593BA12e50644401D976aebDc90d8",
          "deployer": "0x6f24A47Fc8AE5441Eb47EFfC3665e70e69Ac3F05",
          "deploymentMethod": "create2",
          "codehash": "0xf0ad66defbe082df243d4d274e626f557f97579c5c9e19f33d8093d6160808b7",
          "predeployCodehash": "0x73fc31262c4bad113c79439fd231281201c7c7d45b50328bd86bccf37684bf92"
        },
        "Operators": {
          "owner": "0x9f5CDBc370B00C0dF52cf2619FA95907508108df",
          "address": "0xc5C525B7Bb2a7Ce95C13Ee5aBdB7F8fd3cb77392",
          "deployer": "0xBeF25f4733b9d451072416360609e5A4c115293E",
          "deploymentMethod": "create2",
          "codehash": "0xc561dc32ef670c929db9d7fbf6b5f6c074a62a30602481ba3b88912ca6d79feb",
          "predeployCodehash": "0xc561dc32ef670c929db9d7fbf6b5f6c074a62a30602481ba3b88912ca6d79feb",
          "salt": "Operators"
        },
        "InterchainGovernance": {
          "minimumTimeDelay": 300,
          "governanceChain": "Axelarnet",
          "governanceAddress": "axelar10d07y265gmmuvt4z0w9aw880jnsr700j7v9daj",
          "address": "0xbBd7dA8273daF1c95aC5C26271Df96399A8263ce",
          "deployer": "0xBeF25f4733b9d451072416360609e5A4c115293E",
          "deploymentMethod": "create3",
          "codehash": "0x222dfe9a431f41f473ba5bf71850df979619361ff8a49dcefc1fba4d72141134",
          "predeployCodehash": "0xe2de43b29f2387b6f3575a1b50d566908fc00e03a8d88ad6be74b674a70874d2",
          "salt": "InterchainGovernance v5.5"
        },
        "Multisig": {
          "threshold": 2,
          "signers": [
            "0xaC481D34c48e5d3191344b853Bc00D04889BA8db",
            "0x722C5A6A417122668e8925968f7FC13DBDFaD23C",
            "0xBeF25f4733b9d451072416360609e5A4c115293E"
          ],
          "address": "0x57406321d7e96223785b5987c9929d25e960946e",
          "deployer": "0xBeF25f4733b9d451072416360609e5A4c115293E",
          "deploymentMethod": "create3",
          "codehash": "0x912095d5076ee40a9dd49c0f9d61d61334c47a78c7512852791652baef26c296",
          "predeployCodehash": "0x912095d5076ee40a9dd49c0f9d61d61334c47a78c7512852791652baef26c296",
          "salt": "Multisig v5.5"
        },
        "InterchainTokenService": {
          "salt": "ITS v2.1.1",
          "deployer": "0x6f24A47Fc8AE5441Eb47EFfC3665e70e69Ac3F05",
          "proxySalt": "ITS v1.0.0",
          "tokenManagerDeployer": "0xDFef5B38C1c080A4a82431b687989759cB207d24",
          "interchainToken": "0xbEfE642EDd190358a1c48c1c2E14B044e17EC021",
          "interchainTokenDeployer": "0x0848a4A2eF85c9A3485D34ee0558F6996fE6F7d4",
          "tokenManager": "0x79b3E736Fb5C21bD94862824602f856bfA4fa5a3",
          "tokenHandler": "0x383dF8E8f96b3dF53F9bdc607811c7e96239e7da",
          "implementation": "0x1B13a9BaF8d3116C56CCDF3aa9049ad532a9C03d",
          "predeployCodehash": "0x08a4a556c4db879b4f24104d13a8baf86915d58b12c81b382dfea2a82d2856cf",
          "address": "0x0FCb262571be50815627C16Eca1f5F3D342FF5a5",
          "gatewayCaller": "0x75f121a0bfcc76D82d5BA84c156AB79F31dC3f98",
          "version": "2.1.1"
        },
        "InterchainTokenFactory": {
          "deployer": "0x6f24A47Fc8AE5441Eb47EFfC3665e70e69Ac3F05",
          "salt": "ITS Factory v1.0.0",
          "implementation": "0x0D76aD83e777A47B58EC31A94f5F52287fBE51d4",
          "address": "0x35eAd6089aBF6233C3E0086CD3C0eF849bdE95c3",
          "version": "2.1.1"
        }
      },
      "explorer": {
        "url": "https://explorer.evm-alpha.kava.io",
        "api": ""
      },
      "finality": "finalized",
      "approxFinalityWaitTime": 1
    },
    "ethereum-sepolia": {
      "name": "Ethereum-Sepolia",
      "axelarId": "ethereum-sepolia",
      "chainId": 11155111,
      "rpc": "https://sepolia.drpc.org",
      "tokenSymbol": "ETH",
      "decimals": 18,
      "confirmations": 2,
      "chainType": "evm",
      "contracts": {
        "ConstAddressDeployer": {
          "address": "0x98B2920D53612483F91F12Ed7754E51b4A77919e"
        },
        "Create3Deployer": {
          "salt": "Create3Deployer",
          "address": "0x6513Aedb4D1593BA12e50644401D976aebDc90d8",
          "deployer": "0x6f24A47Fc8AE5441Eb47EFfC3665e70e69Ac3F05",
          "deploymentMethod": "create2",
          "codehash": "0xf0ad66defbe082df243d4d274e626f557f97579c5c9e19f33d8093d6160808b7",
          "predeployCodehash": "0x73fc31262c4bad113c79439fd231281201c7c7d45b50328bd86bccf37684bf92"
        },
        "AxelarGateway": {
          "deployer": "0xBeF25f4733b9d451072416360609e5A4c115293E",
          "startingKeyIDs": [
            "evm-ethereum-sepolia-genesis"
          ],
          "address": "0x5A4fA5187BddD93097dE4F6062a2E96C82Ea2d61",
          "implementation": "0x1A9f5A2C0867826790EC9E3318e77298d0000C76",
          "implementationCodehash": "0xf49fc5a9d24907c0c1de9b7c1f4478d2cd961b1835efded43267cb1be062bb9c",
          "authModule": "0xa27aF392971f0A0D0C8767d061f4274d58856d5a",
          "tokenDeployer": "0xb89B72CBA1766fB17199A58D2482852832a1Bd98",
          "deploymentMethod": "create3",
          "salt": "AxelarGateway v6.2",
          "connectionType": "consensus"
        },
        "InterchainGovernance": {
          "minimumTimeDelay": 300,
          "governanceChain": "Axelarnet",
          "governanceAddress": "axelar10d07y265gmmuvt4z0w9aw880jnsr700j7v9daj",
          "address": "0xbBd7dA8273daF1c95aC5C26271Df96399A8263ce",
          "deployer": "0xBeF25f4733b9d451072416360609e5A4c115293E",
          "deploymentMethod": "create3",
          "codehash": "0x222dfe9a431f41f473ba5bf71850df979619361ff8a49dcefc1fba4d72141134",
          "predeployCodehash": "0xe2de43b29f2387b6f3575a1b50d566908fc00e03a8d88ad6be74b674a70874d2",
          "salt": "InterchainGovernance v5.5"
        },
        "Multisig": {
          "threshold": 2,
          "signers": [
            "0xaC481D34c48e5d3191344b853Bc00D04889BA8db",
            "0x722C5A6A417122668e8925968f7FC13DBDFaD23C",
            "0xBeF25f4733b9d451072416360609e5A4c115293E"
          ],
          "address": "0x57406321d7e96223785b5987c9929d25e960946e",
          "deployer": "0xBeF25f4733b9d451072416360609e5A4c115293E",
          "deploymentMethod": "create3",
          "codehash": "0x912095d5076ee40a9dd49c0f9d61d61334c47a78c7512852791652baef26c296",
          "predeployCodehash": "0x912095d5076ee40a9dd49c0f9d61d61334c47a78c7512852791652baef26c296",
          "salt": "Multisig v5.5"
        },
        "Operators": {
          "owner": "0x9f5CDBc370B00C0dF52cf2619FA95907508108df",
          "address": "0xc5C525B7Bb2a7Ce95C13Ee5aBdB7F8fd3cb77392",
          "deployer": "0xBeF25f4733b9d451072416360609e5A4c115293E",
          "deploymentMethod": "create2",
          "codehash": "0xc561dc32ef670c929db9d7fbf6b5f6c074a62a30602481ba3b88912ca6d79feb",
          "predeployCodehash": "0xc561dc32ef670c929db9d7fbf6b5f6c074a62a30602481ba3b88912ca6d79feb",
          "salt": "Operators"
        },
        "AxelarGasService": {
          "collector": "0xc5C525B7Bb2a7Ce95C13Ee5aBdB7F8fd3cb77392",
          "salt": "AxelarGasService",
          "address": "0xeE1d04E4F9F9AdEB7be7d6996f4A726773460A87",
          "implementation": "0x1F002cd258e2e818eC5ecCD46DD6cb938c5Cf7f8",
          "deployer": "0xBeF25f4733b9d451072416360609e5A4c115293E"
        },
        "InterchainTokenService": {
          "salt": "ITS v2.1.1",
          "deployer": "0xBeF25f4733b9d451072416360609e5A4c115293E",
          "proxySalt": "ITS v1.0.0",
          "tokenManagerDeployer": "0x04d7499405869C7969fd4f5d1059F66400765af9",
          "interchainToken": "0xbEfE642EDd190358a1c48c1c2E14B044e17EC021",
          "interchainTokenDeployer": "0x0BFF669D165a58Fb0D60FeD92Ccd1FbCd9930bCf",
          "tokenManager": "0x381a06ef2ab8af30c5041556ed5719279b5734B2",
          "tokenHandler": "0x2C6fb9B5A093ED0558aB794A5F4aA70901A7841F",
          "implementation": "0xFF882Ade63338494Fdab578c2046208dB2cA08EA",
          "predeployCodehash": "0x08a4a556c4db879b4f24104d13a8baf86915d58b12c81b382dfea2a82d2856cf",
          "address": "0x0FCb262571be50815627C16Eca1f5F3D342FF5a5",
          "gatewayCaller": "0x4AE2Dac5647e218035aFA9d763DaE5E2B2E8A19d",
          "version": "2.1.1"
        },
        "InterchainTokenFactory": {
          "deployer": "0xBeF25f4733b9d451072416360609e5A4c115293E",
          "salt": "ITS Factory v1.0.0",
          "implementation": "0x3fcbe9de65BD553C9451E7Ae635AF15fD91e7680",
          "address": "0x35eAd6089aBF6233C3E0086CD3C0eF849bdE95c3",
          "version": "2.1.1"
        }
      },
      "explorer": {
        "url": "https://sepolia.etherscan.io",
        "api": "https://api-sepolia.etherscan.io/api"
      },
      "gasOptions": {
        "gasLimit": 15000000
      },
      "onchainGasEstimate": {
        "chainName": "ethereum",
        "blobBaseFee": 50187563959
      },
      "finality": "finalized",
      "approxFinalityWaitTime": 40
    },
    "arbitrum-sepolia": {
      "name": "Arbitrum-Sepolia",
      "axelarId": "arbitrum-sepolia",
      "chainId": 421614,
      "rpc": "https://sepolia-rollup.arbitrum.io/rpc",
      "tokenSymbol": "ETH",
      "decimals": 18,
      "confirmations": 2,
      "chainType": "evm",
      "contracts": {
        "AxelarGateway": {
          "deployer": "0xBeF25f4733b9d451072416360609e5A4c115293E",
          "startingKeyIDs": [
            "evm-arbitrum-sepolia-genesis"
          ],
          "address": "0x5A4fA5187BddD93097dE4F6062a2E96C82Ea2d61",
          "implementation": "0x1A9f5A2C0867826790EC9E3318e77298d0000C76",
          "implementationCodehash": "0xf49fc5a9d24907c0c1de9b7c1f4478d2cd961b1835efded43267cb1be062bb9c",
          "authModule": "0xa27aF392971f0A0D0C8767d061f4274d58856d5a",
          "tokenDeployer": "0xb89B72CBA1766fB17199A58D2482852832a1Bd98",
          "deploymentMethod": "create3",
          "salt": "AxelarGateway v6.2",
          "connectionType": "consensus"
        },
        "ConstAddressDeployer": {
          "address": "0x98B2920D53612483F91F12Ed7754E51b4A77919e"
        },
        "Create3Deployer": {
          "salt": "Create3Deployer",
          "address": "0x6513Aedb4D1593BA12e50644401D976aebDc90d8",
          "deployer": "0x6f24A47Fc8AE5441Eb47EFfC3665e70e69Ac3F05",
          "deploymentMethod": "create2",
          "codehash": "0xf0ad66defbe082df243d4d274e626f557f97579c5c9e19f33d8093d6160808b7",
          "predeployCodehash": "0x73fc31262c4bad113c79439fd231281201c7c7d45b50328bd86bccf37684bf92"
        },
        "InterchainGovernance": {
          "minimumTimeDelay": 300,
          "governanceChain": "Axelarnet",
          "governanceAddress": "axelar10d07y265gmmuvt4z0w9aw880jnsr700j7v9daj",
          "address": "0xbBd7dA8273daF1c95aC5C26271Df96399A8263ce",
          "deployer": "0xBeF25f4733b9d451072416360609e5A4c115293E",
          "deploymentMethod": "create3",
          "codehash": "0x222dfe9a431f41f473ba5bf71850df979619361ff8a49dcefc1fba4d72141134",
          "predeployCodehash": "0xe2de43b29f2387b6f3575a1b50d566908fc00e03a8d88ad6be74b674a70874d2",
          "salt": "InterchainGovernance v5.5"
        },
        "Multisig": {
          "threshold": 2,
          "signers": [
            "0xaC481D34c48e5d3191344b853Bc00D04889BA8db",
            "0x722C5A6A417122668e8925968f7FC13DBDFaD23C",
            "0xBeF25f4733b9d451072416360609e5A4c115293E"
          ],
          "address": "0x57406321d7e96223785b5987c9929d25e960946e",
          "deployer": "0xBeF25f4733b9d451072416360609e5A4c115293E",
          "deploymentMethod": "create3",
          "codehash": "0x912095d5076ee40a9dd49c0f9d61d61334c47a78c7512852791652baef26c296",
          "predeployCodehash": "0x912095d5076ee40a9dd49c0f9d61d61334c47a78c7512852791652baef26c296",
          "salt": "Multisig v5.5"
        },
        "Operators": {
          "owner": "0x9f5CDBc370B00C0dF52cf2619FA95907508108df",
          "address": "0xc5C525B7Bb2a7Ce95C13Ee5aBdB7F8fd3cb77392",
          "deployer": "0xBeF25f4733b9d451072416360609e5A4c115293E",
          "deploymentMethod": "create2",
          "codehash": "0xc561dc32ef670c929db9d7fbf6b5f6c074a62a30602481ba3b88912ca6d79feb",
          "predeployCodehash": "0xc561dc32ef670c929db9d7fbf6b5f6c074a62a30602481ba3b88912ca6d79feb",
          "salt": "Operators"
        },
        "AxelarGasService": {
          "collector": "0xc5C525B7Bb2a7Ce95C13Ee5aBdB7F8fd3cb77392",
          "salt": "AxelarGasService",
          "address": "0xeE1d04E4F9F9AdEB7be7d6996f4A726773460A87",
          "implementation": "0x1F002cd258e2e818eC5ecCD46DD6cb938c5Cf7f8",
          "deployer": "0xBeF25f4733b9d451072416360609e5A4c115293E"
        },
        "InterchainTokenService": {
          "salt": "ITS v2.1.1",
          "deployer": "0xBeF25f4733b9d451072416360609e5A4c115293E",
          "proxySalt": "ITS v1.0.0",
          "tokenManagerDeployer": "0x04d7499405869C7969fd4f5d1059F66400765af9",
          "interchainToken": "0xbEfE642EDd190358a1c48c1c2E14B044e17EC021",
          "interchainTokenDeployer": "0x0BFF669D165a58Fb0D60FeD92Ccd1FbCd9930bCf",
          "tokenManager": "0x381a06ef2ab8af30c5041556ed5719279b5734B2",
          "tokenHandler": "0x2C6fb9B5A093ED0558aB794A5F4aA70901A7841F",
          "implementation": "0xFF882Ade63338494Fdab578c2046208dB2cA08EA",
          "predeployCodehash": "0x08a4a556c4db879b4f24104d13a8baf86915d58b12c81b382dfea2a82d2856cf",
          "address": "0x0FCb262571be50815627C16Eca1f5F3D342FF5a5",
          "gatewayCaller": "0x4AE2Dac5647e218035aFA9d763DaE5E2B2E8A19d",
          "version": "2.1.1"
        },
        "InterchainTokenFactory": {
          "deployer": "0xBeF25f4733b9d451072416360609e5A4c115293E",
          "salt": "ITS Factory v1.0.0",
          "implementation": "0x3fcbe9de65BD553C9451E7Ae635AF15fD91e7680",
          "address": "0x35eAd6089aBF6233C3E0086CD3C0eF849bdE95c3",
          "version": "2.1.1"
        }
      },
      "explorer": {
        "url": "https://sepolia.arbiscan.io",
        "api": "https://api-sepolia.arbiscan.io/api"
      },
      "finality": "finalized",
      "approxFinalityWaitTime": 25
    },
    "linea-sepolia": {
      "name": "Linea-Sepolia",
      "axelarId": "linea-sepolia",
      "chainId": 59141,
      "rpc": "https://rpc.sepolia.linea.build",
      "tokenSymbol": "ETH",
      "decimals": 18,
      "chainType": "evm",
      "contracts": {
        "AxelarGateway": {
          "deployer": "0xBeF25f4733b9d451072416360609e5A4c115293E",
          "startingKeyIDs": [
            "evm-linea-sepolia-genesis"
          ],
          "address": "0x5A4fA5187BddD93097dE4F6062a2E96C82Ea2d61",
          "implementation": "0x1A9f5A2C0867826790EC9E3318e77298d0000C76",
          "implementationCodehash": "0xf49fc5a9d24907c0c1de9b7c1f4478d2cd961b1835efded43267cb1be062bb9c",
          "authModule": "0xa27aF392971f0A0D0C8767d061f4274d58856d5a",
          "tokenDeployer": "0xb89B72CBA1766fB17199A58D2482852832a1Bd98",
          "deploymentMethod": "create3",
          "salt": "AxelarGateway v6.2",
          "connectionType": "consensus"
        },
        "ConstAddressDeployer": {
          "address": "0x98B2920D53612483F91F12Ed7754E51b4A77919e"
        },
        "Create3Deployer": {
          "salt": "Create3Deployer",
          "address": "0x6513Aedb4D1593BA12e50644401D976aebDc90d8",
          "deployer": "0x6f24A47Fc8AE5441Eb47EFfC3665e70e69Ac3F05",
          "deploymentMethod": "create2",
          "codehash": "0xf0ad66defbe082df243d4d274e626f557f97579c5c9e19f33d8093d6160808b7",
          "predeployCodehash": "0x73fc31262c4bad113c79439fd231281201c7c7d45b50328bd86bccf37684bf92"
        },
        "InterchainGovernance": {
          "minimumTimeDelay": 300,
          "governanceChain": "Axelarnet",
          "governanceAddress": "axelar10d07y265gmmuvt4z0w9aw880jnsr700j7v9daj",
          "address": "0xbBd7dA8273daF1c95aC5C26271Df96399A8263ce",
          "deployer": "0xBeF25f4733b9d451072416360609e5A4c115293E",
          "deploymentMethod": "create3",
          "codehash": "0x222dfe9a431f41f473ba5bf71850df979619361ff8a49dcefc1fba4d72141134",
          "predeployCodehash": "0xe2de43b29f2387b6f3575a1b50d566908fc00e03a8d88ad6be74b674a70874d2",
          "salt": "InterchainGovernance v5.5"
        },
        "Multisig": {
          "threshold": 2,
          "signers": [
            "0xaC481D34c48e5d3191344b853Bc00D04889BA8db",
            "0x722C5A6A417122668e8925968f7FC13DBDFaD23C",
            "0xBeF25f4733b9d451072416360609e5A4c115293E"
          ],
          "address": "0x57406321d7e96223785b5987c9929d25e960946e",
          "deployer": "0xBeF25f4733b9d451072416360609e5A4c115293E",
          "deploymentMethod": "create3",
          "codehash": "0x912095d5076ee40a9dd49c0f9d61d61334c47a78c7512852791652baef26c296",
          "predeployCodehash": "0x912095d5076ee40a9dd49c0f9d61d61334c47a78c7512852791652baef26c296",
          "salt": "Multisig v5.5"
        },
        "Operators": {
          "owner": "0x9f5CDBc370B00C0dF52cf2619FA95907508108df",
          "address": "0xc5C525B7Bb2a7Ce95C13Ee5aBdB7F8fd3cb77392",
          "deployer": "0xBeF25f4733b9d451072416360609e5A4c115293E",
          "deploymentMethod": "create2",
          "codehash": "0xc561dc32ef670c929db9d7fbf6b5f6c074a62a30602481ba3b88912ca6d79feb",
          "predeployCodehash": "0xc561dc32ef670c929db9d7fbf6b5f6c074a62a30602481ba3b88912ca6d79feb",
          "salt": "Operators"
        },
        "AxelarGasService": {
          "collector": "0xc5C525B7Bb2a7Ce95C13Ee5aBdB7F8fd3cb77392",
          "salt": "AxelarGasService",
          "address": "0xeE1d04E4F9F9AdEB7be7d6996f4A726773460A87",
          "implementation": "0x1F002cd258e2e818eC5ecCD46DD6cb938c5Cf7f8",
          "deployer": "0xBeF25f4733b9d451072416360609e5A4c115293E"
        },
        "InterchainTokenService": {
          "salt": "ITS v2.1.1",
          "deployer": "0xBeF25f4733b9d451072416360609e5A4c115293E",
          "proxySalt": "ITS v1.0.0",
          "tokenManagerDeployer": "0x04d7499405869C7969fd4f5d1059F66400765af9",
          "interchainToken": "0xbEfE642EDd190358a1c48c1c2E14B044e17EC021",
          "interchainTokenDeployer": "0x0BFF669D165a58Fb0D60FeD92Ccd1FbCd9930bCf",
          "tokenManager": "0x381a06ef2ab8af30c5041556ed5719279b5734B2",
          "tokenHandler": "0x2C6fb9B5A093ED0558aB794A5F4aA70901A7841F",
          "implementation": "0xFF882Ade63338494Fdab578c2046208dB2cA08EA",
          "predeployCodehash": "0x08a4a556c4db879b4f24104d13a8baf86915d58b12c81b382dfea2a82d2856cf",
          "address": "0x0FCb262571be50815627C16Eca1f5F3D342FF5a5",
          "gatewayCaller": "0x4AE2Dac5647e218035aFA9d763DaE5E2B2E8A19d",
          "version": "2.1.1"
        },
        "InterchainTokenFactory": {
          "deployer": "0xBeF25f4733b9d451072416360609e5A4c115293E",
          "salt": "ITS Factory v1.0.0",
          "implementation": "0x3fcbe9de65BD553C9451E7Ae635AF15fD91e7680",
          "address": "0x35eAd6089aBF6233C3E0086CD3C0eF849bdE95c3",
          "version": "2.1.1"
        }
      },
      "explorer": {
        "name": "Lineascan",
        "url": "https://sepolia.lineascan.build/",
        "api": "https://api-sepolia.lineascan.build/api"
      },
      "gasOptions": {
        "gasPriceAdjustment": 1.5,
        "gasLimit": 7000000
      },
      "confirmations": 1,
      "finality": "400",
      "approxFinalityWaitTime": 30
    },
    "polygon-sepolia": {
      "name": "Polygon-Sepolia",
      "axelarId": "polygon-sepolia",
      "chainId": 80002,
      "rpc": "https://polygon-amoy.drpc.org",
      "tokenSymbol": "MATIC",
      "decimals": 18,
      "confirmations": 2,
      "chainType": "evm",
      "contracts": {
        "AxelarGateway": {
          "deployer": "0xBeF25f4733b9d451072416360609e5A4c115293E",
          "startingKeyIDs": [
            "evm-polygon-sepolia-genesis"
          ],
          "address": "0x5A4fA5187BddD93097dE4F6062a2E96C82Ea2d61",
          "implementation": "0x1A9f5A2C0867826790EC9E3318e77298d0000C76",
          "implementationCodehash": "0xf49fc5a9d24907c0c1de9b7c1f4478d2cd961b1835efded43267cb1be062bb9c",
          "authModule": "0xa27aF392971f0A0D0C8767d061f4274d58856d5a",
          "tokenDeployer": "0xb89B72CBA1766fB17199A58D2482852832a1Bd98",
          "deploymentMethod": "create3",
          "salt": "AxelarGateway v6.2",
          "connectionType": "consensus"
        },
        "ConstAddressDeployer": {
          "address": "0x98B2920D53612483F91F12Ed7754E51b4A77919e"
        },
        "Create3Deployer": {
          "salt": "Create3Deployer",
          "address": "0x6513Aedb4D1593BA12e50644401D976aebDc90d8",
          "deployer": "0x6f24A47Fc8AE5441Eb47EFfC3665e70e69Ac3F05",
          "deploymentMethod": "create2",
          "codehash": "0xf0ad66defbe082df243d4d274e626f557f97579c5c9e19f33d8093d6160808b7",
          "predeployCodehash": "0x73fc31262c4bad113c79439fd231281201c7c7d45b50328bd86bccf37684bf92"
        },
        "InterchainGovernance": {
          "minimumTimeDelay": 300,
          "governanceChain": "Axelarnet",
          "governanceAddress": "axelar10d07y265gmmuvt4z0w9aw880jnsr700j7v9daj",
          "address": "0xbBd7dA8273daF1c95aC5C26271Df96399A8263ce",
          "deployer": "0xBeF25f4733b9d451072416360609e5A4c115293E",
          "deploymentMethod": "create3",
          "codehash": "0x222dfe9a431f41f473ba5bf71850df979619361ff8a49dcefc1fba4d72141134",
          "predeployCodehash": "0xe2de43b29f2387b6f3575a1b50d566908fc00e03a8d88ad6be74b674a70874d2",
          "salt": "InterchainGovernance v5.5"
        },
        "Multisig": {
          "threshold": 2,
          "signers": [
            "0xaC481D34c48e5d3191344b853Bc00D04889BA8db",
            "0x722C5A6A417122668e8925968f7FC13DBDFaD23C",
            "0xBeF25f4733b9d451072416360609e5A4c115293E"
          ],
          "address": "0x57406321d7e96223785b5987c9929d25e960946e",
          "deployer": "0xBeF25f4733b9d451072416360609e5A4c115293E",
          "deploymentMethod": "create3",
          "codehash": "0x912095d5076ee40a9dd49c0f9d61d61334c47a78c7512852791652baef26c296",
          "predeployCodehash": "0x912095d5076ee40a9dd49c0f9d61d61334c47a78c7512852791652baef26c296",
          "salt": "Multisig v5.5"
        },
        "Operators": {
          "owner": "0x9f5CDBc370B00C0dF52cf2619FA95907508108df",
          "address": "0xc5C525B7Bb2a7Ce95C13Ee5aBdB7F8fd3cb77392",
          "deployer": "0xBeF25f4733b9d451072416360609e5A4c115293E",
          "deploymentMethod": "create2",
          "codehash": "0xc561dc32ef670c929db9d7fbf6b5f6c074a62a30602481ba3b88912ca6d79feb",
          "predeployCodehash": "0xc561dc32ef670c929db9d7fbf6b5f6c074a62a30602481ba3b88912ca6d79feb",
          "salt": "Operators"
        },
        "AxelarGasService": {
          "collector": "0xc5C525B7Bb2a7Ce95C13Ee5aBdB7F8fd3cb77392",
          "salt": "AxelarGasService",
          "address": "0xeE1d04E4F9F9AdEB7be7d6996f4A726773460A87",
          "implementation": "0x1F002cd258e2e818eC5ecCD46DD6cb938c5Cf7f8",
          "deployer": "0xBeF25f4733b9d451072416360609e5A4c115293E"
        },
        "InterchainTokenService": {
          "salt": "ITS v2.1.1",
          "deployer": "0xBeF25f4733b9d451072416360609e5A4c115293E",
          "proxySalt": "ITS v1.0.0",
          "tokenManagerDeployer": "0x04d7499405869C7969fd4f5d1059F66400765af9",
          "interchainToken": "0xbEfE642EDd190358a1c48c1c2E14B044e17EC021",
          "interchainTokenDeployer": "0x0BFF669D165a58Fb0D60FeD92Ccd1FbCd9930bCf",
          "tokenManager": "0x381a06ef2ab8af30c5041556ed5719279b5734B2",
          "tokenHandler": "0x2C6fb9B5A093ED0558aB794A5F4aA70901A7841F",
          "implementation": "0xFF882Ade63338494Fdab578c2046208dB2cA08EA",
          "predeployCodehash": "0x08a4a556c4db879b4f24104d13a8baf86915d58b12c81b382dfea2a82d2856cf",
          "address": "0x0FCb262571be50815627C16Eca1f5F3D342FF5a5",
          "gatewayCaller": "0x4AE2Dac5647e218035aFA9d763DaE5E2B2E8A19d",
          "version": "2.1.1"
        },
        "InterchainTokenFactory": {
          "deployer": "0xBeF25f4733b9d451072416360609e5A4c115293E",
          "salt": "ITS Factory v1.0.0",
          "implementation": "0x3fcbe9de65BD553C9451E7Ae635AF15fD91e7680",
          "address": "0x35eAd6089aBF6233C3E0086CD3C0eF849bdE95c3",
          "version": "2.1.1"
        }
      },
      "explorer": {
        "name": "Polygonscan",
        "url": "https://amoy.polygonscan.com",
        "api": "https://api-amoy.polygonscan.com/api"
      },
      "gasOptions": {
        "gasPriceAdjustment": 1.5
      },
      "finality": "finalized",
      "approxFinalityWaitTime": 1
    },
    "base-sepolia": {
      "name": "Base-Sepolia",
      "axelarId": "base-sepolia",
      "chainId": 84532,
      "rpc": "https://sepolia.base.org",
      "tokenSymbol": "ETH",
      "decimals": 18,
      "chainType": "evm",
      "gasOptions": {
        "gasLimit": 8000000
      },
      "onchainGasEstimate": {
        "l1ChainName": "ethereum",
        "gasEstimationType": 1,
        "l1FeeScalar": 1101
      },
      "confirmations": 2,
      "explorer": {
        "name": "Basescan",
        "url": "https://sepolia-explorer.base.org",
        "api": "https://api-sepolia.basescan.org/api"
      },
      "contracts": {
        "ConstAddressDeployer": {
          "address": "0x98B2920D53612483F91F12Ed7754E51b4A77919e"
        },
        "Create3Deployer": {
          "salt": "Create3Deployer",
          "address": "0x6513Aedb4D1593BA12e50644401D976aebDc90d8",
          "deployer": "0x6f24A47Fc8AE5441Eb47EFfC3665e70e69Ac3F05",
          "deploymentMethod": "create2",
          "codehash": "0xf0ad66defbe082df243d4d274e626f557f97579c5c9e19f33d8093d6160808b7",
          "predeployCodehash": "0x73fc31262c4bad113c79439fd231281201c7c7d45b50328bd86bccf37684bf92"
        },
        "AxelarGateway": {
          "deployer": "0xBeF25f4733b9d451072416360609e5A4c115293E",
          "startingKeyIDs": [
            "evm-base-sepolia-genesis"
          ],
          "address": "0x5A4fA5187BddD93097dE4F6062a2E96C82Ea2d61",
          "implementation": "0x1A9f5A2C0867826790EC9E3318e77298d0000C76",
          "implementationCodehash": "0xf49fc5a9d24907c0c1de9b7c1f4478d2cd961b1835efded43267cb1be062bb9c",
          "authModule": "0xa27aF392971f0A0D0C8767d061f4274d58856d5a",
          "tokenDeployer": "0xb89B72CBA1766fB17199A58D2482852832a1Bd98",
          "deploymentMethod": "create3",
          "salt": "AxelarGateway v6.2",
          "connectionType": "consensus"
        },
        "InterchainGovernance": {
          "minimumTimeDelay": 300,
          "governanceChain": "Axelarnet",
          "governanceAddress": "axelar10d07y265gmmuvt4z0w9aw880jnsr700j7v9daj",
          "address": "0xbBd7dA8273daF1c95aC5C26271Df96399A8263ce",
          "deployer": "0xBeF25f4733b9d451072416360609e5A4c115293E",
          "deploymentMethod": "create3",
          "codehash": "0x222dfe9a431f41f473ba5bf71850df979619361ff8a49dcefc1fba4d72141134",
          "predeployCodehash": "0xe2de43b29f2387b6f3575a1b50d566908fc00e03a8d88ad6be74b674a70874d2",
          "salt": "InterchainGovernance v5.5"
        },
        "Multisig": {
          "threshold": 2,
          "signers": [
            "0xaC481D34c48e5d3191344b853Bc00D04889BA8db",
            "0x722C5A6A417122668e8925968f7FC13DBDFaD23C",
            "0xBeF25f4733b9d451072416360609e5A4c115293E"
          ],
          "address": "0x57406321d7e96223785b5987c9929d25e960946e",
          "deployer": "0xBeF25f4733b9d451072416360609e5A4c115293E",
          "deploymentMethod": "create3",
          "codehash": "0x912095d5076ee40a9dd49c0f9d61d61334c47a78c7512852791652baef26c296",
          "predeployCodehash": "0x912095d5076ee40a9dd49c0f9d61d61334c47a78c7512852791652baef26c296",
          "salt": "Multisig v5.5"
        },
        "Operators": {
          "owner": "0x9f5CDBc370B00C0dF52cf2619FA95907508108df",
          "address": "0xc5C525B7Bb2a7Ce95C13Ee5aBdB7F8fd3cb77392",
          "deployer": "0xBeF25f4733b9d451072416360609e5A4c115293E",
          "deploymentMethod": "create2",
          "codehash": "0xc561dc32ef670c929db9d7fbf6b5f6c074a62a30602481ba3b88912ca6d79feb",
          "predeployCodehash": "0xc561dc32ef670c929db9d7fbf6b5f6c074a62a30602481ba3b88912ca6d79feb",
          "salt": "Operators"
        },
        "AxelarGasService": {
          "collector": "0xc5C525B7Bb2a7Ce95C13Ee5aBdB7F8fd3cb77392",
          "salt": "AxelarGasService",
          "address": "0xeE1d04E4F9F9AdEB7be7d6996f4A726773460A87",
          "implementation": "0x1F002cd258e2e818eC5ecCD46DD6cb938c5Cf7f8",
          "deployer": "0xBeF25f4733b9d451072416360609e5A4c115293E"
        },
        "InterchainTokenService": {
          "salt": "ITS v2.1.1",
          "deployer": "0xBeF25f4733b9d451072416360609e5A4c115293E",
          "proxySalt": "ITS v1.0.0",
          "tokenManagerDeployer": "0x04d7499405869C7969fd4f5d1059F66400765af9",
          "interchainToken": "0xbEfE642EDd190358a1c48c1c2E14B044e17EC021",
          "interchainTokenDeployer": "0x0BFF669D165a58Fb0D60FeD92Ccd1FbCd9930bCf",
          "tokenManager": "0x381a06ef2ab8af30c5041556ed5719279b5734B2",
          "tokenHandler": "0x2C6fb9B5A093ED0558aB794A5F4aA70901A7841F",
          "implementation": "0xFF882Ade63338494Fdab578c2046208dB2cA08EA",
          "predeployCodehash": "0x08a4a556c4db879b4f24104d13a8baf86915d58b12c81b382dfea2a82d2856cf",
          "address": "0x0FCb262571be50815627C16Eca1f5F3D342FF5a5",
          "gatewayCaller": "0x4AE2Dac5647e218035aFA9d763DaE5E2B2E8A19d",
          "version": "2.1.1"
        },
        "InterchainTokenFactory": {
          "deployer": "0xBeF25f4733b9d451072416360609e5A4c115293E",
          "salt": "ITS Factory v1.0.0",
          "implementation": "0x3fcbe9de65BD553C9451E7Ae635AF15fD91e7680",
          "address": "0x35eAd6089aBF6233C3E0086CD3C0eF849bdE95c3",
          "version": "2.1.1"
        }
      },
      "finality": "finalized",
      "approxFinalityWaitTime": 30
    },
    "blast-sepolia": {
      "name": "Blast-Sepolia",
      "axelarId": "blast-sepolia",
      "chainId": 168587773,
      "rpc": "https://sepolia.blast.io/",
      "tokenSymbol": "ETH",
      "decimals": 18,
      "chainType": "evm",
      "gasOptions": {
        "gasLimit": 8000000
      },
      "onchainGasEstimate": {
        "l1ChainName": "ethereum",
        "gasEstimationType": 2,
        "l1FeeScalar": 7600
      },
      "confirmations": 2,
      "explorer": {
        "name": "Blastscan",
        "url": "https://testnet.blastscan.io",
        "api": "https://api.routescan.io/v2/network/testnet/evm/168587773/etherscan"
      },
      "contracts": {
        "ConstAddressDeployer": {
          "address": "0x98B2920D53612483F91F12Ed7754E51b4A77919e"
        },
        "Create3Deployer": {
          "salt": "Create3Deployer",
          "address": "0x6513Aedb4D1593BA12e50644401D976aebDc90d8",
          "deployer": "0x6f24A47Fc8AE5441Eb47EFfC3665e70e69Ac3F05",
          "deploymentMethod": "create2",
          "codehash": "0xf0ad66defbe082df243d4d274e626f557f97579c5c9e19f33d8093d6160808b7",
          "predeployCodehash": "0x73fc31262c4bad113c79439fd231281201c7c7d45b50328bd86bccf37684bf92"
        },
        "AxelarGateway": {
          "deployer": "0xBeF25f4733b9d451072416360609e5A4c115293E",
          "startingKeyIDs": [
            "evm-blast-sepolia-genesis"
          ],
          "address": "0x5A4fA5187BddD93097dE4F6062a2E96C82Ea2d61",
          "implementation": "0x1A9f5A2C0867826790EC9E3318e77298d0000C76",
          "implementationCodehash": "0xf49fc5a9d24907c0c1de9b7c1f4478d2cd961b1835efded43267cb1be062bb9c",
          "authModule": "0xa27aF392971f0A0D0C8767d061f4274d58856d5a",
          "tokenDeployer": "0xb89B72CBA1766fB17199A58D2482852832a1Bd98",
          "deploymentMethod": "create3",
          "salt": "AxelarGateway v6.2",
          "connectionType": "consensus"
        },
        "InterchainGovernance": {
          "minimumTimeDelay": 300,
          "governanceChain": "Axelarnet",
          "governanceAddress": "axelar10d07y265gmmuvt4z0w9aw880jnsr700j7v9daj",
          "address": "0xbBd7dA8273daF1c95aC5C26271Df96399A8263ce",
          "deployer": "0xBeF25f4733b9d451072416360609e5A4c115293E",
          "deploymentMethod": "create3",
          "codehash": "0x222dfe9a431f41f473ba5bf71850df979619361ff8a49dcefc1fba4d72141134",
          "predeployCodehash": "0xe2de43b29f2387b6f3575a1b50d566908fc00e03a8d88ad6be74b674a70874d2",
          "salt": "InterchainGovernance v5.5"
        },
        "Multisig": {
          "threshold": 2,
          "signers": [
            "0xaC481D34c48e5d3191344b853Bc00D04889BA8db",
            "0x722C5A6A417122668e8925968f7FC13DBDFaD23C",
            "0xBeF25f4733b9d451072416360609e5A4c115293E"
          ],
          "address": "0x57406321d7e96223785b5987c9929d25e960946e",
          "deployer": "0xBeF25f4733b9d451072416360609e5A4c115293E",
          "deploymentMethod": "create3",
          "codehash": "0x912095d5076ee40a9dd49c0f9d61d61334c47a78c7512852791652baef26c296",
          "predeployCodehash": "0x912095d5076ee40a9dd49c0f9d61d61334c47a78c7512852791652baef26c296",
          "salt": "Multisig v5.5"
        },
        "Operators": {
          "owner": "0x9f5CDBc370B00C0dF52cf2619FA95907508108df",
          "address": "0xc5C525B7Bb2a7Ce95C13Ee5aBdB7F8fd3cb77392",
          "deployer": "0xBeF25f4733b9d451072416360609e5A4c115293E",
          "deploymentMethod": "create2",
          "codehash": "0xc561dc32ef670c929db9d7fbf6b5f6c074a62a30602481ba3b88912ca6d79feb",
          "predeployCodehash": "0xc561dc32ef670c929db9d7fbf6b5f6c074a62a30602481ba3b88912ca6d79feb",
          "salt": "Operators"
        },
        "AxelarGasService": {
          "collector": "0xc5C525B7Bb2a7Ce95C13Ee5aBdB7F8fd3cb77392",
          "salt": "AxelarGasService",
          "address": "0xeE1d04E4F9F9AdEB7be7d6996f4A726773460A87",
          "implementation": "0x1F002cd258e2e818eC5ecCD46DD6cb938c5Cf7f8",
          "deployer": "0xBeF25f4733b9d451072416360609e5A4c115293E"
        },
        "InterchainTokenService": {
          "salt": "ITS v2.1.1",
          "deployer": "0xBeF25f4733b9d451072416360609e5A4c115293E",
          "proxySalt": "ITS v1.0.0",
          "tokenManagerDeployer": "0x04d7499405869C7969fd4f5d1059F66400765af9",
          "interchainToken": "0xbEfE642EDd190358a1c48c1c2E14B044e17EC021",
          "interchainTokenDeployer": "0x0BFF669D165a58Fb0D60FeD92Ccd1FbCd9930bCf",
          "tokenManager": "0x381a06ef2ab8af30c5041556ed5719279b5734B2",
          "tokenHandler": "0x2C6fb9B5A093ED0558aB794A5F4aA70901A7841F",
          "implementation": "0xFF882Ade63338494Fdab578c2046208dB2cA08EA",
          "predeployCodehash": "0x08a4a556c4db879b4f24104d13a8baf86915d58b12c81b382dfea2a82d2856cf",
          "address": "0x0FCb262571be50815627C16Eca1f5F3D342FF5a5",
          "gatewayCaller": "0x4AE2Dac5647e218035aFA9d763DaE5E2B2E8A19d",
          "version": "2.1.1"
        },
        "InterchainTokenFactory": {
          "deployer": "0xBeF25f4733b9d451072416360609e5A4c115293E",
          "salt": "ITS Factory v1.0.0",
          "implementation": "0x3fcbe9de65BD553C9451E7Ae635AF15fD91e7680",
          "address": "0x35eAd6089aBF6233C3E0086CD3C0eF849bdE95c3",
          "version": "2.1.1"
        }
      },
      "finality": "finalized",
      "approxFinalityWaitTime": 25
    },
    "fraxtal": {
      "name": "Fraxtal",
      "axelarId": "fraxtal",
      "chainId": 2522,
      "rpc": "https://rpc.testnet.frax.com",
      "tokenSymbol": "frxETH",
      "decimals": 18,
      "chainType": "evm",
      "gasOptions": {
        "gasLimit": 8000000
      },
      "onchainGasEstimate": {
        "l1ChainName": "ethereum",
        "gasEstimationType": 2,
        "l1FeeScalar": 50000
      },
      "contracts": {
        "InterchainGovernance": {
          "minimumTimeDelay": 300,
          "governanceChain": "Axelarnet",
          "governanceAddress": "axelar10d07y265gmmuvt4z0w9aw880jnsr700j7v9daj",
          "address": "0xbBd7dA8273daF1c95aC5C26271Df96399A8263ce",
          "deployer": "0xBeF25f4733b9d451072416360609e5A4c115293E",
          "deploymentMethod": "create3",
          "codehash": "0x222dfe9a431f41f473ba5bf71850df979619361ff8a49dcefc1fba4d72141134",
          "predeployCodehash": "0xe2de43b29f2387b6f3575a1b50d566908fc00e03a8d88ad6be74b674a70874d2",
          "salt": "InterchainGovernance v5.5"
        },
        "Multisig": {
          "threshold": 2,
          "signers": [
            "0xaC481D34c48e5d3191344b853Bc00D04889BA8db",
            "0x722C5A6A417122668e8925968f7FC13DBDFaD23C",
            "0xBeF25f4733b9d451072416360609e5A4c115293E"
          ],
          "address": "0x57406321d7e96223785b5987c9929d25e960946e",
          "deployer": "0xBeF25f4733b9d451072416360609e5A4c115293E",
          "deploymentMethod": "create3",
          "codehash": "0x912095d5076ee40a9dd49c0f9d61d61334c47a78c7512852791652baef26c296",
          "predeployCodehash": "0x912095d5076ee40a9dd49c0f9d61d61334c47a78c7512852791652baef26c296",
          "salt": "Multisig v5.5"
        },
        "ConstAddressDeployer": {
          "address": "0x98B2920D53612483F91F12Ed7754E51b4A77919e"
        },
        "Create3Deployer": {
          "salt": "Create3Deployer",
          "address": "0x6513Aedb4D1593BA12e50644401D976aebDc90d8",
          "deployer": "0x6f24A47Fc8AE5441Eb47EFfC3665e70e69Ac3F05",
          "deploymentMethod": "create2",
          "codehash": "0xf0ad66defbe082df243d4d274e626f557f97579c5c9e19f33d8093d6160808b7",
          "predeployCodehash": "0x73fc31262c4bad113c79439fd231281201c7c7d45b50328bd86bccf37684bf92"
        },
        "AxelarGateway": {
          "deployer": "0xBeF25f4733b9d451072416360609e5A4c115293E",
          "startingKeyIDs": [
            "evm-fraxtal-genesis"
          ],
          "address": "0x5A4fA5187BddD93097dE4F6062a2E96C82Ea2d61",
          "implementation": "0x1A9f5A2C0867826790EC9E3318e77298d0000C76",
          "implementationCodehash": "0xf49fc5a9d24907c0c1de9b7c1f4478d2cd961b1835efded43267cb1be062bb9c",
          "authModule": "0xa27aF392971f0A0D0C8767d061f4274d58856d5a",
          "tokenDeployer": "0xb89B72CBA1766fB17199A58D2482852832a1Bd98",
          "deploymentMethod": "create3",
          "salt": "AxelarGateway v6.2",
          "connectionType": "consensus"
        },
        "AxelarGasService": {
          "collector": "0xc5C525B7Bb2a7Ce95C13Ee5aBdB7F8fd3cb77392",
          "salt": "AxelarGasService",
          "address": "0xeE1d04E4F9F9AdEB7be7d6996f4A726773460A87",
          "implementation": "0x1F002cd258e2e818eC5ecCD46DD6cb938c5Cf7f8",
          "deployer": "0xBeF25f4733b9d451072416360609e5A4c115293E"
        },
        "Operators": {
          "owner": "0x9f5CDBc370B00C0dF52cf2619FA95907508108df",
          "address": "0xc5C525B7Bb2a7Ce95C13Ee5aBdB7F8fd3cb77392",
          "deployer": "0xBeF25f4733b9d451072416360609e5A4c115293E",
          "deploymentMethod": "create2",
          "codehash": "0xc561dc32ef670c929db9d7fbf6b5f6c074a62a30602481ba3b88912ca6d79feb",
          "predeployCodehash": "0xc561dc32ef670c929db9d7fbf6b5f6c074a62a30602481ba3b88912ca6d79feb",
          "salt": "Operators"
        },
        "InterchainTokenService": {
          "salt": "ITS v2.1.1",
          "deployer": "0xBeF25f4733b9d451072416360609e5A4c115293E",
          "proxySalt": "ITS v1.0.0",
          "tokenManagerDeployer": "0x04d7499405869C7969fd4f5d1059F66400765af9",
          "interchainToken": "0xbEfE642EDd190358a1c48c1c2E14B044e17EC021",
          "interchainTokenDeployer": "0x0BFF669D165a58Fb0D60FeD92Ccd1FbCd9930bCf",
          "tokenManager": "0x381a06ef2ab8af30c5041556ed5719279b5734B2",
          "tokenHandler": "0x2C6fb9B5A093ED0558aB794A5F4aA70901A7841F",
          "implementation": "0xFF882Ade63338494Fdab578c2046208dB2cA08EA",
          "predeployCodehash": "0x08a4a556c4db879b4f24104d13a8baf86915d58b12c81b382dfea2a82d2856cf",
          "address": "0x0FCb262571be50815627C16Eca1f5F3D342FF5a5",
          "gatewayCaller": "0x4AE2Dac5647e218035aFA9d763DaE5E2B2E8A19d",
          "version": "2.1.1"
        },
        "InterchainTokenFactory": {
          "deployer": "0xBeF25f4733b9d451072416360609e5A4c115293E",
          "salt": "ITS Factory v1.0.0",
          "implementation": "0x3fcbe9de65BD553C9451E7Ae635AF15fD91e7680",
          "address": "0x35eAd6089aBF6233C3E0086CD3C0eF849bdE95c3",
          "version": "2.1.1"
        }
      },
      "explorer": {
        "name": "Fraxscan",
        "url": "https://holesky.fraxscan.com",
        "api": "https://api-holesky.fraxscan.com/api"
      },
      "finality": "finalized",
      "approxFinalityWaitTime": 80
    },
    "mantle-sepolia": {
      "name": "Mantle-Sepolia",
      "axelarId": "mantle-sepolia",
      "chainId": 5003,
      "rpc": "https://rpc.sepolia.mantle.xyz",
      "tokenSymbol": "MNT",
      "decimals": 18,
      "chainType": "evm",
      "confirmations": 2,
      "explorer": {
        "name": "Mantle Explorer",
        "url": "https://sepolia.mantlescan.xyz",
        "api": "https://api-sepolia.mantlescan.xyz/api"
      },
      "contracts": {
        "InterchainGovernance": {
          "minimumTimeDelay": 300,
          "governanceChain": "Axelarnet",
          "governanceAddress": "axelar10d07y265gmmuvt4z0w9aw880jnsr700j7v9daj",
          "address": "0xbBd7dA8273daF1c95aC5C26271Df96399A8263ce",
          "deployer": "0xBeF25f4733b9d451072416360609e5A4c115293E",
          "deploymentMethod": "create3",
          "codehash": "0x222dfe9a431f41f473ba5bf71850df979619361ff8a49dcefc1fba4d72141134",
          "predeployCodehash": "0xe2de43b29f2387b6f3575a1b50d566908fc00e03a8d88ad6be74b674a70874d2",
          "salt": "InterchainGovernance v5.5"
        },
        "Multisig": {
          "threshold": 2,
          "signers": [
            "0xaC481D34c48e5d3191344b853Bc00D04889BA8db",
            "0x722C5A6A417122668e8925968f7FC13DBDFaD23C",
            "0xBeF25f4733b9d451072416360609e5A4c115293E"
          ],
          "address": "0x57406321d7e96223785b5987c9929d25e960946e",
          "deployer": "0xBeF25f4733b9d451072416360609e5A4c115293E",
          "deploymentMethod": "create3",
          "codehash": "0x912095d5076ee40a9dd49c0f9d61d61334c47a78c7512852791652baef26c296",
          "predeployCodehash": "0x912095d5076ee40a9dd49c0f9d61d61334c47a78c7512852791652baef26c296",
          "salt": "Multisig v5.5"
        },
        "ConstAddressDeployer": {
          "address": "0x98B2920D53612483F91F12Ed7754E51b4A77919e"
        },
        "Create3Deployer": {
          "salt": "Create3Deployer",
          "address": "0x6513Aedb4D1593BA12e50644401D976aebDc90d8",
          "deployer": "0x6f24A47Fc8AE5441Eb47EFfC3665e70e69Ac3F05",
          "deploymentMethod": "create2",
          "codehash": "0xf0ad66defbe082df243d4d274e626f557f97579c5c9e19f33d8093d6160808b7",
          "predeployCodehash": "0x73fc31262c4bad113c79439fd231281201c7c7d45b50328bd86bccf37684bf92"
        },
        "AxelarGateway": {
          "deployer": "0xBeF25f4733b9d451072416360609e5A4c115293E",
          "startingKeyIDs": [
            "evm-mantle-sepolia-genesis"
          ],
          "address": "0x5A4fA5187BddD93097dE4F6062a2E96C82Ea2d61",
          "implementation": "0x1A9f5A2C0867826790EC9E3318e77298d0000C76",
          "implementationCodehash": "0xf49fc5a9d24907c0c1de9b7c1f4478d2cd961b1835efded43267cb1be062bb9c",
          "authModule": "0xa27aF392971f0A0D0C8767d061f4274d58856d5a",
          "tokenDeployer": "0xb89B72CBA1766fB17199A58D2482852832a1Bd98",
          "deploymentMethod": "create3",
          "salt": "AxelarGateway v6.2",
          "connectionType": "consensus"
        },
        "Operators": {
          "owner": "0x9f5CDBc370B00C0dF52cf2619FA95907508108df",
          "address": "0xc5C525B7Bb2a7Ce95C13Ee5aBdB7F8fd3cb77392",
          "deployer": "0xBeF25f4733b9d451072416360609e5A4c115293E",
          "deploymentMethod": "create2",
          "codehash": "0xc561dc32ef670c929db9d7fbf6b5f6c074a62a30602481ba3b88912ca6d79feb",
          "predeployCodehash": "0xc561dc32ef670c929db9d7fbf6b5f6c074a62a30602481ba3b88912ca6d79feb",
          "salt": "Operators"
        },
        "AxelarGasService": {
          "collector": "0xc5C525B7Bb2a7Ce95C13Ee5aBdB7F8fd3cb77392",
          "salt": "AxelarGasService",
          "address": "0xeE1d04E4F9F9AdEB7be7d6996f4A726773460A87",
          "implementation": "0x1F002cd258e2e818eC5ecCD46DD6cb938c5Cf7f8",
          "deployer": "0xBeF25f4733b9d451072416360609e5A4c115293E"
        },
        "InterchainTokenService": {
          "salt": "ITS v2.1.1",
          "deployer": "0xBeF25f4733b9d451072416360609e5A4c115293E",
          "proxySalt": "ITS v1.0.0",
          "tokenManagerDeployer": "0x04d7499405869C7969fd4f5d1059F66400765af9",
          "interchainToken": "0xbEfE642EDd190358a1c48c1c2E14B044e17EC021",
          "interchainTokenDeployer": "0x0BFF669D165a58Fb0D60FeD92Ccd1FbCd9930bCf",
          "tokenManager": "0x381a06ef2ab8af30c5041556ed5719279b5734B2",
          "tokenHandler": "0x2C6fb9B5A093ED0558aB794A5F4aA70901A7841F",
          "implementation": "0xFF882Ade63338494Fdab578c2046208dB2cA08EA",
          "predeployCodehash": "0x08a4a556c4db879b4f24104d13a8baf86915d58b12c81b382dfea2a82d2856cf",
          "address": "0x0FCb262571be50815627C16Eca1f5F3D342FF5a5",
          "gatewayCaller": "0x4AE2Dac5647e218035aFA9d763DaE5E2B2E8A19d",
          "version": "2.1.1"
        },
        "InterchainTokenFactory": {
          "deployer": "0xBeF25f4733b9d451072416360609e5A4c115293E",
          "salt": "ITS Factory v1.0.0",
          "implementation": "0x3fcbe9de65BD553C9451E7Ae635AF15fD91e7680",
          "address": "0x35eAd6089aBF6233C3E0086CD3C0eF849bdE95c3",
          "version": "2.1.1"
        }
      },
      "finality": "finalized",
      "gasOptions": {
        "gasPrice": 25000000,
        "gasLimit": 100000000000
      },
      "approxFinalityWaitTime": 60
    },
    "optimism-sepolia": {
      "name": "Optimism-Sepolia",
      "axelarId": "optimism-sepolia",
      "chainId": 11155420,
      "rpc": "https://sepolia.optimism.io",
      "tokenSymbol": "ETH",
      "decimals": 18,
      "chainType": "evm",
      "gasOptions": {
        "gasLimit": 8000000
      },
      "onchainGasEstimate": {
        "l1ChainName": "ethereum",
        "gasEstimationType": 1,
        "l1FeeScalar": 7600
      },
      "confirmations": 3,
      "explorer": {
        "name": "Opscan",
        "url": "https://sepolia-optimistic.etherscan.io",
        "api": "https://api-sepolia-optimistic.etherscan.io/api"
      },
      "contracts": {
        "ConstAddressDeployer": {
          "address": "0x98B2920D53612483F91F12Ed7754E51b4A77919e"
        },
        "Create3Deployer": {
          "salt": "Create3Deployer",
          "address": "0x6513Aedb4D1593BA12e50644401D976aebDc90d8",
          "deployer": "0x6f24A47Fc8AE5441Eb47EFfC3665e70e69Ac3F05",
          "deploymentMethod": "create2",
          "codehash": "0xf0ad66defbe082df243d4d274e626f557f97579c5c9e19f33d8093d6160808b7",
          "predeployCodehash": "0x73fc31262c4bad113c79439fd231281201c7c7d45b50328bd86bccf37684bf92"
        },
        "AxelarGateway": {
          "deployer": "0xBeF25f4733b9d451072416360609e5A4c115293E",
          "startingKeyIDs": [
            "evm-optimism-sepolia-genesis"
          ],
          "address": "0x5A4fA5187BddD93097dE4F6062a2E96C82Ea2d61",
          "implementation": "0x1A9f5A2C0867826790EC9E3318e77298d0000C76",
          "implementationCodehash": "0xf49fc5a9d24907c0c1de9b7c1f4478d2cd961b1835efded43267cb1be062bb9c",
          "authModule": "0xa27aF392971f0A0D0C8767d061f4274d58856d5a",
          "tokenDeployer": "0xb89B72CBA1766fB17199A58D2482852832a1Bd98",
          "deploymentMethod": "create3",
          "salt": "AxelarGateway v6.2",
          "connectionType": "consensus"
        },
        "InterchainGovernance": {
          "minimumTimeDelay": 300,
          "governanceChain": "Axelarnet",
          "governanceAddress": "axelar10d07y265gmmuvt4z0w9aw880jnsr700j7v9daj",
          "address": "0xbBd7dA8273daF1c95aC5C26271Df96399A8263ce",
          "deployer": "0xBeF25f4733b9d451072416360609e5A4c115293E",
          "deploymentMethod": "create3",
          "codehash": "0x222dfe9a431f41f473ba5bf71850df979619361ff8a49dcefc1fba4d72141134",
          "predeployCodehash": "0xe2de43b29f2387b6f3575a1b50d566908fc00e03a8d88ad6be74b674a70874d2",
          "salt": "InterchainGovernance v5.5"
        },
        "Multisig": {
          "threshold": 2,
          "signers": [
            "0xaC481D34c48e5d3191344b853Bc00D04889BA8db",
            "0x722C5A6A417122668e8925968f7FC13DBDFaD23C",
            "0xBeF25f4733b9d451072416360609e5A4c115293E"
          ],
          "address": "0x57406321d7e96223785b5987c9929d25e960946e",
          "deployer": "0xBeF25f4733b9d451072416360609e5A4c115293E",
          "deploymentMethod": "create3",
          "codehash": "0x912095d5076ee40a9dd49c0f9d61d61334c47a78c7512852791652baef26c296",
          "predeployCodehash": "0x912095d5076ee40a9dd49c0f9d61d61334c47a78c7512852791652baef26c296",
          "salt": "Multisig v5.5"
        },
        "Operators": {
          "owner": "0x9f5CDBc370B00C0dF52cf2619FA95907508108df",
          "address": "0xc5C525B7Bb2a7Ce95C13Ee5aBdB7F8fd3cb77392",
          "deployer": "0xBeF25f4733b9d451072416360609e5A4c115293E",
          "deploymentMethod": "create2",
          "codehash": "0xc561dc32ef670c929db9d7fbf6b5f6c074a62a30602481ba3b88912ca6d79feb",
          "predeployCodehash": "0xc561dc32ef670c929db9d7fbf6b5f6c074a62a30602481ba3b88912ca6d79feb",
          "salt": "Operators"
        },
        "AxelarGasService": {
          "collector": "0xc5C525B7Bb2a7Ce95C13Ee5aBdB7F8fd3cb77392",
          "salt": "AxelarGasService",
          "address": "0xeE1d04E4F9F9AdEB7be7d6996f4A726773460A87",
          "implementation": "0x1F002cd258e2e818eC5ecCD46DD6cb938c5Cf7f8",
          "deployer": "0xBeF25f4733b9d451072416360609e5A4c115293E"
        },
        "InterchainTokenService": {
          "salt": "ITS v2.1.1",
          "deployer": "0x6f24A47Fc8AE5441Eb47EFfC3665e70e69Ac3F05",
          "proxySalt": "ITS v1.0.0",
          "tokenManagerDeployer": "0xDFef5B38C1c080A4a82431b687989759cB207d24",
          "interchainToken": "0xbEfE642EDd190358a1c48c1c2E14B044e17EC021",
          "interchainTokenDeployer": "0x0848a4A2eF85c9A3485D34ee0558F6996fE6F7d4",
          "tokenManager": "0x79b3E736Fb5C21bD94862824602f856bfA4fa5a3",
          "tokenHandler": "0x383dF8E8f96b3dF53F9bdc607811c7e96239e7da",
          "implementation": "0x1B13a9BaF8d3116C56CCDF3aa9049ad532a9C03d",
          "predeployCodehash": "0x08a4a556c4db879b4f24104d13a8baf86915d58b12c81b382dfea2a82d2856cf",
          "address": "0x0FCb262571be50815627C16Eca1f5F3D342FF5a5",
          "gatewayCaller": "0x75f121a0bfcc76D82d5BA84c156AB79F31dC3f98",
          "version": "2.1.1"
        },
        "InterchainTokenFactory": {
          "deployer": "0x6f24A47Fc8AE5441Eb47EFfC3665e70e69Ac3F05",
          "salt": "ITS Factory v1.0.0",
          "implementation": "0x0D76aD83e777A47B58EC31A94f5F52287fBE51d4",
          "address": "0x35eAd6089aBF6233C3E0086CD3C0eF849bdE95c3",
          "version": "2.1.1"
        }
      },
      "finality": "finalized",
      "approxFinalityWaitTime": 25
    },
    "flow": {
      "name": "Flow",
      "axelarId": "flow",
      "chainId": 545,
      "rpc": "https://testnet.evm.nodes.onflow.org",
      "tokenSymbol": "FLOW",
      "decimals": 18,
      "chainType": "evm",
      "contracts": {
        "AxelarGateway": {
          "deployer": "0xBeF25f4733b9d451072416360609e5A4c115293E",
          "operator": "0xBeF25f4733b9d451072416360609e5A4c115293E",
          "proxyDeploymentArgs": [
            "0xC5578b1c63CE803B9f7f185652CC1E14Af887b8f",
            "0xBeF25f4733b9d451072416360609e5A4c115293E",
            "0x000000000000000000000000bef25f4733b9d451072416360609e5a4c115293e0000000000000000000000000000000000000000000000000000000000000040000000000000000000000000000000000000000000000000000000000000000100000000000000000000000000000000000000000000000000000000000000200000000000000000000000000000000000000000000000000000000000000060000000000000000000000000000000000000000000000000000000000000000300000000000000000000000000000000000000000000000000000000000aa39300000000000000000000000000000000000000000000000000000000000000050000000000000000000000004ed1fd87673ed52b810710e1e81c10df10906f40000000000000000000000000000000000000000000000000000000000000000100000000000000000000000054059b18cf1b10d648d922e00c149e68b3d77e90000000000000000000000000000000000000000000000000000000000000000100000000000000000000000057c026c5a2dcb35fd220f3436ff4096978066bb50000000000000000000000000000000000000000000000000000000000000001000000000000000000000000d368332a3cb3ea8a38144508c1ddea649c4d23fd0000000000000000000000000000000000000000000000000000000000000001000000000000000000000000f48dfdc4f1666701ba74efa1d8491f4811c064a40000000000000000000000000000000000000000000000000000000000000001"
          ],
          "initialVerifierSetId": "c7483b242156a8149fe6c4efcf62184d9fbf6b1be5530872f80a472d33070cf6",
          "governance": "0xBeF25f4733b9d451072416360609e5A4c115293E",
          "address": "0x5A4fA5187BddD93097dE4F6062a2E96C82Ea2d61",
          "implementation": "0x97eE3BfaD32ff53eC13071fBE65CeBA062eCC99d",
          "implementationCodehash": "0x3c16450323c6b2aae8627b39f48b231e591db5e1274a45081eae6cc9775e59c3",
          "deploymentMethod": "create2",
          "previousSignersRetention": 15,
          "domainSeparator": "0x3dad2b901117c30d4f601c3b9e9ee89cec4371e79e9908122e8e1da1904347ee",
          "minimumRotationDelay": 300,
          "connectionType": "amplifier",
          "owner": "0xBeF25f4733b9d451072416360609e5A4c115293E",
          "salt": "v6.0.4"
        },
        "ConstAddressDeployer": {
          "address": "0x98B2920D53612483F91F12Ed7754E51b4A77919e",
          "deployer": "0xE86375704CDb8491a5Ed82D90DceCE02Ee0ac25F",
          "deploymentMethod": "create",
          "codehash": "0x8fda47a596dfba923270da84e0c32a2d0312f1c03389f83e16f2b5a35ed37fbe",
          "predeployCodehash": "0x8fda47a596dfba923270da84e0c32a2d0312f1c03389f83e16f2b5a35ed37fbe"
        },
        "Create3Deployer": {
          "address": "0x6513Aedb4D1593BA12e50644401D976aebDc90d8",
          "deployer": "0x6f24A47Fc8AE5441Eb47EFfC3665e70e69Ac3F05",
          "deploymentMethod": "create2",
          "codehash": "0xf0ad66defbe082df243d4d274e626f557f97579c5c9e19f33d8093d6160808b7",
          "predeployCodehash": "0x73fc31262c4bad113c79439fd231281201c7c7d45b50328bd86bccf37684bf92",
          "salt": "Create3Deployer"
        },
        "AxelarGasService": {
          "collector": "0xc5C525B7Bb2a7Ce95C13Ee5aBdB7F8fd3cb77392",
          "salt": "AxelarGasService",
          "address": "0xeE1d04E4F9F9AdEB7be7d6996f4A726773460A87",
          "implementation": "0x1F002cd258e2e818eC5ecCD46DD6cb938c5Cf7f8",
          "deployer": "0xBeF25f4733b9d451072416360609e5A4c115293E"
        },
        "Operators": {
          "owner": "0x9f5CDBc370B00C0dF52cf2619FA95907508108df",
          "address": "0xc5C525B7Bb2a7Ce95C13Ee5aBdB7F8fd3cb77392",
          "deployer": "0xBeF25f4733b9d451072416360609e5A4c115293E",
          "deploymentMethod": "create2",
          "codehash": "0xc561dc32ef670c929db9d7fbf6b5f6c074a62a30602481ba3b88912ca6d79feb",
          "predeployCodehash": "0xc561dc32ef670c929db9d7fbf6b5f6c074a62a30602481ba3b88912ca6d79feb",
          "salt": "Operators"
        },
        "InterchainTokenService": {
          "salt": "ITS v2.1.1",
          "deployer": "0x6f24A47Fc8AE5441Eb47EFfC3665e70e69Ac3F05",
          "proxySalt": "ITS v1.0.0",
          "tokenManagerDeployer": "0xDFef5B38C1c080A4a82431b687989759cB207d24",
          "interchainToken": "0x9A679b363726b9ce8a98Fe0f35B7c4E785789648",
          "interchainTokenDeployer": "0xd7334078D4bacdbA7EE9B454797EAeEf39da1799",
          "tokenManager": "0x79b3E736Fb5C21bD94862824602f856bfA4fa5a3",
          "tokenHandler": "0x383dF8E8f96b3dF53F9bdc607811c7e96239e7da",
          "gatewayCaller": "0x75f121a0bfcc76D82d5BA84c156AB79F31dC3f98",
          "implementation": "0x1B13a9BaF8d3116C56CCDF3aa9049ad532a9C03d",
          "predeployCodehash": "0x08a4a556c4db879b4f24104d13a8baf86915d58b12c81b382dfea2a82d2856cf",
          "address": "0x0FCb262571be50815627C16Eca1f5F3D342FF5a5",
          "version": "2.1.1"
        },
        "InterchainTokenFactory": {
          "deployer": "0x6f24A47Fc8AE5441Eb47EFfC3665e70e69Ac3F05",
          "salt": "ITS Factory v1.0.0",
          "implementation": "0x0D76aD83e777A47B58EC31A94f5F52287fBE51d4",
          "address": "0x35eAd6089aBF6233C3E0086CD3C0eF849bdE95c3",
          "version": "2.1.1"
        }
      },
      "explorer": {
        "name": "Flowscan",
        "url": "https://evm-testnet.flowscan.io/",
        "api": "https://evm-testnet.flowscan.io/api"
      },
      "gasOptions": {
        "gasLimit": 8000000
      },
      "confirmations": 1,
      "finality": "finalized",
      "approxFinalityWaitTime": 1
    },
    "hedera": {
      "name": "Hedera",
      "axelarId": "hedera",
      "skipRevertTests": true,
      "chainId": 296,
      "rpc": "https://testnet.hashio.io/api",
      "tokenSymbol": "HBAR",
      "decimals": 8,
      "confirmations": 1,
      "finality": "finalized",
      "approxFinalityWaitTime": 1,
      "whbarAddress": "0xb1F616b8134F602c3Bb465fB5b5e6565cCAd37Ed",
      "htsLibraryAddress": "0x0000000000000000000000000000000000653c18",
      "timeout": 50000,
      "chainType": "evm",
      "explorer": {
        "name": "HashScan",
        "url": "https://hashscan.io/testnet",
        "api": ""
      },
      "gasScalingFactor": 10,
      "gasOptions": {
        "gasLimit": 8000000
      },
      "contracts": {
        "ConstAddressDeployer": {
          "address": "0x98B2920D53612483F91F12Ed7754E51b4A77919e",
          "deployer": "0xE86375704CDb8491a5Ed82D90DceCE02Ee0ac25F",
          "deploymentMethod": "create",
          "codehash": "0x8fda47a596dfba923270da84e0c32a2d0312f1c03389f83e16f2b5a35ed37fbe",
          "predeployCodehash": "0x8fda47a596dfba923270da84e0c32a2d0312f1c03389f83e16f2b5a35ed37fbe"
        },
        "Create3Deployer": {
          "address": "0x6513Aedb4D1593BA12e50644401D976aebDc90d8",
          "deployer": "0x6f24A47Fc8AE5441Eb47EFfC3665e70e69Ac3F05",
          "deploymentMethod": "create2",
          "codehash": "0xf0ad66defbe082df243d4d274e626f557f97579c5c9e19f33d8093d6160808b7",
          "predeployCodehash": "0x73fc31262c4bad113c79439fd231281201c7c7d45b50328bd86bccf37684bf92",
          "salt": "Create3Deployer"
        },
        "AxelarGateway": {
          "deployer": "0xBeF25f4733b9d451072416360609e5A4c115293E",
          "operator": "0xBeF25f4733b9d451072416360609e5A4c115293E",
          "proxyDeploymentArgs": [
            "0xC5578b1c63CE803B9f7f185652CC1E14Af887b8f",
            "0xBeF25f4733b9d451072416360609e5A4c115293E",
            "0x000000000000000000000000bef25f4733b9d451072416360609e5a4c115293e0000000000000000000000000000000000000000000000000000000000000040000000000000000000000000000000000000000000000000000000000000000100000000000000000000000000000000000000000000000000000000000000200000000000000000000000000000000000000000000000000000000000000060000000000000000000000000000000000000000000000000000000000000000300000000000000000000000000000000000000000000000000000000000dd36600000000000000000000000000000000000000000000000000000000000000050000000000000000000000004ed1fd87673ed52b810710e1e81c10df10906f40000000000000000000000000000000000000000000000000000000000000000100000000000000000000000054059b18cf1b10d648d922e00c149e68b3d77e90000000000000000000000000000000000000000000000000000000000000000100000000000000000000000057c026c5a2dcb35fd220f3436ff4096978066bb50000000000000000000000000000000000000000000000000000000000000001000000000000000000000000d368332a3cb3ea8a38144508c1ddea649c4d23fd0000000000000000000000000000000000000000000000000000000000000001000000000000000000000000f48dfdc4f1666701ba74efa1d8491f4811c064a40000000000000000000000000000000000000000000000000000000000000001"
          ],
          "initialVerifierSetId": "2e33ae5cb06c1aa706fd9e4d270ecbf8ff031bb1d6c641787c0174769f8da900",
          "governance": "0xBeF25f4733b9d451072416360609e5A4c115293E",
          "address": "0x5A4fA5187BddD93097dE4F6062a2E96C82Ea2d61",
          "implementation": "0x25cf958D3E1aa67ec03dA6c21e8980D5888F6801",
          "implementationCodehash": "0x170f932b58370aaeaba2983a87b3d5d2b95b5b0a841ee59e1ed50f9194723744",
          "deploymentMethod": "create2",
          "previousSignersRetention": 15,
          "domainSeparator": "0xfbfcd8a4d93cdf3dc1099795eefb83c109414406fc09015f4d0758ed6b99c43c",
          "minimumRotationDelay": 300,
          "connectionType": "amplifier",
          "owner": "0xBeF25f4733b9d451072416360609e5A4c115293E",
          "salt": "v6.0.4"
        },
        "Operators": {
          "owner": "0x9f5CDBc370B00C0dF52cf2619FA95907508108df",
          "address": "0xc5C525B7Bb2a7Ce95C13Ee5aBdB7F8fd3cb77392",
          "deployer": "0xBeF25f4733b9d451072416360609e5A4c115293E",
          "deploymentMethod": "create2",
          "codehash": "0xc561dc32ef670c929db9d7fbf6b5f6c074a62a30602481ba3b88912ca6d79feb",
          "predeployCodehash": "0xc561dc32ef670c929db9d7fbf6b5f6c074a62a30602481ba3b88912ca6d79feb",
          "salt": "Operators"
        },
        "AxelarGasService": {
          "collector": "0xc5C525B7Bb2a7Ce95C13Ee5aBdB7F8fd3cb77392",
          "salt": "AxelarGasService",
          "address": "0xeE1d04E4F9F9AdEB7be7d6996f4A726773460A87",
          "implementation": "0x465F92fc79dE7304B2fc734f894A9fb679120b75",
          "deployer": "0xBeF25f4733b9d451072416360609e5A4c115293E"
        },
        "InterchainTokenService": {
          "salt": "ITS v2.1.0",
          "deployer": "0xBeF25f4733b9d451072416360609e5A4c115293E",
          "proxySalt": "ITS v1.0.0",
          "tokenManagerDeployer": "0x835AF4Fa00f7D7E90e878A5Ed72c309fEA3CB675",
          "interchainTokenDeployer": "0x48ca274849c3CBfAB152b46d88c52C7740cb1007",
          "tokenManager": "0x377F8af458d247E6B92a988b015997De053a98ae",
          "tokenHandler": "0x358f38620e86fBBDA786A1a1500241b3AFf2a973",
          "implementation": "0x7566C3f4A589Cd84F995d12eFB72D8c54dEc272B",
          "predeployCodehash": "0x08a4a556c4db879b4f24104d13a8baf86915d58b12c81b382dfea2a82d2856cf",
          "address": "0x0FCb262571be50815627C16Eca1f5F3D342FF5a5"
        },
        "InterchainTokenFactory": {
          "deployer": "0xBeF25f4733b9d451072416360609e5A4c115293E",
          "salt": "ITS Factory v1.0.0",
          "implementation": "0x3296D09c102447ECEE9E469c83b22Bbec8e87a95",
          "address": "0x35eAd6089aBF6233C3E0086CD3C0eF849bdE95c3"
        }
      }
    },
    "sui": {
      "name": "Sui",
      "axelarId": "sui",
      "networkType": "testnet",
      "rpc": "https://sui-testnet.public.blastapi.io",
      "tokenSymbol": "SUI",
      "decimals": 9,
      "chainType": "sui",
      "explorer": {
        "name": "Suiscan",
        "url": "https://suiscan.xyz/testnet"
      },
      "contracts": {
        "AxelarGateway": {
          "address": "0x0a011637cbd43d101896d12d85cc8701bcb4ec884f556a9a15b1e26c72627853",
          "deployer": "0x8e3d8f44a89f6bf3573ee0d559722bef0f46c215153caca12322e1ed93046c1f",
          "versions": {
            "0": "0x0a011637cbd43d101896d12d85cc8701bcb4ec884f556a9a15b1e26c72627853"
          },
          "structs": {
            "WeightedSigner": "0x0a011637cbd43d101896d12d85cc8701bcb4ec884f556a9a15b1e26c72627853::weighted_signer::WeightedSigner",
            "Bytes32": "0x0a011637cbd43d101896d12d85cc8701bcb4ec884f556a9a15b1e26c72627853::bytes32::Bytes32",
            "WeightedSigners": "0x0a011637cbd43d101896d12d85cc8701bcb4ec884f556a9a15b1e26c72627853::weighted_signers::WeightedSigners",
            "Signature": "0x0a011637cbd43d101896d12d85cc8701bcb4ec884f556a9a15b1e26c72627853::proof::Signature",
            "Proof": "0x0a011637cbd43d101896d12d85cc8701bcb4ec884f556a9a15b1e26c72627853::proof::Proof",
            "Message": "0x0a011637cbd43d101896d12d85cc8701bcb4ec884f556a9a15b1e26c72627853::message::Message",
            "SignersRotated": "0x0a011637cbd43d101896d12d85cc8701bcb4ec884f556a9a15b1e26c72627853::events::SignersRotated",
            "ChannelCreated": "0x0a011637cbd43d101896d12d85cc8701bcb4ec884f556a9a15b1e26c72627853::events::ChannelCreated",
            "ChannelDestroyed": "0x0a011637cbd43d101896d12d85cc8701bcb4ec884f556a9a15b1e26c72627853::events::ChannelDestroyed",
            "ContractCall": "0x0a011637cbd43d101896d12d85cc8701bcb4ec884f556a9a15b1e26c72627853::events::ContractCall",
            "MessageApproved": "0x0a011637cbd43d101896d12d85cc8701bcb4ec884f556a9a15b1e26c72627853::events::MessageApproved",
            "MessageExecuted": "0x0a011637cbd43d101896d12d85cc8701bcb4ec884f556a9a15b1e26c72627853::events::MessageExecuted",
            "AxelarSigners": "0x0a011637cbd43d101896d12d85cc8701bcb4ec884f556a9a15b1e26c72627853::auth::AxelarSigners",
            "MessageToSign": "0x0a011637cbd43d101896d12d85cc8701bcb4ec884f556a9a15b1e26c72627853::auth::MessageToSign",
            "Channel": "0x0a011637cbd43d101896d12d85cc8701bcb4ec884f556a9a15b1e26c72627853::channel::Channel",
            "ApprovedMessage": "0x0a011637cbd43d101896d12d85cc8701bcb4ec884f556a9a15b1e26c72627853::channel::ApprovedMessage",
            "OwnerCap": "0x0a011637cbd43d101896d12d85cc8701bcb4ec884f556a9a15b1e26c72627853::owner_cap::OwnerCap",
            "MessageTicket": "0x0a011637cbd43d101896d12d85cc8701bcb4ec884f556a9a15b1e26c72627853::message_ticket::MessageTicket",
            "MessageStatus": "0x0a011637cbd43d101896d12d85cc8701bcb4ec884f556a9a15b1e26c72627853::message_status::MessageStatus",
            "Gateway_v0": "0x0a011637cbd43d101896d12d85cc8701bcb4ec884f556a9a15b1e26c72627853::gateway_v0::Gateway_v0",
            "CommandType": "0x0a011637cbd43d101896d12d85cc8701bcb4ec884f556a9a15b1e26c72627853::gateway_v0::CommandType",
            "Gateway": "0x0a011637cbd43d101896d12d85cc8701bcb4ec884f556a9a15b1e26c72627853::gateway::Gateway"
          },
          "objects": {
            "Gateway": "0xf9e4db9b6a182c08d46c0f14fee39c5893615a91d18e761dfd6bb4bb8163d2a8",
            "UpgradeCap": "0xf84441c659c1ca9bec6d5c43662e37268b8553295484e634f6bca3d3d6f7fc0d",
            "Gatewayv0": "0x2b6716447cd0716b0a11cc418cd51d257fc4eae6dc1d2dd052083ed704866029",
            "OwnerCap": "0xb74cd6aef92429b36fdf4ea8ee72b80ebc1d0af6a82946a7cfd1023b4bd5c1c3"
          },
          "domainSeparator": "0x254a1ae90417f8649798698e95a1140808a701c38c8f5723a930b9d0666e54b4",
          "operator": "0x8e3d8f44a89f6bf3573ee0d559722bef0f46c215153caca12322e1ed93046c1f",
          "minimumRotationDelay": 0,
          "connectionType": "amplifier"
        },
        "Utils": {
          "address": "0xaa789bbc9d03a48d29e950ecbc9bc78918e1696e4a76adf7230416f0f49e4838",
          "deployer": "0x8e3d8f44a89f6bf3573ee0d559722bef0f46c215153caca12322e1ed93046c1f",
          "versions": {
            "0": "0xaa789bbc9d03a48d29e950ecbc9bc78918e1696e4a76adf7230416f0f49e4838"
          },
          "structs": {},
          "objects": {
            "UpgradeCap": "0x386fa0c2c72b84265011d67cbf567b244818c619ec7f47c078e1cb3982b9c8b7"
          }
        },
        "VersionControl": {
          "address": "0x6ee95b0d28a3cdee73818cff21b4be3afd64da603e9c112cac26d301a2ac9c7a",
          "deployer": "0x8e3d8f44a89f6bf3573ee0d559722bef0f46c215153caca12322e1ed93046c1f",
          "versions": {
            "0": "0x6ee95b0d28a3cdee73818cff21b4be3afd64da603e9c112cac26d301a2ac9c7a"
          },
          "structs": {
            "VersionControl": "0x6ee95b0d28a3cdee73818cff21b4be3afd64da603e9c112cac26d301a2ac9c7a::version_control::VersionControl"
          }
        },
        "RelayerDiscovery": {
          "address": "0x7a9c114a2774ea134973df867ec03300fcf7c69439b5adcaef71ee970d06fd13",
          "deployer": "0x8e3d8f44a89f6bf3573ee0d559722bef0f46c215153caca12322e1ed93046c1f",
          "versions": {
            "0": "0x7a9c114a2774ea134973df867ec03300fcf7c69439b5adcaef71ee970d06fd13"
          },
          "structs": {
            "Function": "0x7a9c114a2774ea134973df867ec03300fcf7c69439b5adcaef71ee970d06fd13::transaction::Function",
            "MoveCall": "0x7a9c114a2774ea134973df867ec03300fcf7c69439b5adcaef71ee970d06fd13::transaction::MoveCall",
            "Transaction": "0x7a9c114a2774ea134973df867ec03300fcf7c69439b5adcaef71ee970d06fd13::transaction::Transaction",
            "TransactionRegistered": "0x7a9c114a2774ea134973df867ec03300fcf7c69439b5adcaef71ee970d06fd13::events::TransactionRegistered",
            "TransactionRemoved": "0x7a9c114a2774ea134973df867ec03300fcf7c69439b5adcaef71ee970d06fd13::events::TransactionRemoved",
            "RelayerDiscovery_v0": "0x7a9c114a2774ea134973df867ec03300fcf7c69439b5adcaef71ee970d06fd13::relayer_discovery_v0::RelayerDiscovery_v0",
            "OwnerCap": "0x7a9c114a2774ea134973df867ec03300fcf7c69439b5adcaef71ee970d06fd13::owner_cap::OwnerCap",
            "RelayerDiscovery": "0x7a9c114a2774ea134973df867ec03300fcf7c69439b5adcaef71ee970d06fd13::discovery::RelayerDiscovery"
          },
          "objects": {
            "RelayerDiscovery": "0x0b72704384dedc38a1bc0201b6dee2e460f280455b061fcb14e8c02bdb8dc1e9",
            "RelayerDiscoveryv0": "0x6d122536d1fa314efe6c84f8e50fcc062d4836df5d0e6a03434d1008bf3c62a5",
            "OwnerCap": "0x3d108051e50dd9709db3f43f63abaeebea4ba6b2bd60423082ad0c53bc384241"
          }
        },
        "Operators": {
          "address": "0xc072ff6b307e2951e4175688f2e4540e36af7b0f2d5aac0a627f05945ea67a2f",
          "deployer": "0x8e3d8f44a89f6bf3573ee0d559722bef0f46c215153caca12322e1ed93046c1f",
          "versions": {
            "0": "0xc072ff6b307e2951e4175688f2e4540e36af7b0f2d5aac0a627f05945ea67a2f"
          },
          "structs": {
            "OwnerCap": "0xc072ff6b307e2951e4175688f2e4540e36af7b0f2d5aac0a627f05945ea67a2f::operators::OwnerCap",
            "OperatorCap": "0xc072ff6b307e2951e4175688f2e4540e36af7b0f2d5aac0a627f05945ea67a2f::operators::OperatorCap",
            "Operators": "0xc072ff6b307e2951e4175688f2e4540e36af7b0f2d5aac0a627f05945ea67a2f::operators::Operators",
            "Borrow": "0xc072ff6b307e2951e4175688f2e4540e36af7b0f2d5aac0a627f05945ea67a2f::operators::Borrow",
            "OperatorAdded": "0xc072ff6b307e2951e4175688f2e4540e36af7b0f2d5aac0a627f05945ea67a2f::operators::OperatorAdded",
            "OperatorRemoved": "0xc072ff6b307e2951e4175688f2e4540e36af7b0f2d5aac0a627f05945ea67a2f::operators::OperatorRemoved",
            "CapabilityStored": "0xc072ff6b307e2951e4175688f2e4540e36af7b0f2d5aac0a627f05945ea67a2f::operators::CapabilityStored",
            "CapabilityRemoved": "0xc072ff6b307e2951e4175688f2e4540e36af7b0f2d5aac0a627f05945ea67a2f::operators::CapabilityRemoved"
          },
          "objects": {
            "Operators": "0xd2a98d365ae7f3d7926ba7ed8b9d128dc51bff6e64628faeb5cf73e140f40674",
            "OwnerCap": "0x2487fabff55113e9832609602b39b59498a7be2def8545dbf665be0d35a0d698"
          }
        },
        "Abi": {
          "address": "0x5882a2aa960a5bf59a00f294c4453111ced632c3fb4207347a2d707c010854b5",
          "versions": {
            "0": "0x5882a2aa960a5bf59a00f294c4453111ced632c3fb4207347a2d707c010854b5"
          },
          "deployer": "0x8e3d8f44a89f6bf3573ee0d559722bef0f46c215153caca12322e1ed93046c1f",
          "structs": {
            "AbiReader": "0x5882a2aa960a5bf59a00f294c4453111ced632c3fb4207347a2d707c010854b5::abi::AbiReader",
            "AbiWriter": "0x5882a2aa960a5bf59a00f294c4453111ced632c3fb4207347a2d707c010854b5::abi::AbiWriter"
          },
          "objects": {
            "UpgradeCap": "0x8e4fdf0892f4e3e99b66ed9a62d2083621e05ba727e4a444076bdfaa1d35be42"
          }
        },
        "GasService": {
          "address": "0x6ac888c80d13527dce10ce998852ce9f847e76466e334b996f142acd272e2386",
          "versions": {
            "0": "0x6ac888c80d13527dce10ce998852ce9f847e76466e334b996f142acd272e2386"
          },
          "deployer": "0x8e3d8f44a89f6bf3573ee0d559722bef0f46c215153caca12322e1ed93046c1f",
          "structs": {
            "GasPaid": "0x6ac888c80d13527dce10ce998852ce9f847e76466e334b996f142acd272e2386::events::GasPaid",
            "GasAdded": "0x6ac888c80d13527dce10ce998852ce9f847e76466e334b996f142acd272e2386::events::GasAdded",
            "Refunded": "0x6ac888c80d13527dce10ce998852ce9f847e76466e334b996f142acd272e2386::events::Refunded",
            "GasCollected": "0x6ac888c80d13527dce10ce998852ce9f847e76466e334b996f142acd272e2386::events::GasCollected",
            "OwnerCap": "0x6ac888c80d13527dce10ce998852ce9f847e76466e334b996f142acd272e2386::owner_cap::OwnerCap",
            "OperatorCap": "0x6ac888c80d13527dce10ce998852ce9f847e76466e334b996f142acd272e2386::operator_cap::OperatorCap",
            "GasService_v0": "0x6ac888c80d13527dce10ce998852ce9f847e76466e334b996f142acd272e2386::gas_service_v0::GasService_v0",
            "GasService": "0x6ac888c80d13527dce10ce998852ce9f847e76466e334b996f142acd272e2386::gas_service::GasService"
          },
          "objects": {
            "OperatorCap": "0xff56f7d1a21b6e6c638f0a33952002548c2206bfecb2cd7dcb60e48fe2c7c88d",
            "OwnerCap": "0x1f34f68288458494bf481f6b10cf11be09819ecbb327ed7f4e759c1f39b41200",
            "GasService": "0xe5e87b95eeface50ab8c113966c7a7f0453c8bd24d3fae08ef5ee9170b58dac9",
            "GasServicev0": "0x7315d92231f812867a9266608d6da48edf64e71e375e03990a733fda605e9ad2",
            "UpgradeCap": "0x0032536b7a039f473719954ddd4ee24432a2a25d87942d2f3fd90e003eba432f"
          }
        },
        "InterchainTokenService": {
          "address": "0xbada6867bc8fe1c75d1cadd22a5b214fe5a666af494a88497ab67d0c97783d04",
          "versions": {
            "0": "0xbada6867bc8fe1c75d1cadd22a5b214fe5a666af494a88497ab67d0c97783d04"
          },
          "deployer": "0x8e3d8f44a89f6bf3573ee0d559722bef0f46c215153caca12322e1ed93046c1f",
          "structs": {
            "FlowLimit": "0xbada6867bc8fe1c75d1cadd22a5b214fe5a666af494a88497ab67d0c97783d04::flow_limit::FlowLimit",
            "CoinManagement": "0xbada6867bc8fe1c75d1cadd22a5b214fe5a666af494a88497ab67d0c97783d04::coin_management::CoinManagement",
            "CoinInfo": "0xbada6867bc8fe1c75d1cadd22a5b214fe5a666af494a88497ab67d0c97783d04::coin_info::CoinInfo",
            "CoinData": "0xbada6867bc8fe1c75d1cadd22a5b214fe5a666af494a88497ab67d0c97783d04::coin_data::CoinData",
            "CreatorCap": "0xbada6867bc8fe1c75d1cadd22a5b214fe5a666af494a88497ab67d0c97783d04::creator_cap::CreatorCap",
            "TokenId": "0xbada6867bc8fe1c75d1cadd22a5b214fe5a666af494a88497ab67d0c97783d04::token_id::TokenId",
            "UnregisteredTokenId": "0xbada6867bc8fe1c75d1cadd22a5b214fe5a666af494a88497ab67d0c97783d04::token_id::UnregisteredTokenId",
            "UnregisteredCoinData": "0xbada6867bc8fe1c75d1cadd22a5b214fe5a666af494a88497ab67d0c97783d04::unregistered_coin_data::UnregisteredCoinData",
            "CoinRegistered": "0xbada6867bc8fe1c75d1cadd22a5b214fe5a666af494a88497ab67d0c97783d04::events::CoinRegistered",
            "InterchainTransfer": "0xbada6867bc8fe1c75d1cadd22a5b214fe5a666af494a88497ab67d0c97783d04::events::InterchainTransfer",
            "InterchainTokenDeploymentStarted": "0xbada6867bc8fe1c75d1cadd22a5b214fe5a666af494a88497ab67d0c97783d04::events::InterchainTokenDeploymentStarted",
            "InterchainTransferReceived": "0xbada6867bc8fe1c75d1cadd22a5b214fe5a666af494a88497ab67d0c97783d04::events::InterchainTransferReceived",
            "UnregisteredCoinReceived": "0xbada6867bc8fe1c75d1cadd22a5b214fe5a666af494a88497ab67d0c97783d04::events::UnregisteredCoinReceived",
            "TrustedChainAdded": "0xbada6867bc8fe1c75d1cadd22a5b214fe5a666af494a88497ab67d0c97783d04::events::TrustedChainAdded",
            "TrustedChainRemoved": "0xbada6867bc8fe1c75d1cadd22a5b214fe5a666af494a88497ab67d0c97783d04::events::TrustedChainRemoved",
            "FlowLimitSet": "0xbada6867bc8fe1c75d1cadd22a5b214fe5a666af494a88497ab67d0c97783d04::events::FlowLimitSet",
            "DistributorshipTransfered": "0xbada6867bc8fe1c75d1cadd22a5b214fe5a666af494a88497ab67d0c97783d04::events::DistributorshipTransfered",
            "OperatorshipTransfered": "0xbada6867bc8fe1c75d1cadd22a5b214fe5a666af494a88497ab67d0c97783d04::events::OperatorshipTransfered",
            "TrustedChain": "0xbada6867bc8fe1c75d1cadd22a5b214fe5a666af494a88497ab67d0c97783d04::trusted_chains::TrustedChain",
            "TrustedChains": "0xbada6867bc8fe1c75d1cadd22a5b214fe5a666af494a88497ab67d0c97783d04::trusted_chains::TrustedChains",
            "InterchainTransferTicket": "0xbada6867bc8fe1c75d1cadd22a5b214fe5a666af494a88497ab67d0c97783d04::interchain_transfer_ticket::InterchainTransferTicket",
            "InterchainTokenService_v0": "0xbada6867bc8fe1c75d1cadd22a5b214fe5a666af494a88497ab67d0c97783d04::interchain_token_service_v0::InterchainTokenService_v0",
            "OwnerCap": "0xbada6867bc8fe1c75d1cadd22a5b214fe5a666af494a88497ab67d0c97783d04::owner_cap::OwnerCap",
            "OperatorCap": "0xbada6867bc8fe1c75d1cadd22a5b214fe5a666af494a88497ab67d0c97783d04::operator_cap::OperatorCap",
            "InterchainTokenService": "0xbada6867bc8fe1c75d1cadd22a5b214fe5a666af494a88497ab67d0c97783d04::interchain_token_service::InterchainTokenService"
          },
          "objects": {
            "InterchainTokenService": "0x8dcafd47f221af0358d2fd84b41ff85e9c34843102e8176e2fc827a6e575a96a",
            "InterchainTokenServicev0": "0xfce82130a4cd4602acd4103500f61568e18b0012c79ef03ccef532910ea56bd2",
            "ChannelId": "0x34e068ec6672128357d5b40393d01df839da608072c758d54af542842d182000",
            "OwnerCap": "0x1d9cb892bf88aa0af8e168247ec65187601726756b9c2a0330e057808a3450fa",
            "OperatorCap": "0x0f25b65db01909ce647d2203e36a63069419ca38c8dc72020905224f33d3c301",
            "UpgradeCap": "0x4beced87d446254cf5266395404ae698351f89b33e23c5ca4f263b285e4a0a3a"
          }
        },
        "Example": {
          "address": "0x2093d3345e2e5b39762af77b17da3b43a6271f8da4b33e35636fcc329b3a4c08",
          "versions": {
            "0": "0x2093d3345e2e5b39762af77b17da3b43a6271f8da4b33e35636fcc329b3a4c08"
          },
          "deployer": "0x8e3d8f44a89f6bf3573ee0d559722bef0f46c215153caca12322e1ed93046c1f",
          "structs": {
            "Singleton": "0x2093d3345e2e5b39762af77b17da3b43a6271f8da4b33e35636fcc329b3a4c08::its::Singleton",
            "Executed": "0x2093d3345e2e5b39762af77b17da3b43a6271f8da4b33e35636fcc329b3a4c08::gmp::Executed",
            "ExecutedWithToken": "0x2093d3345e2e5b39762af77b17da3b43a6271f8da4b33e35636fcc329b3a4c08::its::ExecutedWithToken",
            "TOKEN": "0x2093d3345e2e5b39762af77b17da3b43a6271f8da4b33e35636fcc329b3a4c08::token::TOKEN",
            "TOKEN_A": "0x2093d3345e2e5b39762af77b17da3b43a6271f8da4b33e35636fcc329b3a4c08::token_a::TOKEN_A",
            "TOKEN_B": "0x2093d3345e2e5b39762af77b17da3b43a6271f8da4b33e35636fcc329b3a4c08::token_b::TOKEN_B",
            "TOKEN_C": "0x2093d3345e2e5b39762af77b17da3b43a6271f8da4b33e35636fcc329b3a4c08::token_c::TOKEN_C"
          },
          "objects": {
            "GmpSingleton": "0x1e603296e4670b17d60cbf00c7b31b9c2bf67a3c47e605d6c515f5bc4c27265f",
            "GmpChannelId": "0x6566c75855aa7dd585d24256ee329af20fd75a3c8251d9321bd9ca738fb4af97",
            "ItsSingleton": "0x7ae4806dd0116aa2cc770dfac4695a30da50a22db291adc1956fc2308ea2b0ff",
            "ItsChannelId": "0x61f17525337ceae5ba6b6d9d72f8e3035e7bca69188cb807aa9893895644746e"
          }
        }
      },
      "finality": "1",
      "approxFinalityWaitTime": 1
    },
    "xrpl": {
      "name": "XRPL",
      "axelarId": "xrpl",
      "rpc": "https://s.altnet.rippletest.net:51234",
      "wssRpc": "wss://s.altnet.rippletest.net:51233",
      "tokenSymbol": "XRP",
      "decimals": 6,
      "networkType": "testnet",
      "chainType": "xrpl",
      "finality": "1",
      "approxFinalityWaitTime": 1,
      "explorer": {
        "name": "XRPL Explorer",
        "url": "https://testnet.xrpl.org"
      },
      "contracts": {
        "InterchainTokenService": {
          "address": "rpjRVZbKbb5UmSEcgp6C6U4GzQQF4mEpbR",
          "initialSigner": "r4sGKptWj2nEjgYUh2pccVrPmfzZvNfANu",
          "transferRate": 0,
          "tickSize": 6,
          "domain": "axelar.foundation",
          "flags": [
            4,
            12,
            13,
            14,
            8,
            6
          ]
        },
        "AxelarGateway": {
          "address": "rpjRVZbKbb5UmSEcgp6C6U4GzQQF4mEpbR",
          "initialSigner": "r4sGKptWj2nEjgYUh2pccVrPmfzZvNfANu",
          "transferRate": 0,
          "tickSize": 6,
          "domain": "axelar.foundation",
          "flags": [
            4,
            12,
            13,
            14,
            8,
            6
          ],
          "connectionType": "amplifier"
        }
      }
    },
    "xrpl-evm": {
      "name": "XRPL EVM",
      "axelarId": "xrpl-evm",
      "chainId": 1449000,
      "rpc": "https://rpc.testnet.xrplevm.org",
      "tokenSymbol": "XRP",
      "decimals": 18,
      "confirmations": 1,
      "finality": "finalized",
      "approxFinalityWaitTime": 1,
      "chainType": "evm",
      "explorer": {
        "name": "Blockscout",
        "url": "https://explorer.testnet.xrplevm.org/",
        "api": "https://explorer.testnet.xrplevm.org/api/"
      },
      "contracts": {
        "ConstAddressDeployer": {
          "address": "0x98B2920D53612483F91F12Ed7754E51b4A77919e",
          "deployer": "0xE86375704CDb8491a5Ed82D90DceCE02Ee0ac25F",
          "deploymentMethod": "create",
          "codehash": "0x8fda47a596dfba923270da84e0c32a2d0312f1c03389f83e16f2b5a35ed37fbe",
          "predeployCodehash": "0x8fda47a596dfba923270da84e0c32a2d0312f1c03389f83e16f2b5a35ed37fbe"
        },
        "Create3Deployer": {
          "address": "0x6513Aedb4D1593BA12e50644401D976aebDc90d8",
          "deployer": "0x6f24A47Fc8AE5441Eb47EFfC3665e70e69Ac3F05",
          "deploymentMethod": "create2",
          "codehash": "0xf0ad66defbe082df243d4d274e626f557f97579c5c9e19f33d8093d6160808b7",
          "predeployCodehash": "0x73fc31262c4bad113c79439fd231281201c7c7d45b50328bd86bccf37684bf92",
          "salt": "Create3Deployer"
        },
        "AxelarGateway": {
          "deployer": "0xBeF25f4733b9d451072416360609e5A4c115293E",
          "operator": "0xBeF25f4733b9d451072416360609e5A4c115293E",
          "proxyDeploymentArgs": [
            "0xC5578b1c63CE803B9f7f185652CC1E14Af887b8f",
            "0xBeF25f4733b9d451072416360609e5A4c115293E",
            "0x000000000000000000000000bef25f4733b9d451072416360609e5a4c115293e0000000000000000000000000000000000000000000000000000000000000040000000000000000000000000000000000000000000000000000000000000000100000000000000000000000000000000000000000000000000000000000000200000000000000000000000000000000000000000000000000000000000000060000000000000000000000000000000000000000000000000000000000000000300000000000000000000000000000000000000000000000000000000003ae4d900000000000000000000000000000000000000000000000000000000000000050000000000000000000000004ed1fd87673ed52b810710e1e81c10df10906f40000000000000000000000000000000000000000000000000000000000000000100000000000000000000000054059b18cf1b10d648d922e00c149e68b3d77e90000000000000000000000000000000000000000000000000000000000000000100000000000000000000000057c026c5a2dcb35fd220f3436ff4096978066bb50000000000000000000000000000000000000000000000000000000000000001000000000000000000000000d368332a3cb3ea8a38144508c1ddea649c4d23fd0000000000000000000000000000000000000000000000000000000000000001000000000000000000000000f48dfdc4f1666701ba74efa1d8491f4811c064a40000000000000000000000000000000000000000000000000000000000000001"
          ],
          "initialVerifierSetId": "9b2409ae594b07579ce8a3abf1d5eb6dee48171210e7b10dae9484d48c1a0403",
          "address": "0x5A4fA5187BddD93097dE4F6062a2E96C82Ea2d61",
          "implementation": "0xC5578b1c63CE803B9f7f185652CC1E14Af887b8f",
          "implementationCodehash": "0x2555d58b605830a93e2f2736d19788bbac7d67de935591e136841942563bc59d",
          "deploymentMethod": "create",
          "previousSignersRetention": 15,
          "domainSeparator": "0x9b077bbbf84a1710619620d5bbcf2c3d42f5b4dce40d135bf1d86f6a42b8f9e0",
          "minimumRotationDelay": 300,
          "connectionType": "amplifier",
          "owner": "0xBeF25f4733b9d451072416360609e5A4c115293E"
        },
        "Operators": {
          "owner": "0x9f5CDBc370B00C0dF52cf2619FA95907508108df",
          "address": "0xc5C525B7Bb2a7Ce95C13Ee5aBdB7F8fd3cb77392",
          "deployer": "0xBeF25f4733b9d451072416360609e5A4c115293E",
          "deploymentMethod": "create2",
          "codehash": "0xc561dc32ef670c929db9d7fbf6b5f6c074a62a30602481ba3b88912ca6d79feb",
          "predeployCodehash": "0xc561dc32ef670c929db9d7fbf6b5f6c074a62a30602481ba3b88912ca6d79feb",
          "salt": "Operators"
        },
        "AxelarGasService": {
          "collector": "0xc5C525B7Bb2a7Ce95C13Ee5aBdB7F8fd3cb77392",
          "salt": "AxelarGasService",
          "address": "0xeE1d04E4F9F9AdEB7be7d6996f4A726773460A87",
          "implementation": "0x39dA9388Ec10347BB08aA3d464631ab14553afe4",
          "deployer": "0xBeF25f4733b9d451072416360609e5A4c115293E"
        },
        "InterchainTokenService": {
          "salt": "ITS v2.1.1",
          "deployer": "0x6f24A47Fc8AE5441Eb47EFfC3665e70e69Ac3F05",
          "proxySalt": "ITS v1.0.0",
          "tokenManagerDeployer": "0xDFef5B38C1c080A4a82431b687989759cB207d24",
          "interchainToken": "0xE6575486955D887BcFcFaDfaacF891C462cfab6B",
          "interchainTokenDeployer": "0x22fBE0E41Cb59056CcAD0cdf2087385161042a1C",
          "tokenManager": "0x79b3E736Fb5C21bD94862824602f856bfA4fa5a3",
          "tokenHandler": "0x383dF8E8f96b3dF53F9bdc607811c7e96239e7da",
          "gatewayCaller": "0x75f121a0bfcc76D82d5BA84c156AB79F31dC3f98",
          "implementation": "0x1B13a9BaF8d3116C56CCDF3aa9049ad532a9C03d",
          "predeployCodehash": "0x08a4a556c4db879b4f24104d13a8baf86915d58b12c81b382dfea2a82d2856cf",
          "address": "0x0FCb262571be50815627C16Eca1f5F3D342FF5a5",
          "version": "2.1.1"
        },
        "InterchainTokenFactory": {
          "deployer": "0x6f24A47Fc8AE5441Eb47EFfC3665e70e69Ac3F05",
          "salt": "ITS Factory v1.0.0",
          "implementation": "0x0D76aD83e777A47B58EC31A94f5F52287fBE51d4",
          "address": "0x35eAd6089aBF6233C3E0086CD3C0eF849bdE95c3",
          "version": "2.1.1"
        }
      }
    },
    "plume": {
      "name": "Plume",
      "axelarId": "plume",
      "networkType": "testnet",
      "chainId": 98867,
      "rpc": "https://testnet-rpc.plume.org",
      "tokenSymbol": "PLUME",
      "confirmations": 1,
      "finality": "finalized",
      "decimals": 18,
      "approxFinalityWaitTime": 53,
      "chainType": "evm",
      "explorer": {
        "name": "Plume-testnet Explorer",
        "url": "https://testnet-explorer.plumenetwork.xyz/"
      },
      "contracts": {
        "ConstAddressDeployer": {
          "address": "0x98B2920D53612483F91F12Ed7754E51b4A77919e",
          "deployer": "0xE86375704CDb8491a5Ed82D90DceCE02Ee0ac25F",
          "deploymentMethod": "create",
          "codehash": "0x8fda47a596dfba923270da84e0c32a2d0312f1c03389f83e16f2b5a35ed37fbe",
          "predeployCodehash": "0x8fda47a596dfba923270da84e0c32a2d0312f1c03389f83e16f2b5a35ed37fbe"
        },
        "Create3Deployer": {
          "address": "0x6513Aedb4D1593BA12e50644401D976aebDc90d8",
          "deployer": "0x6f24A47Fc8AE5441Eb47EFfC3665e70e69Ac3F05",
          "deploymentMethod": "create2",
          "codehash": "0xf0ad66defbe082df243d4d274e626f557f97579c5c9e19f33d8093d6160808b7",
          "predeployCodehash": "0x73fc31262c4bad113c79439fd231281201c7c7d45b50328bd86bccf37684bf92",
          "salt": "Create3Deployer"
        },
        "AxelarGateway": {
          "deployer": "0xBeF25f4733b9d451072416360609e5A4c115293E",
          "operator": "0xBeF25f4733b9d451072416360609e5A4c115293E",
          "proxyDeploymentArgs": [
            "0xC5578b1c63CE803B9f7f185652CC1E14Af887b8f",
            "0xBeF25f4733b9d451072416360609e5A4c115293E",
            "0x000000000000000000000000bef25f4733b9d451072416360609e5a4c115293e0000000000000000000000000000000000000000000000000000000000000040000000000000000000000000000000000000000000000000000000000000000100000000000000000000000000000000000000000000000000000000000000200000000000000000000000000000000000000000000000000000000000000060000000000000000000000000000000000000000000000000000000000000000300000000000000000000000000000000000000000000000000000000004842be00000000000000000000000000000000000000000000000000000000000000050000000000000000000000004ed1fd87673ed52b810710e1e81c10df10906f40000000000000000000000000000000000000000000000000000000000000000100000000000000000000000054059b18cf1b10d648d922e00c149e68b3d77e90000000000000000000000000000000000000000000000000000000000000000100000000000000000000000057c026c5a2dcb35fd220f3436ff4096978066bb50000000000000000000000000000000000000000000000000000000000000001000000000000000000000000d368332a3cb3ea8a38144508c1ddea649c4d23fd0000000000000000000000000000000000000000000000000000000000000001000000000000000000000000f48dfdc4f1666701ba74efa1d8491f4811c064a40000000000000000000000000000000000000000000000000000000000000001"
          ],
          "initialVerifierSetId": "8575509a2caf5054141bd371edaa726b62f6f96f35bd48ef936f8dd4764833d5",
          "address": "0x5A4fA5187BddD93097dE4F6062a2E96C82Ea2d61",
          "implementation": "0xC5578b1c63CE803B9f7f185652CC1E14Af887b8f",
          "implementationCodehash": "0x49114edf1041c1aae87698f69a658dfd0712e30142a2d3d6cd268323b393b038",
          "deploymentMethod": "create",
          "previousSignersRetention": 15,
          "domainSeparator": "0x2dbc42136ba0394d31cf1f35344a182ecf00210b42b9b8bf3234c3da201a9ca6",
          "minimumRotationDelay": 300,
          "connectionType": "amplifier",
          "owner": "0xBeF25f4733b9d451072416360609e5A4c115293E"
        },
        "Operators": {
          "owner": "0x9f5CDBc370B00C0dF52cf2619FA95907508108df",
          "address": "0xc5C525B7Bb2a7Ce95C13Ee5aBdB7F8fd3cb77392",
          "deployer": "0xBeF25f4733b9d451072416360609e5A4c115293E",
          "deploymentMethod": "create2",
          "codehash": "0xc561dc32ef670c929db9d7fbf6b5f6c074a62a30602481ba3b88912ca6d79feb",
          "predeployCodehash": "0xc561dc32ef670c929db9d7fbf6b5f6c074a62a30602481ba3b88912ca6d79feb",
          "salt": "Operators"
        },
        "AxelarGasService": {
          "collector": "0xc5C525B7Bb2a7Ce95C13Ee5aBdB7F8fd3cb77392",
          "salt": "AxelarGasService",
          "address": "0xeE1d04E4F9F9AdEB7be7d6996f4A726773460A87",
          "implementation": "0x39dA9388Ec10347BB08aA3d464631ab14553afe4",
          "deployer": "0xBeF25f4733b9d451072416360609e5A4c115293E"
        },
        "InterchainTokenService": {
          "salt": "ITS v2.1.1",
          "deployer": "0x6f24A47Fc8AE5441Eb47EFfC3665e70e69Ac3F05",
          "proxySalt": "ITS v1.0.0",
          "tokenManagerDeployer": "0xDFef5B38C1c080A4a82431b687989759cB207d24",
          "interchainToken": "0xE6575486955D887BcFcFaDfaacF891C462cfab6B",
          "interchainTokenDeployer": "0x22fBE0E41Cb59056CcAD0cdf2087385161042a1C",
          "tokenManager": "0x79b3E736Fb5C21bD94862824602f856bfA4fa5a3",
          "tokenHandler": "0x383dF8E8f96b3dF53F9bdc607811c7e96239e7da",
          "gatewayCaller": "0x75f121a0bfcc76D82d5BA84c156AB79F31dC3f98",
          "implementation": "0x1B13a9BaF8d3116C56CCDF3aa9049ad532a9C03d",
          "predeployCodehash": "0x08a4a556c4db879b4f24104d13a8baf86915d58b12c81b382dfea2a82d2856cf",
          "address": "0x0FCb262571be50815627C16Eca1f5F3D342FF5a5",
          "version": "2.1.1"
        },
        "InterchainTokenFactory": {
          "deployer": "0x6f24A47Fc8AE5441Eb47EFfC3665e70e69Ac3F05",
          "salt": "ITS Factory v1.0.0",
          "implementation": "0x0D76aD83e777A47B58EC31A94f5F52287fBE51d4",
          "address": "0x35eAd6089aBF6233C3E0086CD3C0eF849bdE95c3",
          "version": "2.1.1"
        }
      }
    },
    "hyperliquid": {
      "name": "Hyperliquid",
      "axelarId": "hyperliquid",
      "chainId": 998,
      "rpc": "https://rpc.hyperliquid-testnet.xyz/evm",
      "tokenSymbol": "HYPE",
      "confirmations": 1,
      "finality": "finalized",
      "decimals": 18,
      "approxFinalityWaitTime": 1,
      "chainType": "evm",
      "explorer": {
        "name": "Hyperliquid Explorer",
        "url": "https://app.hyperliquid-testnet.xyz/explorer"
      },
      "contracts": {
        "ConstAddressDeployer": {
          "address": "0x98B2920D53612483F91F12Ed7754E51b4A77919e",
          "deployer": "0xE86375704CDb8491a5Ed82D90DceCE02Ee0ac25F",
          "deploymentMethod": "create",
          "codehash": "0x8fda47a596dfba923270da84e0c32a2d0312f1c03389f83e16f2b5a35ed37fbe",
          "predeployCodehash": "0x8fda47a596dfba923270da84e0c32a2d0312f1c03389f83e16f2b5a35ed37fbe"
        },
        "Create3Deployer": {
          "address": "0x6513Aedb4D1593BA12e50644401D976aebDc90d8",
          "deployer": "0x6f24A47Fc8AE5441Eb47EFfC3665e70e69Ac3F05",
          "deploymentMethod": "create2",
          "codehash": "0xf0ad66defbe082df243d4d274e626f557f97579c5c9e19f33d8093d6160808b7",
          "predeployCodehash": "0x73fc31262c4bad113c79439fd231281201c7c7d45b50328bd86bccf37684bf92",
          "salt": "Create3Deployer"
        },
        "AxelarGateway": {
          "deployer": "0xBeF25f4733b9d451072416360609e5A4c115293E",
          "operator": "0xBeF25f4733b9d451072416360609e5A4c115293E",
          "proxyDeploymentArgs": [
            "0xC5578b1c63CE803B9f7f185652CC1E14Af887b8f",
            "0xBeF25f4733b9d451072416360609e5A4c115293E",
            "0x000000000000000000000000bef25f4733b9d451072416360609e5a4c115293e0000000000000000000000000000000000000000000000000000000000000040000000000000000000000000000000000000000000000000000000000000000100000000000000000000000000000000000000000000000000000000000000200000000000000000000000000000000000000000000000000000000000000060000000000000000000000000000000000000000000000000000000000000000300000000000000000000000000000000000000000000000000000000004a00b200000000000000000000000000000000000000000000000000000000000000050000000000000000000000004ed1fd87673ed52b810710e1e81c10df10906f40000000000000000000000000000000000000000000000000000000000000000100000000000000000000000054059b18cf1b10d648d922e00c149e68b3d77e90000000000000000000000000000000000000000000000000000000000000000100000000000000000000000057c026c5a2dcb35fd220f3436ff4096978066bb50000000000000000000000000000000000000000000000000000000000000001000000000000000000000000d368332a3cb3ea8a38144508c1ddea649c4d23fd0000000000000000000000000000000000000000000000000000000000000001000000000000000000000000f48dfdc4f1666701ba74efa1d8491f4811c064a40000000000000000000000000000000000000000000000000000000000000001"
          ],
          "initialVerifierSetId": "df91b47514003f2391afa1cdbbddbf255f0d60238caf300ce79c1a20d891429e",
          "address": "0x5A4fA5187BddD93097dE4F6062a2E96C82Ea2d61",
          "implementation": "0xC5578b1c63CE803B9f7f185652CC1E14Af887b8f",
          "implementationCodehash": "0xdb6568a375157569ae09110eb2490d0690624e767be81cbac72bbaebf0566a09",
          "deploymentMethod": "create",
          "previousSignersRetention": 15,
          "domainSeparator": "0x55effa6536498e73caa573e7ad8326d3d4628878a9e4dc8b461ed5706ad585c2",
          "minimumRotationDelay": 300,
          "connectionType": "amplifier",
          "owner": "0xBeF25f4733b9d451072416360609e5A4c115293E"
        },
        "Operators": {
          "owner": "0x9f5CDBc370B00C0dF52cf2619FA95907508108df",
          "address": "0xc5C525B7Bb2a7Ce95C13Ee5aBdB7F8fd3cb77392",
          "deployer": "0xBeF25f4733b9d451072416360609e5A4c115293E",
          "deploymentMethod": "create2",
          "codehash": "0xc561dc32ef670c929db9d7fbf6b5f6c074a62a30602481ba3b88912ca6d79feb",
          "predeployCodehash": "0xc561dc32ef670c929db9d7fbf6b5f6c074a62a30602481ba3b88912ca6d79feb",
          "salt": "Operators"
        },
        "AxelarGasService": {
          "collector": "0xc5C525B7Bb2a7Ce95C13Ee5aBdB7F8fd3cb77392",
          "salt": "AxelarGasService",
          "address": "0xeE1d04E4F9F9AdEB7be7d6996f4A726773460A87",
          "implementation": "0x39dA9388Ec10347BB08aA3d464631ab14553afe4",
          "deployer": "0xBeF25f4733b9d451072416360609e5A4c115293E"
        },
        "InterchainTokenService": {
          "salt": "ITS v2.1.1",
          "deployer": "0x6f24A47Fc8AE5441Eb47EFfC3665e70e69Ac3F05",
          "proxySalt": "ITS v1.0.0",
          "tokenManagerDeployer": "0xDFef5B38C1c080A4a82431b687989759cB207d24",
          "interchainToken": "0xE6575486955D887BcFcFaDfaacF891C462cfab6B",
          "interchainTokenDeployer": "0x22fBE0E41Cb59056CcAD0cdf2087385161042a1C",
          "tokenManager": "0x79b3E736Fb5C21bD94862824602f856bfA4fa5a3",
          "tokenHandler": "0x383dF8E8f96b3dF53F9bdc607811c7e96239e7da",
          "gatewayCaller": "0x75f121a0bfcc76D82d5BA84c156AB79F31dC3f98",
          "implementation": "0x7566C3f4A589Cd84F995d12eFB72D8c54dEc272B",
          "predeployCodehash": "0x08a4a556c4db879b4f24104d13a8baf86915d58b12c81b382dfea2a82d2856cf",
          "address": "0x0FCb262571be50815627C16Eca1f5F3D342FF5a5",
          "version": "2.1.1"
        },
        "InterchainTokenFactory": {
          "deployer": "0x6f24A47Fc8AE5441Eb47EFfC3665e70e69Ac3F05",
          "salt": "ITS Factory v1.0.0",
          "implementation": "0x27Dae89620Ed5f3111d85D44ceFc6EdB7fe74551",
          "address": "0x35eAd6089aBF6233C3E0086CD3C0eF849bdE95c3",
          "version": "2.1.1"
        }
      }
    },
    "monad": {
      "name": "Monad",
      "axelarId": "monad",
      "chainId": 10143,
      "rpc": "https://testnet-rpc.monad.xyz",
      "tokenSymbol": "MON",
      "confirmations": 1,
      "finality": "finalized",
      "decimals": 18,
      "approxFinalityWaitTime": 1,
      "chainType": "evm",
      "explorer": {
        "name": "MonVision",
        "url": "https://testnet.monadexplorer.com"
      },
      "contracts": {
        "ConstAddressDeployer": {
          "address": "0x98B2920D53612483F91F12Ed7754E51b4A77919e",
          "deployer": "0xE86375704CDb8491a5Ed82D90DceCE02Ee0ac25F",
          "deploymentMethod": "create",
          "codehash": "0x8fda47a596dfba923270da84e0c32a2d0312f1c03389f83e16f2b5a35ed37fbe",
          "predeployCodehash": "0x8fda47a596dfba923270da84e0c32a2d0312f1c03389f83e16f2b5a35ed37fbe"
        },
        "Create3Deployer": {
          "address": "0x6513Aedb4D1593BA12e50644401D976aebDc90d8",
          "deployer": "0x6f24A47Fc8AE5441Eb47EFfC3665e70e69Ac3F05",
          "deploymentMethod": "create2",
          "codehash": "0xf0ad66defbe082df243d4d274e626f557f97579c5c9e19f33d8093d6160808b7",
          "predeployCodehash": "0x73fc31262c4bad113c79439fd231281201c7c7d45b50328bd86bccf37684bf92",
          "salt": "Create3Deployer"
        },
        "AxelarGateway": {
          "deployer": "0xBeF25f4733b9d451072416360609e5A4c115293E",
          "operator": "0xBeF25f4733b9d451072416360609e5A4c115293E",
          "proxyDeploymentArgs": [
            "0xC5578b1c63CE803B9f7f185652CC1E14Af887b8f",
            "0xBeF25f4733b9d451072416360609e5A4c115293E",
            "0x000000000000000000000000bef25f4733b9d451072416360609e5a4c115293e0000000000000000000000000000000000000000000000000000000000000040000000000000000000000000000000000000000000000000000000000000000100000000000000000000000000000000000000000000000000000000000000200000000000000000000000000000000000000000000000000000000000000060000000000000000000000000000000000000000000000000000000000000000300000000000000000000000000000000000000000000000000000000004de84500000000000000000000000000000000000000000000000000000000000000050000000000000000000000004ed1fd87673ed52b810710e1e81c10df10906f40000000000000000000000000000000000000000000000000000000000000000100000000000000000000000054059b18cf1b10d648d922e00c149e68b3d77e90000000000000000000000000000000000000000000000000000000000000000100000000000000000000000057c026c5a2dcb35fd220f3436ff4096978066bb50000000000000000000000000000000000000000000000000000000000000001000000000000000000000000d368332a3cb3ea8a38144508c1ddea649c4d23fd0000000000000000000000000000000000000000000000000000000000000001000000000000000000000000f48dfdc4f1666701ba74efa1d8491f4811c064a40000000000000000000000000000000000000000000000000000000000000001"
          ],
          "initialVerifierSetId": "99960940e78e6d53000d68d0ae19afa427f2059b8d998f38405d26163f86e08b",
          "address": "0x5A4fA5187BddD93097dE4F6062a2E96C82Ea2d61",
          "implementation": "0xC5578b1c63CE803B9f7f185652CC1E14Af887b8f",
          "implementationCodehash": "0xed91dd082e1626f3182234d7c75f663e385f6a4f4e1ce7a76b47a0ea83297fa3",
          "deploymentMethod": "create",
          "previousSignersRetention": 15,
          "domainSeparator": "0xc2cf3ea0ca094471edf3b8d4c6d31799069863a0181f5ff3801644796310d0e6",
          "minimumRotationDelay": 300,
          "connectionType": "amplifier",
          "owner": "0xBeF25f4733b9d451072416360609e5A4c115293E"
        },
        "Operators": {
          "owner": "0x9f5CDBc370B00C0dF52cf2619FA95907508108df",
          "address": "0xc5C525B7Bb2a7Ce95C13Ee5aBdB7F8fd3cb77392",
          "deployer": "0xBeF25f4733b9d451072416360609e5A4c115293E",
          "deploymentMethod": "create2",
          "codehash": "0xc561dc32ef670c929db9d7fbf6b5f6c074a62a30602481ba3b88912ca6d79feb",
          "predeployCodehash": "0xc561dc32ef670c929db9d7fbf6b5f6c074a62a30602481ba3b88912ca6d79feb",
          "salt": "Operators"
        },
        "AxelarGasService": {
          "collector": "0xc5C525B7Bb2a7Ce95C13Ee5aBdB7F8fd3cb77392",
          "salt": "AxelarGasService",
          "address": "0xeE1d04E4F9F9AdEB7be7d6996f4A726773460A87",
          "implementation": "0x39dA9388Ec10347BB08aA3d464631ab14553afe4",
          "deployer": "0xBeF25f4733b9d451072416360609e5A4c115293E"
        }
      }
    },
    "berachain": {
      "name": "Berachain",
      "axelarId": "berachain",
      "chainId": 80069,
      "rpc": "https://bepolia.rpc.berachain.com",
      "tokenSymbol": "BERA",
      "confirmations": 1,
      "finality": "finalized",
      "decimals": 18,
      "approxFinalityWaitTime": 1,
      "chainType": "evm",
      "explorer": {
        "name": "Berascan",
        "url": "https://testnet.berascan.com/",
        "api": "https://api-testnet.berascan.com/api"
      },
      "contracts": {
        "ConstAddressDeployer": {
          "address": "0x98B2920D53612483F91F12Ed7754E51b4A77919e",
          "deployer": "0xE86375704CDb8491a5Ed82D90DceCE02Ee0ac25F",
          "deploymentMethod": "create",
          "codehash": "0x8fda47a596dfba923270da84e0c32a2d0312f1c03389f83e16f2b5a35ed37fbe",
          "predeployCodehash": "0x8fda47a596dfba923270da84e0c32a2d0312f1c03389f83e16f2b5a35ed37fbe"
        },
        "Create3Deployer": {
          "address": "0x6513Aedb4D1593BA12e50644401D976aebDc90d8",
          "deployer": "0x6f24A47Fc8AE5441Eb47EFfC3665e70e69Ac3F05",
          "deploymentMethod": "create2",
          "codehash": "0xf0ad66defbe082df243d4d274e626f557f97579c5c9e19f33d8093d6160808b7",
          "predeployCodehash": "0x73fc31262c4bad113c79439fd231281201c7c7d45b50328bd86bccf37684bf92",
          "salt": "Create3Deployer"
        },
        "AxelarGateway": {
          "deployer": "0xBeF25f4733b9d451072416360609e5A4c115293E",
          "operator": "0xBeF25f4733b9d451072416360609e5A4c115293E",
          "proxyDeploymentArgs": [
            "0xC5578b1c63CE803B9f7f185652CC1E14Af887b8f",
            "0xBeF25f4733b9d451072416360609e5A4c115293E",
            "0x000000000000000000000000bef25f4733b9d451072416360609e5a4c115293e0000000000000000000000000000000000000000000000000000000000000040000000000000000000000000000000000000000000000000000000000000000100000000000000000000000000000000000000000000000000000000000000200000000000000000000000000000000000000000000000000000000000000060000000000000000000000000000000000000000000000000000000000000000300000000000000000000000000000000000000000000000000000000004d640200000000000000000000000000000000000000000000000000000000000000050000000000000000000000004ed1fd87673ed52b810710e1e81c10df10906f40000000000000000000000000000000000000000000000000000000000000000100000000000000000000000054059b18cf1b10d648d922e00c149e68b3d77e90000000000000000000000000000000000000000000000000000000000000000100000000000000000000000057c026c5a2dcb35fd220f3436ff4096978066bb50000000000000000000000000000000000000000000000000000000000000001000000000000000000000000d368332a3cb3ea8a38144508c1ddea649c4d23fd0000000000000000000000000000000000000000000000000000000000000001000000000000000000000000f48dfdc4f1666701ba74efa1d8491f4811c064a40000000000000000000000000000000000000000000000000000000000000001"
          ],
          "initialVerifierSetId": "416efc9b8e6f5d06aedb84c55559552a7aaf16fc221a578fdb35bb138f6f1edf",
          "address": "0x5A4fA5187BddD93097dE4F6062a2E96C82Ea2d61",
          "implementation": "0xC5578b1c63CE803B9f7f185652CC1E14Af887b8f",
          "implementationCodehash": "0x2ea2375c77a46c16de34b75f689be7f7e247afd1a282a5c06dbf378c62c815a2",
          "deploymentMethod": "create",
          "previousSignersRetention": 15,
          "domainSeparator": "0x500160c7def19100fa590da323c3c796b53dd4a4bd68b5f971c516545f3f7051",
          "minimumRotationDelay": 300,
          "connectionType": "amplifier",
          "owner": "0xBeF25f4733b9d451072416360609e5A4c115293E"
        },
        "Operators": {
          "owner": "0x9f5CDBc370B00C0dF52cf2619FA95907508108df",
          "address": "0xc5C525B7Bb2a7Ce95C13Ee5aBdB7F8fd3cb77392",
          "deployer": "0xBeF25f4733b9d451072416360609e5A4c115293E",
          "deploymentMethod": "create2",
          "codehash": "0xc561dc32ef670c929db9d7fbf6b5f6c074a62a30602481ba3b88912ca6d79feb",
          "predeployCodehash": "0xc561dc32ef670c929db9d7fbf6b5f6c074a62a30602481ba3b88912ca6d79feb",
          "salt": "Operators"
        },
        "AxelarGasService": {
          "collector": "0xc5C525B7Bb2a7Ce95C13Ee5aBdB7F8fd3cb77392",
          "salt": "AxelarGasService",
          "address": "0xeE1d04E4F9F9AdEB7be7d6996f4A726773460A87",
          "implementation": "0x39dA9388Ec10347BB08aA3d464631ab14553afe4",
          "deployer": "0xBeF25f4733b9d451072416360609e5A4c115293E"
        },
        "InterchainTokenService": {
          "salt": "ITS v2.1.1",
          "deployer": "0xBeF25f4733b9d451072416360609e5A4c115293E",
          "proxySalt": "ITS v1.0.0",
          "tokenManagerDeployer": "0x04d7499405869C7969fd4f5d1059F66400765af9",
          "interchainToken": "0xE6575486955D887BcFcFaDfaacF891C462cfab6B",
          "interchainTokenDeployer": "0x8FaE374DcD4319f48B7f10C23c4593EBbE9dE168",
          "tokenManager": "0x381a06ef2ab8af30c5041556ed5719279b5734B2",
          "tokenHandler": "0x2C6fb9B5A093ED0558aB794A5F4aA70901A7841F",
          "gatewayCaller": "0x4AE2Dac5647e218035aFA9d763DaE5E2B2E8A19d",
          "implementation": "0xFF882Ade63338494Fdab578c2046208dB2cA08EA",
          "predeployCodehash": "0x08a4a556c4db879b4f24104d13a8baf86915d58b12c81b382dfea2a82d2856cf",
          "address": "0x0FCb262571be50815627C16Eca1f5F3D342FF5a5",
          "version": "2.1.1"
        },
        "InterchainTokenFactory": {
          "deployer": "0xBeF25f4733b9d451072416360609e5A4c115293E",
          "salt": "ITS Factory v1.0.0",
          "implementation": "0x3fcbe9de65BD553C9451E7Ae635AF15fD91e7680",
          "address": "0x35eAd6089aBF6233C3E0086CD3C0eF849bdE95c3",
          "version": "2.1.1"
        }
      }
    },
    "stellar-2025-q3": {
      "name": "Stellar",
      "axelarId": "stellar-2025-q3",
      "rpc": "https://soroban-testnet.stellar.org",
      "horizonRpc": "https://horizon-testnet.stellar.org",
      "networkType": "testnet",
      "chainType": "stellar",
      "decimals": 7,
      "finality": "1",
      "approxFinalityWaitTime": 1,
      "tokenSymbol": "XLM",
      "tokenAddress": "CDLZFC3SYJYDZT7K67VZ75HPJVIEUVNIXF47ZG2FB2RMQQVU2HHGCYSC",
      "explorer": {
        "name": "Stellar Expert",
        "url": "https://stellar.expert/explorer/testnet"
      },
      "contracts": {
        "AxelarGateway": {
          "address": "CDTJW72QN6NDH626I2HRRWV7PVQ47G36ZJXYQN4NP646PNI4FYW5BCGS",
          "deployer": "GBP4FSAOFV5O72AB3YQRDCYVD47W4N7KQK3OJODXSU3OBPNGKX4SQTJ3",
          "wasmHash": "d68610690fa381aace03f16ef591334d61e808bcba0ac9e3a15d76df492aff24",
          "version": "1.1.1",
          "initializeArgs": {
            "owner": "GBP4FSAOFV5O72AB3YQRDCYVD47W4N7KQK3OJODXSU3OBPNGKX4SQTJ3",
            "operator": "GBP4FSAOFV5O72AB3YQRDCYVD47W4N7KQK3OJODXSU3OBPNGKX4SQTJ3",
            "domainSeparator": "5603c0839130a5bac88729c4cbbf2fd66063d00f429dc8512308308bc1b5063f",
            "minimumRotationDelay": "300",
            "previousSignersRetention": "15",
            "initialSigners": [
              {
                "nonce": "0000000000000000000000000000000000000000000000000000000000000000",
                "signers": [
                  {
                    "signer": "5fc2c80e2d7aefe801de21118b151f3f6e37ea82b6e4b8779536e0bda655f928",
                    "weight": "1"
                  }
                ],
                "threshold": "1"
              }
            ]
          },
          "connectionType": "amplifier"
        },
        "AxelarOperators": {
          "address": "CBYTWO3NS3BFVSZSNJL7BH2REK7V2OCKV5HMLISPP4PLGAX3NEPIPYD3",
          "deployer": "GBP4FSAOFV5O72AB3YQRDCYVD47W4N7KQK3OJODXSU3OBPNGKX4SQTJ3",
          "wasmHash": "8e0d3c6ace7b80c80d945eaca495ff2cea7de12e9cf736dcf1fb9aaee07b4dd2",
          "version": "1.1.1",
          "initializeArgs": {
            "owner": "GBP4FSAOFV5O72AB3YQRDCYVD47W4N7KQK3OJODXSU3OBPNGKX4SQTJ3"
          }
        },
        "AxelarGasService": {
          "address": "CBERRWADOZ65SKFH5KSZF3W5YLBZO3ICQCLZQDPLPBX3A2A3UCV4GVG2",
          "deployer": "GBP4FSAOFV5O72AB3YQRDCYVD47W4N7KQK3OJODXSU3OBPNGKX4SQTJ3",
          "wasmHash": "5f85b5ca8888347990b7d6384a3c73dac1fc652f93086224d78dbadfc934d729",
          "version": "1.1.1",
          "initializeArgs": {
            "owner": "GBP4FSAOFV5O72AB3YQRDCYVD47W4N7KQK3OJODXSU3OBPNGKX4SQTJ3",
            "operator": "CBYTWO3NS3BFVSZSNJL7BH2REK7V2OCKV5HMLISPP4PLGAX3NEPIPYD3"
          }
        },
        "AxelarExample": {
          "address": "CCTYQ623YBCS4HPNOKYGG7SOIUFKRAO3NBCASNMJDHCTOHEBHDVMBBFM",
          "deployer": "GBP4FSAOFV5O72AB3YQRDCYVD47W4N7KQK3OJODXSU3OBPNGKX4SQTJ3",
          "wasmHash": "cb96e568d52b5933111d3d97c7a3c23330df1db086aad6001f67e2daaa62d73b",
          "version": "1.0.3",
          "initializeArgs": {
            "gatewayAddress": "CDTJW72QN6NDH626I2HRRWV7PVQ47G36ZJXYQN4NP646PNI4FYW5BCGS",
            "gasServiceAddress": "CBERRWADOZ65SKFH5KSZF3W5YLBZO3ICQCLZQDPLPBX3A2A3UCV4GVG2",
            "itsAddress": "CD4KVKOEP47KHG5MIJEBCUDJSJXCZ5WCG773L5SE3SZ3JLSNOGCIQYZM"
          }
        },
        "Upgrader": {
          "address": "CBZDPDQ2FU2HFQIU73BILRA35EHCYTHSR7PQJCHVRI3S5Z4HFDLEZSPM",
          "deployer": "GBP4FSAOFV5O72AB3YQRDCYVD47W4N7KQK3OJODXSU3OBPNGKX4SQTJ3",
          "wasmHash": "8393a1d52cc40fc3fd37d93da56a3322109159d794ab1d0fbee120dcb3d8cbcc",
          "version": "1.1.1",
          "initializeArgs": {}
        },
        "InterchainTokenService": {
          "address": "CD4KVKOEP47KHG5MIJEBCUDJSJXCZ5WCG773L5SE3SZ3JLSNOGCIQYZM",
          "deployer": "GBP4FSAOFV5O72AB3YQRDCYVD47W4N7KQK3OJODXSU3OBPNGKX4SQTJ3",
          "wasmHash": "827225d8911a0034b6059f6279453b8d6a09a9510b061026bdcbdbe19f918d0d",
          "version": "1.4.1",
          "initializeArgs": {
            "owner": "GBP4FSAOFV5O72AB3YQRDCYVD47W4N7KQK3OJODXSU3OBPNGKX4SQTJ3",
            "operator": "GBP4FSAOFV5O72AB3YQRDCYVD47W4N7KQK3OJODXSU3OBPNGKX4SQTJ3",
            "gatewayAddress": "CDTJW72QN6NDH626I2HRRWV7PVQ47G36ZJXYQN4NP646PNI4FYW5BCGS",
            "gasServiceAddress": "CBERRWADOZ65SKFH5KSZF3W5YLBZO3ICQCLZQDPLPBX3A2A3UCV4GVG2",
            "itsHubAddress": "axelar1ph8qufmsh556e40uk0ceaufc06nwhnw0ksgdqqk6ldszxchh8llq8x52dk",
            "chainName": "stellar-2025-q3",
            "nativeTokenAddress": "CDLZFC3SYJYDZT7K67VZ75HPJVIEUVNIXF47ZG2FB2RMQQVU2HHGCYSC",
            "interchainTokenWasmHash": "6cc453f7c1a0e7c2a153a11d7d7218a76ebeb41785239000bc5c428e02749cc8",
            "tokenManagerWasmHash": "e29417a07222fe6ce5644ab9848757758bdb12ce973c5298f018384e27eecab9"
          }
        },
        "Multicall": {
          "address": "CCJWJRYRCNVONAQXP45NNWZCOK73HQSQVZMUZ3FGLRORNZ3WQWQ7TMRH",
          "deployer": "GBP4FSAOFV5O72AB3YQRDCYVD47W4N7KQK3OJODXSU3OBPNGKX4SQTJ3",
          "wasmHash": "0c491cc15edf95dbc131cbac07dc3035f05a9e6fd180d2733b9315685323df26",
          "version": "1.0.1",
          "initializeArgs": {}
        },
        "TokenUtils": {
          "address": "CCVOFCNYTMCQWBOEEVPIY6ASCOTTZMABTOQHOFMHFTHD6V7P73C32UHM",
          "deployer": "GBP4FSAOFV5O72AB3YQRDCYVD47W4N7KQK3OJODXSU3OBPNGKX4SQTJ3",
          "wasmHash": "48d81492a15e4a77f4ba270dcee530910ff0470c14bfa446cee2ee42ae43d8cb",
          "version": "1.0.0",
          "initializeArgs": {}
        }
      }
    },
<<<<<<< HEAD
    "stacks": {
      "name": "Stacks",
      "axelarId": "stacks",
      "rpc": "https://api.testnet.hiro.so",
      "tokenSymbol": "STX",
      "networkType": "testnet",
      "chainType": "stacks",
      "finality": "6",
      "decimals": 6,
      "approxFinalityWaitTime": 1,
      "explorer": {
        "name": "Stacks Explorer",
        "url": "https://explorer.hiro.so/?chain=testnet"
      },
      "contracts": {
        "ClarityStacks": {
          "address": "ST1K9DDVX1X3PZFPWCAKNYF7F4DDAVVPW89QGV2JY.clarity-stacks",
          "deployer": "ST1K9DDVX1X3PZFPWCAKNYF7F4DDAVVPW89QGV2JY"
        },
        "GasStorage": {
          "address": "ST1K9DDVX1X3PZFPWCAKNYF7F4DDAVVPW89QGV2JY.gas-storage",
          "deployer": "ST1K9DDVX1X3PZFPWCAKNYF7F4DDAVVPW89QGV2JY"
        },
        "Traits": {
          "address": "ST1K9DDVX1X3PZFPWCAKNYF7F4DDAVVPW89QGV2JY.traits",
          "deployer": "ST1K9DDVX1X3PZFPWCAKNYF7F4DDAVVPW89QGV2JY"
        },
        "GasImpl": {
          "address": "ST1K9DDVX1X3PZFPWCAKNYF7F4DDAVVPW89QGV2JY.gas-impl",
          "deployer": "ST1K9DDVX1X3PZFPWCAKNYF7F4DDAVVPW89QGV2JY",
          "version": "1.3.0"
        },
        "GatewayStorage": {
          "address": "ST1K9DDVX1X3PZFPWCAKNYF7F4DDAVVPW89QGV2JY.gateway-storage",
          "deployer": "ST1K9DDVX1X3PZFPWCAKNYF7F4DDAVVPW89QGV2JY"
        },
        "AxelarGasService": {
          "address": "ST1K9DDVX1X3PZFPWCAKNYF7F4DDAVVPW89QGV2JY.gas-service",
          "deployer": "ST1K9DDVX1X3PZFPWCAKNYF7F4DDAVVPW89QGV2JY",
          "gasCollector": "ST3VVD0KETMTB6349NDJHFT4M72R1NJVZVQFNV81X"
        },
        "GatewayImpl": {
          "address": "ST1K9DDVX1X3PZFPWCAKNYF7F4DDAVVPW89QGV2JY.gateway-impl",
          "deployer": "ST1K9DDVX1X3PZFPWCAKNYF7F4DDAVVPW89QGV2JY",
          "version": "1.3.0"
        },
        "AxelarGateway": {
          "address": "ST1K9DDVX1X3PZFPWCAKNYF7F4DDAVVPW89QGV2JY.gateway",
          "deployer": "ST1K9DDVX1X3PZFPWCAKNYF7F4DDAVVPW89QGV2JY",
          "connectionType": "amplifier",
          "signers": {
            "weightedSigners": [
              {
                "signer": "0x02d91f480cbe1a442eb4f2512dd493daf619bc5c47d8a38c77bd739bdd163e2627",
                "weight": 1
              },
              {
                "signer": "0x030a0a128efeba8ba2925a75377569265a866e8130465cd6c4b77cebe4c915e20b",
                "weight": 1
              },
              {
                "signer": "0x038e880f83db6aa1e91532be6f6357f858ccfe57d9d59578490b0abf3b15c5acee",
                "weight": 1
              },
              {
                "signer": "0x039e5dae40fbae32d177be9b493b7bee8d0cc58e14518ab827ecd6b813a5c09fce",
                "weight": 1
              },
              {
                "signer": "0x03fd912799dba2fb4d824800feee047ad3ac1892ddc0b6358ce843a3858aef2d04",
                "weight": 1
              }
            ],
            "threshold": 3,
            "nonce": "0x00000000000000000000000000000000000000000000000000000000006464e1"
          },
          "claritySigners": "0c00000003056e6f6e6365020000002000000000000000000000000000000000000000000000000000000000006464e1077369676e6572730b000000050c00000002067369676e6572020000002102d91f480cbe1a442eb4f2512dd493daf619bc5c47d8a38c77bd739bdd163e26270677656967687401000000000000000000000000000000010c00000002067369676e65720200000021030a0a128efeba8ba2925a75377569265a866e8130465cd6c4b77cebe4c915e20b0677656967687401000000000000000000000000000000010c00000002067369676e65720200000021038e880f83db6aa1e91532be6f6357f858ccfe57d9d59578490b0abf3b15c5acee0677656967687401000000000000000000000000000000010c00000002067369676e65720200000021039e5dae40fbae32d177be9b493b7bee8d0cc58e14518ab827ecd6b813a5c09fce0677656967687401000000000000000000000000000000010c00000002067369676e6572020000002103fd912799dba2fb4d824800feee047ad3ac1892ddc0b6358ce843a3858aef2d04067765696768740100000000000000000000000000000001097468726573686f6c640100000000000000000000000000000003",
          "owner": "ST2ZY2VGBZQM6CS48DRX58PE3CMQEZP0BNE0F0GW6",
          "operator": "ST2ZY2VGBZQM6CS48DRX58PE3CMQEZP0BNE0F0GW6",
          "domainSeparator": "0x79bda3786ee446a150368462571c9184dfa4ae603b89f46f172aac7b0b4f0c35",
          "minimumRotationDelay": 300,
          "previousSignerRetention": 15
        },
        "InterchainTokenServiceStorage": {
          "address": "ST1K9DDVX1X3PZFPWCAKNYF7F4DDAVVPW89QGV2JY.interchain-token-service-storage",
          "deployer": "ST1K9DDVX1X3PZFPWCAKNYF7F4DDAVVPW89QGV2JY"
        },
        "InterchainTokenFactory": {
          "address": "ST1K9DDVX1X3PZFPWCAKNYF7F4DDAVVPW89QGV2JY.interchain-token-factory",
          "deployer": "ST1K9DDVX1X3PZFPWCAKNYF7F4DDAVVPW89QGV2JY"
        },
        "InterchainTokenService": {
          "address": "ST1K9DDVX1X3PZFPWCAKNYF7F4DDAVVPW89QGV2JY.interchain-token-service",
          "deployer": "ST1K9DDVX1X3PZFPWCAKNYF7F4DDAVVPW89QGV2JY",
          "itsContractAddressName": "ST1K9DDVX1X3PZFPWCAKNYF7F4DDAVVPW89QGV2JY.interchain-token-service",
          "gasServiceAddress": "ST1K9DDVX1X3PZFPWCAKNYF7F4DDAVVPW89QGV2JY.gas-service",
          "operator": "ST2ZY2VGBZQM6CS48DRX58PE3CMQEZP0BNE0F0GW6",
          "itsHubChainName": "axelar",
          "itsHubAddress": "axelar1ph8qufmsh556e40uk0ceaufc06nwhnw0ksgdqqk6ldszxchh8llq8x52dk"
        },
        "InterchainTokenFactoryImpl": {
          "address": "ST1K9DDVX1X3PZFPWCAKNYF7F4DDAVVPW89QGV2JY.interchain-token-factory-impl",
          "deployer": "ST1K9DDVX1X3PZFPWCAKNYF7F4DDAVVPW89QGV2JY",
          "version": "1.3.0"
        },
        "VerifyOnchain": {
          "address": "ST1K9DDVX1X3PZFPWCAKNYF7F4DDAVVPW89QGV2JY.verify-onchain",
          "deployer": "ST1K9DDVX1X3PZFPWCAKNYF7F4DDAVVPW89QGV2JY"
        },
        "InterchainTokenServiceImpl": {
          "address": "ST1K9DDVX1X3PZFPWCAKNYF7F4DDAVVPW89QGV2JY.interchain-token-service-impl",
          "deployer": "ST1K9DDVX1X3PZFPWCAKNYF7F4DDAVVPW89QGV2JY",
          "version": "1.3.0"
        },
        "NativeInterchainToken": {
          "address": "ST1K9DDVX1X3PZFPWCAKNYF7F4DDAVVPW89QGV2JY.native-interchain-token",
          "deployer": "ST1K9DDVX1X3PZFPWCAKNYF7F4DDAVVPW89QGV2JY"
        },
        "HelloWorld": {
          "address": "ST1K9DDVX1X3PZFPWCAKNYF7F4DDAVVPW89QGV2JY.hello-world-2",
          "deployer": "ST1K9DDVX1X3PZFPWCAKNYF7F4DDAVVPW89QGV2JY"
        },
        "SampleSip010": {
          "address": "ST1K9DDVX1X3PZFPWCAKNYF7F4DDAVVPW89QGV2JY.sample-sip-010",
          "deployer": "ST1K9DDVX1X3PZFPWCAKNYF7F4DDAVVPW89QGV2JY"
        },
        "TokenManagerSample": {
          "address": "ST1K9DDVX1X3PZFPWCAKNYF7F4DDAVVPW89QGV2JY.token-manager-sample",
          "deployer": "ST1K9DDVX1X3PZFPWCAKNYF7F4DDAVVPW89QGV2JY",
          "token": "ST1K9DDVX1X3PZFPWCAKNYF7F4DDAVVPW89QGV2JY.sample-sip-010"
        }
      },
      "initialContractsDeployer": "ST3VVD0KETMTB6349NDJHFT4M72R1NJVZVQFNV81X"
=======
    "celo-sepolia": {
      "name": "Celo-Sepolia",
      "axelarId": "celo-sepolia",
      "chainId": 11142220,
      "rpc": "https://forno.celo-sepolia.celo-testnet.org/",
      "tokenSymbol": "CELO",
      "confirmations": 1,
      "finality": "finalized",
      "decimals": 18,
      "approxFinalityWaitTime": 1,
      "chainType": "evm",
      "explorer": {
        "name": "Celo Sepolia Explorer",
        "url": "https://celo-sepolia.blockscout.com/"
      },
      "contracts": {
        "ConstAddressDeployer": {
          "address": "0x98B2920D53612483F91F12Ed7754E51b4A77919e",
          "predeployCodehash": "0x8fda47a596dfba923270da84e0c32a2d0312f1c03389f83e16f2b5a35ed37fbe",
          "deployer": "0xE86375704CDb8491a5Ed82D90DceCE02Ee0ac25F",
          "deploymentMethod": "create",
          "codehash": "0x8fda47a596dfba923270da84e0c32a2d0312f1c03389f83e16f2b5a35ed37fbe"
        },
        "Create3Deployer": {
          "address": "0x6513Aedb4D1593BA12e50644401D976aebDc90d8",
          "predeployCodehash": "0x73fc31262c4bad113c79439fd231281201c7c7d45b50328bd86bccf37684bf92",
          "deployer": "0x6f24A47Fc8AE5441Eb47EFfC3665e70e69Ac3F05",
          "deploymentMethod": "create2",
          "codehash": "0xf0ad66defbe082df243d4d274e626f557f97579c5c9e19f33d8093d6160808b7",
          "salt": "Create3Deployer"
        },
        "AxelarGateway": {
          "deployer": "0xBeF25f4733b9d451072416360609e5A4c115293E",
          "operator": "0xBeF25f4733b9d451072416360609e5A4c115293E",
          "proxyDeploymentArgs": [
            "0xC5578b1c63CE803B9f7f185652CC1E14Af887b8f",
            "0xBeF25f4733b9d451072416360609e5A4c115293E",
            "0x000000000000000000000000bef25f4733b9d451072416360609e5a4c115293e0000000000000000000000000000000000000000000000000000000000000040000000000000000000000000000000000000000000000000000000000000000100000000000000000000000000000000000000000000000000000000000000200000000000000000000000000000000000000000000000000000000000000060000000000000000000000000000000000000000000000000000000000000000300000000000000000000000000000000000000000000000000000000006666e200000000000000000000000000000000000000000000000000000000000000050000000000000000000000004ed1fd87673ed52b810710e1e81c10df10906f40000000000000000000000000000000000000000000000000000000000000000100000000000000000000000054059b18cf1b10d648d922e00c149e68b3d77e90000000000000000000000000000000000000000000000000000000000000000100000000000000000000000057c026c5a2dcb35fd220f3436ff4096978066bb50000000000000000000000000000000000000000000000000000000000000001000000000000000000000000d368332a3cb3ea8a38144508c1ddea649c4d23fd0000000000000000000000000000000000000000000000000000000000000001000000000000000000000000f48dfdc4f1666701ba74efa1d8491f4811c064a40000000000000000000000000000000000000000000000000000000000000001"
          ],
          "initialVerifierSetId": "dcf98f3078524eb8f2de0a6ad3bc8471774719845830fff31ed32973172ca053",
          "address": "0x5A4fA5187BddD93097dE4F6062a2E96C82Ea2d61",
          "implementation": "0xC5578b1c63CE803B9f7f185652CC1E14Af887b8f",
          "implementationCodehash": "0x3da693f857dd7a1d04ad4c40a40cc74cdb3211292934db4c48533dd43bb69c17",
          "deploymentMethod": "create",
          "previousSignersRetention": 15,
          "domainSeparator": "0xb741e91bfa150b641059e6fc4b0f63086bf7714a4367712928f2f248a4489fe0",
          "minimumRotationDelay": 300,
          "connectionType": "amplifier",
          "owner": "0xBeF25f4733b9d451072416360609e5A4c115293E"
        },
        "Operators": {
          "owner": "0x9f5CDBc370B00C0dF52cf2619FA95907508108df",
          "address": "0xc5C525B7Bb2a7Ce95C13Ee5aBdB7F8fd3cb77392",
          "predeployCodehash": "0xc561dc32ef670c929db9d7fbf6b5f6c074a62a30602481ba3b88912ca6d79feb",
          "deployer": "0xBeF25f4733b9d451072416360609e5A4c115293E",
          "deploymentMethod": "create2",
          "codehash": "0xc561dc32ef670c929db9d7fbf6b5f6c074a62a30602481ba3b88912ca6d79feb",
          "salt": "Operators"
        },
        "AxelarGasService": {
          "collector": "0xc5C525B7Bb2a7Ce95C13Ee5aBdB7F8fd3cb77392",
          "salt": "AxelarGasService",
          "address": "0xeE1d04E4F9F9AdEB7be7d6996f4A726773460A87",
          "implementation": "0x39dA9388Ec10347BB08aA3d464631ab14553afe4",
          "deployer": "0xBeF25f4733b9d451072416360609e5A4c115293E"
        },
        "InterchainTokenService": {
          "salt": "ITS v2.2.0",
          "proxySalt": "ITS v1.0.0",
          "deployer": "0xBeF25f4733b9d451072416360609e5A4c115293E",
          "address": "0x0FCb262571be50815627C16Eca1f5F3D342FF5a5",
          "version": "2.2.0",
          "tokenManagerDeployer": "0x4C0B4E1126571fB223C2279E60D9797cAC010273",
          "interchainToken": "0x53a8568E24a68aFc3574645383cCb500585806b1",
          "interchainTokenDeployer": "0x9630e68cB1748F4A8DB645d1230cc7a2aF33760f",
          "tokenManager": "0x3d749D1151c9888bCD17C43407c3f003F8262594",
          "tokenHandler": "0xb389AFF465aD0B0eb579Cea132e2006da839075B",
          "implementation": "0xb25a656ecF93f8E4008f7Fd5deC33B5fcb709D3F",
          "predeployCodehash": "0x08a4a556c4db879b4f24104d13a8baf86915d58b12c81b382dfea2a82d2856cf"
        },
        "InterchainTokenFactory": {
          "deployer": "0xBeF25f4733b9d451072416360609e5A4c115293E",
          "salt": "ITS Factory v1.0.0",
          "address": "0x35eAd6089aBF6233C3E0086CD3C0eF849bdE95c3",
          "version": "2.2.0",
          "implementation": "0x165d156e5A6C6868eE092b1cC35DA6cD777357E8"
        }
      }
>>>>>>> d217834c
    }
  },
  "axelar": {
    "contracts": {
      "ServiceRegistry": {
        "governanceAccount": "axelar10d07y265gmmuvt4z0w9aw880jnsr700j7v9daj",
        "storeCodeProposalId": "261",
        "storeCodeProposalCodeHash": "1ece3b2b765257ed931f9e151b936ae24b26b632990baf90f63306a9db55f714",
        "codeId": 66,
        "lastUploadedCodeId": 66,
        "address": "axelar15454y4v8x2ennqq6k0t4cu4r0cpqsy3d6m2jw7d0p4tagaafs29qnlhljd",
        "executeProposalId": "14"
      },
      "Router": {
        "adminAddress": "axelar12qvsvse32cjyw60ztysd3v655aj5urqeup82ky",
        "governanceAddress": "axelar10d07y265gmmuvt4z0w9aw880jnsr700j7v9daj",
        "storeCodeProposalId": "76",
        "storeCodeProposalCodeHash": "7368e7507f29ae9236c9c41fc1fbe5456260fb91acf1e2ff07d677bdcbca7e9f",
        "codeId": 28,
        "lastUploadedCodeId": 1,
        "address": "axelar1saq5hcztvd26vvkquv4dzn8e0uu967nuyxtcful3pvv7ajsw4kmq72xft9",
        "executeProposalId": "16",
        "flow": {
          "executeProposalId": "44"
        },
        "hedera": {
          "executeProposalId": "48"
        }
      },
      "NexusGateway": {
        "nexus": "axelar17h8uk4ct0mdv9mgkuxszt4gp2htpfr08mge20r",
        "storeCodeProposalId": "4",
        "storeCodeProposalCodeHash": "3f0fd354823ec5d85f051a7c54bd020498a2e37866cbf480e0c107aceae1b84d",
        "codeId": 2,
        "lastUploadedCodeId": 2,
        "address": "axelar1aqun445kcqth3aunxlvly8grgyqt4c68q0g0df99nccs72plgh0s0eptw9"
      },
      "Rewards": {
        "governanceAddress": "axelar10d07y265gmmuvt4z0w9aw880jnsr700j7v9daj",
        "rewardsDenom": "uaxl",
        "params": {
          "epoch_duration": "14400",
          "rewards_per_epoch": "10000000",
          "participation_threshold": [
            "7",
            "10"
          ]
        },
        "storeCodeProposalId": "71",
        "storeCodeProposalCodeHash": "095c1caca4f9b7381519bd8395f3f558202fd4d4ad03f223dd8a2e991c568bd6",
        "codeId": 23,
        "lastUploadedCodeId": 4,
        "address": "axelar1nyhmtdrzx77ynqgu8cug0u7eqz2kzfk9mctvaa4stqpekg4s9vnsgu54at"
      },
      "Coordinator": {
        "governanceAddress": "axelar10d07y265gmmuvt4z0w9aw880jnsr700j7v9daj",
        "storeCodeProposalId": "66",
        "storeCodeProposalCodeHash": "a57dccb229cfab931b904618af2ebc854699a25a963c231834837d88ee4a0217",
        "codeId": 18,
        "lastUploadedCodeId": 5,
        "address": "axelar1nc3mfplae0atcchs9gqx9m6ezj5lfqqh2jmqx639kf8hd7m96lgq8a5e5y",
        "executeProposalId": "20",
        "flow": {
          "executeProposalId": "46"
        },
        "hedera": {
          "executeProposalId": "49"
        }
      },
      "Multisig": {
        "adminAddress": "axelar12qvsvse32cjyw60ztysd3v655aj5urqeup82ky",
        "governanceAddress": "axelar10d07y265gmmuvt4z0w9aw880jnsr700j7v9daj",
        "blockExpiry": 10,
        "storeCodeProposalId": "166",
        "storeCodeProposalCodeHash": "cd6109a37eab844941ea09266e54bf3fdb18bfb55e02a0ed91aa5a8d47aea2ec",
        "codeId": 42,
        "lastUploadedCodeId": 42,
        "address": "axelar143vjln56ke4pjmj5ut7u3358ywyfl7h5rg58js8gprr39664wcqs72vs3u",
        "executeProposalId": "18",
        "flow": {
          "executeProposalId": "45"
        },
        "hedera": {
          "executeProposalId": "47"
        }
      },
      "MultisigProver": {
        "flow": {
          "governanceAddress": "axelar10d07y265gmmuvt4z0w9aw880jnsr700j7v9daj",
          "adminAddress": "axelar1l7vz4m5g92kvga050vk9ycjynywdlk4zhs07dv",
          "signingThreshold": [
            "51",
            "100"
          ],
          "serviceName": "amplifier",
          "verifierSetDiffThreshold": 0,
          "encoder": "abi",
          "keyType": "ecdsa",
          "domainSeparator": "0x3dad2b901117c30d4f601c3b9e9ee89cec4371e79e9908122e8e1da1904347ee",
          "codeId": 21,
          "address": "axelar1u8cmvyq54fepjlt77vqnwyxhf4rqn5j5axgta7py34zlwue3v5fsy2pvhf"
        },
        "hedera": {
          "governanceAddress": "axelar10d07y265gmmuvt4z0w9aw880jnsr700j7v9daj",
          "adminAddress": "axelar1l7vz4m5g92kvga050vk9ycjynywdlk4zhs07dv",
          "signingThreshold": [
            "51",
            "100"
          ],
          "serviceName": "amplifier",
          "verifierSetDiffThreshold": 0,
          "encoder": "abi",
          "keyType": "ecdsa",
          "domainSeparator": "0xfbfcd8a4d93cdf3dc1099795eefb83c109414406fc09015f4d0758ed6b99c43c",
          "codeId": 21,
          "address": "axelar1x3xd2z2p3703cdwu98tc27x5j9tgq60lyxdwtnggx05zj3egg0wqsnckd0"
        },
        "sui": {
          "governanceAddress": "axelar10d07y265gmmuvt4z0w9aw880jnsr700j7v9daj",
          "adminAddress": "axelar1l7vz4m5g92kvga050vk9ycjynywdlk4zhs07dv",
          "signingThreshold": [
            "51",
            "100"
          ],
          "serviceName": "amplifier",
          "verifierSetDiffThreshold": 0,
          "encoder": "bcs",
          "keyType": "ecdsa",
          "codeId": 21,
          "domainSeparator": "0x254a1ae90417f8649798698e95a1140808a701c38c8f5723a930b9d0666e54b4",
          "address": "axelar1ktjfpfrlgmh8s76ltjhhv0xcj0st0d0xrjh5rvm3gr5u66x9xvpsm0juw8"
        },
        "xrpl-evm": {
          "governanceAddress": "axelar10d07y265gmmuvt4z0w9aw880jnsr700j7v9daj",
          "adminAddress": "axelar1l7vz4m5g92kvga050vk9ycjynywdlk4zhs07dv",
          "signingThreshold": [
            "51",
            "100"
          ],
          "serviceName": "amplifier",
          "verifierSetDiffThreshold": 0,
          "encoder": "abi",
          "keyType": "ecdsa",
          "codeId": 21,
          "domainSeparator": "0x9b077bbbf84a1710619620d5bbcf2c3d42f5b4dce40d135bf1d86f6a42b8f9e0",
          "address": "axelar18emrfkkz45zuxgk7v2gqrnm59wnnupdakqnmejh0t6krltwzjnxqreejwk"
        },
        "plume": {
          "governanceAddress": "axelar10d07y265gmmuvt4z0w9aw880jnsr700j7v9daj",
          "adminAddress": "axelar1l7vz4m5g92kvga050vk9ycjynywdlk4zhs07dv",
          "signingThreshold": [
            "51",
            "100"
          ],
          "serviceName": "amplifier",
          "verifierSetDiffThreshold": 0,
          "encoder": "abi",
          "keyType": "ecdsa",
          "codeId": 21,
          "domainSeparator": "0x2dbc42136ba0394d31cf1f35344a182ecf00210b42b9b8bf3234c3da201a9ca6",
          "address": "axelar1vs8rvpuyhq40tn4suq4jamx3fe9gqlszds0z8s39ta4txz95ryws8xnpk0"
        },
        "hyperliquid": {
          "governanceAddress": "axelar10d07y265gmmuvt4z0w9aw880jnsr700j7v9daj",
          "adminAddress": "axelar1l7vz4m5g92kvga050vk9ycjynywdlk4zhs07dv",
          "signingThreshold": [
            "51",
            "100"
          ],
          "serviceName": "amplifier",
          "verifierSetDiffThreshold": 0,
          "encoder": "abi",
          "keyType": "ecdsa",
          "codeId": 21,
          "domainSeparator": "0x55effa6536498e73caa573e7ad8326d3d4628878a9e4dc8b461ed5706ad585c2",
          "address": "axelar12cmpmynpn38tvg0t57lc8wd8cvw724sz95kr80a08mhghztex5lqfk2yv5"
        },
        "monad": {
          "governanceAddress": "axelar10d07y265gmmuvt4z0w9aw880jnsr700j7v9daj",
          "adminAddress": "axelar1l7vz4m5g92kvga050vk9ycjynywdlk4zhs07dv",
          "signingThreshold": [
            "51",
            "100"
          ],
          "serviceName": "amplifier",
          "verifierSetDiffThreshold": 0,
          "encoder": "abi",
          "keyType": "ecdsa",
          "codeId": 21,
          "domainSeparator": "0xc2cf3ea0ca094471edf3b8d4c6d31799069863a0181f5ff3801644796310d0e6",
          "address": "axelar1xvqw6ts27k74ak0av7rszmedcz2rprqenayqk2gptfjhnl7rw3lqylln83"
        },
        "berachain": {
          "governanceAddress": "axelar10d07y265gmmuvt4z0w9aw880jnsr700j7v9daj",
          "adminAddress": "axelar1l7vz4m5g92kvga050vk9ycjynywdlk4zhs07dv",
          "signingThreshold": [
            "51",
            "100"
          ],
          "serviceName": "amplifier",
          "verifierSetDiffThreshold": 0,
          "encoder": "abi",
          "keyType": "ecdsa",
          "codeId": 21,
          "domainSeparator": "0x500160c7def19100fa590da323c3c796b53dd4a4bd68b5f971c516545f3f7051",
          "address": "axelar1zwg52tslcf5vq5ge4yc2lqslc9v6z0ynxu59jnwdw7spy00je0dsn2g93z"
        },
        "stellar-2025-q3": {
          "governanceAddress": "axelar10d07y265gmmuvt4z0w9aw880jnsr700j7v9daj",
          "adminAddress": "axelar1l7vz4m5g92kvga050vk9ycjynywdlk4zhs07dv",
          "signingThreshold": [
            "51",
            "100"
          ],
          "serviceName": "amplifier",
          "verifierSetDiffThreshold": 0,
          "encoder": "stellar_xdr",
          "keyType": "ed25519",
          "codeId": 59,
          "domainSeparator": "0x5603c0839130a5bac88729c4cbbf2fd66063d00f429dc8512308308bc1b5063f",
          "address": "axelar1960k48ezdumanv3hjf22cvp2a9zwr5skn34xgtrkhfjjhk7k4htsd4l8ze"
        },
        "celo-sepolia": {
          "governanceAddress": "axelar10d07y265gmmuvt4z0w9aw880jnsr700j7v9daj",
          "adminAddress": "axelar1l7vz4m5g92kvga050vk9ycjynywdlk4zhs07dv",
          "signingThreshold": [
            "51",
            "100"
          ],
          "serviceName": "amplifier",
          "verifierSetDiffThreshold": 0,
          "encoder": "abi",
          "keyType": "ecdsa",
          "codeId": 21,
          "domainSeparator": "0xb741e91bfa150b641059e6fc4b0f63086bf7714a4367712928f2f248a4489fe0",
          "address": "axelar1x8jqrc49pqrn7arxxsyaa57egpwllu3kes4576y7djrlyygp7dqsdnalyc"
        },
        "storeCodeProposalId": "69",
        "storeCodeProposalCodeHash": "00428ef0483f103a6e1a5853c4b29466a83e5b180cc53a00d1ff9d022bc2f03a",
        "lastUploadedCodeId": 21
      },
      "Gateway": {
        "flow": {
          "codeId": 22,
          "address": "axelar1t6ksvsckf48j5fey7cqhsu482yemaf8tcecterc4d38rw75vfvcsz85aum"
        },
        "hedera": {
          "codeId": 22,
          "address": "axelar1zyr567z9v779kcdmf7rq624zk3ea4nq0s948r83h2f5xqzvhxyqs5vq7p7"
        },
        "sui": {
          "codeId": 22,
          "address": "axelar1yklflthhfxy5dtd2nzg83n0nxgh3e04w6fn2fd9v0eqselu32lxq0gyv6w"
        },
        "xrpl-evm": {
          "codeId": 22,
          "address": "axelar1u6t0zgqc3y8qdymrr7t95vp6gkgdg5lekcgt8r46w5w36kqcp8csy4k93j"
        },
        "plume": {
          "codeId": 22,
          "address": "axelar1mnu5s858ptnwqt9dkr2u7v3u4pa5z27arwzxlp9smf64n3xp4u3qyhvgj5"
        },
        "storeCodeProposalId": "70",
        "storeCodeProposalCodeHash": "2ba600ee0d162184c9387eaf6fad655f1d75db548f93e379f0565cb2042d856f",
        "lastUploadedCodeId": 22,
        "hyperliquid": {
          "codeId": 22,
          "address": "axelar1um4eyzmkpxhkpv3ytzaawqjzjxfddv2cjlep936glj87jg24zccqw86q2w"
        },
        "monad": {
          "codeId": 22,
          "address": "axelar1em05zd725semt9hu58fu47vuc5lcv8z35vn5dg3auclsd8u5j6qq6rrn4v"
        },
        "berachain": {
          "codeId": 22,
          "address": "axelar1ecwslrpm2qvs6cahe4r2n5e3vugqaz9scqyga8y8t59vppvwjaqq0w65t2"
        },
        "stellar-2025-q3": {
          "codeId": 58,
          "address": "axelar1gd24uar2nmqwzdda7u2refv9ff64ylwmcsm9mc7fr70asjlq0l2slzn36a"
        },
<<<<<<< HEAD
        "stacks": {
          "codeId": 58,
          "address": "axelar1p2qndluxmx2c40qqn3r5yzukvchfkhct040u45s4yz0rf479stpq69y9fn"
=======
        "celo-sepolia": {
          "codeId": 22,
          "address": "axelar1v08w6ajkrjjd8t0g5kc3lr7dtsxjxrulfq5clstgg4zrqpumrxaqe7s3s3"
>>>>>>> d217834c
        }
      },
      "VotingVerifier": {
        "flow": {
          "governanceAddress": "axelar10d07y265gmmuvt4z0w9aw880jnsr700j7v9daj",
          "serviceName": "amplifier",
          "sourceGatewayAddress": "0x5A4fA5187BddD93097dE4F6062a2E96C82Ea2d61",
          "votingThreshold": [
            "51",
            "100"
          ],
          "blockExpiry": 10,
          "confirmationHeight": 1,
          "msgIdFormat": "hex_tx_hash_and_event_index",
          "addressFormat": "eip55",
          "codeId": 24,
          "address": "axelar1adz8u3q5mdfp73weg3f65e8ce5jvq4dwlqqm3lxqyy4pjf77nwtql8gjwr"
        },
        "hedera": {
          "governanceAddress": "axelar10d07y265gmmuvt4z0w9aw880jnsr700j7v9daj",
          "serviceName": "amplifier",
          "sourceGatewayAddress": "0x5A4fA5187BddD93097dE4F6062a2E96C82Ea2d61",
          "votingThreshold": [
            "51",
            "100"
          ],
          "blockExpiry": 10,
          "confirmationHeight": 1,
          "msgIdFormat": "hex_tx_hash_and_event_index",
          "addressFormat": "eip55",
          "codeId": 24,
          "address": "axelar1h8gx392pzlj6ff5lv3kc9jwegu0wwqjrur7ht93frus5czape9ns3j3d0a"
        },
        "sui": {
          "governanceAddress": "axelar10d07y265gmmuvt4z0w9aw880jnsr700j7v9daj",
          "serviceName": "amplifier",
          "sourceGatewayAddress": "0x0a011637cbd43d101896d12d85cc8701bcb4ec884f556a9a15b1e26c72627853",
          "msgIdFormat": "base58_tx_digest_and_event_index",
          "addressFormat": "sui",
          "votingThreshold": [
            "51",
            "100"
          ],
          "blockExpiry": 10,
          "confirmationHeight": 1,
          "codeId": 24,
          "address": "axelar1x8rqw5l5gzye7d063zupr5zlelfvjxq5z6rr7wy643ufuflhl6xqhgr5wt"
        },
        "xrpl-evm": {
          "governanceAddress": "axelar10d07y265gmmuvt4z0w9aw880jnsr700j7v9daj",
          "serviceName": "amplifier",
          "sourceGatewayAddress": "0x5A4fA5187BddD93097dE4F6062a2E96C82Ea2d61",
          "votingThreshold": [
            "51",
            "100"
          ],
          "blockExpiry": 10,
          "confirmationHeight": 1,
          "msgIdFormat": "hex_tx_hash_and_event_index",
          "addressFormat": "eip55",
          "codeId": 24,
          "address": "axelar1hmdnsrs8c8v8mr7vxg3rzdzxasxdpfj09muxakhth73sywg929qsczjscj"
        },
        "plume": {
          "governanceAddress": "axelar10d07y265gmmuvt4z0w9aw880jnsr700j7v9daj",
          "serviceName": "amplifier",
          "sourceGatewayAddress": "0x5A4fA5187BddD93097dE4F6062a2E96C82Ea2d61",
          "votingThreshold": [
            "51",
            "100"
          ],
          "blockExpiry": 10,
          "confirmationHeight": 1,
          "msgIdFormat": "hex_tx_hash_and_event_index",
          "addressFormat": "eip55",
          "codeId": 24,
          "address": "axelar1t49krzwl0sc6z8qwdst5d7kmgn3xutjtp4ku8u2c06quy7w8hp4q5zsqn2"
        },
        "hyperliquid": {
          "governanceAddress": "axelar10d07y265gmmuvt4z0w9aw880jnsr700j7v9daj",
          "serviceName": "amplifier",
          "sourceGatewayAddress": "0x5A4fA5187BddD93097dE4F6062a2E96C82Ea2d61",
          "votingThreshold": [
            "51",
            "100"
          ],
          "blockExpiry": 10,
          "confirmationHeight": 1,
          "msgIdFormat": "hex_tx_hash_and_event_index",
          "addressFormat": "eip55",
          "codeId": 24,
          "address": "axelar1n72sdsdclpffc0jw5mf7vc97zpy6czqw9glmcqhm8sp73nczu57sn3kplc"
        },
        "monad": {
          "governanceAddress": "axelar10d07y265gmmuvt4z0w9aw880jnsr700j7v9daj",
          "serviceName": "amplifier",
          "sourceGatewayAddress": "0x5A4fA5187BddD93097dE4F6062a2E96C82Ea2d61",
          "votingThreshold": [
            "51",
            "100"
          ],
          "blockExpiry": 10,
          "confirmationHeight": 1000000,
          "msgIdFormat": "hex_tx_hash_and_event_index",
          "addressFormat": "eip55",
          "codeId": 24,
          "address": "axelar1v72l84ar9nhl7xt44hn374xm60a7huhfnulh65aagtk55x8uzpsqfdr6tq"
        },
        "berachain": {
          "governanceAddress": "axelar10d07y265gmmuvt4z0w9aw880jnsr700j7v9daj",
          "serviceName": "amplifier",
          "sourceGatewayAddress": "0x5A4fA5187BddD93097dE4F6062a2E96C82Ea2d61",
          "votingThreshold": [
            "51",
            "100"
          ],
          "blockExpiry": 10,
          "confirmationHeight": 1,
          "msgIdFormat": "hex_tx_hash_and_event_index",
          "addressFormat": "eip55",
          "codeId": 24,
          "address": "axelar18xzlzgjcypassfs3sglfn7u8re3kuafxf233c2e8fyu7muxe8xmskeyg92"
        },
        "stellar-2025-q3": {
          "governanceAddress": "axelar10d07y265gmmuvt4z0w9aw880jnsr700j7v9daj",
          "serviceName": "amplifier",
          "sourceGatewayAddress": "CDTJW72QN6NDH626I2HRRWV7PVQ47G36ZJXYQN4NP646PNI4FYW5BCGS",
          "votingThreshold": [
            "51",
            "100"
          ],
          "blockExpiry": 10,
          "confirmationHeight": 1,
          "msgIdFormat": "hex_tx_hash_and_event_index",
          "addressFormat": "stellar",
          "codeId": 57,
          "address": "axelar1jgp9mfalnwk0p9xfycyrrc69e9kw5l2qytvs0tz6znv5ke89q0psgcyarh"
        },
        "celo-sepolia": {
          "governanceAddress": "axelar10d07y265gmmuvt4z0w9aw880jnsr700j7v9daj",
          "serviceName": "amplifier",
          "sourceGatewayAddress": "0x5A4fA5187BddD93097dE4F6062a2E96C82Ea2d61",
          "votingThreshold": [
            "51",
            "100"
          ],
          "blockExpiry": 10,
          "confirmationHeight": 1000000,
          "msgIdFormat": "hex_tx_hash_and_event_index",
          "addressFormat": "eip55",
          "codeId": 24,
          "address": "axelar1pexeladrveekp689w67j94ftcvxhcqwy2ly6w4ntn8caz26r3waqxy54kz"
        },
        "storeCodeProposalId": "72",
        "storeCodeProposalCodeHash": "d9412440820a51bc48bf41a77ae39cfb33101ddc6562323845627ea2042bf708",
        "lastUploadedCodeId": 24
      },
      "InterchainTokenService": {
        "storeCodeProposalId": "239",
        "storeCodeProposalCodeHash": "ba46bfa2daa4f5d8ac77f456aecafb63a2e13c7a7965fa5c3e2af05dbd865e97",
        "governanceAddress": "axelar10d07y265gmmuvt4z0w9aw880jnsr700j7v9daj",
        "adminAddress": "axelar12qvsvse32cjyw60ztysd3v655aj5urqeup82ky",
        "codeId": 61,
        "address": "axelar1ph8qufmsh556e40uk0ceaufc06nwhnw0ksgdqqk6ldszxchh8llq8x52dk",
        "sui": {
          "maxUintBits": 64,
          "maxDecimalsWhenTruncating": 6
        },
        "stellar-2025-q3": {
          "maxUintBits": 127,
          "maxDecimalsWhenTruncating": 255
        },
        "hedera": {
          "maxUintBits": 64,
          "maxDecimalsWhenTruncating": 6
        },
        "lastUploadedCodeId": 61
      },
      "AxelarnetGateway": {
        "storeCodeProposalId": "68",
        "storeCodeProposalCodeHash": "c7286d0f59276b794641bdfbb4f96fafcee3553b67f3397d662a4683968f525b",
        "nexus": "axelar17h8uk4ct0mdv9mgkuxszt4gp2htpfr08mge20r",
        "address": "axelar1s9amtxejrdlsunwdf0cclhjtezdp6wmurxxnh45gfvtpa2jrsusqv934n6",
        "codeId": 20,
        "lastUploadedCodeId": 20
      },
      "XrplGateway": {
        "xrpl": {
          "governanceAddress": "axelar10d07y265gmmuvt4z0w9aw880jnsr700j7v9daj",
          "adminAddress": "axelar1l7vz4m5g92kvga050vk9ycjynywdlk4zhs07dv",
          "codeId": 67,
          "address": "axelar1vr89h7je4zw4hxhdt7aycqq6end3kf9wvj4unv63s8pcenrrutrs88kn57"
        },
        "storeCodeProposalId": "270",
        "storeCodeProposalCodeHash": "c38d24ee11f8f4ed86312e310ead065b3ad779b01352c2e98dcc192986cdac1a",
        "lastUploadedCodeId": 67
      },
      "XrplVotingVerifier": {
        "xrpl": {
          "governanceAddress": "axelar10d07y265gmmuvt4z0w9aw880jnsr700j7v9daj",
          "serviceName": "amplifier",
          "votingThreshold": [
            "51",
            "100"
          ],
          "blockExpiry": 10,
          "confirmationHeight": 1,
          "codeId": 50,
          "address": "axelar1ecj3spvgkkmngslmvlft25cpws836x5t9y45qyzl5ezh2ny60fes4h2kq6"
        },
        "storeCodeProposalId": "184",
        "storeCodeProposalCodeHash": "7055d307103d5bcbed4c9465f40084acdb0f154a8dda0d8c0ee68f865892874a",
        "lastUploadedCodeId": 50
      },
      "XrplMultisigProver": {
        "xrpl": {
          "governanceAddress": "axelar10d07y265gmmuvt4z0w9aw880jnsr700j7v9daj",
          "adminAddress": "axelar1l7vz4m5g92kvga050vk9ycjynywdlk4zhs07dv",
          "signingThreshold": [
            "51",
            "100"
          ],
          "serviceName": "amplifier",
          "verifierSetDiffThreshold": 0,
          "xrplTransactionFee": 5000,
          "ticketCountThreshold": 5,
          "codeId": 60,
          "address": "axelar17mnfwue8mw5t2q9gmndz3m50070fmm0ffa0tunh2dujmuy398rtsrjyw2k"
        },
        "storeCodeProposalId": "231",
        "storeCodeProposalCodeHash": "94d8bbf002b97cc586b584f7cfc12caa812bc5ee47581df209dbd8298b6b9ec5",
        "lastUploadedCodeId": 60
      },
      "ItsAbiTranslator": {
        "storeCodeProposalId": "240",
        "storeCodeProposalCodeHash": "7d34c8ce53c21d8e461a556264311903981c8a350964bd532791db8d4ebbd758",
        "lastUploadedCodeId": 62,
        "codeId": 62,
        "instantiateProposalId": "241",
        "address": "axelar1sx63v929qf6n5c88uwhjsfktlrwg2a8pvnrqejnylzwm7h9mtw8s8x4wmc"
      },
      "ItsStacksTranslator": {
        "stacks": {
          "codeId": 63,
          "address": "axelar1m9sppngus5sqhu5m46ztqa00f69jg4284symlacrrwxrpnr6w25q3zr60q"
        },
        "storeCodeProposalId": "249",
        "storeCodeProposalCodeHash": "89c52311e1f76bf88523092f34d06f5bcc1d8e8f955bf423fbfee4c90ec32a53",
        "lastUploadedCodeId": 63
      },
      "StacksVotingVerifier": {
        "stacks": {
          "governanceAddress": "axelar10d07y265gmmuvt4z0w9aw880jnsr700j7v9daj",
          "serviceName": "amplifier",
          "sourceGatewayAddress": "ST1K9DDVX1X3PZFPWCAKNYF7F4DDAVVPW89QGV2JY.gateway-storage",
          "votingThreshold": [
            "51",
            "100"
          ],
          "blockExpiry": 10,
          "confirmationHeight": 6,
          "msgIdFormat": "hex_tx_hash_and_event_index",
          "addressFormat": "stacks",
          "codeId": 64,
          "address": "axelar16mq0q43g0d86zxgpaxag0mrjks4zvqg82ex5eez3c7madueudy7qum3axh"
        },
        "storeCodeProposalId": "250",
        "storeCodeProposalCodeHash": "d9ba807799694d7b0564ec95e885aadb4a4aea78a37004cb118f490635cc78cb",
        "lastUploadedCodeId": 64
      },
      "StacksMultisigProver": {
        "stacks": {
          "governanceAddress": "axelar10d07y265gmmuvt4z0w9aw880jnsr700j7v9daj",
          "adminAddress": "axelar1l7vz4m5g92kvga050vk9ycjynywdlk4zhs07dv",
          "signingThreshold": [
            "51",
            "100"
          ],
          "serviceName": "amplifier",
          "verifierSetDiffThreshold": 1,
          "encoder": "stacks",
          "keyType": "ecdsa",
          "codeId": 65,
          "domainSeparator": "0x79bda3786ee446a150368462571c9184dfa4ae603b89f46f172aac7b0b4f0c35",
          "address": "axelar130ddhw25j98uc6h4sx5utgpj52msw7gxuv0uu8sphq50n5gsg76sz4f5cq"
        },
        "storeCodeProposalId": "251",
        "storeCodeProposalCodeHash": "ecf6f5b4c0ad67f7d4971e87d6ceb907eaeccb6796d364e25bc32f6c5fe86814",
        "lastUploadedCodeId": 65
      }
    },
    "axelarId": "axelar",
    "chainId": "axelar-stagenet-724",
    "rpc": "http://k8s-stagenet-axelarco-4bb4e0e8b1-82679c0fe4e33c5f.elb.us-east-2.amazonaws.com:26657",
    "lcd": "http://k8s-stagenet-axelarco-4bb4e0e8b1-82679c0fe4e33c5f.elb.us-east-2.amazonaws.com:1317",
    "grpc": "k8s-stagenet-axelarco-4bb4e0e8b1-82679c0fe4e33c5f.elb.us-east-2.amazonaws.com:9090",
    "tokenSymbol": "AXL",
    "axelarscanApi": "https://stagenet.api.axelarscan.io",
    "gasPrice": "0.007uaxl",
    "gasLimit": "auto",
    "govProposalDepositAmount": "100000000",
    "govProposalInstantiateAddresses": [
      "axelar1pumrull7z8y5kc9q4azfrmcaxd8w0779kg6anm",
      "axelar10d07y265gmmuvt4z0w9aw880jnsr700j7v9daj",
      "axelar12qvsvse32cjyw60ztysd3v655aj5urqeup82ky"
    ]
  }
}<|MERGE_RESOLUTION|>--- conflicted
+++ resolved
@@ -2510,7 +2510,95 @@
         }
       }
     },
-<<<<<<< HEAD
+    "celo-sepolia": {
+      "name": "Celo-Sepolia",
+      "axelarId": "celo-sepolia",
+      "chainId": 11142220,
+      "rpc": "https://forno.celo-sepolia.celo-testnet.org/",
+      "tokenSymbol": "CELO",
+      "confirmations": 1,
+      "finality": "finalized",
+      "decimals": 18,
+      "approxFinalityWaitTime": 1,
+      "chainType": "evm",
+      "explorer": {
+        "name": "Celo Sepolia Explorer",
+        "url": "https://celo-sepolia.blockscout.com/"
+      },
+      "contracts": {
+        "ConstAddressDeployer": {
+          "address": "0x98B2920D53612483F91F12Ed7754E51b4A77919e",
+          "predeployCodehash": "0x8fda47a596dfba923270da84e0c32a2d0312f1c03389f83e16f2b5a35ed37fbe",
+          "deployer": "0xE86375704CDb8491a5Ed82D90DceCE02Ee0ac25F",
+          "deploymentMethod": "create",
+          "codehash": "0x8fda47a596dfba923270da84e0c32a2d0312f1c03389f83e16f2b5a35ed37fbe"
+        },
+        "Create3Deployer": {
+          "address": "0x6513Aedb4D1593BA12e50644401D976aebDc90d8",
+          "predeployCodehash": "0x73fc31262c4bad113c79439fd231281201c7c7d45b50328bd86bccf37684bf92",
+          "deployer": "0x6f24A47Fc8AE5441Eb47EFfC3665e70e69Ac3F05",
+          "deploymentMethod": "create2",
+          "codehash": "0xf0ad66defbe082df243d4d274e626f557f97579c5c9e19f33d8093d6160808b7",
+          "salt": "Create3Deployer"
+        },
+        "AxelarGateway": {
+          "deployer": "0xBeF25f4733b9d451072416360609e5A4c115293E",
+          "operator": "0xBeF25f4733b9d451072416360609e5A4c115293E",
+          "proxyDeploymentArgs": [
+            "0xC5578b1c63CE803B9f7f185652CC1E14Af887b8f",
+            "0xBeF25f4733b9d451072416360609e5A4c115293E",
+            "0x000000000000000000000000bef25f4733b9d451072416360609e5a4c115293e0000000000000000000000000000000000000000000000000000000000000040000000000000000000000000000000000000000000000000000000000000000100000000000000000000000000000000000000000000000000000000000000200000000000000000000000000000000000000000000000000000000000000060000000000000000000000000000000000000000000000000000000000000000300000000000000000000000000000000000000000000000000000000006666e200000000000000000000000000000000000000000000000000000000000000050000000000000000000000004ed1fd87673ed52b810710e1e81c10df10906f40000000000000000000000000000000000000000000000000000000000000000100000000000000000000000054059b18cf1b10d648d922e00c149e68b3d77e90000000000000000000000000000000000000000000000000000000000000000100000000000000000000000057c026c5a2dcb35fd220f3436ff4096978066bb50000000000000000000000000000000000000000000000000000000000000001000000000000000000000000d368332a3cb3ea8a38144508c1ddea649c4d23fd0000000000000000000000000000000000000000000000000000000000000001000000000000000000000000f48dfdc4f1666701ba74efa1d8491f4811c064a40000000000000000000000000000000000000000000000000000000000000001"
+          ],
+          "initialVerifierSetId": "dcf98f3078524eb8f2de0a6ad3bc8471774719845830fff31ed32973172ca053",
+          "address": "0x5A4fA5187BddD93097dE4F6062a2E96C82Ea2d61",
+          "implementation": "0xC5578b1c63CE803B9f7f185652CC1E14Af887b8f",
+          "implementationCodehash": "0x3da693f857dd7a1d04ad4c40a40cc74cdb3211292934db4c48533dd43bb69c17",
+          "deploymentMethod": "create",
+          "previousSignersRetention": 15,
+          "domainSeparator": "0xb741e91bfa150b641059e6fc4b0f63086bf7714a4367712928f2f248a4489fe0",
+          "minimumRotationDelay": 300,
+          "connectionType": "amplifier",
+          "owner": "0xBeF25f4733b9d451072416360609e5A4c115293E"
+        },
+        "Operators": {
+          "owner": "0x9f5CDBc370B00C0dF52cf2619FA95907508108df",
+          "address": "0xc5C525B7Bb2a7Ce95C13Ee5aBdB7F8fd3cb77392",
+          "predeployCodehash": "0xc561dc32ef670c929db9d7fbf6b5f6c074a62a30602481ba3b88912ca6d79feb",
+          "deployer": "0xBeF25f4733b9d451072416360609e5A4c115293E",
+          "deploymentMethod": "create2",
+          "codehash": "0xc561dc32ef670c929db9d7fbf6b5f6c074a62a30602481ba3b88912ca6d79feb",
+          "salt": "Operators"
+        },
+        "AxelarGasService": {
+          "collector": "0xc5C525B7Bb2a7Ce95C13Ee5aBdB7F8fd3cb77392",
+          "salt": "AxelarGasService",
+          "address": "0xeE1d04E4F9F9AdEB7be7d6996f4A726773460A87",
+          "implementation": "0x39dA9388Ec10347BB08aA3d464631ab14553afe4",
+          "deployer": "0xBeF25f4733b9d451072416360609e5A4c115293E"
+        },
+        "InterchainTokenService": {
+          "salt": "ITS v2.2.0",
+          "proxySalt": "ITS v1.0.0",
+          "deployer": "0xBeF25f4733b9d451072416360609e5A4c115293E",
+          "address": "0x0FCb262571be50815627C16Eca1f5F3D342FF5a5",
+          "version": "2.2.0",
+          "tokenManagerDeployer": "0x4C0B4E1126571fB223C2279E60D9797cAC010273",
+          "interchainToken": "0x53a8568E24a68aFc3574645383cCb500585806b1",
+          "interchainTokenDeployer": "0x9630e68cB1748F4A8DB645d1230cc7a2aF33760f",
+          "tokenManager": "0x3d749D1151c9888bCD17C43407c3f003F8262594",
+          "tokenHandler": "0xb389AFF465aD0B0eb579Cea132e2006da839075B",
+          "implementation": "0xb25a656ecF93f8E4008f7Fd5deC33B5fcb709D3F",
+          "predeployCodehash": "0x08a4a556c4db879b4f24104d13a8baf86915d58b12c81b382dfea2a82d2856cf"
+        },
+        "InterchainTokenFactory": {
+          "deployer": "0xBeF25f4733b9d451072416360609e5A4c115293E",
+          "salt": "ITS Factory v1.0.0",
+          "address": "0x35eAd6089aBF6233C3E0086CD3C0eF849bdE95c3",
+          "version": "2.2.0",
+          "implementation": "0x165d156e5A6C6868eE092b1cC35DA6cD777357E8"
+        }
+      }
+    },
     "stacks": {
       "name": "Stacks",
       "axelarId": "stacks",
@@ -2643,97 +2731,7 @@
           "token": "ST1K9DDVX1X3PZFPWCAKNYF7F4DDAVVPW89QGV2JY.sample-sip-010"
         }
       },
-      "initialContractsDeployer": "ST3VVD0KETMTB6349NDJHFT4M72R1NJVZVQFNV81X"
-=======
-    "celo-sepolia": {
-      "name": "Celo-Sepolia",
-      "axelarId": "celo-sepolia",
-      "chainId": 11142220,
-      "rpc": "https://forno.celo-sepolia.celo-testnet.org/",
-      "tokenSymbol": "CELO",
-      "confirmations": 1,
-      "finality": "finalized",
-      "decimals": 18,
-      "approxFinalityWaitTime": 1,
-      "chainType": "evm",
-      "explorer": {
-        "name": "Celo Sepolia Explorer",
-        "url": "https://celo-sepolia.blockscout.com/"
-      },
-      "contracts": {
-        "ConstAddressDeployer": {
-          "address": "0x98B2920D53612483F91F12Ed7754E51b4A77919e",
-          "predeployCodehash": "0x8fda47a596dfba923270da84e0c32a2d0312f1c03389f83e16f2b5a35ed37fbe",
-          "deployer": "0xE86375704CDb8491a5Ed82D90DceCE02Ee0ac25F",
-          "deploymentMethod": "create",
-          "codehash": "0x8fda47a596dfba923270da84e0c32a2d0312f1c03389f83e16f2b5a35ed37fbe"
-        },
-        "Create3Deployer": {
-          "address": "0x6513Aedb4D1593BA12e50644401D976aebDc90d8",
-          "predeployCodehash": "0x73fc31262c4bad113c79439fd231281201c7c7d45b50328bd86bccf37684bf92",
-          "deployer": "0x6f24A47Fc8AE5441Eb47EFfC3665e70e69Ac3F05",
-          "deploymentMethod": "create2",
-          "codehash": "0xf0ad66defbe082df243d4d274e626f557f97579c5c9e19f33d8093d6160808b7",
-          "salt": "Create3Deployer"
-        },
-        "AxelarGateway": {
-          "deployer": "0xBeF25f4733b9d451072416360609e5A4c115293E",
-          "operator": "0xBeF25f4733b9d451072416360609e5A4c115293E",
-          "proxyDeploymentArgs": [
-            "0xC5578b1c63CE803B9f7f185652CC1E14Af887b8f",
-            "0xBeF25f4733b9d451072416360609e5A4c115293E",
-            "0x000000000000000000000000bef25f4733b9d451072416360609e5a4c115293e0000000000000000000000000000000000000000000000000000000000000040000000000000000000000000000000000000000000000000000000000000000100000000000000000000000000000000000000000000000000000000000000200000000000000000000000000000000000000000000000000000000000000060000000000000000000000000000000000000000000000000000000000000000300000000000000000000000000000000000000000000000000000000006666e200000000000000000000000000000000000000000000000000000000000000050000000000000000000000004ed1fd87673ed52b810710e1e81c10df10906f40000000000000000000000000000000000000000000000000000000000000000100000000000000000000000054059b18cf1b10d648d922e00c149e68b3d77e90000000000000000000000000000000000000000000000000000000000000000100000000000000000000000057c026c5a2dcb35fd220f3436ff4096978066bb50000000000000000000000000000000000000000000000000000000000000001000000000000000000000000d368332a3cb3ea8a38144508c1ddea649c4d23fd0000000000000000000000000000000000000000000000000000000000000001000000000000000000000000f48dfdc4f1666701ba74efa1d8491f4811c064a40000000000000000000000000000000000000000000000000000000000000001"
-          ],
-          "initialVerifierSetId": "dcf98f3078524eb8f2de0a6ad3bc8471774719845830fff31ed32973172ca053",
-          "address": "0x5A4fA5187BddD93097dE4F6062a2E96C82Ea2d61",
-          "implementation": "0xC5578b1c63CE803B9f7f185652CC1E14Af887b8f",
-          "implementationCodehash": "0x3da693f857dd7a1d04ad4c40a40cc74cdb3211292934db4c48533dd43bb69c17",
-          "deploymentMethod": "create",
-          "previousSignersRetention": 15,
-          "domainSeparator": "0xb741e91bfa150b641059e6fc4b0f63086bf7714a4367712928f2f248a4489fe0",
-          "minimumRotationDelay": 300,
-          "connectionType": "amplifier",
-          "owner": "0xBeF25f4733b9d451072416360609e5A4c115293E"
-        },
-        "Operators": {
-          "owner": "0x9f5CDBc370B00C0dF52cf2619FA95907508108df",
-          "address": "0xc5C525B7Bb2a7Ce95C13Ee5aBdB7F8fd3cb77392",
-          "predeployCodehash": "0xc561dc32ef670c929db9d7fbf6b5f6c074a62a30602481ba3b88912ca6d79feb",
-          "deployer": "0xBeF25f4733b9d451072416360609e5A4c115293E",
-          "deploymentMethod": "create2",
-          "codehash": "0xc561dc32ef670c929db9d7fbf6b5f6c074a62a30602481ba3b88912ca6d79feb",
-          "salt": "Operators"
-        },
-        "AxelarGasService": {
-          "collector": "0xc5C525B7Bb2a7Ce95C13Ee5aBdB7F8fd3cb77392",
-          "salt": "AxelarGasService",
-          "address": "0xeE1d04E4F9F9AdEB7be7d6996f4A726773460A87",
-          "implementation": "0x39dA9388Ec10347BB08aA3d464631ab14553afe4",
-          "deployer": "0xBeF25f4733b9d451072416360609e5A4c115293E"
-        },
-        "InterchainTokenService": {
-          "salt": "ITS v2.2.0",
-          "proxySalt": "ITS v1.0.0",
-          "deployer": "0xBeF25f4733b9d451072416360609e5A4c115293E",
-          "address": "0x0FCb262571be50815627C16Eca1f5F3D342FF5a5",
-          "version": "2.2.0",
-          "tokenManagerDeployer": "0x4C0B4E1126571fB223C2279E60D9797cAC010273",
-          "interchainToken": "0x53a8568E24a68aFc3574645383cCb500585806b1",
-          "interchainTokenDeployer": "0x9630e68cB1748F4A8DB645d1230cc7a2aF33760f",
-          "tokenManager": "0x3d749D1151c9888bCD17C43407c3f003F8262594",
-          "tokenHandler": "0xb389AFF465aD0B0eb579Cea132e2006da839075B",
-          "implementation": "0xb25a656ecF93f8E4008f7Fd5deC33B5fcb709D3F",
-          "predeployCodehash": "0x08a4a556c4db879b4f24104d13a8baf86915d58b12c81b382dfea2a82d2856cf"
-        },
-        "InterchainTokenFactory": {
-          "deployer": "0xBeF25f4733b9d451072416360609e5A4c115293E",
-          "salt": "ITS Factory v1.0.0",
-          "address": "0x35eAd6089aBF6233C3E0086CD3C0eF849bdE95c3",
-          "version": "2.2.0",
-          "implementation": "0x165d156e5A6C6868eE092b1cC35DA6cD777357E8"
-        }
-      }
->>>>>>> d217834c
+      "initialContractsDeployer": "ST1K9DDVX1X3PZFPWCAKNYF7F4DDAVVPW89QGV2JY"
     }
   },
   "axelar": {
@@ -3015,15 +3013,13 @@
           "codeId": 58,
           "address": "axelar1gd24uar2nmqwzdda7u2refv9ff64ylwmcsm9mc7fr70asjlq0l2slzn36a"
         },
-<<<<<<< HEAD
+        "celo-sepolia": {
+          "codeId": 22,
+          "address": "axelar1v08w6ajkrjjd8t0g5kc3lr7dtsxjxrulfq5clstgg4zrqpumrxaqe7s3s3"
+        },
         "stacks": {
           "codeId": 58,
           "address": "axelar1p2qndluxmx2c40qqn3r5yzukvchfkhct040u45s4yz0rf479stpq69y9fn"
-=======
-        "celo-sepolia": {
-          "codeId": 22,
-          "address": "axelar1v08w6ajkrjjd8t0g5kc3lr7dtsxjxrulfq5clstgg4zrqpumrxaqe7s3s3"
->>>>>>> d217834c
         }
       },
       "VotingVerifier": {
