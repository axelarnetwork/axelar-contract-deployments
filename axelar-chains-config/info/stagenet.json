{
  "chains": {
    "avalanche": {
      "name": "Avalanche",
      "axelarId": "avalanche",
      "chainId": 43113,
      "rpc": "https://api.avax-test.network/ext/bc/C/rpc",
      "tokenSymbol": "AVAX",
      "decimals": 18,
      "chainType": "evm",
      "contracts": {
        "AxelarGateway": {
          "deployer": "0xBeF25f4733b9d451072416360609e5A4c115293E",
          "startingKeyIDs": [
            "evm-avalanche-genesis"
          ],
          "address": "0x5A4fA5187BddD93097dE4F6062a2E96C82Ea2d61",
          "implementation": "0x1A9f5A2C0867826790EC9E3318e77298d0000C76",
          "implementationCodehash": "0xf49fc5a9d24907c0c1de9b7c1f4478d2cd961b1835efded43267cb1be062bb9c",
          "authModule": "0xa27aF392971f0A0D0C8767d061f4274d58856d5a",
          "tokenDeployer": "0xb89B72CBA1766fB17199A58D2482852832a1Bd98",
          "deploymentMethod": "create3",
          "salt": "AxelarGateway v6.2",
          "connectionType": "consensus"
        },
        "AxelarGasService": {
          "collector": "0xc5C525B7Bb2a7Ce95C13Ee5aBdB7F8fd3cb77392",
          "salt": "AxelarGasService",
          "address": "0xeE1d04E4F9F9AdEB7be7d6996f4A726773460A87",
          "implementation": "0x1F002cd258e2e818eC5ecCD46DD6cb938c5Cf7f8",
          "deployer": "0xBeF25f4733b9d451072416360609e5A4c115293E"
        },
        "AxelarDepositService": {
          "wrappedSymbol": "WAVAX",
          "refundIssuer": "0x2517bA7a3E2cef54c1CD8618e7B0B661A7623817",
          "salt": "AxelarDepositService",
          "address": "0x405407133E2783aEb56F2cA9d8e6025465De0B9f",
          "implementation": "0x523ee715a997bd471BfbE1B66acCF0d47D1fD812",
          "deployer": "0xBeF25f4733b9d451072416360609e5A4c115293E"
        },
        "ConstAddressDeployer": {
          "address": "0x98B2920D53612483F91F12Ed7754E51b4A77919e"
        },
        "Create3Deployer": {
          "salt": "Create3Deployer",
          "address": "0x6513Aedb4D1593BA12e50644401D976aebDc90d8",
          "deployer": "0x6f24A47Fc8AE5441Eb47EFfC3665e70e69Ac3F05",
          "deploymentMethod": "create2",
          "codehash": "0xf0ad66defbe082df243d4d274e626f557f97579c5c9e19f33d8093d6160808b7",
          "predeployCodehash": "0x73fc31262c4bad113c79439fd231281201c7c7d45b50328bd86bccf37684bf92"
        },
        "Operators": {
          "owner": "0xBeF25f4733b9d451072416360609e5A4c115293E",
          "address": "0xc5C525B7Bb2a7Ce95C13Ee5aBdB7F8fd3cb77392",
          "deployer": "0xBeF25f4733b9d451072416360609e5A4c115293E",
          "deploymentMethod": "create2",
          "codehash": "0xc561dc32ef670c929db9d7fbf6b5f6c074a62a30602481ba3b88912ca6d79feb",
          "predeployCodehash": "0xc561dc32ef670c929db9d7fbf6b5f6c074a62a30602481ba3b88912ca6d79feb",
          "salt": "Operators"
        },
        "InterchainGovernance": {
          "minimumTimeDelay": 300,
          "governanceChain": "Axelarnet",
          "governanceAddress": "axelar10d07y265gmmuvt4z0w9aw880jnsr700j7v9daj",
          "address": "0xbBd7dA8273daF1c95aC5C26271Df96399A8263ce",
          "deployer": "0xBeF25f4733b9d451072416360609e5A4c115293E",
          "deploymentMethod": "create3",
          "codehash": "0x222dfe9a431f41f473ba5bf71850df979619361ff8a49dcefc1fba4d72141134",
          "predeployCodehash": "0xe2de43b29f2387b6f3575a1b50d566908fc00e03a8d88ad6be74b674a70874d2",
          "salt": "InterchainGovernance v5.5"
        },
        "Multisig": {
          "threshold": 2,
          "signers": [
            "0xaC481D34c48e5d3191344b853Bc00D04889BA8db",
            "0x722C5A6A417122668e8925968f7FC13DBDFaD23C",
            "0xBeF25f4733b9d451072416360609e5A4c115293E"
          ],
          "address": "0x57406321d7e96223785b5987c9929d25e960946e",
          "deployer": "0xBeF25f4733b9d451072416360609e5A4c115293E",
          "deploymentMethod": "create3",
          "codehash": "0x912095d5076ee40a9dd49c0f9d61d61334c47a78c7512852791652baef26c296",
          "predeployCodehash": "0x912095d5076ee40a9dd49c0f9d61d61334c47a78c7512852791652baef26c296",
          "salt": "Multisig v5.5"
        },
        "InterchainTokenService": {
          "salt": "ITS v2.1.0",
          "deployer": "0xBeF25f4733b9d451072416360609e5A4c115293E",
          "proxySalt": "ITS v1.0.0",
          "tokenManagerDeployer": "0x8d73f4350f1d0384e097aaC88d3e04Af94A95984",
          "interchainToken": "0xbEfE642EDd190358a1c48c1c2E14B044e17EC021",
          "interchainTokenDeployer": "0x13Cc10015F8bC95fd3a5E848cEE2183c0DE2A69D",
          "tokenManager": "0x790bD31aCF3a0548b4e71f2fB6785f6844aA286e",
          "tokenHandler": "0x95C7e8e04440bD85c336147e2964b2F8331F23aD",
          "implementation": "0x7566C3f4A589Cd84F995d12eFB72D8c54dEc272B",
          "predeployCodehash": "0x08a4a556c4db879b4f24104d13a8baf86915d58b12c81b382dfea2a82d2856cf",
          "address": "0x0FCb262571be50815627C16Eca1f5F3D342FF5a5",
          "gatewayCaller": "0xb8Dcc3f2971072d556d8E33284725B3A6f83adFd"
        },
        "InterchainTokenFactory": {
          "deployer": "0xBeF25f4733b9d451072416360609e5A4c115293E",
          "salt": "ITS Factory v1.0.0",
          "implementation": "0x27Dae89620Ed5f3111d85D44ceFc6EdB7fe74551",
          "address": "0x35eAd6089aBF6233C3E0086CD3C0eF849bdE95c3"
        }
      },
      "explorer": {
        "url": "https://testnet.snowtrace.io",
        "api": "https://api-testnet.snowtrace.io/api"
      },
      "finality": "finalized",
      "approxFinalityWaitTime": 1
    },
    "fantom": {
      "name": "Fantom",
      "axelarId": "fantom",
      "chainId": 4002,
      "rpc": "https://rpc.testnet.fantom.network",
      "tokenSymbol": "FTM",
      "decimals": 18,
      "chainType": "evm",
      "contracts": {
        "AxelarGateway": {
          "deployer": "0xBeF25f4733b9d451072416360609e5A4c115293E",
          "startingKeyIDs": [
            "evm-fantom-genesis"
          ],
          "address": "0x5A4fA5187BddD93097dE4F6062a2E96C82Ea2d61",
          "implementation": "0x1A9f5A2C0867826790EC9E3318e77298d0000C76",
          "implementationCodehash": "0xf49fc5a9d24907c0c1de9b7c1f4478d2cd961b1835efded43267cb1be062bb9c",
          "authModule": "0xa27aF392971f0A0D0C8767d061f4274d58856d5a",
          "tokenDeployer": "0xb89B72CBA1766fB17199A58D2482852832a1Bd98",
          "deploymentMethod": "create3",
          "salt": "AxelarGateway v6.2",
          "connectionType": "consensus"
        },
        "AxelarGasService": {
          "collector": "0xc5C525B7Bb2a7Ce95C13Ee5aBdB7F8fd3cb77392",
          "salt": "AxelarGasService",
          "address": "0xeE1d04E4F9F9AdEB7be7d6996f4A726773460A87",
          "implementation": "0x1F002cd258e2e818eC5ecCD46DD6cb938c5Cf7f8",
          "deployer": "0xBeF25f4733b9d451072416360609e5A4c115293E"
        },
        "AxelarDepositService": {
          "wrappedSymbol": "WFTM",
          "refundIssuer": "0x2517bA7a3E2cef54c1CD8618e7B0B661A7623817",
          "salt": "AxelarDepositService",
          "address": "0x405407133E2783aEb56F2cA9d8e6025465De0B9f",
          "implementation": "0x523ee715a997bd471BfbE1B66acCF0d47D1fD812",
          "deployer": "0xBeF25f4733b9d451072416360609e5A4c115293E"
        },
        "ConstAddressDeployer": {
          "address": "0x98B2920D53612483F91F12Ed7754E51b4A77919e"
        },
        "Create3Deployer": {
          "salt": "Create3Deployer",
          "address": "0x6513Aedb4D1593BA12e50644401D976aebDc90d8",
          "deployer": "0x6f24A47Fc8AE5441Eb47EFfC3665e70e69Ac3F05",
          "deploymentMethod": "create2",
          "codehash": "0xf0ad66defbe082df243d4d274e626f557f97579c5c9e19f33d8093d6160808b7",
          "predeployCodehash": "0x73fc31262c4bad113c79439fd231281201c7c7d45b50328bd86bccf37684bf92"
        },
        "Operators": {
          "owner": "0xBeF25f4733b9d451072416360609e5A4c115293E",
          "address": "0xc5C525B7Bb2a7Ce95C13Ee5aBdB7F8fd3cb77392",
          "deployer": "0xBeF25f4733b9d451072416360609e5A4c115293E",
          "deploymentMethod": "create2",
          "codehash": "0xc561dc32ef670c929db9d7fbf6b5f6c074a62a30602481ba3b88912ca6d79feb",
          "predeployCodehash": "0xc561dc32ef670c929db9d7fbf6b5f6c074a62a30602481ba3b88912ca6d79feb",
          "salt": "Operators"
        },
        "InterchainGovernance": {
          "minimumTimeDelay": 300,
          "governanceChain": "Axelarnet",
          "governanceAddress": "axelar10d07y265gmmuvt4z0w9aw880jnsr700j7v9daj",
          "address": "0xbBd7dA8273daF1c95aC5C26271Df96399A8263ce",
          "deployer": "0xBeF25f4733b9d451072416360609e5A4c115293E",
          "deploymentMethod": "create3",
          "codehash": "0x222dfe9a431f41f473ba5bf71850df979619361ff8a49dcefc1fba4d72141134",
          "predeployCodehash": "0xe2de43b29f2387b6f3575a1b50d566908fc00e03a8d88ad6be74b674a70874d2",
          "salt": "InterchainGovernance v5.5"
        },
        "Multisig": {
          "threshold": 2,
          "signers": [
            "0xaC481D34c48e5d3191344b853Bc00D04889BA8db",
            "0x722C5A6A417122668e8925968f7FC13DBDFaD23C",
            "0xBeF25f4733b9d451072416360609e5A4c115293E"
          ],
          "address": "0x57406321d7e96223785b5987c9929d25e960946e",
          "deployer": "0xBeF25f4733b9d451072416360609e5A4c115293E",
          "deploymentMethod": "create3",
          "codehash": "0x912095d5076ee40a9dd49c0f9d61d61334c47a78c7512852791652baef26c296",
          "predeployCodehash": "0x912095d5076ee40a9dd49c0f9d61d61334c47a78c7512852791652baef26c296",
          "salt": "Multisig v5.5"
        },
        "InterchainTokenService": {
          "salt": "ITS v2.1.0",
          "deployer": "0xBeF25f4733b9d451072416360609e5A4c115293E",
          "proxySalt": "ITS v1.0.0",
          "tokenManagerDeployer": "0x8d73f4350f1d0384e097aaC88d3e04Af94A95984",
          "interchainToken": "0xbEfE642EDd190358a1c48c1c2E14B044e17EC021",
          "interchainTokenDeployer": "0x13Cc10015F8bC95fd3a5E848cEE2183c0DE2A69D",
          "tokenManager": "0x790bD31aCF3a0548b4e71f2fB6785f6844aA286e",
          "tokenHandler": "0x95C7e8e04440bD85c336147e2964b2F8331F23aD",
          "implementation": "0x7566C3f4A589Cd84F995d12eFB72D8c54dEc272B",
          "predeployCodehash": "0x08a4a556c4db879b4f24104d13a8baf86915d58b12c81b382dfea2a82d2856cf",
          "address": "0x0FCb262571be50815627C16Eca1f5F3D342FF5a5",
          "gatewayCaller": "0xb8Dcc3f2971072d556d8E33284725B3A6f83adFd"
        },
        "InterchainTokenFactory": {
          "deployer": "0xBeF25f4733b9d451072416360609e5A4c115293E",
          "salt": "ITS Factory v1.0.0",
          "implementation": "0x27Dae89620Ed5f3111d85D44ceFc6EdB7fe74551",
          "address": "0x35eAd6089aBF6233C3E0086CD3C0eF849bdE95c3"
        }
      },
      "explorer": {
        "url": "https://testnet.ftmscan.com",
        "api": "https://api-testnet.ftmscan.com/api"
      },
      "finality": "1",
      "approxFinalityWaitTime": 1
    },
    "moonbeam": {
      "name": "Moonbeam",
      "axelarId": "moonbeam",
      "chainId": 1287,
      "rpc": "https://moonbeam-alpha.api.onfinality.io/public",
      "tokenSymbol": "DEV",
      "decimals": 18,
      "chainType": "evm",
      "contracts": {
        "AxelarGateway": {
          "deployer": "0xBeF25f4733b9d451072416360609e5A4c115293E",
          "startingKeyIDs": [
            "evm-moonbeam-genesis"
          ],
          "address": "0x5A4fA5187BddD93097dE4F6062a2E96C82Ea2d61",
          "implementation": "0x1A9f5A2C0867826790EC9E3318e77298d0000C76",
          "implementationCodehash": "0xf49fc5a9d24907c0c1de9b7c1f4478d2cd961b1835efded43267cb1be062bb9c",
          "authModule": "0xa27aF392971f0A0D0C8767d061f4274d58856d5a",
          "tokenDeployer": "0xb89B72CBA1766fB17199A58D2482852832a1Bd98",
          "deploymentMethod": "create3",
          "salt": "AxelarGateway v6.2",
          "connectionType": "consensus"
        },
        "AxelarGasService": {
          "collector": "0xc5C525B7Bb2a7Ce95C13Ee5aBdB7F8fd3cb77392",
          "salt": "AxelarGasService",
          "address": "0xeE1d04E4F9F9AdEB7be7d6996f4A726773460A87",
          "implementation": "0x1F002cd258e2e818eC5ecCD46DD6cb938c5Cf7f8",
          "deployer": "0xBeF25f4733b9d451072416360609e5A4c115293E"
        },
        "AxelarDepositService": {
          "wrappedSymbol": "WDEV",
          "refundIssuer": "0x2517bA7a3E2cef54c1CD8618e7B0B661A7623817",
          "salt": "AxelarDepositService",
          "address": "0x405407133E2783aEb56F2cA9d8e6025465De0B9f",
          "implementation": "0x20fee12E3d138b783aa9238467BDFDDECA407EF9",
          "deployer": "0xBeF25f4733b9d451072416360609e5A4c115293E"
        },
        "ConstAddressDeployer": {
          "address": "0x98B2920D53612483F91F12Ed7754E51b4A77919e"
        },
        "Create3Deployer": {
          "salt": "Create3Deployer",
          "address": "0x6513Aedb4D1593BA12e50644401D976aebDc90d8",
          "deployer": "0x6f24A47Fc8AE5441Eb47EFfC3665e70e69Ac3F05",
          "deploymentMethod": "create2",
          "codehash": "0xf0ad66defbe082df243d4d274e626f557f97579c5c9e19f33d8093d6160808b7",
          "predeployCodehash": "0x73fc31262c4bad113c79439fd231281201c7c7d45b50328bd86bccf37684bf92"
        },
        "Operators": {
          "owner": "0xBeF25f4733b9d451072416360609e5A4c115293E",
          "address": "0xc5C525B7Bb2a7Ce95C13Ee5aBdB7F8fd3cb77392",
          "deployer": "0xBeF25f4733b9d451072416360609e5A4c115293E",
          "deploymentMethod": "create2",
          "codehash": "0xc561dc32ef670c929db9d7fbf6b5f6c074a62a30602481ba3b88912ca6d79feb",
          "predeployCodehash": "0xc561dc32ef670c929db9d7fbf6b5f6c074a62a30602481ba3b88912ca6d79feb",
          "salt": "Operators"
        },
        "InterchainGovernance": {
          "minimumTimeDelay": 300,
          "governanceChain": "Axelarnet",
          "governanceAddress": "axelar10d07y265gmmuvt4z0w9aw880jnsr700j7v9daj",
          "address": "0xbBd7dA8273daF1c95aC5C26271Df96399A8263ce",
          "deployer": "0xBeF25f4733b9d451072416360609e5A4c115293E",
          "deploymentMethod": "create3",
          "codehash": "0x222dfe9a431f41f473ba5bf71850df979619361ff8a49dcefc1fba4d72141134",
          "predeployCodehash": "0xe2de43b29f2387b6f3575a1b50d566908fc00e03a8d88ad6be74b674a70874d2",
          "salt": "InterchainGovernance v5.5"
        },
        "Multisig": {
          "threshold": 2,
          "signers": [
            "0xaC481D34c48e5d3191344b853Bc00D04889BA8db",
            "0x722C5A6A417122668e8925968f7FC13DBDFaD23C",
            "0xBeF25f4733b9d451072416360609e5A4c115293E"
          ],
          "address": "0x57406321d7e96223785b5987c9929d25e960946e",
          "deployer": "0xBeF25f4733b9d451072416360609e5A4c115293E",
          "deploymentMethod": "create3",
          "codehash": "0x912095d5076ee40a9dd49c0f9d61d61334c47a78c7512852791652baef26c296",
          "predeployCodehash": "0x912095d5076ee40a9dd49c0f9d61d61334c47a78c7512852791652baef26c296",
          "salt": "Multisig v5.5"
        },
        "InterchainTokenService": {
          "salt": "ITS v2.1.0",
          "deployer": "0xBeF25f4733b9d451072416360609e5A4c115293E",
          "proxySalt": "ITS v1.0.0",
          "tokenManagerDeployer": "0x8d73f4350f1d0384e097aaC88d3e04Af94A95984",
          "interchainToken": "0xbEfE642EDd190358a1c48c1c2E14B044e17EC021",
          "interchainTokenDeployer": "0x13Cc10015F8bC95fd3a5E848cEE2183c0DE2A69D",
          "tokenManager": "0x790bD31aCF3a0548b4e71f2fB6785f6844aA286e",
          "tokenHandler": "0x95C7e8e04440bD85c336147e2964b2F8331F23aD",
          "implementation": "0x7566C3f4A589Cd84F995d12eFB72D8c54dEc272B",
          "predeployCodehash": "0x08a4a556c4db879b4f24104d13a8baf86915d58b12c81b382dfea2a82d2856cf",
          "address": "0x0FCb262571be50815627C16Eca1f5F3D342FF5a5",
          "gatewayCaller": "0xb8Dcc3f2971072d556d8E33284725B3A6f83adFd"
        },
        "InterchainTokenFactory": {
          "deployer": "0xBeF25f4733b9d451072416360609e5A4c115293E",
          "salt": "ITS Factory v1.0.0",
          "implementation": "0x27Dae89620Ed5f3111d85D44ceFc6EdB7fe74551",
          "address": "0x35eAd6089aBF6233C3E0086CD3C0eF849bdE95c3"
        }
      },
      "explorer": {
        "url": "https://moonbase.moonscan.io",
        "api": "https://api-moonbase.moonscan.io/api"
      },
      "gasOptions": {
        "gasLimit": 12000000
      },
      "finality": "finalized",
      "approxFinalityWaitTime": 1
    },
    "binance": {
      "name": "Binance",
      "axelarId": "binance",
      "chainId": 97,
      "rpc": "https://data-seed-prebsc-1-s1.binance.org:8545/",
      "tokenSymbol": "BNB",
      "decimals": 18,
      "chainType": "evm",
      "contracts": {
        "AxelarGasService": {
          "collector": "0xc5C525B7Bb2a7Ce95C13Ee5aBdB7F8fd3cb77392",
          "address": ""
        },
        "AxelarDepositService": {
          "wrappedSymbol": "WBNB",
          "address": ""
        },
        "ConstAddressDeployer": {
          "address": "0x98B2920D53612483F91F12Ed7754E51b4A77919e"
        },
        "Create3Deployer": {
          "salt": "Create3Deployer",
          "address": "0x6513Aedb4D1593BA12e50644401D976aebDc90d8",
          "deployer": "0x6f24A47Fc8AE5441Eb47EFfC3665e70e69Ac3F05",
          "deploymentMethod": "create2",
          "codehash": "0xf0ad66defbe082df243d4d274e626f557f97579c5c9e19f33d8093d6160808b7",
          "predeployCodehash": "0x73fc31262c4bad113c79439fd231281201c7c7d45b50328bd86bccf37684bf92"
        }
      },
      "explorer": {
        "url": "https://testnet.bscscan.com",
        "api": "https://api-testnet.bscscan.com/api"
      },
      "finality": "finalized",
      "approxFinalityWaitTime": 1,
      "gasOptions": {
        "gasPriceAdjustment": 1.5
      }
    },
    "kava": {
      "name": "Kava",
      "axelarId": "kava",
      "chainId": 2221,
      "rpc": "https://evm.testnet.kava.io",
      "tokenSymbol": "KAVA",
      "decimals": 18,
      "chainType": "evm",
      "contracts": {
        "AxelarGateway": {
          "deployer": "0xBeF25f4733b9d451072416360609e5A4c115293E",
          "startingKeyIDs": [
            "evm-kava-genesis"
          ],
          "address": "0x5A4fA5187BddD93097dE4F6062a2E96C82Ea2d61",
          "implementation": "0x1A9f5A2C0867826790EC9E3318e77298d0000C76",
          "implementationCodehash": "0xf49fc5a9d24907c0c1de9b7c1f4478d2cd961b1835efded43267cb1be062bb9c",
          "authModule": "0xa27aF392971f0A0D0C8767d061f4274d58856d5a",
          "tokenDeployer": "0xb89B72CBA1766fB17199A58D2482852832a1Bd98",
          "deploymentMethod": "create3",
          "salt": "AxelarGateway v6.2",
          "connectionType": "consensus"
        },
        "AxelarGasService": {
          "collector": "0xc5C525B7Bb2a7Ce95C13Ee5aBdB7F8fd3cb77392",
          "salt": "AxelarGasService",
          "address": "0xeE1d04E4F9F9AdEB7be7d6996f4A726773460A87",
          "implementation": "0x1F002cd258e2e818eC5ecCD46DD6cb938c5Cf7f8",
          "deployer": "0xBeF25f4733b9d451072416360609e5A4c115293E"
        },
        "AxelarDepositService": {
          "wrappedSymbol": "WKAVA",
          "address": ""
        },
        "ConstAddressDeployer": {
          "address": "0x98B2920D53612483F91F12Ed7754E51b4A77919e"
        },
        "Create3Deployer": {
          "salt": "Create3Deployer",
          "address": "0x6513Aedb4D1593BA12e50644401D976aebDc90d8",
          "deployer": "0x6f24A47Fc8AE5441Eb47EFfC3665e70e69Ac3F05",
          "deploymentMethod": "create2",
          "codehash": "0xf0ad66defbe082df243d4d274e626f557f97579c5c9e19f33d8093d6160808b7",
          "predeployCodehash": "0x73fc31262c4bad113c79439fd231281201c7c7d45b50328bd86bccf37684bf92"
        },
        "Operators": {
          "owner": "0xBeF25f4733b9d451072416360609e5A4c115293E",
          "address": "0xc5C525B7Bb2a7Ce95C13Ee5aBdB7F8fd3cb77392",
          "deployer": "0xBeF25f4733b9d451072416360609e5A4c115293E",
          "deploymentMethod": "create2",
          "codehash": "0xc561dc32ef670c929db9d7fbf6b5f6c074a62a30602481ba3b88912ca6d79feb",
          "predeployCodehash": "0xc561dc32ef670c929db9d7fbf6b5f6c074a62a30602481ba3b88912ca6d79feb",
          "salt": "Operators"
        },
        "InterchainGovernance": {
          "minimumTimeDelay": 300,
          "governanceChain": "Axelarnet",
          "governanceAddress": "axelar10d07y265gmmuvt4z0w9aw880jnsr700j7v9daj",
          "address": "0xbBd7dA8273daF1c95aC5C26271Df96399A8263ce",
          "deployer": "0xBeF25f4733b9d451072416360609e5A4c115293E",
          "deploymentMethod": "create3",
          "codehash": "0x222dfe9a431f41f473ba5bf71850df979619361ff8a49dcefc1fba4d72141134",
          "predeployCodehash": "0xe2de43b29f2387b6f3575a1b50d566908fc00e03a8d88ad6be74b674a70874d2",
          "salt": "InterchainGovernance v5.5"
        },
        "Multisig": {
          "threshold": 2,
          "signers": [
            "0xaC481D34c48e5d3191344b853Bc00D04889BA8db",
            "0x722C5A6A417122668e8925968f7FC13DBDFaD23C",
            "0xBeF25f4733b9d451072416360609e5A4c115293E"
          ],
          "address": "0x57406321d7e96223785b5987c9929d25e960946e",
          "deployer": "0xBeF25f4733b9d451072416360609e5A4c115293E",
          "deploymentMethod": "create3",
          "codehash": "0x912095d5076ee40a9dd49c0f9d61d61334c47a78c7512852791652baef26c296",
          "predeployCodehash": "0x912095d5076ee40a9dd49c0f9d61d61334c47a78c7512852791652baef26c296",
          "salt": "Multisig v5.5"
        },
        "InterchainTokenService": {
          "salt": "ITS v2.1.0",
          "deployer": "0xBeF25f4733b9d451072416360609e5A4c115293E",
          "proxySalt": "ITS v1.0.0",
          "tokenManagerDeployer": "0x8d73f4350f1d0384e097aaC88d3e04Af94A95984",
          "interchainToken": "0xbEfE642EDd190358a1c48c1c2E14B044e17EC021",
          "interchainTokenDeployer": "0x13Cc10015F8bC95fd3a5E848cEE2183c0DE2A69D",
          "tokenManager": "0x790bD31aCF3a0548b4e71f2fB6785f6844aA286e",
          "tokenHandler": "0x95C7e8e04440bD85c336147e2964b2F8331F23aD",
          "implementation": "0x7566C3f4A589Cd84F995d12eFB72D8c54dEc272B",
          "predeployCodehash": "0x08a4a556c4db879b4f24104d13a8baf86915d58b12c81b382dfea2a82d2856cf",
          "address": "0x0FCb262571be50815627C16Eca1f5F3D342FF5a5",
          "gatewayCaller": "0xb8Dcc3f2971072d556d8E33284725B3A6f83adFd"
        },
        "InterchainTokenFactory": {
          "deployer": "0xBeF25f4733b9d451072416360609e5A4c115293E",
          "salt": "ITS Factory v1.0.0",
          "implementation": "0x27Dae89620Ed5f3111d85D44ceFc6EdB7fe74551",
          "address": "0x35eAd6089aBF6233C3E0086CD3C0eF849bdE95c3"
        }
      },
      "explorer": {
        "url": "https://explorer.evm-alpha.kava.io",
        "api": ""
      },
      "finality": "finalized",
      "approxFinalityWaitTime": 1
    },
    "ethereum-sepolia": {
      "name": "Ethereum-Sepolia",
      "axelarId": "ethereum-sepolia",
      "chainId": 11155111,
      "rpc": "https://1rpc.io/sepolia",
      "tokenSymbol": "ETH",
      "decimals": 18,
      "confirmations": 2,
      "chainType": "evm",
      "contracts": {
        "ConstAddressDeployer": {
          "address": "0x98B2920D53612483F91F12Ed7754E51b4A77919e"
        },
        "Create3Deployer": {
          "salt": "Create3Deployer",
          "address": "0x6513Aedb4D1593BA12e50644401D976aebDc90d8",
          "deployer": "0x6f24A47Fc8AE5441Eb47EFfC3665e70e69Ac3F05",
          "deploymentMethod": "create2",
          "codehash": "0xf0ad66defbe082df243d4d274e626f557f97579c5c9e19f33d8093d6160808b7",
          "predeployCodehash": "0x73fc31262c4bad113c79439fd231281201c7c7d45b50328bd86bccf37684bf92"
        },
        "AxelarGateway": {
          "deployer": "0xBeF25f4733b9d451072416360609e5A4c115293E",
          "startingKeyIDs": [
            "evm-ethereum-sepolia-genesis"
          ],
          "address": "0x5A4fA5187BddD93097dE4F6062a2E96C82Ea2d61",
          "implementation": "0x1A9f5A2C0867826790EC9E3318e77298d0000C76",
          "implementationCodehash": "0xf49fc5a9d24907c0c1de9b7c1f4478d2cd961b1835efded43267cb1be062bb9c",
          "authModule": "0xa27aF392971f0A0D0C8767d061f4274d58856d5a",
          "tokenDeployer": "0xb89B72CBA1766fB17199A58D2482852832a1Bd98",
          "deploymentMethod": "create3",
          "salt": "AxelarGateway v6.2",
          "connectionType": "consensus"
        },
        "InterchainGovernance": {
          "minimumTimeDelay": 300,
          "governanceChain": "Axelarnet",
          "governanceAddress": "axelar10d07y265gmmuvt4z0w9aw880jnsr700j7v9daj",
          "address": "0xbBd7dA8273daF1c95aC5C26271Df96399A8263ce",
          "deployer": "0xBeF25f4733b9d451072416360609e5A4c115293E",
          "deploymentMethod": "create3",
          "codehash": "0x222dfe9a431f41f473ba5bf71850df979619361ff8a49dcefc1fba4d72141134",
          "predeployCodehash": "0xe2de43b29f2387b6f3575a1b50d566908fc00e03a8d88ad6be74b674a70874d2",
          "salt": "InterchainGovernance v5.5"
        },
        "Multisig": {
          "threshold": 2,
          "signers": [
            "0xaC481D34c48e5d3191344b853Bc00D04889BA8db",
            "0x722C5A6A417122668e8925968f7FC13DBDFaD23C",
            "0xBeF25f4733b9d451072416360609e5A4c115293E"
          ],
          "address": "0x57406321d7e96223785b5987c9929d25e960946e",
          "deployer": "0xBeF25f4733b9d451072416360609e5A4c115293E",
          "deploymentMethod": "create3",
          "codehash": "0x912095d5076ee40a9dd49c0f9d61d61334c47a78c7512852791652baef26c296",
          "predeployCodehash": "0x912095d5076ee40a9dd49c0f9d61d61334c47a78c7512852791652baef26c296",
          "salt": "Multisig v5.5"
        },
        "Operators": {
          "owner": "0xBeF25f4733b9d451072416360609e5A4c115293E",
          "address": "0xc5C525B7Bb2a7Ce95C13Ee5aBdB7F8fd3cb77392",
          "deployer": "0xBeF25f4733b9d451072416360609e5A4c115293E",
          "deploymentMethod": "create2",
          "codehash": "0xc561dc32ef670c929db9d7fbf6b5f6c074a62a30602481ba3b88912ca6d79feb",
          "predeployCodehash": "0xc561dc32ef670c929db9d7fbf6b5f6c074a62a30602481ba3b88912ca6d79feb",
          "salt": "Operators"
        },
        "AxelarGasService": {
          "collector": "0xc5C525B7Bb2a7Ce95C13Ee5aBdB7F8fd3cb77392",
          "salt": "AxelarGasService",
          "address": "0xeE1d04E4F9F9AdEB7be7d6996f4A726773460A87",
          "implementation": "0x1F002cd258e2e818eC5ecCD46DD6cb938c5Cf7f8",
          "deployer": "0xBeF25f4733b9d451072416360609e5A4c115293E"
        },
        "InterchainTokenService": {
          "salt": "ITS v2.1.0",
          "deployer": "0xBeF25f4733b9d451072416360609e5A4c115293E",
          "proxySalt": "ITS v1.0.0",
          "tokenManagerDeployer": "0x8d73f4350f1d0384e097aaC88d3e04Af94A95984",
          "interchainToken": "0xbEfE642EDd190358a1c48c1c2E14B044e17EC021",
          "interchainTokenDeployer": "0x13Cc10015F8bC95fd3a5E848cEE2183c0DE2A69D",
          "tokenManager": "0x790bD31aCF3a0548b4e71f2fB6785f6844aA286e",
          "tokenHandler": "0x95C7e8e04440bD85c336147e2964b2F8331F23aD",
          "implementation": "0x7566C3f4A589Cd84F995d12eFB72D8c54dEc272B",
          "predeployCodehash": "0x08a4a556c4db879b4f24104d13a8baf86915d58b12c81b382dfea2a82d2856cf",
          "address": "0x0FCb262571be50815627C16Eca1f5F3D342FF5a5",
          "gatewayCaller": "0xb8Dcc3f2971072d556d8E33284725B3A6f83adFd"
        },
        "InterchainTokenFactory": {
          "deployer": "0xBeF25f4733b9d451072416360609e5A4c115293E",
          "salt": "ITS Factory v1.0.0",
          "implementation": "0x27Dae89620Ed5f3111d85D44ceFc6EdB7fe74551",
          "address": "0x35eAd6089aBF6233C3E0086CD3C0eF849bdE95c3"
        }
      },
      "explorer": {
        "url": "https://sepolia.etherscan.io",
        "api": "https://api-sepolia.etherscan.io/api"
      },
      "gasOptions": {
        "gasLimit": 15000000
      },
      "onchainGasEstimate": {
        "chainName": "ethereum",
        "blobBaseFee": 50187563959
      },
      "finality": "finalized",
      "approxFinalityWaitTime": 40
    },
    "arbitrum-sepolia": {
      "name": "Arbitrum-Sepolia",
      "axelarId": "arbitrum-sepolia",
      "chainId": 421614,
      "rpc": "https://sepolia-rollup.arbitrum.io/rpc",
      "tokenSymbol": "ETH",
      "decimals": 18,
      "confirmations": 2,
      "chainType": "evm",
      "contracts": {
        "AxelarGateway": {
          "deployer": "0xBeF25f4733b9d451072416360609e5A4c115293E",
          "startingKeyIDs": [
            "evm-arbitrum-sepolia-genesis"
          ],
          "address": "0x5A4fA5187BddD93097dE4F6062a2E96C82Ea2d61",
          "implementation": "0x1A9f5A2C0867826790EC9E3318e77298d0000C76",
          "implementationCodehash": "0xf49fc5a9d24907c0c1de9b7c1f4478d2cd961b1835efded43267cb1be062bb9c",
          "authModule": "0xa27aF392971f0A0D0C8767d061f4274d58856d5a",
          "tokenDeployer": "0xb89B72CBA1766fB17199A58D2482852832a1Bd98",
          "deploymentMethod": "create3",
          "salt": "AxelarGateway v6.2",
          "connectionType": "consensus"
        },
        "ConstAddressDeployer": {
          "address": "0x98B2920D53612483F91F12Ed7754E51b4A77919e"
        },
        "Create3Deployer": {
          "salt": "Create3Deployer",
          "address": "0x6513Aedb4D1593BA12e50644401D976aebDc90d8",
          "deployer": "0x6f24A47Fc8AE5441Eb47EFfC3665e70e69Ac3F05",
          "deploymentMethod": "create2",
          "codehash": "0xf0ad66defbe082df243d4d274e626f557f97579c5c9e19f33d8093d6160808b7",
          "predeployCodehash": "0x73fc31262c4bad113c79439fd231281201c7c7d45b50328bd86bccf37684bf92"
        },
        "InterchainGovernance": {
          "minimumTimeDelay": 300,
          "governanceChain": "Axelarnet",
          "governanceAddress": "axelar10d07y265gmmuvt4z0w9aw880jnsr700j7v9daj",
          "address": "0xbBd7dA8273daF1c95aC5C26271Df96399A8263ce",
          "deployer": "0xBeF25f4733b9d451072416360609e5A4c115293E",
          "deploymentMethod": "create3",
          "codehash": "0x222dfe9a431f41f473ba5bf71850df979619361ff8a49dcefc1fba4d72141134",
          "predeployCodehash": "0xe2de43b29f2387b6f3575a1b50d566908fc00e03a8d88ad6be74b674a70874d2",
          "salt": "InterchainGovernance v5.5"
        },
        "Multisig": {
          "threshold": 2,
          "signers": [
            "0xaC481D34c48e5d3191344b853Bc00D04889BA8db",
            "0x722C5A6A417122668e8925968f7FC13DBDFaD23C",
            "0xBeF25f4733b9d451072416360609e5A4c115293E"
          ],
          "address": "0x57406321d7e96223785b5987c9929d25e960946e",
          "deployer": "0xBeF25f4733b9d451072416360609e5A4c115293E",
          "deploymentMethod": "create3",
          "codehash": "0x912095d5076ee40a9dd49c0f9d61d61334c47a78c7512852791652baef26c296",
          "predeployCodehash": "0x912095d5076ee40a9dd49c0f9d61d61334c47a78c7512852791652baef26c296",
          "salt": "Multisig v5.5"
        },
        "Operators": {
          "owner": "0xBeF25f4733b9d451072416360609e5A4c115293E",
          "address": "0xc5C525B7Bb2a7Ce95C13Ee5aBdB7F8fd3cb77392",
          "deployer": "0xBeF25f4733b9d451072416360609e5A4c115293E",
          "deploymentMethod": "create2",
          "codehash": "0xc561dc32ef670c929db9d7fbf6b5f6c074a62a30602481ba3b88912ca6d79feb",
          "predeployCodehash": "0xc561dc32ef670c929db9d7fbf6b5f6c074a62a30602481ba3b88912ca6d79feb",
          "salt": "Operators"
        },
        "AxelarGasService": {
          "collector": "0xc5C525B7Bb2a7Ce95C13Ee5aBdB7F8fd3cb77392",
          "salt": "AxelarGasService",
          "address": "0xeE1d04E4F9F9AdEB7be7d6996f4A726773460A87",
          "implementation": "0x1F002cd258e2e818eC5ecCD46DD6cb938c5Cf7f8",
          "deployer": "0xBeF25f4733b9d451072416360609e5A4c115293E"
        },
        "InterchainTokenService": {
          "salt": "ITS v2.1.0",
          "deployer": "0xBeF25f4733b9d451072416360609e5A4c115293E",
          "proxySalt": "ITS v1.0.0",
          "tokenManagerDeployer": "0x8d73f4350f1d0384e097aaC88d3e04Af94A95984",
          "interchainToken": "0xbEfE642EDd190358a1c48c1c2E14B044e17EC021",
          "interchainTokenDeployer": "0x13Cc10015F8bC95fd3a5E848cEE2183c0DE2A69D",
          "tokenManager": "0x790bD31aCF3a0548b4e71f2fB6785f6844aA286e",
          "tokenHandler": "0x95C7e8e04440bD85c336147e2964b2F8331F23aD",
          "implementation": "0x7566C3f4A589Cd84F995d12eFB72D8c54dEc272B",
          "predeployCodehash": "0x08a4a556c4db879b4f24104d13a8baf86915d58b12c81b382dfea2a82d2856cf",
          "address": "0x0FCb262571be50815627C16Eca1f5F3D342FF5a5",
          "gatewayCaller": "0xb8Dcc3f2971072d556d8E33284725B3A6f83adFd"
        },
        "InterchainTokenFactory": {
          "deployer": "0xBeF25f4733b9d451072416360609e5A4c115293E",
          "salt": "ITS Factory v1.0.0",
          "implementation": "0x27Dae89620Ed5f3111d85D44ceFc6EdB7fe74551",
          "address": "0x35eAd6089aBF6233C3E0086CD3C0eF849bdE95c3"
        }
      },
      "explorer": {
        "url": "https://sepolia.arbiscan.io",
        "api": "https://api-sepolia.arbiscan.io/api"
      },
      "finality": "finalized",
      "approxFinalityWaitTime": 25
    },
    "centrifuge": {
      "name": "Centrifuge",
      "axelarId": "centrifuge",
      "chainId": 2090,
      "rpc": "https://centrifuge-parachain.api.onfinality.io/rpc?apikey=66c3bd57-e1d5-4d22-bfc6-d63436b44a5a",
      "tokenSymbol": "CFG",
      "decimals": 18,
      "confirmations": 1,
      "chainType": "evm",
      "contracts": {
        "ConstAddressDeployer": {
          "address": "0x98B2920D53612483F91F12Ed7754E51b4A77919e"
        },
        "Create3Deployer": {
          "salt": "Create3Deployer",
          "address": "0x6513Aedb4D1593BA12e50644401D976aebDc90d8",
          "deployer": "0x6f24A47Fc8AE5441Eb47EFfC3665e70e69Ac3F05",
          "deploymentMethod": "create2",
          "codehash": "0xf0ad66defbe082df243d4d274e626f557f97579c5c9e19f33d8093d6160808b7",
          "predeployCodehash": "0x73fc31262c4bad113c79439fd231281201c7c7d45b50328bd86bccf37684bf92"
        },
        "Multisig": {
          "threshold": 2,
          "signers": [
            "0xaC481D34c48e5d3191344b853Bc00D04889BA8db",
            "0x722C5A6A417122668e8925968f7FC13DBDFaD23C",
            "0xBeF25f4733b9d451072416360609e5A4c115293E"
          ],
          "address": ""
        },
        "AxelarGasService": {
          "collector": "0xc5C525B7Bb2a7Ce95C13Ee5aBdB7F8fd3cb77392",
          "address": ""
        }
      },
      "explorer": {
        "url": "",
        "api": ""
      },
      "finality": "1",
      "approxFinalityWaitTime": 1
    },
    "linea-sepolia": {
      "name": "Linea-Sepolia",
      "axelarId": "linea-sepolia",
      "chainId": 59141,
      "rpc": "https://rpc.sepolia.linea.build",
      "tokenSymbol": "ETH",
      "decimals": 18,
      "chainType": "evm",
      "contracts": {
        "AxelarGateway": {
          "deployer": "0xBeF25f4733b9d451072416360609e5A4c115293E",
          "startingKeyIDs": [
            "evm-linea-sepolia-genesis"
          ],
          "address": "0x5A4fA5187BddD93097dE4F6062a2E96C82Ea2d61",
          "implementation": "0x1A9f5A2C0867826790EC9E3318e77298d0000C76",
          "implementationCodehash": "0xf49fc5a9d24907c0c1de9b7c1f4478d2cd961b1835efded43267cb1be062bb9c",
          "authModule": "0xa27aF392971f0A0D0C8767d061f4274d58856d5a",
          "tokenDeployer": "0xb89B72CBA1766fB17199A58D2482852832a1Bd98",
          "deploymentMethod": "create3",
          "salt": "AxelarGateway v6.2",
          "connectionType": "consensus"
        },
        "ConstAddressDeployer": {
          "address": "0x98B2920D53612483F91F12Ed7754E51b4A77919e"
        },
        "Create3Deployer": {
          "salt": "Create3Deployer",
          "address": "0x6513Aedb4D1593BA12e50644401D976aebDc90d8",
          "deployer": "0x6f24A47Fc8AE5441Eb47EFfC3665e70e69Ac3F05",
          "deploymentMethod": "create2",
          "codehash": "0xf0ad66defbe082df243d4d274e626f557f97579c5c9e19f33d8093d6160808b7",
          "predeployCodehash": "0x73fc31262c4bad113c79439fd231281201c7c7d45b50328bd86bccf37684bf92"
        },
        "InterchainGovernance": {
          "minimumTimeDelay": 300,
          "governanceChain": "Axelarnet",
          "governanceAddress": "axelar10d07y265gmmuvt4z0w9aw880jnsr700j7v9daj",
          "address": "0xbBd7dA8273daF1c95aC5C26271Df96399A8263ce",
          "deployer": "0xBeF25f4733b9d451072416360609e5A4c115293E",
          "deploymentMethod": "create3",
          "codehash": "0x222dfe9a431f41f473ba5bf71850df979619361ff8a49dcefc1fba4d72141134",
          "predeployCodehash": "0xe2de43b29f2387b6f3575a1b50d566908fc00e03a8d88ad6be74b674a70874d2",
          "salt": "InterchainGovernance v5.5"
        },
        "Multisig": {
          "threshold": 2,
          "signers": [
            "0xaC481D34c48e5d3191344b853Bc00D04889BA8db",
            "0x722C5A6A417122668e8925968f7FC13DBDFaD23C",
            "0xBeF25f4733b9d451072416360609e5A4c115293E"
          ],
          "address": "0x57406321d7e96223785b5987c9929d25e960946e",
          "deployer": "0xBeF25f4733b9d451072416360609e5A4c115293E",
          "deploymentMethod": "create3",
          "codehash": "0x912095d5076ee40a9dd49c0f9d61d61334c47a78c7512852791652baef26c296",
          "predeployCodehash": "0x912095d5076ee40a9dd49c0f9d61d61334c47a78c7512852791652baef26c296",
          "salt": "Multisig v5.5"
        },
        "Operators": {
          "owner": "0xBeF25f4733b9d451072416360609e5A4c115293E",
          "address": "0xc5C525B7Bb2a7Ce95C13Ee5aBdB7F8fd3cb77392",
          "deployer": "0xBeF25f4733b9d451072416360609e5A4c115293E",
          "deploymentMethod": "create2",
          "codehash": "0xc561dc32ef670c929db9d7fbf6b5f6c074a62a30602481ba3b88912ca6d79feb",
          "predeployCodehash": "0xc561dc32ef670c929db9d7fbf6b5f6c074a62a30602481ba3b88912ca6d79feb",
          "salt": "Operators"
        },
        "AxelarGasService": {
          "collector": "0xc5C525B7Bb2a7Ce95C13Ee5aBdB7F8fd3cb77392",
          "salt": "AxelarGasService",
          "address": "0xeE1d04E4F9F9AdEB7be7d6996f4A726773460A87",
          "implementation": "0x1F002cd258e2e818eC5ecCD46DD6cb938c5Cf7f8",
          "deployer": "0xBeF25f4733b9d451072416360609e5A4c115293E"
        },
        "InterchainTokenService": {
          "salt": "ITS v2.1.0",
          "deployer": "0xBeF25f4733b9d451072416360609e5A4c115293E",
          "proxySalt": "ITS v1.0.0",
          "tokenManagerDeployer": "0x8d73f4350f1d0384e097aaC88d3e04Af94A95984",
          "interchainToken": "0xbEfE642EDd190358a1c48c1c2E14B044e17EC021",
          "interchainTokenDeployer": "0x13Cc10015F8bC95fd3a5E848cEE2183c0DE2A69D",
          "tokenManager": "0x790bD31aCF3a0548b4e71f2fB6785f6844aA286e",
          "tokenHandler": "0x95C7e8e04440bD85c336147e2964b2F8331F23aD",
          "implementation": "0x7566C3f4A589Cd84F995d12eFB72D8c54dEc272B",
          "predeployCodehash": "0x08a4a556c4db879b4f24104d13a8baf86915d58b12c81b382dfea2a82d2856cf",
          "address": "0x0FCb262571be50815627C16Eca1f5F3D342FF5a5",
          "gatewayCaller": "0xb8Dcc3f2971072d556d8E33284725B3A6f83adFd"
        },
        "InterchainTokenFactory": {
          "deployer": "0xBeF25f4733b9d451072416360609e5A4c115293E",
          "salt": "ITS Factory v1.0.0",
          "implementation": "0x27Dae89620Ed5f3111d85D44ceFc6EdB7fe74551",
          "address": "0x35eAd6089aBF6233C3E0086CD3C0eF849bdE95c3"
        }
      },
      "explorer": {
        "name": "Lineascan",
        "url": "https://sepolia.lineascan.build/",
        "api": "https://api-sepolia.lineascan.build/api"
      },
      "gasOptions": {
        "gasPriceAdjustment": 1.5,
        "gasLimit": 7000000
      },
      "confirmations": 1,
      "finality": "400",
      "approxFinalityWaitTime": 30
    },
    "polygon-sepolia": {
      "name": "Polygon-Sepolia",
      "axelarId": "polygon-sepolia",
      "chainId": 80002,
      "rpc": "https://rpc-amoy.polygon.technology",
      "tokenSymbol": "MATIC",
      "decimals": 18,
      "confirmations": 2,
      "chainType": "evm",
      "contracts": {
        "AxelarGateway": {
          "deployer": "0xBeF25f4733b9d451072416360609e5A4c115293E",
          "startingKeyIDs": [
            "evm-polygon-sepolia-genesis"
          ],
          "address": "0x5A4fA5187BddD93097dE4F6062a2E96C82Ea2d61",
          "implementation": "0x1A9f5A2C0867826790EC9E3318e77298d0000C76",
          "implementationCodehash": "0xf49fc5a9d24907c0c1de9b7c1f4478d2cd961b1835efded43267cb1be062bb9c",
          "authModule": "0xa27aF392971f0A0D0C8767d061f4274d58856d5a",
          "tokenDeployer": "0xb89B72CBA1766fB17199A58D2482852832a1Bd98",
          "deploymentMethod": "create3",
          "salt": "AxelarGateway v6.2",
          "connectionType": "consensus"
        },
        "ConstAddressDeployer": {
          "address": "0x98B2920D53612483F91F12Ed7754E51b4A77919e"
        },
        "Create3Deployer": {
          "salt": "Create3Deployer",
          "address": "0x6513Aedb4D1593BA12e50644401D976aebDc90d8",
          "deployer": "0x6f24A47Fc8AE5441Eb47EFfC3665e70e69Ac3F05",
          "deploymentMethod": "create2",
          "codehash": "0xf0ad66defbe082df243d4d274e626f557f97579c5c9e19f33d8093d6160808b7",
          "predeployCodehash": "0x73fc31262c4bad113c79439fd231281201c7c7d45b50328bd86bccf37684bf92"
        },
        "InterchainGovernance": {
          "minimumTimeDelay": 300,
          "governanceChain": "Axelarnet",
          "governanceAddress": "axelar10d07y265gmmuvt4z0w9aw880jnsr700j7v9daj",
          "address": "0xbBd7dA8273daF1c95aC5C26271Df96399A8263ce",
          "deployer": "0xBeF25f4733b9d451072416360609e5A4c115293E",
          "deploymentMethod": "create3",
          "codehash": "0x222dfe9a431f41f473ba5bf71850df979619361ff8a49dcefc1fba4d72141134",
          "predeployCodehash": "0xe2de43b29f2387b6f3575a1b50d566908fc00e03a8d88ad6be74b674a70874d2",
          "salt": "InterchainGovernance v5.5"
        },
        "Multisig": {
          "threshold": 2,
          "signers": [
            "0xaC481D34c48e5d3191344b853Bc00D04889BA8db",
            "0x722C5A6A417122668e8925968f7FC13DBDFaD23C",
            "0xBeF25f4733b9d451072416360609e5A4c115293E"
          ],
          "address": "0x57406321d7e96223785b5987c9929d25e960946e",
          "deployer": "0xBeF25f4733b9d451072416360609e5A4c115293E",
          "deploymentMethod": "create3",
          "codehash": "0x912095d5076ee40a9dd49c0f9d61d61334c47a78c7512852791652baef26c296",
          "predeployCodehash": "0x912095d5076ee40a9dd49c0f9d61d61334c47a78c7512852791652baef26c296",
          "salt": "Multisig v5.5"
        },
        "Operators": {
          "owner": "0xBeF25f4733b9d451072416360609e5A4c115293E",
          "address": "0xc5C525B7Bb2a7Ce95C13Ee5aBdB7F8fd3cb77392",
          "deployer": "0xBeF25f4733b9d451072416360609e5A4c115293E",
          "deploymentMethod": "create2",
          "codehash": "0xc561dc32ef670c929db9d7fbf6b5f6c074a62a30602481ba3b88912ca6d79feb",
          "predeployCodehash": "0xc561dc32ef670c929db9d7fbf6b5f6c074a62a30602481ba3b88912ca6d79feb",
          "salt": "Operators"
        },
        "AxelarGasService": {
          "collector": "0xc5C525B7Bb2a7Ce95C13Ee5aBdB7F8fd3cb77392",
          "salt": "AxelarGasService",
          "address": "0xeE1d04E4F9F9AdEB7be7d6996f4A726773460A87",
          "implementation": "0x1F002cd258e2e818eC5ecCD46DD6cb938c5Cf7f8",
          "deployer": "0xBeF25f4733b9d451072416360609e5A4c115293E"
        },
        "InterchainTokenService": {
          "salt": "ITS v2.1.0",
          "deployer": "0xBeF25f4733b9d451072416360609e5A4c115293E",
          "proxySalt": "ITS v1.0.0",
          "tokenManagerDeployer": "0x8d73f4350f1d0384e097aaC88d3e04Af94A95984",
          "interchainToken": "0xbEfE642EDd190358a1c48c1c2E14B044e17EC021",
          "interchainTokenDeployer": "0x13Cc10015F8bC95fd3a5E848cEE2183c0DE2A69D",
          "tokenManager": "0x790bD31aCF3a0548b4e71f2fB6785f6844aA286e",
          "tokenHandler": "0x95C7e8e04440bD85c336147e2964b2F8331F23aD",
          "implementation": "0x7566C3f4A589Cd84F995d12eFB72D8c54dEc272B",
          "predeployCodehash": "0x08a4a556c4db879b4f24104d13a8baf86915d58b12c81b382dfea2a82d2856cf",
          "address": "0x0FCb262571be50815627C16Eca1f5F3D342FF5a5",
          "gatewayCaller": "0xb8Dcc3f2971072d556d8E33284725B3A6f83adFd"
        },
        "InterchainTokenFactory": {
          "deployer": "0xBeF25f4733b9d451072416360609e5A4c115293E",
          "salt": "ITS Factory v1.0.0",
          "implementation": "0x27Dae89620Ed5f3111d85D44ceFc6EdB7fe74551",
          "address": "0x35eAd6089aBF6233C3E0086CD3C0eF849bdE95c3"
        }
      },
      "explorer": {
        "name": "Polygonscan",
        "url": "https://amoy.polygonscan.com",
        "api": "https://api-amoy.polygonscan.com/api"
      },
      "gasOptions": {
        "gasLimit": 6000000,
        "gasPriceAdjustment": 1.5
      },
      "finality": "finalized",
      "approxFinalityWaitTime": 1
    },
    "base-sepolia": {
      "name": "Base-Sepolia",
      "axelarId": "base-sepolia",
      "chainId": 84532,
      "rpc": "https://sepolia.base.org",
      "tokenSymbol": "ETH",
      "decimals": 18,
      "chainType": "evm",
      "gasOptions": {
        "gasLimit": 8000000
      },
      "onchainGasEstimate": {
        "l1ChainName": "ethereum",
        "gasEstimationType": 1,
        "l1FeeScalar": 1101
      },
      "confirmations": 2,
      "explorer": {
        "name": "Basescan",
        "url": "https://sepolia-explorer.base.org",
        "api": "https://api-sepolia.basescan.org/api"
      },
      "contracts": {
        "ConstAddressDeployer": {
          "address": "0x98B2920D53612483F91F12Ed7754E51b4A77919e"
        },
        "Create3Deployer": {
          "salt": "Create3Deployer",
          "address": "0x6513Aedb4D1593BA12e50644401D976aebDc90d8",
          "deployer": "0x6f24A47Fc8AE5441Eb47EFfC3665e70e69Ac3F05",
          "deploymentMethod": "create2",
          "codehash": "0xf0ad66defbe082df243d4d274e626f557f97579c5c9e19f33d8093d6160808b7",
          "predeployCodehash": "0x73fc31262c4bad113c79439fd231281201c7c7d45b50328bd86bccf37684bf92"
        },
        "AxelarGateway": {
          "deployer": "0xBeF25f4733b9d451072416360609e5A4c115293E",
          "startingKeyIDs": [
            "evm-base-sepolia-genesis"
          ],
          "address": "0x5A4fA5187BddD93097dE4F6062a2E96C82Ea2d61",
          "implementation": "0x1A9f5A2C0867826790EC9E3318e77298d0000C76",
          "implementationCodehash": "0xf49fc5a9d24907c0c1de9b7c1f4478d2cd961b1835efded43267cb1be062bb9c",
          "authModule": "0xa27aF392971f0A0D0C8767d061f4274d58856d5a",
          "tokenDeployer": "0xb89B72CBA1766fB17199A58D2482852832a1Bd98",
          "deploymentMethod": "create3",
          "salt": "AxelarGateway v6.2",
          "connectionType": "consensus"
        },
        "InterchainGovernance": {
          "minimumTimeDelay": 300,
          "governanceChain": "Axelarnet",
          "governanceAddress": "axelar10d07y265gmmuvt4z0w9aw880jnsr700j7v9daj",
          "address": "0xbBd7dA8273daF1c95aC5C26271Df96399A8263ce",
          "deployer": "0xBeF25f4733b9d451072416360609e5A4c115293E",
          "deploymentMethod": "create3",
          "codehash": "0x222dfe9a431f41f473ba5bf71850df979619361ff8a49dcefc1fba4d72141134",
          "predeployCodehash": "0xe2de43b29f2387b6f3575a1b50d566908fc00e03a8d88ad6be74b674a70874d2",
          "salt": "InterchainGovernance v5.5"
        },
        "Multisig": {
          "threshold": 2,
          "signers": [
            "0xaC481D34c48e5d3191344b853Bc00D04889BA8db",
            "0x722C5A6A417122668e8925968f7FC13DBDFaD23C",
            "0xBeF25f4733b9d451072416360609e5A4c115293E"
          ],
          "address": "0x57406321d7e96223785b5987c9929d25e960946e",
          "deployer": "0xBeF25f4733b9d451072416360609e5A4c115293E",
          "deploymentMethod": "create3",
          "codehash": "0x912095d5076ee40a9dd49c0f9d61d61334c47a78c7512852791652baef26c296",
          "predeployCodehash": "0x912095d5076ee40a9dd49c0f9d61d61334c47a78c7512852791652baef26c296",
          "salt": "Multisig v5.5"
        },
        "Operators": {
          "owner": "0xBeF25f4733b9d451072416360609e5A4c115293E",
          "address": "0xc5C525B7Bb2a7Ce95C13Ee5aBdB7F8fd3cb77392",
          "deployer": "0xBeF25f4733b9d451072416360609e5A4c115293E",
          "deploymentMethod": "create2",
          "codehash": "0xc561dc32ef670c929db9d7fbf6b5f6c074a62a30602481ba3b88912ca6d79feb",
          "predeployCodehash": "0xc561dc32ef670c929db9d7fbf6b5f6c074a62a30602481ba3b88912ca6d79feb",
          "salt": "Operators"
        },
        "AxelarGasService": {
          "collector": "0xc5C525B7Bb2a7Ce95C13Ee5aBdB7F8fd3cb77392",
          "salt": "AxelarGasService",
          "address": "0xeE1d04E4F9F9AdEB7be7d6996f4A726773460A87",
          "implementation": "0x1F002cd258e2e818eC5ecCD46DD6cb938c5Cf7f8",
          "deployer": "0xBeF25f4733b9d451072416360609e5A4c115293E"
        },
        "InterchainTokenService": {
          "salt": "ITS v2.1.0",
          "deployer": "0xBeF25f4733b9d451072416360609e5A4c115293E",
          "proxySalt": "ITS v1.0.0",
          "tokenManagerDeployer": "0x8d73f4350f1d0384e097aaC88d3e04Af94A95984",
          "interchainToken": "0xbEfE642EDd190358a1c48c1c2E14B044e17EC021",
          "interchainTokenDeployer": "0x13Cc10015F8bC95fd3a5E848cEE2183c0DE2A69D",
          "tokenManager": "0x790bD31aCF3a0548b4e71f2fB6785f6844aA286e",
          "tokenHandler": "0x95C7e8e04440bD85c336147e2964b2F8331F23aD",
          "implementation": "0x7566C3f4A589Cd84F995d12eFB72D8c54dEc272B",
          "predeployCodehash": "0x08a4a556c4db879b4f24104d13a8baf86915d58b12c81b382dfea2a82d2856cf",
          "address": "0x0FCb262571be50815627C16Eca1f5F3D342FF5a5",
          "gatewayCaller": "0xb8Dcc3f2971072d556d8E33284725B3A6f83adFd"
        },
        "InterchainTokenFactory": {
          "deployer": "0xBeF25f4733b9d451072416360609e5A4c115293E",
          "salt": "ITS Factory v1.0.0",
          "implementation": "0x27Dae89620Ed5f3111d85D44ceFc6EdB7fe74551",
          "address": "0x35eAd6089aBF6233C3E0086CD3C0eF849bdE95c3"
        }
      },
      "finality": "finalized",
      "approxFinalityWaitTime": 30
    },
    "blast-sepolia": {
      "name": "Blast-Sepolia",
      "axelarId": "blast-sepolia",
      "chainId": 168587773,
      "rpc": "https://sepolia.blast.io/",
      "tokenSymbol": "ETH",
      "decimals": 18,
      "chainType": "evm",
      "gasOptions": {
        "gasLimit": 8000000
      },
      "onchainGasEstimate": {
        "l1ChainName": "ethereum",
        "gasEstimationType": 2,
        "l1FeeScalar": 7600
      },
      "confirmations": 2,
      "explorer": {
        "name": "Blastscan",
        "url": "https://testnet.blastscan.io",
        "api": "https://api.routescan.io/v2/network/testnet/evm/168587773/etherscan"
      },
      "contracts": {
        "ConstAddressDeployer": {
          "address": "0x98B2920D53612483F91F12Ed7754E51b4A77919e"
        },
        "Create3Deployer": {
          "salt": "Create3Deployer",
          "address": "0x6513Aedb4D1593BA12e50644401D976aebDc90d8",
          "deployer": "0x6f24A47Fc8AE5441Eb47EFfC3665e70e69Ac3F05",
          "deploymentMethod": "create2",
          "codehash": "0xf0ad66defbe082df243d4d274e626f557f97579c5c9e19f33d8093d6160808b7",
          "predeployCodehash": "0x73fc31262c4bad113c79439fd231281201c7c7d45b50328bd86bccf37684bf92"
        },
        "AxelarGateway": {
          "deployer": "0xBeF25f4733b9d451072416360609e5A4c115293E",
          "startingKeyIDs": [
            "evm-blast-sepolia-genesis"
          ],
          "address": "0x5A4fA5187BddD93097dE4F6062a2E96C82Ea2d61",
          "implementation": "0x1A9f5A2C0867826790EC9E3318e77298d0000C76",
          "implementationCodehash": "0xf49fc5a9d24907c0c1de9b7c1f4478d2cd961b1835efded43267cb1be062bb9c",
          "authModule": "0xa27aF392971f0A0D0C8767d061f4274d58856d5a",
          "tokenDeployer": "0xb89B72CBA1766fB17199A58D2482852832a1Bd98",
          "deploymentMethod": "create3",
          "salt": "AxelarGateway v6.2",
          "connectionType": "consensus"
        },
        "InterchainGovernance": {
          "minimumTimeDelay": 300,
          "governanceChain": "Axelarnet",
          "governanceAddress": "axelar10d07y265gmmuvt4z0w9aw880jnsr700j7v9daj",
          "address": "0xbBd7dA8273daF1c95aC5C26271Df96399A8263ce",
          "deployer": "0xBeF25f4733b9d451072416360609e5A4c115293E",
          "deploymentMethod": "create3",
          "codehash": "0x222dfe9a431f41f473ba5bf71850df979619361ff8a49dcefc1fba4d72141134",
          "predeployCodehash": "0xe2de43b29f2387b6f3575a1b50d566908fc00e03a8d88ad6be74b674a70874d2",
          "salt": "InterchainGovernance v5.5"
        },
        "Multisig": {
          "threshold": 2,
          "signers": [
            "0xaC481D34c48e5d3191344b853Bc00D04889BA8db",
            "0x722C5A6A417122668e8925968f7FC13DBDFaD23C",
            "0xBeF25f4733b9d451072416360609e5A4c115293E"
          ],
          "address": "0x57406321d7e96223785b5987c9929d25e960946e",
          "deployer": "0xBeF25f4733b9d451072416360609e5A4c115293E",
          "deploymentMethod": "create3",
          "codehash": "0x912095d5076ee40a9dd49c0f9d61d61334c47a78c7512852791652baef26c296",
          "predeployCodehash": "0x912095d5076ee40a9dd49c0f9d61d61334c47a78c7512852791652baef26c296",
          "salt": "Multisig v5.5"
        },
        "Operators": {
          "owner": "0xBeF25f4733b9d451072416360609e5A4c115293E",
          "address": "0xc5C525B7Bb2a7Ce95C13Ee5aBdB7F8fd3cb77392",
          "deployer": "0xBeF25f4733b9d451072416360609e5A4c115293E",
          "deploymentMethod": "create2",
          "codehash": "0xc561dc32ef670c929db9d7fbf6b5f6c074a62a30602481ba3b88912ca6d79feb",
          "predeployCodehash": "0xc561dc32ef670c929db9d7fbf6b5f6c074a62a30602481ba3b88912ca6d79feb",
          "salt": "Operators"
        },
        "AxelarGasService": {
          "collector": "0xc5C525B7Bb2a7Ce95C13Ee5aBdB7F8fd3cb77392",
          "salt": "AxelarGasService",
          "address": "0xeE1d04E4F9F9AdEB7be7d6996f4A726773460A87",
          "implementation": "0x1F002cd258e2e818eC5ecCD46DD6cb938c5Cf7f8",
          "deployer": "0xBeF25f4733b9d451072416360609e5A4c115293E"
        },
        "InterchainTokenService": {
          "salt": "ITS v2.1.0",
          "deployer": "0xBeF25f4733b9d451072416360609e5A4c115293E",
          "proxySalt": "ITS v1.0.0",
          "tokenManagerDeployer": "0x8d73f4350f1d0384e097aaC88d3e04Af94A95984",
          "interchainToken": "0xbEfE642EDd190358a1c48c1c2E14B044e17EC021",
          "interchainTokenDeployer": "0x13Cc10015F8bC95fd3a5E848cEE2183c0DE2A69D",
          "tokenManager": "0x790bD31aCF3a0548b4e71f2fB6785f6844aA286e",
          "tokenHandler": "0x95C7e8e04440bD85c336147e2964b2F8331F23aD",
          "implementation": "0x7566C3f4A589Cd84F995d12eFB72D8c54dEc272B",
          "predeployCodehash": "0x08a4a556c4db879b4f24104d13a8baf86915d58b12c81b382dfea2a82d2856cf",
          "address": "0x0FCb262571be50815627C16Eca1f5F3D342FF5a5",
          "gatewayCaller": "0xb8Dcc3f2971072d556d8E33284725B3A6f83adFd"
        },
        "InterchainTokenFactory": {
          "deployer": "0xBeF25f4733b9d451072416360609e5A4c115293E",
          "salt": "ITS Factory v1.0.0",
          "implementation": "0x27Dae89620Ed5f3111d85D44ceFc6EdB7fe74551",
          "address": "0x35eAd6089aBF6233C3E0086CD3C0eF849bdE95c3"
        }
      },
      "finality": "finalized",
      "approxFinalityWaitTime": 25
    },
    "fraxtal": {
      "name": "Fraxtal",
      "axelarId": "fraxtal",
      "chainId": 2522,
      "rpc": "https://rpc.testnet.frax.com",
      "tokenSymbol": "frxETH",
      "decimals": 18,
      "chainType": "evm",
      "gasOptions": {
        "gasLimit": 8000000
      },
      "onchainGasEstimate": {
        "l1ChainName": "ethereum",
        "gasEstimationType": 2,
        "l1FeeScalar": 50000
      },
      "contracts": {
        "InterchainGovernance": {
          "minimumTimeDelay": 300,
          "governanceChain": "Axelarnet",
          "governanceAddress": "axelar10d07y265gmmuvt4z0w9aw880jnsr700j7v9daj",
          "address": "0xbBd7dA8273daF1c95aC5C26271Df96399A8263ce",
          "deployer": "0xBeF25f4733b9d451072416360609e5A4c115293E",
          "deploymentMethod": "create3",
          "codehash": "0x222dfe9a431f41f473ba5bf71850df979619361ff8a49dcefc1fba4d72141134",
          "predeployCodehash": "0xe2de43b29f2387b6f3575a1b50d566908fc00e03a8d88ad6be74b674a70874d2",
          "salt": "InterchainGovernance v5.5"
        },
        "Multisig": {
          "threshold": 2,
          "signers": [
            "0xaC481D34c48e5d3191344b853Bc00D04889BA8db",
            "0x722C5A6A417122668e8925968f7FC13DBDFaD23C",
            "0xBeF25f4733b9d451072416360609e5A4c115293E"
          ],
          "address": "0x57406321d7e96223785b5987c9929d25e960946e",
          "deployer": "0xBeF25f4733b9d451072416360609e5A4c115293E",
          "deploymentMethod": "create3",
          "codehash": "0x912095d5076ee40a9dd49c0f9d61d61334c47a78c7512852791652baef26c296",
          "predeployCodehash": "0x912095d5076ee40a9dd49c0f9d61d61334c47a78c7512852791652baef26c296",
          "salt": "Multisig v5.5"
        },
        "ConstAddressDeployer": {
          "address": "0x98B2920D53612483F91F12Ed7754E51b4A77919e"
        },
        "Create3Deployer": {
          "salt": "Create3Deployer",
          "address": "0x6513Aedb4D1593BA12e50644401D976aebDc90d8",
          "deployer": "0x6f24A47Fc8AE5441Eb47EFfC3665e70e69Ac3F05",
          "deploymentMethod": "create2",
          "codehash": "0xf0ad66defbe082df243d4d274e626f557f97579c5c9e19f33d8093d6160808b7",
          "predeployCodehash": "0x73fc31262c4bad113c79439fd231281201c7c7d45b50328bd86bccf37684bf92"
        },
        "AxelarGateway": {
          "deployer": "0xBeF25f4733b9d451072416360609e5A4c115293E",
          "startingKeyIDs": [
            "evm-fraxtal-genesis"
          ],
          "address": "0x5A4fA5187BddD93097dE4F6062a2E96C82Ea2d61",
          "implementation": "0x1A9f5A2C0867826790EC9E3318e77298d0000C76",
          "implementationCodehash": "0xf49fc5a9d24907c0c1de9b7c1f4478d2cd961b1835efded43267cb1be062bb9c",
          "authModule": "0xa27aF392971f0A0D0C8767d061f4274d58856d5a",
          "tokenDeployer": "0xb89B72CBA1766fB17199A58D2482852832a1Bd98",
          "deploymentMethod": "create3",
          "salt": "AxelarGateway v6.2",
          "connectionType": "consensus"
        },
        "AxelarGasService": {
          "collector": "0xc5C525B7Bb2a7Ce95C13Ee5aBdB7F8fd3cb77392",
          "salt": "AxelarGasService",
          "address": "0xeE1d04E4F9F9AdEB7be7d6996f4A726773460A87",
          "implementation": "0x1F002cd258e2e818eC5ecCD46DD6cb938c5Cf7f8",
          "deployer": "0xBeF25f4733b9d451072416360609e5A4c115293E"
        },
        "Operators": {
          "owner": "0xBeF25f4733b9d451072416360609e5A4c115293E",
          "address": "0xc5C525B7Bb2a7Ce95C13Ee5aBdB7F8fd3cb77392",
          "deployer": "0xBeF25f4733b9d451072416360609e5A4c115293E",
          "deploymentMethod": "create2",
          "codehash": "0xc561dc32ef670c929db9d7fbf6b5f6c074a62a30602481ba3b88912ca6d79feb",
          "predeployCodehash": "0xc561dc32ef670c929db9d7fbf6b5f6c074a62a30602481ba3b88912ca6d79feb",
          "salt": "Operators"
        },
        "InterchainTokenService": {
          "salt": "ITS v2.1.0",
          "deployer": "0xBeF25f4733b9d451072416360609e5A4c115293E",
          "proxySalt": "ITS v1.0.0",
          "tokenManagerDeployer": "0x8d73f4350f1d0384e097aaC88d3e04Af94A95984",
          "interchainToken": "0xbEfE642EDd190358a1c48c1c2E14B044e17EC021",
          "interchainTokenDeployer": "0x13Cc10015F8bC95fd3a5E848cEE2183c0DE2A69D",
          "tokenManager": "0x790bD31aCF3a0548b4e71f2fB6785f6844aA286e",
          "tokenHandler": "0x95C7e8e04440bD85c336147e2964b2F8331F23aD",
          "implementation": "0x7566C3f4A589Cd84F995d12eFB72D8c54dEc272B",
          "predeployCodehash": "0x08a4a556c4db879b4f24104d13a8baf86915d58b12c81b382dfea2a82d2856cf",
          "address": "0x0FCb262571be50815627C16Eca1f5F3D342FF5a5",
          "gatewayCaller": "0xb8Dcc3f2971072d556d8E33284725B3A6f83adFd"
        },
        "InterchainTokenFactory": {
          "deployer": "0xBeF25f4733b9d451072416360609e5A4c115293E",
          "salt": "ITS Factory v1.0.0",
          "implementation": "0x27Dae89620Ed5f3111d85D44ceFc6EdB7fe74551",
          "address": "0x35eAd6089aBF6233C3E0086CD3C0eF849bdE95c3"
        }
      },
      "explorer": {
        "name": "Fraxscan",
        "url": "https://holesky.fraxscan.com",
        "api": "https://api-holesky.fraxscan.com/api"
      },
      "finality": "finalized",
      "approxFinalityWaitTime": 80
    },
    "mantle-sepolia": {
      "name": "Mantle-Sepolia",
      "axelarId": "mantle-sepolia",
      "chainId": 5003,
      "rpc": "https://rpc.sepolia.mantle.xyz",
      "tokenSymbol": "MNT",
      "decimals": 18,
      "chainType": "evm",
      "confirmations": 2,
      "explorer": {
        "name": "Mantle Explorer",
        "url": "https://sepolia.mantlescan.xyz",
        "api": "https://api-sepolia.mantlescan.xyz/api"
      },
      "contracts": {
        "InterchainGovernance": {
          "minimumTimeDelay": 300,
          "governanceChain": "Axelarnet",
          "governanceAddress": "axelar10d07y265gmmuvt4z0w9aw880jnsr700j7v9daj",
          "address": "0xbBd7dA8273daF1c95aC5C26271Df96399A8263ce",
          "deployer": "0xBeF25f4733b9d451072416360609e5A4c115293E",
          "deploymentMethod": "create3",
          "codehash": "0x222dfe9a431f41f473ba5bf71850df979619361ff8a49dcefc1fba4d72141134",
          "predeployCodehash": "0xe2de43b29f2387b6f3575a1b50d566908fc00e03a8d88ad6be74b674a70874d2",
          "salt": "InterchainGovernance v5.5"
        },
        "Multisig": {
          "threshold": 2,
          "signers": [
            "0xaC481D34c48e5d3191344b853Bc00D04889BA8db",
            "0x722C5A6A417122668e8925968f7FC13DBDFaD23C",
            "0xBeF25f4733b9d451072416360609e5A4c115293E"
          ],
          "address": "0x57406321d7e96223785b5987c9929d25e960946e",
          "deployer": "0xBeF25f4733b9d451072416360609e5A4c115293E",
          "deploymentMethod": "create3",
          "codehash": "0x912095d5076ee40a9dd49c0f9d61d61334c47a78c7512852791652baef26c296",
          "predeployCodehash": "0x912095d5076ee40a9dd49c0f9d61d61334c47a78c7512852791652baef26c296",
          "salt": "Multisig v5.5"
        },
        "ConstAddressDeployer": {
          "address": "0x98B2920D53612483F91F12Ed7754E51b4A77919e"
        },
        "Create3Deployer": {
          "salt": "Create3Deployer",
          "address": "0x6513Aedb4D1593BA12e50644401D976aebDc90d8",
          "deployer": "0x6f24A47Fc8AE5441Eb47EFfC3665e70e69Ac3F05",
          "deploymentMethod": "create2",
          "codehash": "0xf0ad66defbe082df243d4d274e626f557f97579c5c9e19f33d8093d6160808b7",
          "predeployCodehash": "0x73fc31262c4bad113c79439fd231281201c7c7d45b50328bd86bccf37684bf92"
        },
        "AxelarGateway": {
          "deployer": "0xBeF25f4733b9d451072416360609e5A4c115293E",
          "startingKeyIDs": [
            "evm-mantle-sepolia-genesis"
          ],
          "address": "0x5A4fA5187BddD93097dE4F6062a2E96C82Ea2d61",
          "implementation": "0x1A9f5A2C0867826790EC9E3318e77298d0000C76",
          "implementationCodehash": "0xf49fc5a9d24907c0c1de9b7c1f4478d2cd961b1835efded43267cb1be062bb9c",
          "authModule": "0xa27aF392971f0A0D0C8767d061f4274d58856d5a",
          "tokenDeployer": "0xb89B72CBA1766fB17199A58D2482852832a1Bd98",
          "deploymentMethod": "create3",
          "salt": "AxelarGateway v6.2",
          "connectionType": "consensus"
        },
        "Operators": {
          "owner": "0xBeF25f4733b9d451072416360609e5A4c115293E",
          "address": "0xc5C525B7Bb2a7Ce95C13Ee5aBdB7F8fd3cb77392",
          "deployer": "0xBeF25f4733b9d451072416360609e5A4c115293E",
          "deploymentMethod": "create2",
          "codehash": "0xc561dc32ef670c929db9d7fbf6b5f6c074a62a30602481ba3b88912ca6d79feb",
          "predeployCodehash": "0xc561dc32ef670c929db9d7fbf6b5f6c074a62a30602481ba3b88912ca6d79feb",
          "salt": "Operators"
        },
        "AxelarGasService": {
          "collector": "0xc5C525B7Bb2a7Ce95C13Ee5aBdB7F8fd3cb77392",
          "salt": "AxelarGasService",
          "address": "0xeE1d04E4F9F9AdEB7be7d6996f4A726773460A87",
          "implementation": "0x1F002cd258e2e818eC5ecCD46DD6cb938c5Cf7f8",
          "deployer": "0xBeF25f4733b9d451072416360609e5A4c115293E"
        },
        "InterchainTokenService": {
          "salt": "ITS v2.1.0",
          "deployer": "0xBeF25f4733b9d451072416360609e5A4c115293E",
          "proxySalt": "ITS v1.0.0",
          "tokenManagerDeployer": "0x8d73f4350f1d0384e097aaC88d3e04Af94A95984",
          "interchainToken": "0xbEfE642EDd190358a1c48c1c2E14B044e17EC021",
          "interchainTokenDeployer": "0x13Cc10015F8bC95fd3a5E848cEE2183c0DE2A69D",
          "tokenManager": "0x790bD31aCF3a0548b4e71f2fB6785f6844aA286e",
          "tokenHandler": "0x95C7e8e04440bD85c336147e2964b2F8331F23aD",
          "implementation": "0x7566C3f4A589Cd84F995d12eFB72D8c54dEc272B",
          "predeployCodehash": "0x08a4a556c4db879b4f24104d13a8baf86915d58b12c81b382dfea2a82d2856cf",
          "address": "0x0FCb262571be50815627C16Eca1f5F3D342FF5a5",
          "gatewayCaller": "0xb8Dcc3f2971072d556d8E33284725B3A6f83adFd"
        },
        "InterchainTokenFactory": {
          "deployer": "0xBeF25f4733b9d451072416360609e5A4c115293E",
          "salt": "ITS Factory v1.0.0",
          "implementation": "0x27Dae89620Ed5f3111d85D44ceFc6EdB7fe74551",
          "address": "0x35eAd6089aBF6233C3E0086CD3C0eF849bdE95c3"
        }
      },
      "finality": "finalized",
      "gasOptions": {
        "gasPrice": 25000000,
        "gasLimit": 100000000000
      },
      "approxFinalityWaitTime": 60
    },
    "optimism-sepolia": {
      "name": "Optimism-Sepolia",
      "axelarId": "optimism-sepolia",
      "chainId": 11155420,
      "rpc": "https://sepolia.optimism.io",
      "tokenSymbol": "ETH",
      "decimals": 18,
      "chainType": "evm",
      "gasOptions": {
        "gasLimit": 8000000
      },
      "onchainGasEstimate": {
        "l1ChainName": "ethereum",
        "gasEstimationType": 1,
        "l1FeeScalar": 7600
      },
      "confirmations": 3,
      "explorer": {
        "name": "Opscan",
        "url": "https://sepolia-optimistic.etherscan.io",
        "api": "https://api-sepolia-optimistic.etherscan.io/api"
      },
      "contracts": {
        "ConstAddressDeployer": {
          "address": "0x98B2920D53612483F91F12Ed7754E51b4A77919e"
        },
        "Create3Deployer": {
          "salt": "Create3Deployer",
          "address": "0x6513Aedb4D1593BA12e50644401D976aebDc90d8",
          "deployer": "0x6f24A47Fc8AE5441Eb47EFfC3665e70e69Ac3F05",
          "deploymentMethod": "create2",
          "codehash": "0xf0ad66defbe082df243d4d274e626f557f97579c5c9e19f33d8093d6160808b7",
          "predeployCodehash": "0x73fc31262c4bad113c79439fd231281201c7c7d45b50328bd86bccf37684bf92"
        },
        "AxelarGateway": {
          "deployer": "0xBeF25f4733b9d451072416360609e5A4c115293E",
          "startingKeyIDs": [
            "evm-optimism-sepolia-genesis"
          ],
          "address": "0x5A4fA5187BddD93097dE4F6062a2E96C82Ea2d61",
          "implementation": "0x1A9f5A2C0867826790EC9E3318e77298d0000C76",
          "implementationCodehash": "0xf49fc5a9d24907c0c1de9b7c1f4478d2cd961b1835efded43267cb1be062bb9c",
          "authModule": "0xa27aF392971f0A0D0C8767d061f4274d58856d5a",
          "tokenDeployer": "0xb89B72CBA1766fB17199A58D2482852832a1Bd98",
          "deploymentMethod": "create3",
          "salt": "AxelarGateway v6.2",
          "connectionType": "consensus"
        },
        "InterchainGovernance": {
          "minimumTimeDelay": 300,
          "governanceChain": "Axelarnet",
          "governanceAddress": "axelar10d07y265gmmuvt4z0w9aw880jnsr700j7v9daj",
          "address": "0xbBd7dA8273daF1c95aC5C26271Df96399A8263ce",
          "deployer": "0xBeF25f4733b9d451072416360609e5A4c115293E",
          "deploymentMethod": "create3",
          "codehash": "0x222dfe9a431f41f473ba5bf71850df979619361ff8a49dcefc1fba4d72141134",
          "predeployCodehash": "0xe2de43b29f2387b6f3575a1b50d566908fc00e03a8d88ad6be74b674a70874d2",
          "salt": "InterchainGovernance v5.5"
        },
        "Multisig": {
          "threshold": 2,
          "signers": [
            "0xaC481D34c48e5d3191344b853Bc00D04889BA8db",
            "0x722C5A6A417122668e8925968f7FC13DBDFaD23C",
            "0xBeF25f4733b9d451072416360609e5A4c115293E"
          ],
          "address": "0x57406321d7e96223785b5987c9929d25e960946e",
          "deployer": "0xBeF25f4733b9d451072416360609e5A4c115293E",
          "deploymentMethod": "create3",
          "codehash": "0x912095d5076ee40a9dd49c0f9d61d61334c47a78c7512852791652baef26c296",
          "predeployCodehash": "0x912095d5076ee40a9dd49c0f9d61d61334c47a78c7512852791652baef26c296",
          "salt": "Multisig v5.5"
        },
        "Operators": {
          "owner": "0xBeF25f4733b9d451072416360609e5A4c115293E",
          "address": "0xc5C525B7Bb2a7Ce95C13Ee5aBdB7F8fd3cb77392",
          "deployer": "0xBeF25f4733b9d451072416360609e5A4c115293E",
          "deploymentMethod": "create2",
          "codehash": "0xc561dc32ef670c929db9d7fbf6b5f6c074a62a30602481ba3b88912ca6d79feb",
          "predeployCodehash": "0xc561dc32ef670c929db9d7fbf6b5f6c074a62a30602481ba3b88912ca6d79feb",
          "salt": "Operators"
        },
        "AxelarGasService": {
          "collector": "0xc5C525B7Bb2a7Ce95C13Ee5aBdB7F8fd3cb77392",
          "salt": "AxelarGasService",
          "address": "0xeE1d04E4F9F9AdEB7be7d6996f4A726773460A87",
          "implementation": "0x1F002cd258e2e818eC5ecCD46DD6cb938c5Cf7f8",
          "deployer": "0xBeF25f4733b9d451072416360609e5A4c115293E"
        },
        "InterchainTokenService": {
          "salt": "ITS v2.1.0",
          "deployer": "0xBeF25f4733b9d451072416360609e5A4c115293E",
          "proxySalt": "ITS v1.0.0",
          "tokenManagerDeployer": "0x8d73f4350f1d0384e097aaC88d3e04Af94A95984",
          "interchainToken": "0xbEfE642EDd190358a1c48c1c2E14B044e17EC021",
          "interchainTokenDeployer": "0x13Cc10015F8bC95fd3a5E848cEE2183c0DE2A69D",
          "tokenManager": "0x790bD31aCF3a0548b4e71f2fB6785f6844aA286e",
          "tokenHandler": "0x95C7e8e04440bD85c336147e2964b2F8331F23aD",
          "implementation": "0x7566C3f4A589Cd84F995d12eFB72D8c54dEc272B",
          "predeployCodehash": "0x08a4a556c4db879b4f24104d13a8baf86915d58b12c81b382dfea2a82d2856cf",
          "address": "0x0FCb262571be50815627C16Eca1f5F3D342FF5a5",
          "gatewayCaller": "0xb8Dcc3f2971072d556d8E33284725B3A6f83adFd"
        },
        "InterchainTokenFactory": {
          "deployer": "0xBeF25f4733b9d451072416360609e5A4c115293E",
          "salt": "ITS Factory v1.0.0",
          "implementation": "0x27Dae89620Ed5f3111d85D44ceFc6EdB7fe74551",
          "address": "0x35eAd6089aBF6233C3E0086CD3C0eF849bdE95c3"
        }
      },
      "finality": "finalized",
      "approxFinalityWaitTime": 25
    },
    "flow": {
      "name": "Flow",
      "axelarId": "flow",
      "chainId": 545,
      "rpc": "https://testnet.evm.nodes.onflow.org",
      "tokenSymbol": "FLOW",
      "decimals": 18,
      "chainType": "evm",
      "contracts": {
        "AxelarGateway": {
          "deployer": "0xBeF25f4733b9d451072416360609e5A4c115293E",
          "operator": "0xBeF25f4733b9d451072416360609e5A4c115293E",
          "proxyDeploymentArgs": [
            "0xC5578b1c63CE803B9f7f185652CC1E14Af887b8f",
            "0xBeF25f4733b9d451072416360609e5A4c115293E",
            "0x000000000000000000000000bef25f4733b9d451072416360609e5a4c115293e0000000000000000000000000000000000000000000000000000000000000040000000000000000000000000000000000000000000000000000000000000000100000000000000000000000000000000000000000000000000000000000000200000000000000000000000000000000000000000000000000000000000000060000000000000000000000000000000000000000000000000000000000000000300000000000000000000000000000000000000000000000000000000000aa39300000000000000000000000000000000000000000000000000000000000000050000000000000000000000004ed1fd87673ed52b810710e1e81c10df10906f40000000000000000000000000000000000000000000000000000000000000000100000000000000000000000054059b18cf1b10d648d922e00c149e68b3d77e90000000000000000000000000000000000000000000000000000000000000000100000000000000000000000057c026c5a2dcb35fd220f3436ff4096978066bb50000000000000000000000000000000000000000000000000000000000000001000000000000000000000000d368332a3cb3ea8a38144508c1ddea649c4d23fd0000000000000000000000000000000000000000000000000000000000000001000000000000000000000000f48dfdc4f1666701ba74efa1d8491f4811c064a40000000000000000000000000000000000000000000000000000000000000001"
          ],
          "initialVerifierSetId": "c7483b242156a8149fe6c4efcf62184d9fbf6b1be5530872f80a472d33070cf6",
          "governance": "0xBeF25f4733b9d451072416360609e5A4c115293E",
          "address": "0x5A4fA5187BddD93097dE4F6062a2E96C82Ea2d61",
          "implementation": "0x97eE3BfaD32ff53eC13071fBE65CeBA062eCC99d",
          "implementationCodehash": "0x3c16450323c6b2aae8627b39f48b231e591db5e1274a45081eae6cc9775e59c3",
          "deploymentMethod": "create2",
          "previousSignersRetention": 15,
          "domainSeparator": "0x3dad2b901117c30d4f601c3b9e9ee89cec4371e79e9908122e8e1da1904347ee",
          "minimumRotationDelay": 300,
          "connectionType": "amplifier",
          "owner": "0xBeF25f4733b9d451072416360609e5A4c115293E",
          "salt": "v6.0.4"
        },
        "ConstAddressDeployer": {
          "address": "0x98B2920D53612483F91F12Ed7754E51b4A77919e",
          "deployer": "0xE86375704CDb8491a5Ed82D90DceCE02Ee0ac25F",
          "deploymentMethod": "create",
          "codehash": "0x8fda47a596dfba923270da84e0c32a2d0312f1c03389f83e16f2b5a35ed37fbe",
          "predeployCodehash": "0x8fda47a596dfba923270da84e0c32a2d0312f1c03389f83e16f2b5a35ed37fbe"
        },
        "Create3Deployer": {
          "address": "0x6513Aedb4D1593BA12e50644401D976aebDc90d8",
          "deployer": "0x6f24A47Fc8AE5441Eb47EFfC3665e70e69Ac3F05",
          "deploymentMethod": "create2",
          "codehash": "0xf0ad66defbe082df243d4d274e626f557f97579c5c9e19f33d8093d6160808b7",
          "predeployCodehash": "0x73fc31262c4bad113c79439fd231281201c7c7d45b50328bd86bccf37684bf92",
          "salt": "Create3Deployer"
        },
        "AxelarGasService": {
          "collector": "0xc5C525B7Bb2a7Ce95C13Ee5aBdB7F8fd3cb77392",
          "salt": "AxelarGasService",
          "address": "0xeE1d04E4F9F9AdEB7be7d6996f4A726773460A87",
          "implementation": "0x1F002cd258e2e818eC5ecCD46DD6cb938c5Cf7f8",
          "deployer": "0xBeF25f4733b9d451072416360609e5A4c115293E"
        },
        "Operators": {
          "owner": "0xBeF25f4733b9d451072416360609e5A4c115293E",
          "address": "0xc5C525B7Bb2a7Ce95C13Ee5aBdB7F8fd3cb77392",
          "deployer": "0xBeF25f4733b9d451072416360609e5A4c115293E",
          "deploymentMethod": "create2",
          "codehash": "0xc561dc32ef670c929db9d7fbf6b5f6c074a62a30602481ba3b88912ca6d79feb",
          "predeployCodehash": "0xc561dc32ef670c929db9d7fbf6b5f6c074a62a30602481ba3b88912ca6d79feb",
          "salt": "Operators"
        },
        "InterchainTokenService": {
          "salt": "ITS v2.1.0",
          "deployer": "0xBeF25f4733b9d451072416360609e5A4c115293E",
          "proxySalt": "ITS v1.0.0",
          "tokenManagerDeployer": "0x8d73f4350f1d0384e097aaC88d3e04Af94A95984",
          "interchainToken": "0x9A679b363726b9ce8a98Fe0f35B7c4E785789648",
          "interchainTokenDeployer": "0xE932D055A2C2E2944DcC2412EBE8A166933dC74B",
          "tokenManager": "0x790bD31aCF3a0548b4e71f2fB6785f6844aA286e",
          "tokenHandler": "0x95C7e8e04440bD85c336147e2964b2F8331F23aD",
          "gatewayCaller": "0xb8Dcc3f2971072d556d8E33284725B3A6f83adFd",
          "implementation": "0x7566C3f4A589Cd84F995d12eFB72D8c54dEc272B",
          "predeployCodehash": "0x08a4a556c4db879b4f24104d13a8baf86915d58b12c81b382dfea2a82d2856cf",
          "address": "0x0FCb262571be50815627C16Eca1f5F3D342FF5a5"
        },
        "InterchainTokenFactory": {
          "deployer": "0xBeF25f4733b9d451072416360609e5A4c115293E",
          "salt": "ITS Factory v1.0.0",
          "implementation": "0x27Dae89620Ed5f3111d85D44ceFc6EdB7fe74551",
          "address": "0x35eAd6089aBF6233C3E0086CD3C0eF849bdE95c3"
        }
      },
      "explorer": {
        "name": "Flowscan",
        "url": "https://evm-testnet.flowscan.io/",
        "api": "https://evm-testnet.flowscan.io/api"
      },
      "gasOptions": {
        "gasLimit": 8000000
      },
      "confirmations": 1,
      "finality": "finalized",
      "approxFinalityWaitTime": 1
    },
    "hedera": {
      "name": "Hedera",
      "axelarId": "hedera",
      "skipRevertTests": true,
      "chainId": 296,
      "rpc": "https://testnet.hashio.io/api",
      "tokenSymbol": "HBAR",
      "decimals": 8,
      "confirmations": 1,
      "finality": "finalized",
      "approxFinalityWaitTime": 1,
      "timeout": 50000,
      "chainType": "evm",
      "explorer": {
        "name": "HashScan",
        "url": "https://hashscan.io/testnet",
        "api": ""
      },
      "gasOptions": {
        "gasLimit": 8000000
      },
      "contracts": {
        "ConstAddressDeployer": {
          "address": "0x98B2920D53612483F91F12Ed7754E51b4A77919e",
          "deployer": "0xE86375704CDb8491a5Ed82D90DceCE02Ee0ac25F",
          "deploymentMethod": "create",
          "codehash": "0x8fda47a596dfba923270da84e0c32a2d0312f1c03389f83e16f2b5a35ed37fbe",
          "predeployCodehash": "0x8fda47a596dfba923270da84e0c32a2d0312f1c03389f83e16f2b5a35ed37fbe"
        },
        "Create3Deployer": {
          "address": "0x6513Aedb4D1593BA12e50644401D976aebDc90d8",
          "deployer": "0x6f24A47Fc8AE5441Eb47EFfC3665e70e69Ac3F05",
          "deploymentMethod": "create2",
          "codehash": "0xf0ad66defbe082df243d4d274e626f557f97579c5c9e19f33d8093d6160808b7",
          "predeployCodehash": "0x73fc31262c4bad113c79439fd231281201c7c7d45b50328bd86bccf37684bf92",
          "salt": "Create3Deployer"
        },
        "AxelarGateway": {
          "deployer": "0xBeF25f4733b9d451072416360609e5A4c115293E",
          "operator": "0xBeF25f4733b9d451072416360609e5A4c115293E",
          "proxyDeploymentArgs": [
            "0xC5578b1c63CE803B9f7f185652CC1E14Af887b8f",
            "0xBeF25f4733b9d451072416360609e5A4c115293E",
            "0x000000000000000000000000bef25f4733b9d451072416360609e5a4c115293e0000000000000000000000000000000000000000000000000000000000000040000000000000000000000000000000000000000000000000000000000000000100000000000000000000000000000000000000000000000000000000000000200000000000000000000000000000000000000000000000000000000000000060000000000000000000000000000000000000000000000000000000000000000300000000000000000000000000000000000000000000000000000000000dd36600000000000000000000000000000000000000000000000000000000000000050000000000000000000000004ed1fd87673ed52b810710e1e81c10df10906f40000000000000000000000000000000000000000000000000000000000000000100000000000000000000000054059b18cf1b10d648d922e00c149e68b3d77e90000000000000000000000000000000000000000000000000000000000000000100000000000000000000000057c026c5a2dcb35fd220f3436ff4096978066bb50000000000000000000000000000000000000000000000000000000000000001000000000000000000000000d368332a3cb3ea8a38144508c1ddea649c4d23fd0000000000000000000000000000000000000000000000000000000000000001000000000000000000000000f48dfdc4f1666701ba74efa1d8491f4811c064a40000000000000000000000000000000000000000000000000000000000000001"
          ],
          "initialVerifierSetId": "2e33ae5cb06c1aa706fd9e4d270ecbf8ff031bb1d6c641787c0174769f8da900",
          "governance": "0xBeF25f4733b9d451072416360609e5A4c115293E",
          "address": "0x5A4fA5187BddD93097dE4F6062a2E96C82Ea2d61",
          "implementation": "0x25cf958D3E1aa67ec03dA6c21e8980D5888F6801",
          "implementationCodehash": "0x170f932b58370aaeaba2983a87b3d5d2b95b5b0a841ee59e1ed50f9194723744",
          "deploymentMethod": "create2",
          "previousSignersRetention": 15,
          "domainSeparator": "0xfbfcd8a4d93cdf3dc1099795eefb83c109414406fc09015f4d0758ed6b99c43c",
          "minimumRotationDelay": 300,
          "connectionType": "amplifier",
          "owner": "0xBeF25f4733b9d451072416360609e5A4c115293E",
          "salt": "v6.0.4"
        },
        "Operators": {
          "owner": "0xBeF25f4733b9d451072416360609e5A4c115293E",
          "address": "0xc5C525B7Bb2a7Ce95C13Ee5aBdB7F8fd3cb77392",
          "deployer": "0xBeF25f4733b9d451072416360609e5A4c115293E",
          "deploymentMethod": "create2",
          "codehash": "0xc561dc32ef670c929db9d7fbf6b5f6c074a62a30602481ba3b88912ca6d79feb",
          "predeployCodehash": "0xc561dc32ef670c929db9d7fbf6b5f6c074a62a30602481ba3b88912ca6d79feb",
          "salt": "Operators"
        },
        "AxelarGasService": {
          "collector": "0xc5C525B7Bb2a7Ce95C13Ee5aBdB7F8fd3cb77392",
          "salt": "AxelarGasService",
          "address": "0xeE1d04E4F9F9AdEB7be7d6996f4A726773460A87",
          "implementation": "0x465F92fc79dE7304B2fc734f894A9fb679120b75",
          "deployer": "0xBeF25f4733b9d451072416360609e5A4c115293E"
        }
      }
    },
    "sui": {
      "name": "Sui",
      "axelarId": "sui",
      "networkType": "testnet",
      "rpc": "https://sui-testnet-rpc.publicnode.com",
      "tokenSymbol": "SUI",
      "decimals": 9,
      "chainType": "sui",
      "explorer": {
        "name": "Suiscan",
        "url": "https://suiscan.xyz/testnet"
      },
      "contracts": {
        "AxelarGateway": {
          "address": "0x0a011637cbd43d101896d12d85cc8701bcb4ec884f556a9a15b1e26c72627853",
          "deployer": "0x8e3d8f44a89f6bf3573ee0d559722bef0f46c215153caca12322e1ed93046c1f",
          "versions": {
            "0": "0x0a011637cbd43d101896d12d85cc8701bcb4ec884f556a9a15b1e26c72627853"
          },
          "structs": {
            "WeightedSigner": "0x0a011637cbd43d101896d12d85cc8701bcb4ec884f556a9a15b1e26c72627853::weighted_signer::WeightedSigner",
            "Bytes32": "0x0a011637cbd43d101896d12d85cc8701bcb4ec884f556a9a15b1e26c72627853::bytes32::Bytes32",
            "WeightedSigners": "0x0a011637cbd43d101896d12d85cc8701bcb4ec884f556a9a15b1e26c72627853::weighted_signers::WeightedSigners",
            "Signature": "0x0a011637cbd43d101896d12d85cc8701bcb4ec884f556a9a15b1e26c72627853::proof::Signature",
            "Proof": "0x0a011637cbd43d101896d12d85cc8701bcb4ec884f556a9a15b1e26c72627853::proof::Proof",
            "Message": "0x0a011637cbd43d101896d12d85cc8701bcb4ec884f556a9a15b1e26c72627853::message::Message",
            "SignersRotated": "0x0a011637cbd43d101896d12d85cc8701bcb4ec884f556a9a15b1e26c72627853::events::SignersRotated",
            "ChannelCreated": "0x0a011637cbd43d101896d12d85cc8701bcb4ec884f556a9a15b1e26c72627853::events::ChannelCreated",
            "ChannelDestroyed": "0x0a011637cbd43d101896d12d85cc8701bcb4ec884f556a9a15b1e26c72627853::events::ChannelDestroyed",
            "ContractCall": "0x0a011637cbd43d101896d12d85cc8701bcb4ec884f556a9a15b1e26c72627853::events::ContractCall",
            "MessageApproved": "0x0a011637cbd43d101896d12d85cc8701bcb4ec884f556a9a15b1e26c72627853::events::MessageApproved",
            "MessageExecuted": "0x0a011637cbd43d101896d12d85cc8701bcb4ec884f556a9a15b1e26c72627853::events::MessageExecuted",
            "AxelarSigners": "0x0a011637cbd43d101896d12d85cc8701bcb4ec884f556a9a15b1e26c72627853::auth::AxelarSigners",
            "MessageToSign": "0x0a011637cbd43d101896d12d85cc8701bcb4ec884f556a9a15b1e26c72627853::auth::MessageToSign",
            "Channel": "0x0a011637cbd43d101896d12d85cc8701bcb4ec884f556a9a15b1e26c72627853::channel::Channel",
            "ApprovedMessage": "0x0a011637cbd43d101896d12d85cc8701bcb4ec884f556a9a15b1e26c72627853::channel::ApprovedMessage",
            "OwnerCap": "0x0a011637cbd43d101896d12d85cc8701bcb4ec884f556a9a15b1e26c72627853::owner_cap::OwnerCap",
            "MessageTicket": "0x0a011637cbd43d101896d12d85cc8701bcb4ec884f556a9a15b1e26c72627853::message_ticket::MessageTicket",
            "MessageStatus": "0x0a011637cbd43d101896d12d85cc8701bcb4ec884f556a9a15b1e26c72627853::message_status::MessageStatus",
            "Gateway_v0": "0x0a011637cbd43d101896d12d85cc8701bcb4ec884f556a9a15b1e26c72627853::gateway_v0::Gateway_v0",
            "CommandType": "0x0a011637cbd43d101896d12d85cc8701bcb4ec884f556a9a15b1e26c72627853::gateway_v0::CommandType",
            "Gateway": "0x0a011637cbd43d101896d12d85cc8701bcb4ec884f556a9a15b1e26c72627853::gateway::Gateway"
          },
          "objects": {
            "Gateway": "0xf9e4db9b6a182c08d46c0f14fee39c5893615a91d18e761dfd6bb4bb8163d2a8",
            "UpgradeCap": "0xf84441c659c1ca9bec6d5c43662e37268b8553295484e634f6bca3d3d6f7fc0d",
            "Gatewayv0": "0x2b6716447cd0716b0a11cc418cd51d257fc4eae6dc1d2dd052083ed704866029",
            "OwnerCap": "0xb74cd6aef92429b36fdf4ea8ee72b80ebc1d0af6a82946a7cfd1023b4bd5c1c3"
          },
          "domainSeparator": "0x254a1ae90417f8649798698e95a1140808a701c38c8f5723a930b9d0666e54b4",
          "operator": "0x8e3d8f44a89f6bf3573ee0d559722bef0f46c215153caca12322e1ed93046c1f",
          "minimumRotationDelay": 0,
          "connectionType": "amplifier"
        },
        "Utils": {
          "address": "0xaa789bbc9d03a48d29e950ecbc9bc78918e1696e4a76adf7230416f0f49e4838",
          "deployer": "0x8e3d8f44a89f6bf3573ee0d559722bef0f46c215153caca12322e1ed93046c1f",
          "versions": {
            "0": "0xaa789bbc9d03a48d29e950ecbc9bc78918e1696e4a76adf7230416f0f49e4838"
          },
          "structs": {},
          "objects": {
            "UpgradeCap": "0x386fa0c2c72b84265011d67cbf567b244818c619ec7f47c078e1cb3982b9c8b7"
          }
        },
        "VersionControl": {
          "address": "0x6ee95b0d28a3cdee73818cff21b4be3afd64da603e9c112cac26d301a2ac9c7a",
          "deployer": "0x8e3d8f44a89f6bf3573ee0d559722bef0f46c215153caca12322e1ed93046c1f",
          "versions": {
            "0": "0x6ee95b0d28a3cdee73818cff21b4be3afd64da603e9c112cac26d301a2ac9c7a"
          },
          "structs": {
            "VersionControl": "0x6ee95b0d28a3cdee73818cff21b4be3afd64da603e9c112cac26d301a2ac9c7a::version_control::VersionControl"
          }
        },
        "RelayerDiscovery": {
          "address": "0x7a9c114a2774ea134973df867ec03300fcf7c69439b5adcaef71ee970d06fd13",
          "deployer": "0x8e3d8f44a89f6bf3573ee0d559722bef0f46c215153caca12322e1ed93046c1f",
          "versions": {
            "0": "0x7a9c114a2774ea134973df867ec03300fcf7c69439b5adcaef71ee970d06fd13"
          },
          "structs": {
            "Function": "0x7a9c114a2774ea134973df867ec03300fcf7c69439b5adcaef71ee970d06fd13::transaction::Function",
            "MoveCall": "0x7a9c114a2774ea134973df867ec03300fcf7c69439b5adcaef71ee970d06fd13::transaction::MoveCall",
            "Transaction": "0x7a9c114a2774ea134973df867ec03300fcf7c69439b5adcaef71ee970d06fd13::transaction::Transaction",
            "TransactionRegistered": "0x7a9c114a2774ea134973df867ec03300fcf7c69439b5adcaef71ee970d06fd13::events::TransactionRegistered",
            "TransactionRemoved": "0x7a9c114a2774ea134973df867ec03300fcf7c69439b5adcaef71ee970d06fd13::events::TransactionRemoved",
            "RelayerDiscovery_v0": "0x7a9c114a2774ea134973df867ec03300fcf7c69439b5adcaef71ee970d06fd13::relayer_discovery_v0::RelayerDiscovery_v0",
            "OwnerCap": "0x7a9c114a2774ea134973df867ec03300fcf7c69439b5adcaef71ee970d06fd13::owner_cap::OwnerCap",
            "RelayerDiscovery": "0x7a9c114a2774ea134973df867ec03300fcf7c69439b5adcaef71ee970d06fd13::discovery::RelayerDiscovery"
          },
          "objects": {
            "RelayerDiscovery": "0x0b72704384dedc38a1bc0201b6dee2e460f280455b061fcb14e8c02bdb8dc1e9",
            "RelayerDiscoveryv0": "0x6d122536d1fa314efe6c84f8e50fcc062d4836df5d0e6a03434d1008bf3c62a5",
            "OwnerCap": "0x3d108051e50dd9709db3f43f63abaeebea4ba6b2bd60423082ad0c53bc384241"
          }
        },
        "Operators": {
          "address": "0xc072ff6b307e2951e4175688f2e4540e36af7b0f2d5aac0a627f05945ea67a2f",
          "deployer": "0x8e3d8f44a89f6bf3573ee0d559722bef0f46c215153caca12322e1ed93046c1f",
          "versions": {
            "0": "0xc072ff6b307e2951e4175688f2e4540e36af7b0f2d5aac0a627f05945ea67a2f"
          },
          "structs": {
            "OwnerCap": "0xc072ff6b307e2951e4175688f2e4540e36af7b0f2d5aac0a627f05945ea67a2f::operators::OwnerCap",
            "OperatorCap": "0xc072ff6b307e2951e4175688f2e4540e36af7b0f2d5aac0a627f05945ea67a2f::operators::OperatorCap",
            "Operators": "0xc072ff6b307e2951e4175688f2e4540e36af7b0f2d5aac0a627f05945ea67a2f::operators::Operators",
            "Borrow": "0xc072ff6b307e2951e4175688f2e4540e36af7b0f2d5aac0a627f05945ea67a2f::operators::Borrow",
            "OperatorAdded": "0xc072ff6b307e2951e4175688f2e4540e36af7b0f2d5aac0a627f05945ea67a2f::operators::OperatorAdded",
            "OperatorRemoved": "0xc072ff6b307e2951e4175688f2e4540e36af7b0f2d5aac0a627f05945ea67a2f::operators::OperatorRemoved",
            "CapabilityStored": "0xc072ff6b307e2951e4175688f2e4540e36af7b0f2d5aac0a627f05945ea67a2f::operators::CapabilityStored",
            "CapabilityRemoved": "0xc072ff6b307e2951e4175688f2e4540e36af7b0f2d5aac0a627f05945ea67a2f::operators::CapabilityRemoved"
          },
          "objects": {
            "Operators": "0xd2a98d365ae7f3d7926ba7ed8b9d128dc51bff6e64628faeb5cf73e140f40674",
            "OwnerCap": "0x2487fabff55113e9832609602b39b59498a7be2def8545dbf665be0d35a0d698"
          }
        },
        "Abi": {
          "address": "0x5882a2aa960a5bf59a00f294c4453111ced632c3fb4207347a2d707c010854b5",
          "versions": {
            "0": "0x5882a2aa960a5bf59a00f294c4453111ced632c3fb4207347a2d707c010854b5"
          },
          "deployer": "0x8e3d8f44a89f6bf3573ee0d559722bef0f46c215153caca12322e1ed93046c1f",
          "structs": {
            "AbiReader": "0x5882a2aa960a5bf59a00f294c4453111ced632c3fb4207347a2d707c010854b5::abi::AbiReader",
            "AbiWriter": "0x5882a2aa960a5bf59a00f294c4453111ced632c3fb4207347a2d707c010854b5::abi::AbiWriter"
          },
          "objects": {
            "UpgradeCap": "0x8e4fdf0892f4e3e99b66ed9a62d2083621e05ba727e4a444076bdfaa1d35be42"
          }
        },
        "GasService": {
          "address": "0x6ac888c80d13527dce10ce998852ce9f847e76466e334b996f142acd272e2386",
          "versions": {
            "0": "0x6ac888c80d13527dce10ce998852ce9f847e76466e334b996f142acd272e2386"
          },
          "deployer": "0x8e3d8f44a89f6bf3573ee0d559722bef0f46c215153caca12322e1ed93046c1f",
          "structs": {
            "GasPaid": "0x6ac888c80d13527dce10ce998852ce9f847e76466e334b996f142acd272e2386::events::GasPaid",
            "GasAdded": "0x6ac888c80d13527dce10ce998852ce9f847e76466e334b996f142acd272e2386::events::GasAdded",
            "Refunded": "0x6ac888c80d13527dce10ce998852ce9f847e76466e334b996f142acd272e2386::events::Refunded",
            "GasCollected": "0x6ac888c80d13527dce10ce998852ce9f847e76466e334b996f142acd272e2386::events::GasCollected",
            "OwnerCap": "0x6ac888c80d13527dce10ce998852ce9f847e76466e334b996f142acd272e2386::owner_cap::OwnerCap",
            "OperatorCap": "0x6ac888c80d13527dce10ce998852ce9f847e76466e334b996f142acd272e2386::operator_cap::OperatorCap",
            "GasService_v0": "0x6ac888c80d13527dce10ce998852ce9f847e76466e334b996f142acd272e2386::gas_service_v0::GasService_v0",
            "GasService": "0x6ac888c80d13527dce10ce998852ce9f847e76466e334b996f142acd272e2386::gas_service::GasService"
          },
          "objects": {
            "OperatorCap": "0xff56f7d1a21b6e6c638f0a33952002548c2206bfecb2cd7dcb60e48fe2c7c88d",
            "OwnerCap": "0x1f34f68288458494bf481f6b10cf11be09819ecbb327ed7f4e759c1f39b41200",
            "GasService": "0xe5e87b95eeface50ab8c113966c7a7f0453c8bd24d3fae08ef5ee9170b58dac9",
            "GasServicev0": "0x7315d92231f812867a9266608d6da48edf64e71e375e03990a733fda605e9ad2",
            "UpgradeCap": "0x0032536b7a039f473719954ddd4ee24432a2a25d87942d2f3fd90e003eba432f"
          }
        },
        "InterchainTokenService": {
          "address": "0xbada6867bc8fe1c75d1cadd22a5b214fe5a666af494a88497ab67d0c97783d04",
          "versions": {
            "0": "0xbada6867bc8fe1c75d1cadd22a5b214fe5a666af494a88497ab67d0c97783d04"
          },
          "deployer": "0x8e3d8f44a89f6bf3573ee0d559722bef0f46c215153caca12322e1ed93046c1f",
          "structs": {
            "FlowLimit": "0xbada6867bc8fe1c75d1cadd22a5b214fe5a666af494a88497ab67d0c97783d04::flow_limit::FlowLimit",
            "CoinManagement": "0xbada6867bc8fe1c75d1cadd22a5b214fe5a666af494a88497ab67d0c97783d04::coin_management::CoinManagement",
            "CoinInfo": "0xbada6867bc8fe1c75d1cadd22a5b214fe5a666af494a88497ab67d0c97783d04::coin_info::CoinInfo",
            "CoinData": "0xbada6867bc8fe1c75d1cadd22a5b214fe5a666af494a88497ab67d0c97783d04::coin_data::CoinData",
            "CreatorCap": "0xbada6867bc8fe1c75d1cadd22a5b214fe5a666af494a88497ab67d0c97783d04::creator_cap::CreatorCap",
            "TokenId": "0xbada6867bc8fe1c75d1cadd22a5b214fe5a666af494a88497ab67d0c97783d04::token_id::TokenId",
            "UnregisteredTokenId": "0xbada6867bc8fe1c75d1cadd22a5b214fe5a666af494a88497ab67d0c97783d04::token_id::UnregisteredTokenId",
            "UnregisteredCoinData": "0xbada6867bc8fe1c75d1cadd22a5b214fe5a666af494a88497ab67d0c97783d04::unregistered_coin_data::UnregisteredCoinData",
            "CoinRegistered": "0xbada6867bc8fe1c75d1cadd22a5b214fe5a666af494a88497ab67d0c97783d04::events::CoinRegistered",
            "InterchainTransfer": "0xbada6867bc8fe1c75d1cadd22a5b214fe5a666af494a88497ab67d0c97783d04::events::InterchainTransfer",
            "InterchainTokenDeploymentStarted": "0xbada6867bc8fe1c75d1cadd22a5b214fe5a666af494a88497ab67d0c97783d04::events::InterchainTokenDeploymentStarted",
            "InterchainTransferReceived": "0xbada6867bc8fe1c75d1cadd22a5b214fe5a666af494a88497ab67d0c97783d04::events::InterchainTransferReceived",
            "UnregisteredCoinReceived": "0xbada6867bc8fe1c75d1cadd22a5b214fe5a666af494a88497ab67d0c97783d04::events::UnregisteredCoinReceived",
            "TrustedChainAdded": "0xbada6867bc8fe1c75d1cadd22a5b214fe5a666af494a88497ab67d0c97783d04::events::TrustedChainAdded",
            "TrustedChainRemoved": "0xbada6867bc8fe1c75d1cadd22a5b214fe5a666af494a88497ab67d0c97783d04::events::TrustedChainRemoved",
            "FlowLimitSet": "0xbada6867bc8fe1c75d1cadd22a5b214fe5a666af494a88497ab67d0c97783d04::events::FlowLimitSet",
            "DistributorshipTransfered": "0xbada6867bc8fe1c75d1cadd22a5b214fe5a666af494a88497ab67d0c97783d04::events::DistributorshipTransfered",
            "OperatorshipTransfered": "0xbada6867bc8fe1c75d1cadd22a5b214fe5a666af494a88497ab67d0c97783d04::events::OperatorshipTransfered",
            "TrustedChain": "0xbada6867bc8fe1c75d1cadd22a5b214fe5a666af494a88497ab67d0c97783d04::trusted_chains::TrustedChain",
            "TrustedChains": "0xbada6867bc8fe1c75d1cadd22a5b214fe5a666af494a88497ab67d0c97783d04::trusted_chains::TrustedChains",
            "InterchainTransferTicket": "0xbada6867bc8fe1c75d1cadd22a5b214fe5a666af494a88497ab67d0c97783d04::interchain_transfer_ticket::InterchainTransferTicket",
            "InterchainTokenService_v0": "0xbada6867bc8fe1c75d1cadd22a5b214fe5a666af494a88497ab67d0c97783d04::interchain_token_service_v0::InterchainTokenService_v0",
            "OwnerCap": "0xbada6867bc8fe1c75d1cadd22a5b214fe5a666af494a88497ab67d0c97783d04::owner_cap::OwnerCap",
            "OperatorCap": "0xbada6867bc8fe1c75d1cadd22a5b214fe5a666af494a88497ab67d0c97783d04::operator_cap::OperatorCap",
            "InterchainTokenService": "0xbada6867bc8fe1c75d1cadd22a5b214fe5a666af494a88497ab67d0c97783d04::interchain_token_service::InterchainTokenService"
          },
          "objects": {
            "InterchainTokenService": "0x8dcafd47f221af0358d2fd84b41ff85e9c34843102e8176e2fc827a6e575a96a",
            "InterchainTokenServicev0": "0xfce82130a4cd4602acd4103500f61568e18b0012c79ef03ccef532910ea56bd2",
            "ChannelId": "0x34e068ec6672128357d5b40393d01df839da608072c758d54af542842d182000",
            "OwnerCap": "0x1d9cb892bf88aa0af8e168247ec65187601726756b9c2a0330e057808a3450fa",
            "OperatorCap": "0x0f25b65db01909ce647d2203e36a63069419ca38c8dc72020905224f33d3c301",
            "UpgradeCap": "0x4beced87d446254cf5266395404ae698351f89b33e23c5ca4f263b285e4a0a3a"
          }
        },
        "Example": {
          "address": "0x2093d3345e2e5b39762af77b17da3b43a6271f8da4b33e35636fcc329b3a4c08",
          "versions": {
            "0": "0x2093d3345e2e5b39762af77b17da3b43a6271f8da4b33e35636fcc329b3a4c08"
          },
          "deployer": "0x8e3d8f44a89f6bf3573ee0d559722bef0f46c215153caca12322e1ed93046c1f",
          "structs": {
            "Singleton": "0x2093d3345e2e5b39762af77b17da3b43a6271f8da4b33e35636fcc329b3a4c08::its::Singleton",
            "Executed": "0x2093d3345e2e5b39762af77b17da3b43a6271f8da4b33e35636fcc329b3a4c08::gmp::Executed",
            "ExecutedWithToken": "0x2093d3345e2e5b39762af77b17da3b43a6271f8da4b33e35636fcc329b3a4c08::its::ExecutedWithToken",
            "TOKEN": "0x2093d3345e2e5b39762af77b17da3b43a6271f8da4b33e35636fcc329b3a4c08::token::TOKEN",
            "TOKEN_A": "0x2093d3345e2e5b39762af77b17da3b43a6271f8da4b33e35636fcc329b3a4c08::token_a::TOKEN_A",
            "TOKEN_B": "0x2093d3345e2e5b39762af77b17da3b43a6271f8da4b33e35636fcc329b3a4c08::token_b::TOKEN_B",
            "TOKEN_C": "0x2093d3345e2e5b39762af77b17da3b43a6271f8da4b33e35636fcc329b3a4c08::token_c::TOKEN_C"
          },
          "objects": {
            "GmpSingleton": "0x1e603296e4670b17d60cbf00c7b31b9c2bf67a3c47e605d6c515f5bc4c27265f",
            "GmpChannelId": "0x6566c75855aa7dd585d24256ee329af20fd75a3c8251d9321bd9ca738fb4af97",
            "ItsSingleton": "0x7ae4806dd0116aa2cc770dfac4695a30da50a22db291adc1956fc2308ea2b0ff",
            "ItsChannelId": "0x61f17525337ceae5ba6b6d9d72f8e3035e7bca69188cb807aa9893895644746e"
          }
        }
      },
      "finality": "1",
      "approxFinalityWaitTime": 1
    },
    "xrpl": {
      "name": "XRPL",
      "axelarId": "xrpl",
      "rpc": "https://s.altnet.rippletest.net:51234",
      "wssRpc": "wss://s.altnet.rippletest.net:51233",
      "tokenSymbol": "XRP",
      "decimals": 6,
      "networkType": "testnet",
      "chainType": "xrpl",
      "finality": "1",
      "approxFinalityWaitTime": 1,
      "explorer": {
        "name": "XRPL Explorer",
        "url": "https://testnet.xrpl.org"
      },
      "contracts": {
        "InterchainTokenService": {
          "address": "rpjRVZbKbb5UmSEcgp6C6U4GzQQF4mEpbR",
          "initialSigner": "r4sGKptWj2nEjgYUh2pccVrPmfzZvNfANu",
          "transferRate": 0,
          "tickSize": 6,
          "domain": "axelar.foundation",
          "flags": [
            4,
            12,
            13,
            14,
            8,
            6
          ]
        },
        "AxelarGateway": {
          "address": "rpjRVZbKbb5UmSEcgp6C6U4GzQQF4mEpbR",
          "initialSigner": "r4sGKptWj2nEjgYUh2pccVrPmfzZvNfANu",
          "transferRate": 0,
          "tickSize": 6,
          "domain": "axelar.foundation",
          "flags": [
            4,
            12,
            13,
            14,
            8,
            6
          ],
          "connectionType": "amplifier"
        }
      }
    },
    "xrpl-evm": {
      "name": "XRPL EVM",
      "axelarId": "xrpl-evm",
      "chainId": 1449000,
      "rpc": "https://rpc.testnet.xrplevm.org",
      "tokenSymbol": "XRP",
      "decimals": 18,
      "confirmations": 1,
      "finality": "finalized",
      "approxFinalityWaitTime": 1,
      "chainType": "evm",
      "explorer": {
        "name": "Blockscout",
        "url": "https://explorer.testnet.xrplevm.org/",
        "api": "https://explorer.testnet.xrplevm.org/api/"
      },
      "contracts": {
        "ConstAddressDeployer": {
          "address": "0x98B2920D53612483F91F12Ed7754E51b4A77919e",
          "deployer": "0xE86375704CDb8491a5Ed82D90DceCE02Ee0ac25F",
          "deploymentMethod": "create",
          "codehash": "0x8fda47a596dfba923270da84e0c32a2d0312f1c03389f83e16f2b5a35ed37fbe",
          "predeployCodehash": "0x8fda47a596dfba923270da84e0c32a2d0312f1c03389f83e16f2b5a35ed37fbe"
        },
        "Create3Deployer": {
          "address": "0x6513Aedb4D1593BA12e50644401D976aebDc90d8",
          "deployer": "0x6f24A47Fc8AE5441Eb47EFfC3665e70e69Ac3F05",
          "deploymentMethod": "create2",
          "codehash": "0xf0ad66defbe082df243d4d274e626f557f97579c5c9e19f33d8093d6160808b7",
          "predeployCodehash": "0x73fc31262c4bad113c79439fd231281201c7c7d45b50328bd86bccf37684bf92",
          "salt": "Create3Deployer"
        },
        "AxelarGateway": {
          "deployer": "0xBeF25f4733b9d451072416360609e5A4c115293E",
          "operator": "0xBeF25f4733b9d451072416360609e5A4c115293E",
          "proxyDeploymentArgs": [
            "0xC5578b1c63CE803B9f7f185652CC1E14Af887b8f",
            "0xBeF25f4733b9d451072416360609e5A4c115293E",
            "0x000000000000000000000000bef25f4733b9d451072416360609e5a4c115293e0000000000000000000000000000000000000000000000000000000000000040000000000000000000000000000000000000000000000000000000000000000100000000000000000000000000000000000000000000000000000000000000200000000000000000000000000000000000000000000000000000000000000060000000000000000000000000000000000000000000000000000000000000000300000000000000000000000000000000000000000000000000000000003ae4d900000000000000000000000000000000000000000000000000000000000000050000000000000000000000004ed1fd87673ed52b810710e1e81c10df10906f40000000000000000000000000000000000000000000000000000000000000000100000000000000000000000054059b18cf1b10d648d922e00c149e68b3d77e90000000000000000000000000000000000000000000000000000000000000000100000000000000000000000057c026c5a2dcb35fd220f3436ff4096978066bb50000000000000000000000000000000000000000000000000000000000000001000000000000000000000000d368332a3cb3ea8a38144508c1ddea649c4d23fd0000000000000000000000000000000000000000000000000000000000000001000000000000000000000000f48dfdc4f1666701ba74efa1d8491f4811c064a40000000000000000000000000000000000000000000000000000000000000001"
          ],
          "initialVerifierSetId": "9b2409ae594b07579ce8a3abf1d5eb6dee48171210e7b10dae9484d48c1a0403",
          "address": "0x5A4fA5187BddD93097dE4F6062a2E96C82Ea2d61",
          "implementation": "0xC5578b1c63CE803B9f7f185652CC1E14Af887b8f",
          "implementationCodehash": "0x2555d58b605830a93e2f2736d19788bbac7d67de935591e136841942563bc59d",
          "deploymentMethod": "create",
          "previousSignersRetention": 15,
          "domainSeparator": "0x9b077bbbf84a1710619620d5bbcf2c3d42f5b4dce40d135bf1d86f6a42b8f9e0",
          "minimumRotationDelay": 300,
          "connectionType": "amplifier",
          "owner": "0xBeF25f4733b9d451072416360609e5A4c115293E"
        },
        "Operators": {
          "owner": "0xBeF25f4733b9d451072416360609e5A4c115293E",
          "address": "0xc5C525B7Bb2a7Ce95C13Ee5aBdB7F8fd3cb77392",
          "deployer": "0xBeF25f4733b9d451072416360609e5A4c115293E",
          "deploymentMethod": "create2",
          "codehash": "0xc561dc32ef670c929db9d7fbf6b5f6c074a62a30602481ba3b88912ca6d79feb",
          "predeployCodehash": "0xc561dc32ef670c929db9d7fbf6b5f6c074a62a30602481ba3b88912ca6d79feb",
          "salt": "Operators"
        },
        "AxelarGasService": {
          "collector": "0xc5C525B7Bb2a7Ce95C13Ee5aBdB7F8fd3cb77392",
          "salt": "AxelarGasService",
          "address": "0xeE1d04E4F9F9AdEB7be7d6996f4A726773460A87",
          "implementation": "0x39dA9388Ec10347BB08aA3d464631ab14553afe4",
          "deployer": "0xBeF25f4733b9d451072416360609e5A4c115293E"
        },
        "InterchainTokenService": {
          "salt": "ITS v2.1.0",
          "deployer": "0xBeF25f4733b9d451072416360609e5A4c115293E",
          "proxySalt": "ITS v1.0.0",
          "tokenManagerDeployer": "0x8d73f4350f1d0384e097aaC88d3e04Af94A95984",
          "interchainToken": "0xE6575486955D887BcFcFaDfaacF891C462cfab6B",
          "interchainTokenDeployer": "0x48a6464Adad6Ef96286BC738dfE1a89249f67D24",
          "tokenManager": "0x790bD31aCF3a0548b4e71f2fB6785f6844aA286e",
          "tokenHandler": "0x95C7e8e04440bD85c336147e2964b2F8331F23aD",
          "gatewayCaller": "0xb8Dcc3f2971072d556d8E33284725B3A6f83adFd",
          "implementation": "0x7566C3f4A589Cd84F995d12eFB72D8c54dEc272B",
          "predeployCodehash": "0x08a4a556c4db879b4f24104d13a8baf86915d58b12c81b382dfea2a82d2856cf",
          "address": "0x0FCb262571be50815627C16Eca1f5F3D342FF5a5"
        },
        "InterchainTokenFactory": {
          "deployer": "0xBeF25f4733b9d451072416360609e5A4c115293E",
          "salt": "ITS Factory v1.0.0",
          "implementation": "0x27Dae89620Ed5f3111d85D44ceFc6EdB7fe74551",
          "address": "0x35eAd6089aBF6233C3E0086CD3C0eF849bdE95c3"
        }
      }
    },
    "stellar-2025-q1": {
      "name": "Stellar",
      "axelarId": "stellar-2025-q1",
      "rpc": "https://soroban-testnet.stellar.org",
      "horizonRpc": "https://horizon-testnet.stellar.org",
      "networkType": "testnet",
      "chainType": "stellar",
      "tokenSymbol": "XLM",
      "decimals": 7,
      "finality": "1",
      "approxFinalityWaitTime": 1,
      "tokenAddress": "CDLZFC3SYJYDZT7K67VZ75HPJVIEUVNIXF47ZG2FB2RMQQVU2HHGCYSC",
      "explorer": {
        "name": "Stellar Expert",
        "url": "https://stellar.expert/explorer/testnet"
      },
      "contracts": {
        "AxelarGateway": {
          "address": "CDERZ3XLJKWZR2NFUNFO5LS7TBDFRHHLMTE2JTE6C7VXGZMGF6DEGXFC",
          "deployer": "GBP4FSAOFV5O72AB3YQRDCYVD47W4N7KQK3OJODXSU3OBPNGKX4SQTJ3",
          "wasmHash": "d68610690fa381aace03f16ef591334d61e808bcba0ac9e3a15d76df492aff24",
          "version": "1.1.1",
          "initializeArgs": {
            "owner": "GBP4FSAOFV5O72AB3YQRDCYVD47W4N7KQK3OJODXSU3OBPNGKX4SQTJ3",
            "operator": "GBP4FSAOFV5O72AB3YQRDCYVD47W4N7KQK3OJODXSU3OBPNGKX4SQTJ3",
            "domainSeparator": "a4c6eacdfaf3d80b7b9a2c5fb1802eb1d83539590448774e22eda83659a726c5",
            "minimumRotationDelay": "300",
            "previousSignersRetention": "15",
            "initialSigners": [
              {
                "nonce": "0000000000000000000000000000000000000000000000000000000000000000",
                "signers": [
                  {
                    "signer": "5fc2c80e2d7aefe801de21118b151f3f6e37ea82b6e4b8779536e0bda655f928",
                    "weight": "1"
                  }
                ],
                "threshold": "1"
              }
            ]
          },
          "connectionType": "amplifier"
        },
        "AxelarOperators": {
          "address": "CBRMCHA6EEVQJVKIBDLOXGZSOPUXMYXYMKPNVNNFCDBIP7VEFQCHBLXR",
          "deployer": "GBP4FSAOFV5O72AB3YQRDCYVD47W4N7KQK3OJODXSU3OBPNGKX4SQTJ3",
          "wasmHash": "8e0d3c6ace7b80c80d945eaca495ff2cea7de12e9cf736dcf1fb9aaee07b4dd2",
          "version": "1.1.1",
          "initializeArgs": {
            "owner": "GBP4FSAOFV5O72AB3YQRDCYVD47W4N7KQK3OJODXSU3OBPNGKX4SQTJ3"
          }
        },
        "AxelarGasService": {
          "address": "CALN6JRIISOYAYOHJHGZQWCJW3QB2MECDEDAH7E6KUW7YCJGJJNVHBWH",
          "deployer": "GBP4FSAOFV5O72AB3YQRDCYVD47W4N7KQK3OJODXSU3OBPNGKX4SQTJ3",
          "wasmHash": "5f85b5ca8888347990b7d6384a3c73dac1fc652f93086224d78dbadfc934d729",
          "version": "1.1.1",
          "initializeArgs": {
            "owner": "GBP4FSAOFV5O72AB3YQRDCYVD47W4N7KQK3OJODXSU3OBPNGKX4SQTJ3",
            "operator": "CBRMCHA6EEVQJVKIBDLOXGZSOPUXMYXYMKPNVNNFCDBIP7VEFQCHBLXR"
          }
        },
        "AxelarExample": {
          "address": "CDMT7AQM5WE7KGVS2257SGDZH6TA7KBFHQM2N4VWOWSWUV3GACR4YU3H",
          "deployer": "GBP4FSAOFV5O72AB3YQRDCYVD47W4N7KQK3OJODXSU3OBPNGKX4SQTJ3",
          "wasmHash": "cb96e568d52b5933111d3d97c7a3c23330df1db086aad6001f67e2daaa62d73b",
          "version": "1.0.3",
          "initializeArgs": {
            "gatewayAddress": "CDERZ3XLJKWZR2NFUNFO5LS7TBDFRHHLMTE2JTE6C7VXGZMGF6DEGXFC",
            "gasServiceAddress": "CALN6JRIISOYAYOHJHGZQWCJW3QB2MECDEDAH7E6KUW7YCJGJJNVHBWH",
            "itsAddress": "CBD5WIIZ3BR62DQWUON2SV556UYSHL3KLBTPRX54TWDYJGPMVLZUBXXP"
          }
        },
        "Upgrader": {
          "address": "CDHKWDHCCOMNIF2RAZ26TGMW726RGFBN6IOYYDH7RPZVSBB6MR3APBBJ",
          "deployer": "GBP4FSAOFV5O72AB3YQRDCYVD47W4N7KQK3OJODXSU3OBPNGKX4SQTJ3",
          "wasmHash": "8393a1d52cc40fc3fd37d93da56a3322109159d794ab1d0fbee120dcb3d8cbcc",
          "version": "1.1.1",
          "initializeArgs": {}
        },
        "InterchainTokenService": {
          "address": "CBD5WIIZ3BR62DQWUON2SV556UYSHL3KLBTPRX54TWDYJGPMVLZUBXXP",
          "deployer": "GBP4FSAOFV5O72AB3YQRDCYVD47W4N7KQK3OJODXSU3OBPNGKX4SQTJ3",
          "wasmHash": "cd078e4d495a61a113a6ba457f5efa4579c5bc41a396779fd82f164aa75e9942",
          "version": "1.2.0",
          "initializeArgs": {
            "owner": "GBP4FSAOFV5O72AB3YQRDCYVD47W4N7KQK3OJODXSU3OBPNGKX4SQTJ3",
            "operator": "GBP4FSAOFV5O72AB3YQRDCYVD47W4N7KQK3OJODXSU3OBPNGKX4SQTJ3",
            "gatewayAddress": "CDERZ3XLJKWZR2NFUNFO5LS7TBDFRHHLMTE2JTE6C7VXGZMGF6DEGXFC",
            "gasServiceAddress": "CALN6JRIISOYAYOHJHGZQWCJW3QB2MECDEDAH7E6KUW7YCJGJJNVHBWH",
            "itsHubAddress": "axelar1ph8qufmsh556e40uk0ceaufc06nwhnw0ksgdqqk6ldszxchh8llq8x52dk",
            "chainName": "stellar-2025-q1",
            "nativeTokenAddress": "CDLZFC3SYJYDZT7K67VZ75HPJVIEUVNIXF47ZG2FB2RMQQVU2HHGCYSC",
            "interchainTokenWasmHash": "85693704d656eb99af464d553a0a8d99b62d039223e72e86b98655def0d345ca",
            "tokenManagerWasmHash": "4164f47872741793bc682f6fb124623c6c1eb64e342b73319c11d05c2e0e39b0"
          }
        },
        "Multicall": {
          "address": "CDY327IFXISX2WW6OFCCHM5VVQ2W3DFT2LPEWOFERSRFLWGPH3RLZVMK",
          "deployer": "GBP4FSAOFV5O72AB3YQRDCYVD47W4N7KQK3OJODXSU3OBPNGKX4SQTJ3",
          "wasmHash": "0c491cc15edf95dbc131cbac07dc3035f05a9e6fd180d2733b9315685323df26",
          "version": "1.0.1",
          "initializeArgs": {}
        }
      }
    },
    "plume": {
      "name": "Plume",
      "axelarId": "plume",
      "networkType": "testnet",
      "chainId": 98867,
      "rpc": "https://testnet-rpc.plumenetwork.xyz",
      "tokenSymbol": "PLUME",
      "confirmations": 1,
      "finality": "finalized",
      "decimals": 18,
      "approxFinalityWaitTime": 53,
      "chainType": "evm",
      "explorer": {
        "name": "Plume-testnet Explorer",
        "url": "https://testnet-explorer.plumenetwork.xyz/"
      },
      "contracts": {
        "ConstAddressDeployer": {
          "address": "0x98B2920D53612483F91F12Ed7754E51b4A77919e",
          "deployer": "0xE86375704CDb8491a5Ed82D90DceCE02Ee0ac25F",
          "deploymentMethod": "create",
          "codehash": "0x8fda47a596dfba923270da84e0c32a2d0312f1c03389f83e16f2b5a35ed37fbe",
          "predeployCodehash": "0x8fda47a596dfba923270da84e0c32a2d0312f1c03389f83e16f2b5a35ed37fbe"
        },
        "Create3Deployer": {
          "address": "0x6513Aedb4D1593BA12e50644401D976aebDc90d8",
          "deployer": "0x6f24A47Fc8AE5441Eb47EFfC3665e70e69Ac3F05",
          "deploymentMethod": "create2",
          "codehash": "0xf0ad66defbe082df243d4d274e626f557f97579c5c9e19f33d8093d6160808b7",
          "predeployCodehash": "0x73fc31262c4bad113c79439fd231281201c7c7d45b50328bd86bccf37684bf92",
          "salt": "Create3Deployer"
        },
        "AxelarGateway": {
          "deployer": "0xBeF25f4733b9d451072416360609e5A4c115293E",
          "operator": "0xBeF25f4733b9d451072416360609e5A4c115293E",
          "proxyDeploymentArgs": [
            "0xC5578b1c63CE803B9f7f185652CC1E14Af887b8f",
            "0xBeF25f4733b9d451072416360609e5A4c115293E",
            "0x000000000000000000000000bef25f4733b9d451072416360609e5a4c115293e0000000000000000000000000000000000000000000000000000000000000040000000000000000000000000000000000000000000000000000000000000000100000000000000000000000000000000000000000000000000000000000000200000000000000000000000000000000000000000000000000000000000000060000000000000000000000000000000000000000000000000000000000000000300000000000000000000000000000000000000000000000000000000004842be00000000000000000000000000000000000000000000000000000000000000050000000000000000000000004ed1fd87673ed52b810710e1e81c10df10906f40000000000000000000000000000000000000000000000000000000000000000100000000000000000000000054059b18cf1b10d648d922e00c149e68b3d77e90000000000000000000000000000000000000000000000000000000000000000100000000000000000000000057c026c5a2dcb35fd220f3436ff4096978066bb50000000000000000000000000000000000000000000000000000000000000001000000000000000000000000d368332a3cb3ea8a38144508c1ddea649c4d23fd0000000000000000000000000000000000000000000000000000000000000001000000000000000000000000f48dfdc4f1666701ba74efa1d8491f4811c064a40000000000000000000000000000000000000000000000000000000000000001"
          ],
          "initialVerifierSetId": "8575509a2caf5054141bd371edaa726b62f6f96f35bd48ef936f8dd4764833d5",
          "address": "0x5A4fA5187BddD93097dE4F6062a2E96C82Ea2d61",
          "implementation": "0xC5578b1c63CE803B9f7f185652CC1E14Af887b8f",
          "implementationCodehash": "0x49114edf1041c1aae87698f69a658dfd0712e30142a2d3d6cd268323b393b038",
          "deploymentMethod": "create",
          "previousSignersRetention": 15,
          "domainSeparator": "0x2dbc42136ba0394d31cf1f35344a182ecf00210b42b9b8bf3234c3da201a9ca6",
          "minimumRotationDelay": 300,
          "connectionType": "amplifier",
          "owner": "0xBeF25f4733b9d451072416360609e5A4c115293E"
        },
        "Operators": {
          "owner": "0xBeF25f4733b9d451072416360609e5A4c115293E",
          "address": "0xc5C525B7Bb2a7Ce95C13Ee5aBdB7F8fd3cb77392",
          "deployer": "0xBeF25f4733b9d451072416360609e5A4c115293E",
          "deploymentMethod": "create2",
          "codehash": "0xc561dc32ef670c929db9d7fbf6b5f6c074a62a30602481ba3b88912ca6d79feb",
          "predeployCodehash": "0xc561dc32ef670c929db9d7fbf6b5f6c074a62a30602481ba3b88912ca6d79feb",
          "salt": "Operators"
        },
        "AxelarGasService": {
          "collector": "0xc5C525B7Bb2a7Ce95C13Ee5aBdB7F8fd3cb77392",
          "salt": "AxelarGasService",
          "address": "0xeE1d04E4F9F9AdEB7be7d6996f4A726773460A87",
          "implementation": "0x39dA9388Ec10347BB08aA3d464631ab14553afe4",
          "deployer": "0xBeF25f4733b9d451072416360609e5A4c115293E"
        },
        "InterchainTokenService": {
          "salt": "ITS v2.1.0",
          "deployer": "0xBeF25f4733b9d451072416360609e5A4c115293E",
          "proxySalt": "ITS v1.0.0",
          "tokenManagerDeployer": "0x8d73f4350f1d0384e097aaC88d3e04Af94A95984",
          "interchainToken": "0xE6575486955D887BcFcFaDfaacF891C462cfab6B",
          "interchainTokenDeployer": "0x48a6464Adad6Ef96286BC738dfE1a89249f67D24",
          "tokenManager": "0x790bD31aCF3a0548b4e71f2fB6785f6844aA286e",
          "tokenHandler": "0x95C7e8e04440bD85c336147e2964b2F8331F23aD",
          "gatewayCaller": "0xb8Dcc3f2971072d556d8E33284725B3A6f83adFd",
          "implementation": "0x7566C3f4A589Cd84F995d12eFB72D8c54dEc272B",
          "predeployCodehash": "0x08a4a556c4db879b4f24104d13a8baf86915d58b12c81b382dfea2a82d2856cf",
          "address": "0x0FCb262571be50815627C16Eca1f5F3D342FF5a5"
        },
        "InterchainTokenFactory": {
          "deployer": "0xBeF25f4733b9d451072416360609e5A4c115293E",
          "salt": "ITS Factory v1.0.0",
          "implementation": "0x27Dae89620Ed5f3111d85D44ceFc6EdB7fe74551",
          "address": "0x35eAd6089aBF6233C3E0086CD3C0eF849bdE95c3"
        }
      }
    },
    "hyperliquid": {
      "name": "Hyperliquid",
      "axelarId": "hyperliquid",
      "chainId": 998,
      "rpc": "https://rpc.hyperliquid-testnet.xyz/evm",
      "tokenSymbol": "HYPE",
      "confirmations": 1,
      "finality": "finalized",
      "decimals": 18,
      "approxFinalityWaitTime": 1,
      "chainType": "evm",
      "explorer": {
        "name": "Hyperliquid Explorer",
        "url": "https://app.hyperliquid-testnet.xyz/explorer"
      },
      "contracts": {
        "ConstAddressDeployer": {
          "address": "0x98B2920D53612483F91F12Ed7754E51b4A77919e",
          "deployer": "0xE86375704CDb8491a5Ed82D90DceCE02Ee0ac25F",
          "deploymentMethod": "create",
          "codehash": "0x8fda47a596dfba923270da84e0c32a2d0312f1c03389f83e16f2b5a35ed37fbe",
          "predeployCodehash": "0x8fda47a596dfba923270da84e0c32a2d0312f1c03389f83e16f2b5a35ed37fbe"
        },
        "Create3Deployer": {
          "address": "0x6513Aedb4D1593BA12e50644401D976aebDc90d8",
          "deployer": "0x6f24A47Fc8AE5441Eb47EFfC3665e70e69Ac3F05",
          "deploymentMethod": "create2",
          "codehash": "0xf0ad66defbe082df243d4d274e626f557f97579c5c9e19f33d8093d6160808b7",
          "predeployCodehash": "0x73fc31262c4bad113c79439fd231281201c7c7d45b50328bd86bccf37684bf92",
          "salt": "Create3Deployer"
        },
        "AxelarGateway": {
          "deployer": "0xBeF25f4733b9d451072416360609e5A4c115293E",
          "operator": "0xBeF25f4733b9d451072416360609e5A4c115293E",
          "proxyDeploymentArgs": [
            "0xC5578b1c63CE803B9f7f185652CC1E14Af887b8f",
            "0xBeF25f4733b9d451072416360609e5A4c115293E",
            "0x000000000000000000000000bef25f4733b9d451072416360609e5a4c115293e0000000000000000000000000000000000000000000000000000000000000040000000000000000000000000000000000000000000000000000000000000000100000000000000000000000000000000000000000000000000000000000000200000000000000000000000000000000000000000000000000000000000000060000000000000000000000000000000000000000000000000000000000000000300000000000000000000000000000000000000000000000000000000004a00b200000000000000000000000000000000000000000000000000000000000000050000000000000000000000004ed1fd87673ed52b810710e1e81c10df10906f40000000000000000000000000000000000000000000000000000000000000000100000000000000000000000054059b18cf1b10d648d922e00c149e68b3d77e90000000000000000000000000000000000000000000000000000000000000000100000000000000000000000057c026c5a2dcb35fd220f3436ff4096978066bb50000000000000000000000000000000000000000000000000000000000000001000000000000000000000000d368332a3cb3ea8a38144508c1ddea649c4d23fd0000000000000000000000000000000000000000000000000000000000000001000000000000000000000000f48dfdc4f1666701ba74efa1d8491f4811c064a40000000000000000000000000000000000000000000000000000000000000001"
          ],
          "initialVerifierSetId": "df91b47514003f2391afa1cdbbddbf255f0d60238caf300ce79c1a20d891429e",
          "address": "0x5A4fA5187BddD93097dE4F6062a2E96C82Ea2d61",
          "implementation": "0xC5578b1c63CE803B9f7f185652CC1E14Af887b8f",
          "implementationCodehash": "0xdb6568a375157569ae09110eb2490d0690624e767be81cbac72bbaebf0566a09",
          "deploymentMethod": "create",
          "previousSignersRetention": 15,
          "domainSeparator": "0x55effa6536498e73caa573e7ad8326d3d4628878a9e4dc8b461ed5706ad585c2",
          "minimumRotationDelay": 300,
          "connectionType": "amplifier",
          "owner": "0xBeF25f4733b9d451072416360609e5A4c115293E"
        },
        "Operators": {
          "owner": "0xBeF25f4733b9d451072416360609e5A4c115293E",
          "address": "0xc5C525B7Bb2a7Ce95C13Ee5aBdB7F8fd3cb77392",
          "deployer": "0xBeF25f4733b9d451072416360609e5A4c115293E",
          "deploymentMethod": "create2",
          "codehash": "0xc561dc32ef670c929db9d7fbf6b5f6c074a62a30602481ba3b88912ca6d79feb",
          "predeployCodehash": "0xc561dc32ef670c929db9d7fbf6b5f6c074a62a30602481ba3b88912ca6d79feb",
          "salt": "Operators"
        },
        "AxelarGasService": {
          "collector": "0xc5C525B7Bb2a7Ce95C13Ee5aBdB7F8fd3cb77392",
          "salt": "AxelarGasService",
          "address": "0xeE1d04E4F9F9AdEB7be7d6996f4A726773460A87",
          "implementation": "0x39dA9388Ec10347BB08aA3d464631ab14553afe4",
          "deployer": "0xBeF25f4733b9d451072416360609e5A4c115293E"
        },
        "InterchainTokenService": {
          "salt": "ITS v2.1.0",
          "deployer": "0xBeF25f4733b9d451072416360609e5A4c115293E",
          "proxySalt": "ITS v1.0.0",
          "tokenManagerDeployer": "0x8d73f4350f1d0384e097aaC88d3e04Af94A95984",
          "interchainToken": "0xE6575486955D887BcFcFaDfaacF891C462cfab6B",
          "interchainTokenDeployer": "0x48a6464Adad6Ef96286BC738dfE1a89249f67D24",
          "tokenManager": "0x790bD31aCF3a0548b4e71f2fB6785f6844aA286e",
          "tokenHandler": "0x95C7e8e04440bD85c336147e2964b2F8331F23aD",
          "gatewayCaller": "0xb8Dcc3f2971072d556d8E33284725B3A6f83adFd",
          "implementation": "0x7566C3f4A589Cd84F995d12eFB72D8c54dEc272B",
          "predeployCodehash": "0x08a4a556c4db879b4f24104d13a8baf86915d58b12c81b382dfea2a82d2856cf",
          "address": "0x0FCb262571be50815627C16Eca1f5F3D342FF5a5"
        },
        "InterchainTokenFactory": {
          "deployer": "0xBeF25f4733b9d451072416360609e5A4c115293E",
          "salt": "ITS Factory v1.0.0",
          "implementation": "0x27Dae89620Ed5f3111d85D44ceFc6EdB7fe74551",
          "address": "0x35eAd6089aBF6233C3E0086CD3C0eF849bdE95c3"
        }
      }
    }
  },
  "axelar": {
    "contracts": {
      "ServiceRegistry": {
        "governanceAccount": "axelar10d07y265gmmuvt4z0w9aw880jnsr700j7v9daj",
        "storeCodeProposalId": "67",
        "storeCodeProposalCodeHash": "fcbd66ffc824fc52383132d7a57617e9bc40dd1521ecad77341726434f801406",
        "codeId": 19,
        "lastUploadedCodeId": 3,
        "address": "axelar15454y4v8x2ennqq6k0t4cu4r0cpqsy3d6m2jw7d0p4tagaafs29qnlhljd",
        "executeProposalId": "14"
      },
      "Router": {
        "adminAddress": "axelar12qvsvse32cjyw60ztysd3v655aj5urqeup82ky",
        "governanceAddress": "axelar10d07y265gmmuvt4z0w9aw880jnsr700j7v9daj",
        "storeCodeProposalId": "76",
        "storeCodeProposalCodeHash": "7368e7507f29ae9236c9c41fc1fbe5456260fb91acf1e2ff07d677bdcbca7e9f",
        "codeId": 28,
        "lastUploadedCodeId": 1,
        "address": "axelar1saq5hcztvd26vvkquv4dzn8e0uu967nuyxtcful3pvv7ajsw4kmq72xft9",
        "executeProposalId": "16",
        "flow": {
          "executeProposalId": "44"
        },
        "hedera": {
          "executeProposalId": "48"
        }
      },
      "NexusGateway": {
        "nexus": "axelar17h8uk4ct0mdv9mgkuxszt4gp2htpfr08mge20r",
        "storeCodeProposalId": "4",
        "storeCodeProposalCodeHash": "3f0fd354823ec5d85f051a7c54bd020498a2e37866cbf480e0c107aceae1b84d",
        "codeId": 2,
        "lastUploadedCodeId": 2,
        "address": "axelar1aqun445kcqth3aunxlvly8grgyqt4c68q0g0df99nccs72plgh0s0eptw9"
      },
      "Rewards": {
        "governanceAddress": "axelar10d07y265gmmuvt4z0w9aw880jnsr700j7v9daj",
        "rewardsDenom": "uaxl",
        "params": {
          "epoch_duration": "14400",
          "rewards_per_epoch": "10000000",
          "participation_threshold": [
            "7",
            "10"
          ]
        },
        "storeCodeProposalId": "71",
        "storeCodeProposalCodeHash": "095c1caca4f9b7381519bd8395f3f558202fd4d4ad03f223dd8a2e991c568bd6",
        "codeId": 23,
        "lastUploadedCodeId": 4,
        "address": "axelar1nyhmtdrzx77ynqgu8cug0u7eqz2kzfk9mctvaa4stqpekg4s9vnsgu54at"
      },
      "Coordinator": {
        "governanceAddress": "axelar10d07y265gmmuvt4z0w9aw880jnsr700j7v9daj",
        "storeCodeProposalId": "66",
        "storeCodeProposalCodeHash": "a57dccb229cfab931b904618af2ebc854699a25a963c231834837d88ee4a0217",
        "codeId": 18,
        "lastUploadedCodeId": 5,
        "address": "axelar1nc3mfplae0atcchs9gqx9m6ezj5lfqqh2jmqx639kf8hd7m96lgq8a5e5y",
        "executeProposalId": "20",
        "flow": {
          "executeProposalId": "46"
        },
        "hedera": {
          "executeProposalId": "49"
        }
      },
      "Multisig": {
        "adminAddress": "axelar12qvsvse32cjyw60ztysd3v655aj5urqeup82ky",
        "governanceAddress": "axelar10d07y265gmmuvt4z0w9aw880jnsr700j7v9daj",
        "blockExpiry": 10,
        "storeCodeProposalId": "166",
        "storeCodeProposalCodeHash": "cd6109a37eab844941ea09266e54bf3fdb18bfb55e02a0ed91aa5a8d47aea2ec",
        "codeId": 42,
        "lastUploadedCodeId": 42,
        "address": "axelar143vjln56ke4pjmj5ut7u3358ywyfl7h5rg58js8gprr39664wcqs72vs3u",
        "executeProposalId": "18",
        "flow": {
          "executeProposalId": "45"
        },
        "hedera": {
          "executeProposalId": "47"
        }
      },
      "MultisigProver": {
        "flow": {
          "governanceAddress": "axelar10d07y265gmmuvt4z0w9aw880jnsr700j7v9daj",
          "adminAddress": "axelar1l7vz4m5g92kvga050vk9ycjynywdlk4zhs07dv",
          "signingThreshold": [
            "51",
            "100"
          ],
          "serviceName": "amplifier",
          "verifierSetDiffThreshold": 0,
          "encoder": "abi",
          "keyType": "ecdsa",
          "domainSeparator": "0x3dad2b901117c30d4f601c3b9e9ee89cec4371e79e9908122e8e1da1904347ee",
          "codeId": 21,
          "address": "axelar1u8cmvyq54fepjlt77vqnwyxhf4rqn5j5axgta7py34zlwue3v5fsy2pvhf"
        },
        "hedera": {
          "governanceAddress": "axelar10d07y265gmmuvt4z0w9aw880jnsr700j7v9daj",
          "adminAddress": "axelar1l7vz4m5g92kvga050vk9ycjynywdlk4zhs07dv",
          "signingThreshold": [
            "51",
            "100"
          ],
          "serviceName": "amplifier",
          "verifierSetDiffThreshold": 0,
          "encoder": "abi",
          "keyType": "ecdsa",
          "domainSeparator": "0xfbfcd8a4d93cdf3dc1099795eefb83c109414406fc09015f4d0758ed6b99c43c",
          "codeId": 21,
          "address": "axelar1x3xd2z2p3703cdwu98tc27x5j9tgq60lyxdwtnggx05zj3egg0wqsnckd0"
        },
        "sui": {
          "governanceAddress": "axelar10d07y265gmmuvt4z0w9aw880jnsr700j7v9daj",
          "adminAddress": "axelar1l7vz4m5g92kvga050vk9ycjynywdlk4zhs07dv",
          "signingThreshold": [
            "51",
            "100"
          ],
          "serviceName": "amplifier",
          "verifierSetDiffThreshold": 0,
          "encoder": "bcs",
          "keyType": "ecdsa",
          "codeId": 21,
          "domainSeparator": "0x254a1ae90417f8649798698e95a1140808a701c38c8f5723a930b9d0666e54b4",
          "address": "axelar1ktjfpfrlgmh8s76ltjhhv0xcj0st0d0xrjh5rvm3gr5u66x9xvpsm0juw8"
        },
        "xrpl-evm": {
          "governanceAddress": "axelar10d07y265gmmuvt4z0w9aw880jnsr700j7v9daj",
          "adminAddress": "axelar1l7vz4m5g92kvga050vk9ycjynywdlk4zhs07dv",
          "signingThreshold": [
            "51",
            "100"
          ],
          "serviceName": "amplifier",
          "verifierSetDiffThreshold": 0,
          "encoder": "abi",
          "keyType": "ecdsa",
          "codeId": 21,
          "domainSeparator": "0x9b077bbbf84a1710619620d5bbcf2c3d42f5b4dce40d135bf1d86f6a42b8f9e0",
          "address": "axelar18emrfkkz45zuxgk7v2gqrnm59wnnupdakqnmejh0t6krltwzjnxqreejwk"
        },
        "stellar-2025-q1": {
          "governanceAddress": "axelar10d07y265gmmuvt4z0w9aw880jnsr700j7v9daj",
          "adminAddress": "axelar1l7vz4m5g92kvga050vk9ycjynywdlk4zhs07dv",
          "signingThreshold": [
            "51",
            "100"
          ],
          "serviceName": "amplifier",
          "verifierSetDiffThreshold": 0,
          "encoder": "stellar_xdr",
          "keyType": "ed25519",
          "codeId": 21,
          "domainSeparator": "0xa4c6eacdfaf3d80b7b9a2c5fb1802eb1d83539590448774e22eda83659a726c5",
          "address": "axelar1emmjd57gha5vchnysth3g6fsyzyrjm4xhj4dzlg2ulj4dz8p9kxs2l6zvy"
        },
        "plume": {
          "governanceAddress": "axelar10d07y265gmmuvt4z0w9aw880jnsr700j7v9daj",
          "adminAddress": "axelar1l7vz4m5g92kvga050vk9ycjynywdlk4zhs07dv",
          "signingThreshold": [
            "51",
            "100"
          ],
          "serviceName": "amplifier",
          "verifierSetDiffThreshold": 0,
          "encoder": "abi",
          "keyType": "ecdsa",
          "codeId": 21,
          "domainSeparator": "0x2dbc42136ba0394d31cf1f35344a182ecf00210b42b9b8bf3234c3da201a9ca6",
          "address": "axelar1vs8rvpuyhq40tn4suq4jamx3fe9gqlszds0z8s39ta4txz95ryws8xnpk0"
        },
        "hyperliquid": {
          "governanceAddress": "axelar10d07y265gmmuvt4z0w9aw880jnsr700j7v9daj",
          "adminAddress": "axelar1l7vz4m5g92kvga050vk9ycjynywdlk4zhs07dv",
          "signingThreshold": [
            "51",
            "100"
          ],
          "serviceName": "amplifier",
          "verifierSetDiffThreshold": 0,
          "encoder": "abi",
          "keyType": "ecdsa",
          "codeId": 21,
          "domainSeparator": "0x55effa6536498e73caa573e7ad8326d3d4628878a9e4dc8b461ed5706ad585c2",
          "address": "axelar12cmpmynpn38tvg0t57lc8wd8cvw724sz95kr80a08mhghztex5lqfk2yv5"
        },
        "storeCodeProposalId": "69",
        "storeCodeProposalCodeHash": "00428ef0483f103a6e1a5853c4b29466a83e5b180cc53a00d1ff9d022bc2f03a",
        "lastUploadedCodeId": 21
      },
      "Gateway": {
        "flow": {
          "codeId": 22,
          "address": "axelar1t6ksvsckf48j5fey7cqhsu482yemaf8tcecterc4d38rw75vfvcsz85aum"
        },
        "hedera": {
          "codeId": 22,
          "address": "axelar1zyr567z9v779kcdmf7rq624zk3ea4nq0s948r83h2f5xqzvhxyqs5vq7p7"
        },
        "sui": {
          "codeId": 22,
          "address": "axelar1yklflthhfxy5dtd2nzg83n0nxgh3e04w6fn2fd9v0eqselu32lxq0gyv6w"
        },
        "xrpl-evm": {
          "codeId": 22,
          "address": "axelar1u6t0zgqc3y8qdymrr7t95vp6gkgdg5lekcgt8r46w5w36kqcp8csy4k93j"
        },
        "plume": {
          "codeId": 22,
          "address": "axelar1mnu5s858ptnwqt9dkr2u7v3u4pa5z27arwzxlp9smf64n3xp4u3qyhvgj5"
        },
        "storeCodeProposalId": "70",
        "storeCodeProposalCodeHash": "2ba600ee0d162184c9387eaf6fad655f1d75db548f93e379f0565cb2042d856f",
        "lastUploadedCodeId": 22,
        "stellar-2025-q1": {
          "codeId": 22,
          "address": "axelar1lkrxspjqge3dkuwgfw4mjtmxjnyx8pr7tm9ksszvlh4c3u3z2nlswxexcz"
        },
        "hyperliquid": {
          "codeId": 22,
          "address": "axelar1um4eyzmkpxhkpv3ytzaawqjzjxfddv2cjlep936glj87jg24zccqw86q2w"
        }
      },
      "VotingVerifier": {
        "flow": {
          "governanceAddress": "axelar10d07y265gmmuvt4z0w9aw880jnsr700j7v9daj",
          "serviceName": "amplifier",
          "sourceGatewayAddress": "0x5A4fA5187BddD93097dE4F6062a2E96C82Ea2d61",
          "votingThreshold": [
            "51",
            "100"
          ],
          "blockExpiry": 10,
          "confirmationHeight": 1,
          "msgIdFormat": "hex_tx_hash_and_event_index",
          "addressFormat": "eip55",
          "codeId": 24,
          "address": "axelar1adz8u3q5mdfp73weg3f65e8ce5jvq4dwlqqm3lxqyy4pjf77nwtql8gjwr"
        },
        "hedera": {
          "governanceAddress": "axelar10d07y265gmmuvt4z0w9aw880jnsr700j7v9daj",
          "serviceName": "amplifier",
          "sourceGatewayAddress": "0x5A4fA5187BddD93097dE4F6062a2E96C82Ea2d61",
          "votingThreshold": [
            "51",
            "100"
          ],
          "blockExpiry": 10,
          "confirmationHeight": 1,
          "msgIdFormat": "hex_tx_hash_and_event_index",
          "addressFormat": "eip55",
          "codeId": 24,
          "address": "axelar1h8gx392pzlj6ff5lv3kc9jwegu0wwqjrur7ht93frus5czape9ns3j3d0a"
        },
        "sui": {
          "governanceAddress": "axelar10d07y265gmmuvt4z0w9aw880jnsr700j7v9daj",
          "serviceName": "amplifier",
          "sourceGatewayAddress": "0x0a011637cbd43d101896d12d85cc8701bcb4ec884f556a9a15b1e26c72627853",
          "msgIdFormat": "base58_tx_digest_and_event_index",
          "addressFormat": "sui",
          "votingThreshold": [
            "51",
            "100"
          ],
          "blockExpiry": 10,
          "confirmationHeight": 1,
          "codeId": 24,
          "address": "axelar1x8rqw5l5gzye7d063zupr5zlelfvjxq5z6rr7wy643ufuflhl6xqhgr5wt"
        },
        "xrpl-evm": {
          "governanceAddress": "axelar10d07y265gmmuvt4z0w9aw880jnsr700j7v9daj",
          "serviceName": "amplifier",
          "sourceGatewayAddress": "0x5A4fA5187BddD93097dE4F6062a2E96C82Ea2d61",
          "votingThreshold": [
            "51",
            "100"
          ],
          "blockExpiry": 10,
          "confirmationHeight": 1,
          "msgIdFormat": "hex_tx_hash_and_event_index",
          "addressFormat": "eip55",
          "codeId": 24,
          "address": "axelar1hmdnsrs8c8v8mr7vxg3rzdzxasxdpfj09muxakhth73sywg929qsczjscj"
        },
        "stellar-2025-q1": {
          "governanceAddress": "axelar10d07y265gmmuvt4z0w9aw880jnsr700j7v9daj",
          "serviceName": "amplifier",
          "sourceGatewayAddress": "CDERZ3XLJKWZR2NFUNFO5LS7TBDFRHHLMTE2JTE6C7VXGZMGF6DEGXFC",
          "votingThreshold": [
            "51",
            "100"
          ],
          "blockExpiry": 10,
          "confirmationHeight": 1,
          "msgIdFormat": "hex_tx_hash_and_event_index",
          "addressFormat": "stellar",
          "codeId": 24,
          "address": "axelar1f7unnl3uu8mgjecmaasv5p3e6khx2u99th9lhkhl2l9e05ldrzwq3vu33h"
        },
        "plume": {
          "governanceAddress": "axelar10d07y265gmmuvt4z0w9aw880jnsr700j7v9daj",
          "serviceName": "amplifier",
          "sourceGatewayAddress": "0x5A4fA5187BddD93097dE4F6062a2E96C82Ea2d61",
          "votingThreshold": [
            "51",
            "100"
          ],
          "blockExpiry": 10,
          "confirmationHeight": 1,
          "msgIdFormat": "hex_tx_hash_and_event_index",
          "addressFormat": "eip55",
          "codeId": 24,
          "address": "axelar1t49krzwl0sc6z8qwdst5d7kmgn3xutjtp4ku8u2c06quy7w8hp4q5zsqn2"
        },
        "hyperliquid": {
          "governanceAddress": "axelar10d07y265gmmuvt4z0w9aw880jnsr700j7v9daj",
          "serviceName": "amplifier",
          "sourceGatewayAddress": "0x5A4fA5187BddD93097dE4F6062a2E96C82Ea2d61",
          "votingThreshold": [
            "51",
            "100"
          ],
          "blockExpiry": 10,
          "confirmationHeight": 1,
          "msgIdFormat": "hex_tx_hash_and_event_index",
          "addressFormat": "eip55",
          "codeId": 24,
          "address": "axelar1n72sdsdclpffc0jw5mf7vc97zpy6czqw9glmcqhm8sp73nczu57sn3kplc"
        },
        "storeCodeProposalId": "72",
        "storeCodeProposalCodeHash": "d9412440820a51bc48bf41a77ae39cfb33101ddc6562323845627ea2042bf708",
        "lastUploadedCodeId": 24
      },
      "InterchainTokenService": {
        "storeCodeProposalId": "150",
        "storeCodeProposalCodeHash": "36c758c8e36951369ff2b5f9590485edab6c302e7c1b385415ecc6e08185d738",
        "governanceAddress": "axelar10d07y265gmmuvt4z0w9aw880jnsr700j7v9daj",
        "adminAddress": "axelar12qvsvse32cjyw60ztysd3v655aj5urqeup82ky",
        "codeId": 37,
        "address": "axelar1ph8qufmsh556e40uk0ceaufc06nwhnw0ksgdqqk6ldszxchh8llq8x52dk",
        "sui": {
          "maxUintBits": 64,
          "maxDecimalsWhenTruncating": 6
        },
        "stellar-2025-q1": {
          "maxUintBits": 127,
          "maxDecimalsWhenTruncating": 255
        },
        "lastUploadedCodeId": 37
      },
      "AxelarnetGateway": {
        "storeCodeProposalId": "68",
        "storeCodeProposalCodeHash": "c7286d0f59276b794641bdfbb4f96fafcee3553b67f3397d662a4683968f525b",
        "nexus": "axelar17h8uk4ct0mdv9mgkuxszt4gp2htpfr08mge20r",
        "address": "axelar1s9amtxejrdlsunwdf0cclhjtezdp6wmurxxnh45gfvtpa2jrsusqv934n6",
        "codeId": 20,
        "lastUploadedCodeId": 20
      },
      "XrplGateway": {
        "xrpl": {
          "governanceAddress": "axelar10d07y265gmmuvt4z0w9aw880jnsr700j7v9daj",
          "adminAddress": "axelar1l7vz4m5g92kvga050vk9ycjynywdlk4zhs07dv",
<<<<<<< HEAD
          "codeId": 47,
          "address": "axelar1vr89h7je4zw4hxhdt7aycqq6end3kf9wvj4unv63s8pcenrrutrs88kn57"
        },
        "storeCodeProposalId": "176",
        "storeCodeProposalCodeHash": "5d94ddb7d9581be6a1a40fed1d3f90e4818a70b5fb4fe09ff6f5f1e378dc54e8",
        "lastUploadedCodeId": 47
=======
          "codeId": 49,
          "address": "axelar1vr89h7je4zw4hxhdt7aycqq6end3kf9wvj4unv63s8pcenrrutrs88kn57"
        },
        "storeCodeProposalId": "182",
        "storeCodeProposalCodeHash": "9c626d4ab34d3e8cd7426b72ad476b8adce05bed3274ca1b35523e66bbcf7688",
        "lastUploadedCodeId": 49
>>>>>>> 511ebcf9
      },
      "XrplVotingVerifier": {
        "xrpl": {
          "governanceAddress": "axelar10d07y265gmmuvt4z0w9aw880jnsr700j7v9daj",
          "serviceName": "amplifier",
          "votingThreshold": [
            "51",
            "100"
          ],
          "blockExpiry": 10,
          "confirmationHeight": 1,
<<<<<<< HEAD
          "codeId": 48,
          "address": "axelar1ecj3spvgkkmngslmvlft25cpws836x5t9y45qyzl5ezh2ny60fes4h2kq6"
        },
        "storeCodeProposalId": "177",
        "storeCodeProposalCodeHash": "c43ad844c84f1dba51f6f1ebf2c806d403b0d3e5789c76a288090abfd0120096",
        "lastUploadedCodeId": 48
=======
          "codeId": 50,
          "address": "axelar1ecj3spvgkkmngslmvlft25cpws836x5t9y45qyzl5ezh2ny60fes4h2kq6"
        },
        "storeCodeProposalId": "184",
        "storeCodeProposalCodeHash": "7055d307103d5bcbed4c9465f40084acdb0f154a8dda0d8c0ee68f865892874a",
        "lastUploadedCodeId": 50
>>>>>>> 511ebcf9
      },
      "XrplMultisigProver": {
        "xrpl": {
          "governanceAddress": "axelar10d07y265gmmuvt4z0w9aw880jnsr700j7v9daj",
          "adminAddress": "axelar1l7vz4m5g92kvga050vk9ycjynywdlk4zhs07dv",
          "signingThreshold": [
            "51",
            "100"
          ],
          "serviceName": "amplifier",
          "verifierSetDiffThreshold": 0,
          "xrplTransactionFee": 5000,
          "ticketCountThreshold": 5,
<<<<<<< HEAD
          "codeId": 51,
          "address": "axelar17mnfwue8mw5t2q9gmndz3m50070fmm0ffa0tunh2dujmuy398rtsrjyw2k"
        },
        "storeCodeProposalId": "190",
        "storeCodeProposalCodeHash": "3e8d8f416b230db6810f04aa7c9badd8d5fe183c00916ab24f953de365d4a7f8",
        "lastUploadedCodeId": 51
=======
          "codeId": 46,
          "address": "axelar17mnfwue8mw5t2q9gmndz3m50070fmm0ffa0tunh2dujmuy398rtsrjyw2k"
        },
        "storeCodeProposalId": "175",
        "storeCodeProposalCodeHash": "9745311bfa3fbd164a51fead4387329b5b4216714fd7960fe4413ea11109ddf3",
        "lastUploadedCodeId": 46
>>>>>>> 511ebcf9
      }
    },
    "axelarId": "axelar",
    "chainId": "axelar-stagenet-724",
    "rpc": "http://k8s-stagenet-axelarco-4bb4e0e8b1-82679c0fe4e33c5f.elb.us-east-2.amazonaws.com:26657",
    "lcd": "http://k8s-stagenet-axelarco-4bb4e0e8b1-82679c0fe4e33c5f.elb.us-east-2.amazonaws.com:1317",
    "grpc": "k8s-stagenet-axelarco-4bb4e0e8b1-82679c0fe4e33c5f.elb.us-east-2.amazonaws.com:9090",
    "tokenSymbol": "AXL",
    "axelarscanApi": "https://stagenet.api.axelarscan.io",
    "gasPrice": "0.007uaxl",
    "gasLimit": "auto",
    "govProposalDepositAmount": "100000000",
    "govProposalInstantiateAddresses": [
      "axelar1pumrull7z8y5kc9q4azfrmcaxd8w0779kg6anm",
      "axelar10d07y265gmmuvt4z0w9aw880jnsr700j7v9daj",
      "axelar12qvsvse32cjyw60ztysd3v655aj5urqeup82ky"
    ]
  }
}<|MERGE_RESOLUTION|>--- conflicted
+++ resolved
@@ -2699,21 +2699,12 @@
         "xrpl": {
           "governanceAddress": "axelar10d07y265gmmuvt4z0w9aw880jnsr700j7v9daj",
           "adminAddress": "axelar1l7vz4m5g92kvga050vk9ycjynywdlk4zhs07dv",
-<<<<<<< HEAD
-          "codeId": 47,
-          "address": "axelar1vr89h7je4zw4hxhdt7aycqq6end3kf9wvj4unv63s8pcenrrutrs88kn57"
-        },
-        "storeCodeProposalId": "176",
-        "storeCodeProposalCodeHash": "5d94ddb7d9581be6a1a40fed1d3f90e4818a70b5fb4fe09ff6f5f1e378dc54e8",
-        "lastUploadedCodeId": 47
-=======
           "codeId": 49,
           "address": "axelar1vr89h7je4zw4hxhdt7aycqq6end3kf9wvj4unv63s8pcenrrutrs88kn57"
         },
         "storeCodeProposalId": "182",
         "storeCodeProposalCodeHash": "9c626d4ab34d3e8cd7426b72ad476b8adce05bed3274ca1b35523e66bbcf7688",
         "lastUploadedCodeId": 49
->>>>>>> 511ebcf9
       },
       "XrplVotingVerifier": {
         "xrpl": {
@@ -2725,21 +2716,12 @@
           ],
           "blockExpiry": 10,
           "confirmationHeight": 1,
-<<<<<<< HEAD
-          "codeId": 48,
-          "address": "axelar1ecj3spvgkkmngslmvlft25cpws836x5t9y45qyzl5ezh2ny60fes4h2kq6"
-        },
-        "storeCodeProposalId": "177",
-        "storeCodeProposalCodeHash": "c43ad844c84f1dba51f6f1ebf2c806d403b0d3e5789c76a288090abfd0120096",
-        "lastUploadedCodeId": 48
-=======
           "codeId": 50,
           "address": "axelar1ecj3spvgkkmngslmvlft25cpws836x5t9y45qyzl5ezh2ny60fes4h2kq6"
         },
         "storeCodeProposalId": "184",
         "storeCodeProposalCodeHash": "7055d307103d5bcbed4c9465f40084acdb0f154a8dda0d8c0ee68f865892874a",
         "lastUploadedCodeId": 50
->>>>>>> 511ebcf9
       },
       "XrplMultisigProver": {
         "xrpl": {
@@ -2753,21 +2735,12 @@
           "verifierSetDiffThreshold": 0,
           "xrplTransactionFee": 5000,
           "ticketCountThreshold": 5,
-<<<<<<< HEAD
           "codeId": 51,
           "address": "axelar17mnfwue8mw5t2q9gmndz3m50070fmm0ffa0tunh2dujmuy398rtsrjyw2k"
         },
         "storeCodeProposalId": "190",
         "storeCodeProposalCodeHash": "3e8d8f416b230db6810f04aa7c9badd8d5fe183c00916ab24f953de365d4a7f8",
         "lastUploadedCodeId": 51
-=======
-          "codeId": 46,
-          "address": "axelar17mnfwue8mw5t2q9gmndz3m50070fmm0ffa0tunh2dujmuy398rtsrjyw2k"
-        },
-        "storeCodeProposalId": "175",
-        "storeCodeProposalCodeHash": "9745311bfa3fbd164a51fead4387329b5b4216714fd7960fe4413ea11109ddf3",
-        "lastUploadedCodeId": 46
->>>>>>> 511ebcf9
       }
     },
     "axelarId": "axelar",
