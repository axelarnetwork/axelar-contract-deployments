{
  "chains": {
    "avalanche": {
      "name": "Avalanche",
      "axelarId": "avalanche",
      "chainId": 43113,
      "rpc": "https://api.avax-test.network/ext/bc/C/rpc",
      "tokenSymbol": "AVAX",
      "decimals": 18,
      "chainType": "evm",
      "contracts": {
        "AxelarGateway": {
          "deployer": "0xBeF25f4733b9d451072416360609e5A4c115293E",
          "startingKeyIDs": [
            "evm-avalanche-genesis"
          ],
          "address": "0x5A4fA5187BddD93097dE4F6062a2E96C82Ea2d61",
          "implementation": "0x1A9f5A2C0867826790EC9E3318e77298d0000C76",
          "implementationCodehash": "0xf49fc5a9d24907c0c1de9b7c1f4478d2cd961b1835efded43267cb1be062bb9c",
          "authModule": "0xa27aF392971f0A0D0C8767d061f4274d58856d5a",
          "tokenDeployer": "0xb89B72CBA1766fB17199A58D2482852832a1Bd98",
          "deploymentMethod": "create3",
          "salt": "AxelarGateway v6.2",
          "connectionType": "consensus"
        },
        "AxelarGasService": {
          "collector": "0xc5C525B7Bb2a7Ce95C13Ee5aBdB7F8fd3cb77392",
          "salt": "AxelarGasService",
          "address": "0xeE1d04E4F9F9AdEB7be7d6996f4A726773460A87",
          "implementation": "0x1F002cd258e2e818eC5ecCD46DD6cb938c5Cf7f8",
          "deployer": "0xBeF25f4733b9d451072416360609e5A4c115293E"
        },
        "AxelarDepositService": {
          "wrappedSymbol": "WAVAX",
          "refundIssuer": "0x2517bA7a3E2cef54c1CD8618e7B0B661A7623817",
          "salt": "AxelarDepositService",
          "address": "0x405407133E2783aEb56F2cA9d8e6025465De0B9f",
          "implementation": "0x523ee715a997bd471BfbE1B66acCF0d47D1fD812",
          "deployer": "0xBeF25f4733b9d451072416360609e5A4c115293E"
        },
        "ConstAddressDeployer": {
          "address": "0x98B2920D53612483F91F12Ed7754E51b4A77919e"
        },
        "Create3Deployer": {
          "salt": "Create3Deployer",
          "address": "0x6513Aedb4D1593BA12e50644401D976aebDc90d8",
          "deployer": "0x6f24A47Fc8AE5441Eb47EFfC3665e70e69Ac3F05",
          "deploymentMethod": "create2",
          "codehash": "0xf0ad66defbe082df243d4d274e626f557f97579c5c9e19f33d8093d6160808b7",
          "predeployCodehash": "0x73fc31262c4bad113c79439fd231281201c7c7d45b50328bd86bccf37684bf92"
        },
        "Operators": {
          "owner": "0xBeF25f4733b9d451072416360609e5A4c115293E",
          "address": "0xc5C525B7Bb2a7Ce95C13Ee5aBdB7F8fd3cb77392",
          "deployer": "0xBeF25f4733b9d451072416360609e5A4c115293E",
          "deploymentMethod": "create2",
          "codehash": "0xc561dc32ef670c929db9d7fbf6b5f6c074a62a30602481ba3b88912ca6d79feb",
          "predeployCodehash": "0xc561dc32ef670c929db9d7fbf6b5f6c074a62a30602481ba3b88912ca6d79feb",
          "salt": "Operators"
        },
        "InterchainGovernance": {
          "minimumTimeDelay": 300,
          "governanceChain": "Axelarnet",
          "governanceAddress": "axelar10d07y265gmmuvt4z0w9aw880jnsr700j7v9daj",
          "address": "0xbBd7dA8273daF1c95aC5C26271Df96399A8263ce",
          "deployer": "0xBeF25f4733b9d451072416360609e5A4c115293E",
          "deploymentMethod": "create3",
          "codehash": "0x222dfe9a431f41f473ba5bf71850df979619361ff8a49dcefc1fba4d72141134",
          "predeployCodehash": "0xe2de43b29f2387b6f3575a1b50d566908fc00e03a8d88ad6be74b674a70874d2",
          "salt": "InterchainGovernance v5.5"
        },
        "Multisig": {
          "threshold": 2,
          "signers": [
            "0xaC481D34c48e5d3191344b853Bc00D04889BA8db",
            "0x722C5A6A417122668e8925968f7FC13DBDFaD23C",
            "0xBeF25f4733b9d451072416360609e5A4c115293E"
          ],
          "address": "0x57406321d7e96223785b5987c9929d25e960946e",
          "deployer": "0xBeF25f4733b9d451072416360609e5A4c115293E",
          "deploymentMethod": "create3",
          "codehash": "0x912095d5076ee40a9dd49c0f9d61d61334c47a78c7512852791652baef26c296",
          "predeployCodehash": "0x912095d5076ee40a9dd49c0f9d61d61334c47a78c7512852791652baef26c296",
          "salt": "Multisig v5.5"
        },
        "InterchainTokenService": {
          "salt": "ITS v2.1.0",
          "deployer": "0xBeF25f4733b9d451072416360609e5A4c115293E",
          "proxySalt": "ITS v1.0.0",
          "tokenManagerDeployer": "0x8d73f4350f1d0384e097aaC88d3e04Af94A95984",
          "interchainToken": "0xbEfE642EDd190358a1c48c1c2E14B044e17EC021",
          "interchainTokenDeployer": "0x13Cc10015F8bC95fd3a5E848cEE2183c0DE2A69D",
          "tokenManager": "0x790bD31aCF3a0548b4e71f2fB6785f6844aA286e",
          "tokenHandler": "0x95C7e8e04440bD85c336147e2964b2F8331F23aD",
          "implementation": "0x7566C3f4A589Cd84F995d12eFB72D8c54dEc272B",
          "predeployCodehash": "0x08a4a556c4db879b4f24104d13a8baf86915d58b12c81b382dfea2a82d2856cf",
          "address": "0x0FCb262571be50815627C16Eca1f5F3D342FF5a5",
          "gatewayCaller": "0xb8Dcc3f2971072d556d8E33284725B3A6f83adFd"
        },
        "InterchainTokenFactory": {
          "deployer": "0xBeF25f4733b9d451072416360609e5A4c115293E",
          "salt": "ITS Factory v1.0.0",
          "implementation": "0x27Dae89620Ed5f3111d85D44ceFc6EdB7fe74551",
          "address": "0x35eAd6089aBF6233C3E0086CD3C0eF849bdE95c3"
        }
      },
      "explorer": {
        "url": "https://testnet.snowtrace.io",
        "api": "https://api-testnet.snowtrace.io/api"
      },
      "finality": "finalized",
      "approxFinalityWaitTime": 1
    },
    "fantom": {
      "name": "Fantom",
      "axelarId": "fantom",
      "chainId": 4002,
      "rpc": "https://rpc.testnet.fantom.network",
      "tokenSymbol": "FTM",
      "decimals": 18,
      "chainType": "evm",
      "contracts": {
        "AxelarGateway": {
          "deployer": "0xBeF25f4733b9d451072416360609e5A4c115293E",
          "startingKeyIDs": [
            "evm-fantom-genesis"
          ],
          "address": "0x5A4fA5187BddD93097dE4F6062a2E96C82Ea2d61",
          "implementation": "0x1A9f5A2C0867826790EC9E3318e77298d0000C76",
          "implementationCodehash": "0xf49fc5a9d24907c0c1de9b7c1f4478d2cd961b1835efded43267cb1be062bb9c",
          "authModule": "0xa27aF392971f0A0D0C8767d061f4274d58856d5a",
          "tokenDeployer": "0xb89B72CBA1766fB17199A58D2482852832a1Bd98",
          "deploymentMethod": "create3",
          "salt": "AxelarGateway v6.2",
          "connectionType": "consensus"
        },
        "AxelarGasService": {
          "collector": "0xc5C525B7Bb2a7Ce95C13Ee5aBdB7F8fd3cb77392",
          "salt": "AxelarGasService",
          "address": "0xeE1d04E4F9F9AdEB7be7d6996f4A726773460A87",
          "implementation": "0x1F002cd258e2e818eC5ecCD46DD6cb938c5Cf7f8",
          "deployer": "0xBeF25f4733b9d451072416360609e5A4c115293E"
        },
        "AxelarDepositService": {
          "wrappedSymbol": "WFTM",
          "refundIssuer": "0x2517bA7a3E2cef54c1CD8618e7B0B661A7623817",
          "salt": "AxelarDepositService",
          "address": "0x405407133E2783aEb56F2cA9d8e6025465De0B9f",
          "implementation": "0x523ee715a997bd471BfbE1B66acCF0d47D1fD812",
          "deployer": "0xBeF25f4733b9d451072416360609e5A4c115293E"
        },
        "ConstAddressDeployer": {
          "address": "0x98B2920D53612483F91F12Ed7754E51b4A77919e"
        },
        "Create3Deployer": {
          "salt": "Create3Deployer",
          "address": "0x6513Aedb4D1593BA12e50644401D976aebDc90d8",
          "deployer": "0x6f24A47Fc8AE5441Eb47EFfC3665e70e69Ac3F05",
          "deploymentMethod": "create2",
          "codehash": "0xf0ad66defbe082df243d4d274e626f557f97579c5c9e19f33d8093d6160808b7",
          "predeployCodehash": "0x73fc31262c4bad113c79439fd231281201c7c7d45b50328bd86bccf37684bf92"
        },
        "Operators": {
          "owner": "0xBeF25f4733b9d451072416360609e5A4c115293E",
          "address": "0xc5C525B7Bb2a7Ce95C13Ee5aBdB7F8fd3cb77392",
          "deployer": "0xBeF25f4733b9d451072416360609e5A4c115293E",
          "deploymentMethod": "create2",
          "codehash": "0xc561dc32ef670c929db9d7fbf6b5f6c074a62a30602481ba3b88912ca6d79feb",
          "predeployCodehash": "0xc561dc32ef670c929db9d7fbf6b5f6c074a62a30602481ba3b88912ca6d79feb",
          "salt": "Operators"
        },
        "InterchainGovernance": {
          "minimumTimeDelay": 300,
          "governanceChain": "Axelarnet",
          "governanceAddress": "axelar10d07y265gmmuvt4z0w9aw880jnsr700j7v9daj",
          "address": "0xbBd7dA8273daF1c95aC5C26271Df96399A8263ce",
          "deployer": "0xBeF25f4733b9d451072416360609e5A4c115293E",
          "deploymentMethod": "create3",
          "codehash": "0x222dfe9a431f41f473ba5bf71850df979619361ff8a49dcefc1fba4d72141134",
          "predeployCodehash": "0xe2de43b29f2387b6f3575a1b50d566908fc00e03a8d88ad6be74b674a70874d2",
          "salt": "InterchainGovernance v5.5"
        },
        "Multisig": {
          "threshold": 2,
          "signers": [
            "0xaC481D34c48e5d3191344b853Bc00D04889BA8db",
            "0x722C5A6A417122668e8925968f7FC13DBDFaD23C",
            "0xBeF25f4733b9d451072416360609e5A4c115293E"
          ],
          "address": "0x57406321d7e96223785b5987c9929d25e960946e",
          "deployer": "0xBeF25f4733b9d451072416360609e5A4c115293E",
          "deploymentMethod": "create3",
          "codehash": "0x912095d5076ee40a9dd49c0f9d61d61334c47a78c7512852791652baef26c296",
          "predeployCodehash": "0x912095d5076ee40a9dd49c0f9d61d61334c47a78c7512852791652baef26c296",
          "salt": "Multisig v5.5"
        },
        "InterchainTokenService": {
          "salt": "ITS v2.1.0",
          "deployer": "0xBeF25f4733b9d451072416360609e5A4c115293E",
          "proxySalt": "ITS v1.0.0",
          "tokenManagerDeployer": "0x8d73f4350f1d0384e097aaC88d3e04Af94A95984",
          "interchainToken": "0xbEfE642EDd190358a1c48c1c2E14B044e17EC021",
          "interchainTokenDeployer": "0x13Cc10015F8bC95fd3a5E848cEE2183c0DE2A69D",
          "tokenManager": "0x790bD31aCF3a0548b4e71f2fB6785f6844aA286e",
          "tokenHandler": "0x95C7e8e04440bD85c336147e2964b2F8331F23aD",
          "implementation": "0x7566C3f4A589Cd84F995d12eFB72D8c54dEc272B",
          "predeployCodehash": "0x08a4a556c4db879b4f24104d13a8baf86915d58b12c81b382dfea2a82d2856cf",
          "address": "0x0FCb262571be50815627C16Eca1f5F3D342FF5a5",
          "gatewayCaller": "0xb8Dcc3f2971072d556d8E33284725B3A6f83adFd"
        },
        "InterchainTokenFactory": {
          "deployer": "0xBeF25f4733b9d451072416360609e5A4c115293E",
          "salt": "ITS Factory v1.0.0",
          "implementation": "0x27Dae89620Ed5f3111d85D44ceFc6EdB7fe74551",
          "address": "0x35eAd6089aBF6233C3E0086CD3C0eF849bdE95c3"
        }
      },
      "explorer": {
        "url": "https://testnet.ftmscan.com",
        "api": "https://api-testnet.ftmscan.com/api"
      },
      "finality": "1",
      "approxFinalityWaitTime": 1
    },
    "moonbeam": {
      "name": "Moonbeam",
      "axelarId": "moonbeam",
      "chainId": 1287,
      "rpc": "https://moonbeam-alpha.api.onfinality.io/public",
      "tokenSymbol": "DEV",
      "decimals": 18,
      "chainType": "evm",
      "contracts": {
        "AxelarGateway": {
          "deployer": "0xBeF25f4733b9d451072416360609e5A4c115293E",
          "startingKeyIDs": [
            "evm-moonbeam-genesis"
          ],
          "address": "0x5A4fA5187BddD93097dE4F6062a2E96C82Ea2d61",
          "implementation": "0x1A9f5A2C0867826790EC9E3318e77298d0000C76",
          "implementationCodehash": "0xf49fc5a9d24907c0c1de9b7c1f4478d2cd961b1835efded43267cb1be062bb9c",
          "authModule": "0xa27aF392971f0A0D0C8767d061f4274d58856d5a",
          "tokenDeployer": "0xb89B72CBA1766fB17199A58D2482852832a1Bd98",
          "deploymentMethod": "create3",
          "salt": "AxelarGateway v6.2",
          "connectionType": "consensus"
        },
        "AxelarGasService": {
          "collector": "0xc5C525B7Bb2a7Ce95C13Ee5aBdB7F8fd3cb77392",
          "salt": "AxelarGasService",
          "address": "0xeE1d04E4F9F9AdEB7be7d6996f4A726773460A87",
          "implementation": "0x1F002cd258e2e818eC5ecCD46DD6cb938c5Cf7f8",
          "deployer": "0xBeF25f4733b9d451072416360609e5A4c115293E"
        },
        "AxelarDepositService": {
          "wrappedSymbol": "WDEV",
          "refundIssuer": "0x2517bA7a3E2cef54c1CD8618e7B0B661A7623817",
          "salt": "AxelarDepositService",
          "address": "0x405407133E2783aEb56F2cA9d8e6025465De0B9f",
          "implementation": "0x20fee12E3d138b783aa9238467BDFDDECA407EF9",
          "deployer": "0xBeF25f4733b9d451072416360609e5A4c115293E"
        },
        "ConstAddressDeployer": {
          "address": "0x98B2920D53612483F91F12Ed7754E51b4A77919e"
        },
        "Create3Deployer": {
          "salt": "Create3Deployer",
          "address": "0x6513Aedb4D1593BA12e50644401D976aebDc90d8",
          "deployer": "0x6f24A47Fc8AE5441Eb47EFfC3665e70e69Ac3F05",
          "deploymentMethod": "create2",
          "codehash": "0xf0ad66defbe082df243d4d274e626f557f97579c5c9e19f33d8093d6160808b7",
          "predeployCodehash": "0x73fc31262c4bad113c79439fd231281201c7c7d45b50328bd86bccf37684bf92"
        },
        "Operators": {
          "owner": "0xBeF25f4733b9d451072416360609e5A4c115293E",
          "address": "0xc5C525B7Bb2a7Ce95C13Ee5aBdB7F8fd3cb77392",
          "deployer": "0xBeF25f4733b9d451072416360609e5A4c115293E",
          "deploymentMethod": "create2",
          "codehash": "0xc561dc32ef670c929db9d7fbf6b5f6c074a62a30602481ba3b88912ca6d79feb",
          "predeployCodehash": "0xc561dc32ef670c929db9d7fbf6b5f6c074a62a30602481ba3b88912ca6d79feb",
          "salt": "Operators"
        },
        "InterchainGovernance": {
          "minimumTimeDelay": 300,
          "governanceChain": "Axelarnet",
          "governanceAddress": "axelar10d07y265gmmuvt4z0w9aw880jnsr700j7v9daj",
          "address": "0xbBd7dA8273daF1c95aC5C26271Df96399A8263ce",
          "deployer": "0xBeF25f4733b9d451072416360609e5A4c115293E",
          "deploymentMethod": "create3",
          "codehash": "0x222dfe9a431f41f473ba5bf71850df979619361ff8a49dcefc1fba4d72141134",
          "predeployCodehash": "0xe2de43b29f2387b6f3575a1b50d566908fc00e03a8d88ad6be74b674a70874d2",
          "salt": "InterchainGovernance v5.5"
        },
        "Multisig": {
          "threshold": 2,
          "signers": [
            "0xaC481D34c48e5d3191344b853Bc00D04889BA8db",
            "0x722C5A6A417122668e8925968f7FC13DBDFaD23C",
            "0xBeF25f4733b9d451072416360609e5A4c115293E"
          ],
          "address": "0x57406321d7e96223785b5987c9929d25e960946e",
          "deployer": "0xBeF25f4733b9d451072416360609e5A4c115293E",
          "deploymentMethod": "create3",
          "codehash": "0x912095d5076ee40a9dd49c0f9d61d61334c47a78c7512852791652baef26c296",
          "predeployCodehash": "0x912095d5076ee40a9dd49c0f9d61d61334c47a78c7512852791652baef26c296",
          "salt": "Multisig v5.5"
        },
        "InterchainTokenService": {
          "salt": "ITS v2.1.0",
          "deployer": "0xBeF25f4733b9d451072416360609e5A4c115293E",
          "proxySalt": "ITS v1.0.0",
          "tokenManagerDeployer": "0x8d73f4350f1d0384e097aaC88d3e04Af94A95984",
          "interchainToken": "0xbEfE642EDd190358a1c48c1c2E14B044e17EC021",
          "interchainTokenDeployer": "0x13Cc10015F8bC95fd3a5E848cEE2183c0DE2A69D",
          "tokenManager": "0x790bD31aCF3a0548b4e71f2fB6785f6844aA286e",
          "tokenHandler": "0x95C7e8e04440bD85c336147e2964b2F8331F23aD",
          "implementation": "0x7566C3f4A589Cd84F995d12eFB72D8c54dEc272B",
          "predeployCodehash": "0x08a4a556c4db879b4f24104d13a8baf86915d58b12c81b382dfea2a82d2856cf",
          "address": "0x0FCb262571be50815627C16Eca1f5F3D342FF5a5",
          "gatewayCaller": "0xb8Dcc3f2971072d556d8E33284725B3A6f83adFd"
        },
        "InterchainTokenFactory": {
          "deployer": "0xBeF25f4733b9d451072416360609e5A4c115293E",
          "salt": "ITS Factory v1.0.0",
          "implementation": "0x27Dae89620Ed5f3111d85D44ceFc6EdB7fe74551",
          "address": "0x35eAd6089aBF6233C3E0086CD3C0eF849bdE95c3"
        }
      },
      "explorer": {
        "url": "https://moonbase.moonscan.io",
        "api": "https://api-moonbase.moonscan.io/api"
      },
      "gasOptions": {
        "gasLimit": 12000000
      },
      "finality": "finalized",
      "approxFinalityWaitTime": 1
    },
    "binance": {
      "name": "Binance",
      "axelarId": "binance",
      "chainId": 97,
      "rpc": "https://data-seed-prebsc-1-s1.binance.org:8545/",
      "tokenSymbol": "BNB",
      "decimals": 18,
      "chainType": "evm",
      "contracts": {
        "AxelarGasService": {
          "collector": "0xc5C525B7Bb2a7Ce95C13Ee5aBdB7F8fd3cb77392",
          "address": ""
        },
        "AxelarDepositService": {
          "wrappedSymbol": "WBNB",
          "address": ""
        },
        "ConstAddressDeployer": {
          "address": "0x98B2920D53612483F91F12Ed7754E51b4A77919e"
        },
        "Create3Deployer": {
          "salt": "Create3Deployer",
          "address": "0x6513Aedb4D1593BA12e50644401D976aebDc90d8",
          "deployer": "0x6f24A47Fc8AE5441Eb47EFfC3665e70e69Ac3F05",
          "deploymentMethod": "create2",
          "codehash": "0xf0ad66defbe082df243d4d274e626f557f97579c5c9e19f33d8093d6160808b7",
          "predeployCodehash": "0x73fc31262c4bad113c79439fd231281201c7c7d45b50328bd86bccf37684bf92"
        }
      },
      "explorer": {
        "url": "https://testnet.bscscan.com",
        "api": "https://api-testnet.bscscan.com/api"
      },
      "finality": "finalized",
      "approxFinalityWaitTime": 1,
      "gasOptions": {
        "gasPriceAdjustment": 1.5
      }
    },
    "kava": {
      "name": "Kava",
      "axelarId": "kava",
      "chainId": 2221,
      "rpc": "https://evm.testnet.kava.io",
      "tokenSymbol": "KAVA",
      "decimals": 18,
      "chainType": "evm",
      "contracts": {
        "AxelarGateway": {
          "deployer": "0xBeF25f4733b9d451072416360609e5A4c115293E",
          "startingKeyIDs": [
            "evm-kava-genesis"
          ],
          "address": "0x5A4fA5187BddD93097dE4F6062a2E96C82Ea2d61",
          "implementation": "0x1A9f5A2C0867826790EC9E3318e77298d0000C76",
          "implementationCodehash": "0xf49fc5a9d24907c0c1de9b7c1f4478d2cd961b1835efded43267cb1be062bb9c",
          "authModule": "0xa27aF392971f0A0D0C8767d061f4274d58856d5a",
          "tokenDeployer": "0xb89B72CBA1766fB17199A58D2482852832a1Bd98",
          "deploymentMethod": "create3",
          "salt": "AxelarGateway v6.2",
          "connectionType": "consensus"
        },
        "AxelarGasService": {
          "collector": "0xc5C525B7Bb2a7Ce95C13Ee5aBdB7F8fd3cb77392",
          "salt": "AxelarGasService",
          "address": "0xeE1d04E4F9F9AdEB7be7d6996f4A726773460A87",
          "implementation": "0x1F002cd258e2e818eC5ecCD46DD6cb938c5Cf7f8",
          "deployer": "0xBeF25f4733b9d451072416360609e5A4c115293E"
        },
        "AxelarDepositService": {
          "wrappedSymbol": "WKAVA",
          "address": ""
        },
        "ConstAddressDeployer": {
          "address": "0x98B2920D53612483F91F12Ed7754E51b4A77919e"
        },
        "Create3Deployer": {
          "salt": "Create3Deployer",
          "address": "0x6513Aedb4D1593BA12e50644401D976aebDc90d8",
          "deployer": "0x6f24A47Fc8AE5441Eb47EFfC3665e70e69Ac3F05",
          "deploymentMethod": "create2",
          "codehash": "0xf0ad66defbe082df243d4d274e626f557f97579c5c9e19f33d8093d6160808b7",
          "predeployCodehash": "0x73fc31262c4bad113c79439fd231281201c7c7d45b50328bd86bccf37684bf92"
        },
        "Operators": {
          "owner": "0xBeF25f4733b9d451072416360609e5A4c115293E",
          "address": "0xc5C525B7Bb2a7Ce95C13Ee5aBdB7F8fd3cb77392",
          "deployer": "0xBeF25f4733b9d451072416360609e5A4c115293E",
          "deploymentMethod": "create2",
          "codehash": "0xc561dc32ef670c929db9d7fbf6b5f6c074a62a30602481ba3b88912ca6d79feb",
          "predeployCodehash": "0xc561dc32ef670c929db9d7fbf6b5f6c074a62a30602481ba3b88912ca6d79feb",
          "salt": "Operators"
        },
        "InterchainGovernance": {
          "minimumTimeDelay": 300,
          "governanceChain": "Axelarnet",
          "governanceAddress": "axelar10d07y265gmmuvt4z0w9aw880jnsr700j7v9daj",
          "address": "0xbBd7dA8273daF1c95aC5C26271Df96399A8263ce",
          "deployer": "0xBeF25f4733b9d451072416360609e5A4c115293E",
          "deploymentMethod": "create3",
          "codehash": "0x222dfe9a431f41f473ba5bf71850df979619361ff8a49dcefc1fba4d72141134",
          "predeployCodehash": "0xe2de43b29f2387b6f3575a1b50d566908fc00e03a8d88ad6be74b674a70874d2",
          "salt": "InterchainGovernance v5.5"
        },
        "Multisig": {
          "threshold": 2,
          "signers": [
            "0xaC481D34c48e5d3191344b853Bc00D04889BA8db",
            "0x722C5A6A417122668e8925968f7FC13DBDFaD23C",
            "0xBeF25f4733b9d451072416360609e5A4c115293E"
          ],
          "address": "0x57406321d7e96223785b5987c9929d25e960946e",
          "deployer": "0xBeF25f4733b9d451072416360609e5A4c115293E",
          "deploymentMethod": "create3",
          "codehash": "0x912095d5076ee40a9dd49c0f9d61d61334c47a78c7512852791652baef26c296",
          "predeployCodehash": "0x912095d5076ee40a9dd49c0f9d61d61334c47a78c7512852791652baef26c296",
          "salt": "Multisig v5.5"
        },
        "InterchainTokenService": {
          "salt": "ITS v2.1.0",
          "deployer": "0xBeF25f4733b9d451072416360609e5A4c115293E",
          "proxySalt": "ITS v1.0.0",
          "tokenManagerDeployer": "0x8d73f4350f1d0384e097aaC88d3e04Af94A95984",
          "interchainToken": "0xbEfE642EDd190358a1c48c1c2E14B044e17EC021",
          "interchainTokenDeployer": "0x13Cc10015F8bC95fd3a5E848cEE2183c0DE2A69D",
          "tokenManager": "0x790bD31aCF3a0548b4e71f2fB6785f6844aA286e",
          "tokenHandler": "0x95C7e8e04440bD85c336147e2964b2F8331F23aD",
          "implementation": "0x7566C3f4A589Cd84F995d12eFB72D8c54dEc272B",
          "predeployCodehash": "0x08a4a556c4db879b4f24104d13a8baf86915d58b12c81b382dfea2a82d2856cf",
          "address": "0x0FCb262571be50815627C16Eca1f5F3D342FF5a5",
          "gatewayCaller": "0xb8Dcc3f2971072d556d8E33284725B3A6f83adFd"
        },
        "InterchainTokenFactory": {
          "deployer": "0xBeF25f4733b9d451072416360609e5A4c115293E",
          "salt": "ITS Factory v1.0.0",
          "implementation": "0x27Dae89620Ed5f3111d85D44ceFc6EdB7fe74551",
          "address": "0x35eAd6089aBF6233C3E0086CD3C0eF849bdE95c3"
        }
      },
      "explorer": {
        "url": "https://explorer.evm-alpha.kava.io",
        "api": ""
      },
      "finality": "finalized",
      "approxFinalityWaitTime": 1
    },
    "ethereum-sepolia": {
      "name": "Ethereum-Sepolia",
      "axelarId": "ethereum-sepolia",
      "chainId": 11155111,
      "rpc": "https://1rpc.io/sepolia",
      "tokenSymbol": "ETH",
      "decimals": 18,
      "confirmations": 2,
      "chainType": "evm",
      "contracts": {
        "ConstAddressDeployer": {
          "address": "0x98B2920D53612483F91F12Ed7754E51b4A77919e"
        },
        "Create3Deployer": {
          "salt": "Create3Deployer",
          "address": "0x6513Aedb4D1593BA12e50644401D976aebDc90d8",
          "deployer": "0x6f24A47Fc8AE5441Eb47EFfC3665e70e69Ac3F05",
          "deploymentMethod": "create2",
          "codehash": "0xf0ad66defbe082df243d4d274e626f557f97579c5c9e19f33d8093d6160808b7",
          "predeployCodehash": "0x73fc31262c4bad113c79439fd231281201c7c7d45b50328bd86bccf37684bf92"
        },
        "AxelarGateway": {
          "deployer": "0xBeF25f4733b9d451072416360609e5A4c115293E",
          "startingKeyIDs": [
            "evm-ethereum-sepolia-genesis"
          ],
          "address": "0x5A4fA5187BddD93097dE4F6062a2E96C82Ea2d61",
          "implementation": "0x1A9f5A2C0867826790EC9E3318e77298d0000C76",
          "implementationCodehash": "0xf49fc5a9d24907c0c1de9b7c1f4478d2cd961b1835efded43267cb1be062bb9c",
          "authModule": "0xa27aF392971f0A0D0C8767d061f4274d58856d5a",
          "tokenDeployer": "0xb89B72CBA1766fB17199A58D2482852832a1Bd98",
          "deploymentMethod": "create3",
          "salt": "AxelarGateway v6.2",
          "connectionType": "consensus"
        },
        "InterchainGovernance": {
          "minimumTimeDelay": 300,
          "governanceChain": "Axelarnet",
          "governanceAddress": "axelar10d07y265gmmuvt4z0w9aw880jnsr700j7v9daj",
          "address": "0xbBd7dA8273daF1c95aC5C26271Df96399A8263ce",
          "deployer": "0xBeF25f4733b9d451072416360609e5A4c115293E",
          "deploymentMethod": "create3",
          "codehash": "0x222dfe9a431f41f473ba5bf71850df979619361ff8a49dcefc1fba4d72141134",
          "predeployCodehash": "0xe2de43b29f2387b6f3575a1b50d566908fc00e03a8d88ad6be74b674a70874d2",
          "salt": "InterchainGovernance v5.5"
        },
        "Multisig": {
          "threshold": 2,
          "signers": [
            "0xaC481D34c48e5d3191344b853Bc00D04889BA8db",
            "0x722C5A6A417122668e8925968f7FC13DBDFaD23C",
            "0xBeF25f4733b9d451072416360609e5A4c115293E"
          ],
          "address": "0x57406321d7e96223785b5987c9929d25e960946e",
          "deployer": "0xBeF25f4733b9d451072416360609e5A4c115293E",
          "deploymentMethod": "create3",
          "codehash": "0x912095d5076ee40a9dd49c0f9d61d61334c47a78c7512852791652baef26c296",
          "predeployCodehash": "0x912095d5076ee40a9dd49c0f9d61d61334c47a78c7512852791652baef26c296",
          "salt": "Multisig v5.5"
        },
        "Operators": {
          "owner": "0xBeF25f4733b9d451072416360609e5A4c115293E",
          "address": "0xc5C525B7Bb2a7Ce95C13Ee5aBdB7F8fd3cb77392",
          "deployer": "0xBeF25f4733b9d451072416360609e5A4c115293E",
          "deploymentMethod": "create2",
          "codehash": "0xc561dc32ef670c929db9d7fbf6b5f6c074a62a30602481ba3b88912ca6d79feb",
          "predeployCodehash": "0xc561dc32ef670c929db9d7fbf6b5f6c074a62a30602481ba3b88912ca6d79feb",
          "salt": "Operators"
        },
        "AxelarGasService": {
          "collector": "0xc5C525B7Bb2a7Ce95C13Ee5aBdB7F8fd3cb77392",
          "salt": "AxelarGasService",
          "address": "0xeE1d04E4F9F9AdEB7be7d6996f4A726773460A87",
          "implementation": "0x1F002cd258e2e818eC5ecCD46DD6cb938c5Cf7f8",
          "deployer": "0xBeF25f4733b9d451072416360609e5A4c115293E"
        },
        "InterchainTokenService": {
          "salt": "ITS v2.1.0",
          "deployer": "0xBeF25f4733b9d451072416360609e5A4c115293E",
          "proxySalt": "ITS v1.0.0",
          "tokenManagerDeployer": "0x8d73f4350f1d0384e097aaC88d3e04Af94A95984",
          "interchainToken": "0xbEfE642EDd190358a1c48c1c2E14B044e17EC021",
          "interchainTokenDeployer": "0x13Cc10015F8bC95fd3a5E848cEE2183c0DE2A69D",
          "tokenManager": "0x790bD31aCF3a0548b4e71f2fB6785f6844aA286e",
          "tokenHandler": "0x95C7e8e04440bD85c336147e2964b2F8331F23aD",
          "implementation": "0x7566C3f4A589Cd84F995d12eFB72D8c54dEc272B",
          "predeployCodehash": "0x08a4a556c4db879b4f24104d13a8baf86915d58b12c81b382dfea2a82d2856cf",
          "address": "0x0FCb262571be50815627C16Eca1f5F3D342FF5a5",
          "gatewayCaller": "0xb8Dcc3f2971072d556d8E33284725B3A6f83adFd"
        },
        "InterchainTokenFactory": {
          "deployer": "0xBeF25f4733b9d451072416360609e5A4c115293E",
          "salt": "ITS Factory v1.0.0",
          "implementation": "0x27Dae89620Ed5f3111d85D44ceFc6EdB7fe74551",
          "address": "0x35eAd6089aBF6233C3E0086CD3C0eF849bdE95c3"
        }
      },
      "explorer": {
        "url": "https://sepolia.etherscan.io",
        "api": "https://api-sepolia.etherscan.io/api"
      },
      "gasOptions": {
        "gasLimit": 15000000
      },
      "onchainGasEstimate": {
        "chainName": "ethereum",
        "blobBaseFee": 50187563959
      },
      "finality": "finalized",
      "approxFinalityWaitTime": 40
    },
    "arbitrum-sepolia": {
      "name": "Arbitrum-Sepolia",
      "axelarId": "arbitrum-sepolia",
      "chainId": 421614,
      "rpc": "https://sepolia-rollup.arbitrum.io/rpc",
      "tokenSymbol": "ETH",
      "decimals": 18,
      "confirmations": 2,
      "chainType": "evm",
      "contracts": {
        "AxelarGateway": {
          "deployer": "0xBeF25f4733b9d451072416360609e5A4c115293E",
          "startingKeyIDs": [
            "evm-arbitrum-sepolia-genesis"
          ],
          "address": "0x5A4fA5187BddD93097dE4F6062a2E96C82Ea2d61",
          "implementation": "0x1A9f5A2C0867826790EC9E3318e77298d0000C76",
          "implementationCodehash": "0xf49fc5a9d24907c0c1de9b7c1f4478d2cd961b1835efded43267cb1be062bb9c",
          "authModule": "0xa27aF392971f0A0D0C8767d061f4274d58856d5a",
          "tokenDeployer": "0xb89B72CBA1766fB17199A58D2482852832a1Bd98",
          "deploymentMethod": "create3",
          "salt": "AxelarGateway v6.2",
          "connectionType": "consensus"
        },
        "ConstAddressDeployer": {
          "address": "0x98B2920D53612483F91F12Ed7754E51b4A77919e"
        },
        "Create3Deployer": {
          "salt": "Create3Deployer",
          "address": "0x6513Aedb4D1593BA12e50644401D976aebDc90d8",
          "deployer": "0x6f24A47Fc8AE5441Eb47EFfC3665e70e69Ac3F05",
          "deploymentMethod": "create2",
          "codehash": "0xf0ad66defbe082df243d4d274e626f557f97579c5c9e19f33d8093d6160808b7",
          "predeployCodehash": "0x73fc31262c4bad113c79439fd231281201c7c7d45b50328bd86bccf37684bf92"
        },
        "InterchainGovernance": {
          "minimumTimeDelay": 300,
          "governanceChain": "Axelarnet",
          "governanceAddress": "axelar10d07y265gmmuvt4z0w9aw880jnsr700j7v9daj",
          "address": "0xbBd7dA8273daF1c95aC5C26271Df96399A8263ce",
          "deployer": "0xBeF25f4733b9d451072416360609e5A4c115293E",
          "deploymentMethod": "create3",
          "codehash": "0x222dfe9a431f41f473ba5bf71850df979619361ff8a49dcefc1fba4d72141134",
          "predeployCodehash": "0xe2de43b29f2387b6f3575a1b50d566908fc00e03a8d88ad6be74b674a70874d2",
          "salt": "InterchainGovernance v5.5"
        },
        "Multisig": {
          "threshold": 2,
          "signers": [
            "0xaC481D34c48e5d3191344b853Bc00D04889BA8db",
            "0x722C5A6A417122668e8925968f7FC13DBDFaD23C",
            "0xBeF25f4733b9d451072416360609e5A4c115293E"
          ],
          "address": "0x57406321d7e96223785b5987c9929d25e960946e",
          "deployer": "0xBeF25f4733b9d451072416360609e5A4c115293E",
          "deploymentMethod": "create3",
          "codehash": "0x912095d5076ee40a9dd49c0f9d61d61334c47a78c7512852791652baef26c296",
          "predeployCodehash": "0x912095d5076ee40a9dd49c0f9d61d61334c47a78c7512852791652baef26c296",
          "salt": "Multisig v5.5"
        },
        "Operators": {
          "owner": "0xBeF25f4733b9d451072416360609e5A4c115293E",
          "address": "0xc5C525B7Bb2a7Ce95C13Ee5aBdB7F8fd3cb77392",
          "deployer": "0xBeF25f4733b9d451072416360609e5A4c115293E",
          "deploymentMethod": "create2",
          "codehash": "0xc561dc32ef670c929db9d7fbf6b5f6c074a62a30602481ba3b88912ca6d79feb",
          "predeployCodehash": "0xc561dc32ef670c929db9d7fbf6b5f6c074a62a30602481ba3b88912ca6d79feb",
          "salt": "Operators"
        },
        "AxelarGasService": {
          "collector": "0xc5C525B7Bb2a7Ce95C13Ee5aBdB7F8fd3cb77392",
          "salt": "AxelarGasService",
          "address": "0xeE1d04E4F9F9AdEB7be7d6996f4A726773460A87",
          "implementation": "0x1F002cd258e2e818eC5ecCD46DD6cb938c5Cf7f8",
          "deployer": "0xBeF25f4733b9d451072416360609e5A4c115293E"
        },
        "InterchainTokenService": {
          "salt": "ITS v2.1.0",
          "deployer": "0xBeF25f4733b9d451072416360609e5A4c115293E",
          "proxySalt": "ITS v1.0.0",
          "tokenManagerDeployer": "0x8d73f4350f1d0384e097aaC88d3e04Af94A95984",
          "interchainToken": "0xbEfE642EDd190358a1c48c1c2E14B044e17EC021",
          "interchainTokenDeployer": "0x13Cc10015F8bC95fd3a5E848cEE2183c0DE2A69D",
          "tokenManager": "0x790bD31aCF3a0548b4e71f2fB6785f6844aA286e",
          "tokenHandler": "0x95C7e8e04440bD85c336147e2964b2F8331F23aD",
          "implementation": "0x7566C3f4A589Cd84F995d12eFB72D8c54dEc272B",
          "predeployCodehash": "0x08a4a556c4db879b4f24104d13a8baf86915d58b12c81b382dfea2a82d2856cf",
          "address": "0x0FCb262571be50815627C16Eca1f5F3D342FF5a5",
          "gatewayCaller": "0xb8Dcc3f2971072d556d8E33284725B3A6f83adFd"
        },
        "InterchainTokenFactory": {
          "deployer": "0xBeF25f4733b9d451072416360609e5A4c115293E",
          "salt": "ITS Factory v1.0.0",
          "implementation": "0x27Dae89620Ed5f3111d85D44ceFc6EdB7fe74551",
          "address": "0x35eAd6089aBF6233C3E0086CD3C0eF849bdE95c3"
        }
      },
      "explorer": {
        "url": "https://sepolia.arbiscan.io",
        "api": "https://api-sepolia.arbiscan.io/api"
      },
      "finality": "finalized",
      "approxFinalityWaitTime": 25
    },
    "centrifuge": {
      "name": "Centrifuge",
      "axelarId": "centrifuge",
      "chainId": 2090,
      "rpc": "https://centrifuge-parachain.api.onfinality.io/rpc?apikey=66c3bd57-e1d5-4d22-bfc6-d63436b44a5a",
      "tokenSymbol": "CFG",
      "decimals": 18,
      "confirmations": 1,
      "chainType": "evm",
      "contracts": {
        "ConstAddressDeployer": {
          "address": "0x98B2920D53612483F91F12Ed7754E51b4A77919e"
        },
        "Create3Deployer": {
          "salt": "Create3Deployer",
          "address": "0x6513Aedb4D1593BA12e50644401D976aebDc90d8",
          "deployer": "0x6f24A47Fc8AE5441Eb47EFfC3665e70e69Ac3F05",
          "deploymentMethod": "create2",
          "codehash": "0xf0ad66defbe082df243d4d274e626f557f97579c5c9e19f33d8093d6160808b7",
          "predeployCodehash": "0x73fc31262c4bad113c79439fd231281201c7c7d45b50328bd86bccf37684bf92"
        },
        "Multisig": {
          "threshold": 2,
          "signers": [
            "0xaC481D34c48e5d3191344b853Bc00D04889BA8db",
            "0x722C5A6A417122668e8925968f7FC13DBDFaD23C",
            "0xBeF25f4733b9d451072416360609e5A4c115293E"
          ],
          "address": ""
        },
        "AxelarGasService": {
          "collector": "0xc5C525B7Bb2a7Ce95C13Ee5aBdB7F8fd3cb77392",
          "address": ""
        }
      },
      "explorer": {
        "url": "",
        "api": ""
      },
      "finality": "1",
      "approxFinalityWaitTime": 1
    },
    "linea-sepolia": {
      "name": "Linea-Sepolia",
      "axelarId": "linea-sepolia",
      "chainId": 59141,
      "rpc": "https://rpc.sepolia.linea.build",
      "tokenSymbol": "ETH",
      "decimals": 18,
      "chainType": "evm",
      "contracts": {
        "AxelarGateway": {
          "deployer": "0xBeF25f4733b9d451072416360609e5A4c115293E",
          "startingKeyIDs": [
            "evm-linea-sepolia-genesis"
          ],
          "address": "0x5A4fA5187BddD93097dE4F6062a2E96C82Ea2d61",
          "implementation": "0x1A9f5A2C0867826790EC9E3318e77298d0000C76",
          "implementationCodehash": "0xf49fc5a9d24907c0c1de9b7c1f4478d2cd961b1835efded43267cb1be062bb9c",
          "authModule": "0xa27aF392971f0A0D0C8767d061f4274d58856d5a",
          "tokenDeployer": "0xb89B72CBA1766fB17199A58D2482852832a1Bd98",
          "deploymentMethod": "create3",
          "salt": "AxelarGateway v6.2",
          "connectionType": "consensus"
        },
        "ConstAddressDeployer": {
          "address": "0x98B2920D53612483F91F12Ed7754E51b4A77919e"
        },
        "Create3Deployer": {
          "salt": "Create3Deployer",
          "address": "0x6513Aedb4D1593BA12e50644401D976aebDc90d8",
          "deployer": "0x6f24A47Fc8AE5441Eb47EFfC3665e70e69Ac3F05",
          "deploymentMethod": "create2",
          "codehash": "0xf0ad66defbe082df243d4d274e626f557f97579c5c9e19f33d8093d6160808b7",
          "predeployCodehash": "0x73fc31262c4bad113c79439fd231281201c7c7d45b50328bd86bccf37684bf92"
        },
        "InterchainGovernance": {
          "minimumTimeDelay": 300,
          "governanceChain": "Axelarnet",
          "governanceAddress": "axelar10d07y265gmmuvt4z0w9aw880jnsr700j7v9daj",
          "address": "0xbBd7dA8273daF1c95aC5C26271Df96399A8263ce",
          "deployer": "0xBeF25f4733b9d451072416360609e5A4c115293E",
          "deploymentMethod": "create3",
          "codehash": "0x222dfe9a431f41f473ba5bf71850df979619361ff8a49dcefc1fba4d72141134",
          "predeployCodehash": "0xe2de43b29f2387b6f3575a1b50d566908fc00e03a8d88ad6be74b674a70874d2",
          "salt": "InterchainGovernance v5.5"
        },
        "Multisig": {
          "threshold": 2,
          "signers": [
            "0xaC481D34c48e5d3191344b853Bc00D04889BA8db",
            "0x722C5A6A417122668e8925968f7FC13DBDFaD23C",
            "0xBeF25f4733b9d451072416360609e5A4c115293E"
          ],
          "address": "0x57406321d7e96223785b5987c9929d25e960946e",
          "deployer": "0xBeF25f4733b9d451072416360609e5A4c115293E",
          "deploymentMethod": "create3",
          "codehash": "0x912095d5076ee40a9dd49c0f9d61d61334c47a78c7512852791652baef26c296",
          "predeployCodehash": "0x912095d5076ee40a9dd49c0f9d61d61334c47a78c7512852791652baef26c296",
          "salt": "Multisig v5.5"
        },
        "Operators": {
          "owner": "0xBeF25f4733b9d451072416360609e5A4c115293E",
          "address": "0xc5C525B7Bb2a7Ce95C13Ee5aBdB7F8fd3cb77392",
          "deployer": "0xBeF25f4733b9d451072416360609e5A4c115293E",
          "deploymentMethod": "create2",
          "codehash": "0xc561dc32ef670c929db9d7fbf6b5f6c074a62a30602481ba3b88912ca6d79feb",
          "predeployCodehash": "0xc561dc32ef670c929db9d7fbf6b5f6c074a62a30602481ba3b88912ca6d79feb",
          "salt": "Operators"
        },
        "AxelarGasService": {
          "collector": "0xc5C525B7Bb2a7Ce95C13Ee5aBdB7F8fd3cb77392",
          "salt": "AxelarGasService",
          "address": "0xeE1d04E4F9F9AdEB7be7d6996f4A726773460A87",
          "implementation": "0x1F002cd258e2e818eC5ecCD46DD6cb938c5Cf7f8",
          "deployer": "0xBeF25f4733b9d451072416360609e5A4c115293E"
        },
        "InterchainTokenService": {
          "salt": "ITS v2.1.0",
          "deployer": "0xBeF25f4733b9d451072416360609e5A4c115293E",
          "proxySalt": "ITS v1.0.0",
          "tokenManagerDeployer": "0x8d73f4350f1d0384e097aaC88d3e04Af94A95984",
          "interchainToken": "0xbEfE642EDd190358a1c48c1c2E14B044e17EC021",
          "interchainTokenDeployer": "0x13Cc10015F8bC95fd3a5E848cEE2183c0DE2A69D",
          "tokenManager": "0x790bD31aCF3a0548b4e71f2fB6785f6844aA286e",
          "tokenHandler": "0x95C7e8e04440bD85c336147e2964b2F8331F23aD",
          "implementation": "0x7566C3f4A589Cd84F995d12eFB72D8c54dEc272B",
          "predeployCodehash": "0x08a4a556c4db879b4f24104d13a8baf86915d58b12c81b382dfea2a82d2856cf",
          "address": "0x0FCb262571be50815627C16Eca1f5F3D342FF5a5",
          "gatewayCaller": "0xb8Dcc3f2971072d556d8E33284725B3A6f83adFd"
        },
        "InterchainTokenFactory": {
          "deployer": "0xBeF25f4733b9d451072416360609e5A4c115293E",
          "salt": "ITS Factory v1.0.0",
          "implementation": "0x27Dae89620Ed5f3111d85D44ceFc6EdB7fe74551",
          "address": "0x35eAd6089aBF6233C3E0086CD3C0eF849bdE95c3"
        }
      },
      "explorer": {
        "name": "Lineascan",
        "url": "https://sepolia.lineascan.build/",
        "api": "https://api-sepolia.lineascan.build/api"
      },
      "gasOptions": {
        "gasPriceAdjustment": 1.5,
        "gasLimit": 7000000
      },
      "confirmations": 1,
      "finality": "400",
      "approxFinalityWaitTime": 30
    },
    "polygon-sepolia": {
      "name": "Polygon-Sepolia",
      "axelarId": "polygon-sepolia",
      "chainId": 80002,
      "rpc": "https://rpc-amoy.polygon.technology",
      "tokenSymbol": "MATIC",
      "decimals": 18,
      "confirmations": 2,
      "chainType": "evm",
      "contracts": {
        "AxelarGateway": {
          "deployer": "0xBeF25f4733b9d451072416360609e5A4c115293E",
          "startingKeyIDs": [
            "evm-polygon-sepolia-genesis"
          ],
          "address": "0x5A4fA5187BddD93097dE4F6062a2E96C82Ea2d61",
          "implementation": "0x1A9f5A2C0867826790EC9E3318e77298d0000C76",
          "implementationCodehash": "0xf49fc5a9d24907c0c1de9b7c1f4478d2cd961b1835efded43267cb1be062bb9c",
          "authModule": "0xa27aF392971f0A0D0C8767d061f4274d58856d5a",
          "tokenDeployer": "0xb89B72CBA1766fB17199A58D2482852832a1Bd98",
          "deploymentMethod": "create3",
          "salt": "AxelarGateway v6.2",
          "connectionType": "consensus"
        },
        "ConstAddressDeployer": {
          "address": "0x98B2920D53612483F91F12Ed7754E51b4A77919e"
        },
        "Create3Deployer": {
          "salt": "Create3Deployer",
          "address": "0x6513Aedb4D1593BA12e50644401D976aebDc90d8",
          "deployer": "0x6f24A47Fc8AE5441Eb47EFfC3665e70e69Ac3F05",
          "deploymentMethod": "create2",
          "codehash": "0xf0ad66defbe082df243d4d274e626f557f97579c5c9e19f33d8093d6160808b7",
          "predeployCodehash": "0x73fc31262c4bad113c79439fd231281201c7c7d45b50328bd86bccf37684bf92"
        },
        "InterchainGovernance": {
          "minimumTimeDelay": 300,
          "governanceChain": "Axelarnet",
          "governanceAddress": "axelar10d07y265gmmuvt4z0w9aw880jnsr700j7v9daj",
          "address": "0xbBd7dA8273daF1c95aC5C26271Df96399A8263ce",
          "deployer": "0xBeF25f4733b9d451072416360609e5A4c115293E",
          "deploymentMethod": "create3",
          "codehash": "0x222dfe9a431f41f473ba5bf71850df979619361ff8a49dcefc1fba4d72141134",
          "predeployCodehash": "0xe2de43b29f2387b6f3575a1b50d566908fc00e03a8d88ad6be74b674a70874d2",
          "salt": "InterchainGovernance v5.5"
        },
        "Multisig": {
          "threshold": 2,
          "signers": [
            "0xaC481D34c48e5d3191344b853Bc00D04889BA8db",
            "0x722C5A6A417122668e8925968f7FC13DBDFaD23C",
            "0xBeF25f4733b9d451072416360609e5A4c115293E"
          ],
          "address": "0x57406321d7e96223785b5987c9929d25e960946e",
          "deployer": "0xBeF25f4733b9d451072416360609e5A4c115293E",
          "deploymentMethod": "create3",
          "codehash": "0x912095d5076ee40a9dd49c0f9d61d61334c47a78c7512852791652baef26c296",
          "predeployCodehash": "0x912095d5076ee40a9dd49c0f9d61d61334c47a78c7512852791652baef26c296",
          "salt": "Multisig v5.5"
        },
        "Operators": {
          "owner": "0xBeF25f4733b9d451072416360609e5A4c115293E",
          "address": "0xc5C525B7Bb2a7Ce95C13Ee5aBdB7F8fd3cb77392",
          "deployer": "0xBeF25f4733b9d451072416360609e5A4c115293E",
          "deploymentMethod": "create2",
          "codehash": "0xc561dc32ef670c929db9d7fbf6b5f6c074a62a30602481ba3b88912ca6d79feb",
          "predeployCodehash": "0xc561dc32ef670c929db9d7fbf6b5f6c074a62a30602481ba3b88912ca6d79feb",
          "salt": "Operators"
        },
        "AxelarGasService": {
          "collector": "0xc5C525B7Bb2a7Ce95C13Ee5aBdB7F8fd3cb77392",
          "salt": "AxelarGasService",
          "address": "0xeE1d04E4F9F9AdEB7be7d6996f4A726773460A87",
          "implementation": "0x1F002cd258e2e818eC5ecCD46DD6cb938c5Cf7f8",
          "deployer": "0xBeF25f4733b9d451072416360609e5A4c115293E"
        },
        "InterchainTokenService": {
          "salt": "ITS v2.1.0",
          "deployer": "0xBeF25f4733b9d451072416360609e5A4c115293E",
          "proxySalt": "ITS v1.0.0",
          "tokenManagerDeployer": "0x8d73f4350f1d0384e097aaC88d3e04Af94A95984",
          "interchainToken": "0xbEfE642EDd190358a1c48c1c2E14B044e17EC021",
          "interchainTokenDeployer": "0x13Cc10015F8bC95fd3a5E848cEE2183c0DE2A69D",
          "tokenManager": "0x790bD31aCF3a0548b4e71f2fB6785f6844aA286e",
          "tokenHandler": "0x95C7e8e04440bD85c336147e2964b2F8331F23aD",
          "implementation": "0x7566C3f4A589Cd84F995d12eFB72D8c54dEc272B",
          "predeployCodehash": "0x08a4a556c4db879b4f24104d13a8baf86915d58b12c81b382dfea2a82d2856cf",
          "address": "0x0FCb262571be50815627C16Eca1f5F3D342FF5a5",
          "gatewayCaller": "0xb8Dcc3f2971072d556d8E33284725B3A6f83adFd"
        },
        "InterchainTokenFactory": {
          "deployer": "0xBeF25f4733b9d451072416360609e5A4c115293E",
          "salt": "ITS Factory v1.0.0",
          "implementation": "0x27Dae89620Ed5f3111d85D44ceFc6EdB7fe74551",
          "address": "0x35eAd6089aBF6233C3E0086CD3C0eF849bdE95c3"
        }
      },
      "explorer": {
        "name": "Polygonscan",
        "url": "https://amoy.polygonscan.com",
        "api": "https://api-amoy.polygonscan.com/api"
      },
      "gasOptions": {
        "gasLimit": 6000000,
        "gasPriceAdjustment": 1.5
      },
      "finality": "finalized",
      "approxFinalityWaitTime": 1
    },
    "base-sepolia": {
      "name": "Base-Sepolia",
      "axelarId": "base-sepolia",
      "chainId": 84532,
      "rpc": "https://sepolia.base.org",
      "tokenSymbol": "ETH",
      "decimals": 18,
      "chainType": "evm",
      "gasOptions": {
        "gasLimit": 8000000
      },
      "onchainGasEstimate": {
        "l1ChainName": "ethereum",
        "gasEstimationType": 1,
        "l1FeeScalar": 1101
      },
      "confirmations": 2,
      "explorer": {
        "name": "Basescan",
        "url": "https://sepolia-explorer.base.org",
        "api": "https://api-sepolia.basescan.org/api"
      },
      "contracts": {
        "ConstAddressDeployer": {
          "address": "0x98B2920D53612483F91F12Ed7754E51b4A77919e"
        },
        "Create3Deployer": {
          "salt": "Create3Deployer",
          "address": "0x6513Aedb4D1593BA12e50644401D976aebDc90d8",
          "deployer": "0x6f24A47Fc8AE5441Eb47EFfC3665e70e69Ac3F05",
          "deploymentMethod": "create2",
          "codehash": "0xf0ad66defbe082df243d4d274e626f557f97579c5c9e19f33d8093d6160808b7",
          "predeployCodehash": "0x73fc31262c4bad113c79439fd231281201c7c7d45b50328bd86bccf37684bf92"
        },
        "AxelarGateway": {
          "deployer": "0xBeF25f4733b9d451072416360609e5A4c115293E",
          "startingKeyIDs": [
            "evm-base-sepolia-genesis"
          ],
          "address": "0x5A4fA5187BddD93097dE4F6062a2E96C82Ea2d61",
          "implementation": "0x1A9f5A2C0867826790EC9E3318e77298d0000C76",
          "implementationCodehash": "0xf49fc5a9d24907c0c1de9b7c1f4478d2cd961b1835efded43267cb1be062bb9c",
          "authModule": "0xa27aF392971f0A0D0C8767d061f4274d58856d5a",
          "tokenDeployer": "0xb89B72CBA1766fB17199A58D2482852832a1Bd98",
          "deploymentMethod": "create3",
          "salt": "AxelarGateway v6.2",
          "connectionType": "consensus"
        },
        "InterchainGovernance": {
          "minimumTimeDelay": 300,
          "governanceChain": "Axelarnet",
          "governanceAddress": "axelar10d07y265gmmuvt4z0w9aw880jnsr700j7v9daj",
          "address": "0xbBd7dA8273daF1c95aC5C26271Df96399A8263ce",
          "deployer": "0xBeF25f4733b9d451072416360609e5A4c115293E",
          "deploymentMethod": "create3",
          "codehash": "0x222dfe9a431f41f473ba5bf71850df979619361ff8a49dcefc1fba4d72141134",
          "predeployCodehash": "0xe2de43b29f2387b6f3575a1b50d566908fc00e03a8d88ad6be74b674a70874d2",
          "salt": "InterchainGovernance v5.5"
        },
        "Multisig": {
          "threshold": 2,
          "signers": [
            "0xaC481D34c48e5d3191344b853Bc00D04889BA8db",
            "0x722C5A6A417122668e8925968f7FC13DBDFaD23C",
            "0xBeF25f4733b9d451072416360609e5A4c115293E"
          ],
          "address": "0x57406321d7e96223785b5987c9929d25e960946e",
          "deployer": "0xBeF25f4733b9d451072416360609e5A4c115293E",
          "deploymentMethod": "create3",
          "codehash": "0x912095d5076ee40a9dd49c0f9d61d61334c47a78c7512852791652baef26c296",
          "predeployCodehash": "0x912095d5076ee40a9dd49c0f9d61d61334c47a78c7512852791652baef26c296",
          "salt": "Multisig v5.5"
        },
        "Operators": {
          "owner": "0xBeF25f4733b9d451072416360609e5A4c115293E",
          "address": "0xc5C525B7Bb2a7Ce95C13Ee5aBdB7F8fd3cb77392",
          "deployer": "0xBeF25f4733b9d451072416360609e5A4c115293E",
          "deploymentMethod": "create2",
          "codehash": "0xc561dc32ef670c929db9d7fbf6b5f6c074a62a30602481ba3b88912ca6d79feb",
          "predeployCodehash": "0xc561dc32ef670c929db9d7fbf6b5f6c074a62a30602481ba3b88912ca6d79feb",
          "salt": "Operators"
        },
        "AxelarGasService": {
          "collector": "0xc5C525B7Bb2a7Ce95C13Ee5aBdB7F8fd3cb77392",
          "salt": "AxelarGasService",
          "address": "0xeE1d04E4F9F9AdEB7be7d6996f4A726773460A87",
          "implementation": "0x1F002cd258e2e818eC5ecCD46DD6cb938c5Cf7f8",
          "deployer": "0xBeF25f4733b9d451072416360609e5A4c115293E"
        },
        "InterchainTokenService": {
          "salt": "ITS v2.1.0",
          "deployer": "0xBeF25f4733b9d451072416360609e5A4c115293E",
          "proxySalt": "ITS v1.0.0",
          "tokenManagerDeployer": "0x8d73f4350f1d0384e097aaC88d3e04Af94A95984",
          "interchainToken": "0xbEfE642EDd190358a1c48c1c2E14B044e17EC021",
          "interchainTokenDeployer": "0x13Cc10015F8bC95fd3a5E848cEE2183c0DE2A69D",
          "tokenManager": "0x790bD31aCF3a0548b4e71f2fB6785f6844aA286e",
          "tokenHandler": "0x95C7e8e04440bD85c336147e2964b2F8331F23aD",
          "implementation": "0x7566C3f4A589Cd84F995d12eFB72D8c54dEc272B",
          "predeployCodehash": "0x08a4a556c4db879b4f24104d13a8baf86915d58b12c81b382dfea2a82d2856cf",
          "address": "0x0FCb262571be50815627C16Eca1f5F3D342FF5a5",
          "gatewayCaller": "0xb8Dcc3f2971072d556d8E33284725B3A6f83adFd"
        },
        "InterchainTokenFactory": {
          "deployer": "0xBeF25f4733b9d451072416360609e5A4c115293E",
          "salt": "ITS Factory v1.0.0",
          "implementation": "0x27Dae89620Ed5f3111d85D44ceFc6EdB7fe74551",
          "address": "0x35eAd6089aBF6233C3E0086CD3C0eF849bdE95c3"
        }
      },
      "finality": "finalized",
      "approxFinalityWaitTime": 30
    },
    "blast-sepolia": {
      "name": "Blast-Sepolia",
      "axelarId": "blast-sepolia",
      "chainId": 168587773,
      "rpc": "https://sepolia.blast.io/",
      "tokenSymbol": "ETH",
      "decimals": 18,
      "chainType": "evm",
      "gasOptions": {
        "gasLimit": 8000000
      },
      "onchainGasEstimate": {
        "l1ChainName": "ethereum",
        "gasEstimationType": 2,
        "l1FeeScalar": 7600
      },
      "confirmations": 2,
      "explorer": {
        "name": "Blastscan",
        "url": "https://testnet.blastscan.io",
        "api": "https://api.routescan.io/v2/network/testnet/evm/168587773/etherscan"
      },
      "contracts": {
        "ConstAddressDeployer": {
          "address": "0x98B2920D53612483F91F12Ed7754E51b4A77919e"
        },
        "Create3Deployer": {
          "salt": "Create3Deployer",
          "address": "0x6513Aedb4D1593BA12e50644401D976aebDc90d8",
          "deployer": "0x6f24A47Fc8AE5441Eb47EFfC3665e70e69Ac3F05",
          "deploymentMethod": "create2",
          "codehash": "0xf0ad66defbe082df243d4d274e626f557f97579c5c9e19f33d8093d6160808b7",
          "predeployCodehash": "0x73fc31262c4bad113c79439fd231281201c7c7d45b50328bd86bccf37684bf92"
        },
        "AxelarGateway": {
          "deployer": "0xBeF25f4733b9d451072416360609e5A4c115293E",
          "startingKeyIDs": [
            "evm-blast-sepolia-genesis"
          ],
          "address": "0x5A4fA5187BddD93097dE4F6062a2E96C82Ea2d61",
          "implementation": "0x1A9f5A2C0867826790EC9E3318e77298d0000C76",
          "implementationCodehash": "0xf49fc5a9d24907c0c1de9b7c1f4478d2cd961b1835efded43267cb1be062bb9c",
          "authModule": "0xa27aF392971f0A0D0C8767d061f4274d58856d5a",
          "tokenDeployer": "0xb89B72CBA1766fB17199A58D2482852832a1Bd98",
          "deploymentMethod": "create3",
          "salt": "AxelarGateway v6.2",
          "connectionType": "consensus"
        },
        "InterchainGovernance": {
          "minimumTimeDelay": 300,
          "governanceChain": "Axelarnet",
          "governanceAddress": "axelar10d07y265gmmuvt4z0w9aw880jnsr700j7v9daj",
          "address": "0xbBd7dA8273daF1c95aC5C26271Df96399A8263ce",
          "deployer": "0xBeF25f4733b9d451072416360609e5A4c115293E",
          "deploymentMethod": "create3",
          "codehash": "0x222dfe9a431f41f473ba5bf71850df979619361ff8a49dcefc1fba4d72141134",
          "predeployCodehash": "0xe2de43b29f2387b6f3575a1b50d566908fc00e03a8d88ad6be74b674a70874d2",
          "salt": "InterchainGovernance v5.5"
        },
        "Multisig": {
          "threshold": 2,
          "signers": [
            "0xaC481D34c48e5d3191344b853Bc00D04889BA8db",
            "0x722C5A6A417122668e8925968f7FC13DBDFaD23C",
            "0xBeF25f4733b9d451072416360609e5A4c115293E"
          ],
          "address": "0x57406321d7e96223785b5987c9929d25e960946e",
          "deployer": "0xBeF25f4733b9d451072416360609e5A4c115293E",
          "deploymentMethod": "create3",
          "codehash": "0x912095d5076ee40a9dd49c0f9d61d61334c47a78c7512852791652baef26c296",
          "predeployCodehash": "0x912095d5076ee40a9dd49c0f9d61d61334c47a78c7512852791652baef26c296",
          "salt": "Multisig v5.5"
        },
        "Operators": {
          "owner": "0xBeF25f4733b9d451072416360609e5A4c115293E",
          "address": "0xc5C525B7Bb2a7Ce95C13Ee5aBdB7F8fd3cb77392",
          "deployer": "0xBeF25f4733b9d451072416360609e5A4c115293E",
          "deploymentMethod": "create2",
          "codehash": "0xc561dc32ef670c929db9d7fbf6b5f6c074a62a30602481ba3b88912ca6d79feb",
          "predeployCodehash": "0xc561dc32ef670c929db9d7fbf6b5f6c074a62a30602481ba3b88912ca6d79feb",
          "salt": "Operators"
        },
        "AxelarGasService": {
          "collector": "0xc5C525B7Bb2a7Ce95C13Ee5aBdB7F8fd3cb77392",
          "salt": "AxelarGasService",
          "address": "0xeE1d04E4F9F9AdEB7be7d6996f4A726773460A87",
          "implementation": "0x1F002cd258e2e818eC5ecCD46DD6cb938c5Cf7f8",
          "deployer": "0xBeF25f4733b9d451072416360609e5A4c115293E"
        },
        "InterchainTokenService": {
          "salt": "ITS v2.1.0",
          "deployer": "0xBeF25f4733b9d451072416360609e5A4c115293E",
          "proxySalt": "ITS v1.0.0",
          "tokenManagerDeployer": "0x8d73f4350f1d0384e097aaC88d3e04Af94A95984",
          "interchainToken": "0xbEfE642EDd190358a1c48c1c2E14B044e17EC021",
          "interchainTokenDeployer": "0x13Cc10015F8bC95fd3a5E848cEE2183c0DE2A69D",
          "tokenManager": "0x790bD31aCF3a0548b4e71f2fB6785f6844aA286e",
          "tokenHandler": "0x95C7e8e04440bD85c336147e2964b2F8331F23aD",
          "implementation": "0x7566C3f4A589Cd84F995d12eFB72D8c54dEc272B",
          "predeployCodehash": "0x08a4a556c4db879b4f24104d13a8baf86915d58b12c81b382dfea2a82d2856cf",
          "address": "0x0FCb262571be50815627C16Eca1f5F3D342FF5a5",
          "gatewayCaller": "0xb8Dcc3f2971072d556d8E33284725B3A6f83adFd"
        },
        "InterchainTokenFactory": {
          "deployer": "0xBeF25f4733b9d451072416360609e5A4c115293E",
          "salt": "ITS Factory v1.0.0",
          "implementation": "0x27Dae89620Ed5f3111d85D44ceFc6EdB7fe74551",
          "address": "0x35eAd6089aBF6233C3E0086CD3C0eF849bdE95c3"
        }
      },
      "finality": "finalized",
      "approxFinalityWaitTime": 25
    },
    "fraxtal": {
      "name": "Fraxtal",
      "axelarId": "fraxtal",
      "chainId": 2522,
      "rpc": "https://rpc.testnet.frax.com",
      "tokenSymbol": "frxETH",
      "decimals": 18,
      "chainType": "evm",
      "gasOptions": {
        "gasLimit": 8000000
      },
      "onchainGasEstimate": {
        "l1ChainName": "ethereum",
        "gasEstimationType": 2,
        "l1FeeScalar": 50000
      },
      "contracts": {
        "InterchainGovernance": {
          "minimumTimeDelay": 300,
          "governanceChain": "Axelarnet",
          "governanceAddress": "axelar10d07y265gmmuvt4z0w9aw880jnsr700j7v9daj",
          "address": "0xbBd7dA8273daF1c95aC5C26271Df96399A8263ce",
          "deployer": "0xBeF25f4733b9d451072416360609e5A4c115293E",
          "deploymentMethod": "create3",
          "codehash": "0x222dfe9a431f41f473ba5bf71850df979619361ff8a49dcefc1fba4d72141134",
          "predeployCodehash": "0xe2de43b29f2387b6f3575a1b50d566908fc00e03a8d88ad6be74b674a70874d2",
          "salt": "InterchainGovernance v5.5"
        },
        "Multisig": {
          "threshold": 2,
          "signers": [
            "0xaC481D34c48e5d3191344b853Bc00D04889BA8db",
            "0x722C5A6A417122668e8925968f7FC13DBDFaD23C",
            "0xBeF25f4733b9d451072416360609e5A4c115293E"
          ],
          "address": "0x57406321d7e96223785b5987c9929d25e960946e",
          "deployer": "0xBeF25f4733b9d451072416360609e5A4c115293E",
          "deploymentMethod": "create3",
          "codehash": "0x912095d5076ee40a9dd49c0f9d61d61334c47a78c7512852791652baef26c296",
          "predeployCodehash": "0x912095d5076ee40a9dd49c0f9d61d61334c47a78c7512852791652baef26c296",
          "salt": "Multisig v5.5"
        },
        "ConstAddressDeployer": {
          "address": "0x98B2920D53612483F91F12Ed7754E51b4A77919e"
        },
        "Create3Deployer": {
          "salt": "Create3Deployer",
          "address": "0x6513Aedb4D1593BA12e50644401D976aebDc90d8",
          "deployer": "0x6f24A47Fc8AE5441Eb47EFfC3665e70e69Ac3F05",
          "deploymentMethod": "create2",
          "codehash": "0xf0ad66defbe082df243d4d274e626f557f97579c5c9e19f33d8093d6160808b7",
          "predeployCodehash": "0x73fc31262c4bad113c79439fd231281201c7c7d45b50328bd86bccf37684bf92"
        },
        "AxelarGateway": {
          "deployer": "0xBeF25f4733b9d451072416360609e5A4c115293E",
          "startingKeyIDs": [
            "evm-fraxtal-genesis"
          ],
          "address": "0x5A4fA5187BddD93097dE4F6062a2E96C82Ea2d61",
          "implementation": "0x1A9f5A2C0867826790EC9E3318e77298d0000C76",
          "implementationCodehash": "0xf49fc5a9d24907c0c1de9b7c1f4478d2cd961b1835efded43267cb1be062bb9c",
          "authModule": "0xa27aF392971f0A0D0C8767d061f4274d58856d5a",
          "tokenDeployer": "0xb89B72CBA1766fB17199A58D2482852832a1Bd98",
          "deploymentMethod": "create3",
          "salt": "AxelarGateway v6.2",
          "connectionType": "consensus"
        },
        "AxelarGasService": {
          "collector": "0xc5C525B7Bb2a7Ce95C13Ee5aBdB7F8fd3cb77392",
          "salt": "AxelarGasService",
          "address": "0xeE1d04E4F9F9AdEB7be7d6996f4A726773460A87",
          "implementation": "0x1F002cd258e2e818eC5ecCD46DD6cb938c5Cf7f8",
          "deployer": "0xBeF25f4733b9d451072416360609e5A4c115293E"
        },
        "Operators": {
          "owner": "0xBeF25f4733b9d451072416360609e5A4c115293E",
          "address": "0xc5C525B7Bb2a7Ce95C13Ee5aBdB7F8fd3cb77392",
          "deployer": "0xBeF25f4733b9d451072416360609e5A4c115293E",
          "deploymentMethod": "create2",
          "codehash": "0xc561dc32ef670c929db9d7fbf6b5f6c074a62a30602481ba3b88912ca6d79feb",
          "predeployCodehash": "0xc561dc32ef670c929db9d7fbf6b5f6c074a62a30602481ba3b88912ca6d79feb",
          "salt": "Operators"
        },
        "InterchainTokenService": {
          "salt": "ITS v2.1.0",
          "deployer": "0xBeF25f4733b9d451072416360609e5A4c115293E",
          "proxySalt": "ITS v1.0.0",
          "tokenManagerDeployer": "0x8d73f4350f1d0384e097aaC88d3e04Af94A95984",
          "interchainToken": "0xbEfE642EDd190358a1c48c1c2E14B044e17EC021",
          "interchainTokenDeployer": "0x13Cc10015F8bC95fd3a5E848cEE2183c0DE2A69D",
          "tokenManager": "0x790bD31aCF3a0548b4e71f2fB6785f6844aA286e",
          "tokenHandler": "0x95C7e8e04440bD85c336147e2964b2F8331F23aD",
          "implementation": "0x7566C3f4A589Cd84F995d12eFB72D8c54dEc272B",
          "predeployCodehash": "0x08a4a556c4db879b4f24104d13a8baf86915d58b12c81b382dfea2a82d2856cf",
          "address": "0x0FCb262571be50815627C16Eca1f5F3D342FF5a5",
          "gatewayCaller": "0xb8Dcc3f2971072d556d8E33284725B3A6f83adFd"
        },
        "InterchainTokenFactory": {
          "deployer": "0xBeF25f4733b9d451072416360609e5A4c115293E",
          "salt": "ITS Factory v1.0.0",
          "implementation": "0x27Dae89620Ed5f3111d85D44ceFc6EdB7fe74551",
          "address": "0x35eAd6089aBF6233C3E0086CD3C0eF849bdE95c3"
        }
      },
      "explorer": {
        "name": "Fraxscan",
        "url": "https://holesky.fraxscan.com",
        "api": "https://api-holesky.fraxscan.com/api"
      },
      "finality": "finalized",
      "approxFinalityWaitTime": 80
    },
    "mantle-sepolia": {
      "name": "Mantle-Sepolia",
      "axelarId": "mantle-sepolia",
      "chainId": 5003,
      "rpc": "https://rpc.sepolia.mantle.xyz",
      "tokenSymbol": "MNT",
      "decimals": 18,
      "chainType": "evm",
      "confirmations": 2,
      "explorer": {
        "name": "Mantle Explorer",
        "url": "https://sepolia.mantlescan.xyz",
        "api": "https://api-sepolia.mantlescan.xyz/api"
      },
      "contracts": {
        "InterchainGovernance": {
          "minimumTimeDelay": 300,
          "governanceChain": "Axelarnet",
          "governanceAddress": "axelar10d07y265gmmuvt4z0w9aw880jnsr700j7v9daj",
          "address": "0xbBd7dA8273daF1c95aC5C26271Df96399A8263ce",
          "deployer": "0xBeF25f4733b9d451072416360609e5A4c115293E",
          "deploymentMethod": "create3",
          "codehash": "0x222dfe9a431f41f473ba5bf71850df979619361ff8a49dcefc1fba4d72141134",
          "predeployCodehash": "0xe2de43b29f2387b6f3575a1b50d566908fc00e03a8d88ad6be74b674a70874d2",
          "salt": "InterchainGovernance v5.5"
        },
        "Multisig": {
          "threshold": 2,
          "signers": [
            "0xaC481D34c48e5d3191344b853Bc00D04889BA8db",
            "0x722C5A6A417122668e8925968f7FC13DBDFaD23C",
            "0xBeF25f4733b9d451072416360609e5A4c115293E"
          ],
          "address": "0x57406321d7e96223785b5987c9929d25e960946e",
          "deployer": "0xBeF25f4733b9d451072416360609e5A4c115293E",
          "deploymentMethod": "create3",
          "codehash": "0x912095d5076ee40a9dd49c0f9d61d61334c47a78c7512852791652baef26c296",
          "predeployCodehash": "0x912095d5076ee40a9dd49c0f9d61d61334c47a78c7512852791652baef26c296",
          "salt": "Multisig v5.5"
        },
        "ConstAddressDeployer": {
          "address": "0x98B2920D53612483F91F12Ed7754E51b4A77919e"
        },
        "Create3Deployer": {
          "salt": "Create3Deployer",
          "address": "0x6513Aedb4D1593BA12e50644401D976aebDc90d8",
          "deployer": "0x6f24A47Fc8AE5441Eb47EFfC3665e70e69Ac3F05",
          "deploymentMethod": "create2",
          "codehash": "0xf0ad66defbe082df243d4d274e626f557f97579c5c9e19f33d8093d6160808b7",
          "predeployCodehash": "0x73fc31262c4bad113c79439fd231281201c7c7d45b50328bd86bccf37684bf92"
        },
        "AxelarGateway": {
          "deployer": "0xBeF25f4733b9d451072416360609e5A4c115293E",
          "startingKeyIDs": [
            "evm-mantle-sepolia-genesis"
          ],
          "address": "0x5A4fA5187BddD93097dE4F6062a2E96C82Ea2d61",
          "implementation": "0x1A9f5A2C0867826790EC9E3318e77298d0000C76",
          "implementationCodehash": "0xf49fc5a9d24907c0c1de9b7c1f4478d2cd961b1835efded43267cb1be062bb9c",
          "authModule": "0xa27aF392971f0A0D0C8767d061f4274d58856d5a",
          "tokenDeployer": "0xb89B72CBA1766fB17199A58D2482852832a1Bd98",
          "deploymentMethod": "create3",
          "salt": "AxelarGateway v6.2",
          "connectionType": "consensus"
        },
        "Operators": {
          "owner": "0xBeF25f4733b9d451072416360609e5A4c115293E",
          "address": "0xc5C525B7Bb2a7Ce95C13Ee5aBdB7F8fd3cb77392",
          "deployer": "0xBeF25f4733b9d451072416360609e5A4c115293E",
          "deploymentMethod": "create2",
          "codehash": "0xc561dc32ef670c929db9d7fbf6b5f6c074a62a30602481ba3b88912ca6d79feb",
          "predeployCodehash": "0xc561dc32ef670c929db9d7fbf6b5f6c074a62a30602481ba3b88912ca6d79feb",
          "salt": "Operators"
        },
        "AxelarGasService": {
          "collector": "0xc5C525B7Bb2a7Ce95C13Ee5aBdB7F8fd3cb77392",
          "salt": "AxelarGasService",
          "address": "0xeE1d04E4F9F9AdEB7be7d6996f4A726773460A87",
          "implementation": "0x1F002cd258e2e818eC5ecCD46DD6cb938c5Cf7f8",
          "deployer": "0xBeF25f4733b9d451072416360609e5A4c115293E"
        },
        "InterchainTokenService": {
          "salt": "ITS v2.1.0",
          "deployer": "0xBeF25f4733b9d451072416360609e5A4c115293E",
          "proxySalt": "ITS v1.0.0",
          "tokenManagerDeployer": "0x8d73f4350f1d0384e097aaC88d3e04Af94A95984",
          "interchainToken": "0xbEfE642EDd190358a1c48c1c2E14B044e17EC021",
          "interchainTokenDeployer": "0x13Cc10015F8bC95fd3a5E848cEE2183c0DE2A69D",
          "tokenManager": "0x790bD31aCF3a0548b4e71f2fB6785f6844aA286e",
          "tokenHandler": "0x95C7e8e04440bD85c336147e2964b2F8331F23aD",
          "implementation": "0x7566C3f4A589Cd84F995d12eFB72D8c54dEc272B",
          "predeployCodehash": "0x08a4a556c4db879b4f24104d13a8baf86915d58b12c81b382dfea2a82d2856cf",
          "address": "0x0FCb262571be50815627C16Eca1f5F3D342FF5a5",
          "gatewayCaller": "0xb8Dcc3f2971072d556d8E33284725B3A6f83adFd"
        },
        "InterchainTokenFactory": {
          "deployer": "0xBeF25f4733b9d451072416360609e5A4c115293E",
          "salt": "ITS Factory v1.0.0",
          "implementation": "0x27Dae89620Ed5f3111d85D44ceFc6EdB7fe74551",
          "address": "0x35eAd6089aBF6233C3E0086CD3C0eF849bdE95c3"
        }
      },
      "finality": "finalized",
      "gasOptions": {
        "gasPrice": 25000000,
        "gasLimit": 100000000000
      },
      "approxFinalityWaitTime": 60
    },
    "optimism-sepolia": {
      "name": "Optimism-Sepolia",
      "axelarId": "optimism-sepolia",
      "chainId": 11155420,
      "rpc": "https://sepolia.optimism.io",
      "tokenSymbol": "ETH",
      "decimals": 18,
      "chainType": "evm",
      "gasOptions": {
        "gasLimit": 8000000
      },
      "onchainGasEstimate": {
        "l1ChainName": "ethereum",
        "gasEstimationType": 1,
        "l1FeeScalar": 7600
      },
      "confirmations": 3,
      "explorer": {
        "name": "Opscan",
        "url": "https://sepolia-optimistic.etherscan.io",
        "api": "https://api-sepolia-optimistic.etherscan.io/api"
      },
      "contracts": {
        "ConstAddressDeployer": {
          "address": "0x98B2920D53612483F91F12Ed7754E51b4A77919e"
        },
        "Create3Deployer": {
          "salt": "Create3Deployer",
          "address": "0x6513Aedb4D1593BA12e50644401D976aebDc90d8",
          "deployer": "0x6f24A47Fc8AE5441Eb47EFfC3665e70e69Ac3F05",
          "deploymentMethod": "create2",
          "codehash": "0xf0ad66defbe082df243d4d274e626f557f97579c5c9e19f33d8093d6160808b7",
          "predeployCodehash": "0x73fc31262c4bad113c79439fd231281201c7c7d45b50328bd86bccf37684bf92"
        },
        "AxelarGateway": {
          "deployer": "0xBeF25f4733b9d451072416360609e5A4c115293E",
          "startingKeyIDs": [
            "evm-optimism-sepolia-genesis"
          ],
          "address": "0x5A4fA5187BddD93097dE4F6062a2E96C82Ea2d61",
          "implementation": "0x1A9f5A2C0867826790EC9E3318e77298d0000C76",
          "implementationCodehash": "0xf49fc5a9d24907c0c1de9b7c1f4478d2cd961b1835efded43267cb1be062bb9c",
          "authModule": "0xa27aF392971f0A0D0C8767d061f4274d58856d5a",
          "tokenDeployer": "0xb89B72CBA1766fB17199A58D2482852832a1Bd98",
          "deploymentMethod": "create3",
          "salt": "AxelarGateway v6.2",
          "connectionType": "consensus"
        },
        "InterchainGovernance": {
          "minimumTimeDelay": 300,
          "governanceChain": "Axelarnet",
          "governanceAddress": "axelar10d07y265gmmuvt4z0w9aw880jnsr700j7v9daj",
          "address": "0xbBd7dA8273daF1c95aC5C26271Df96399A8263ce",
          "deployer": "0xBeF25f4733b9d451072416360609e5A4c115293E",
          "deploymentMethod": "create3",
          "codehash": "0x222dfe9a431f41f473ba5bf71850df979619361ff8a49dcefc1fba4d72141134",
          "predeployCodehash": "0xe2de43b29f2387b6f3575a1b50d566908fc00e03a8d88ad6be74b674a70874d2",
          "salt": "InterchainGovernance v5.5"
        },
        "Multisig": {
          "threshold": 2,
          "signers": [
            "0xaC481D34c48e5d3191344b853Bc00D04889BA8db",
            "0x722C5A6A417122668e8925968f7FC13DBDFaD23C",
            "0xBeF25f4733b9d451072416360609e5A4c115293E"
          ],
          "address": "0x57406321d7e96223785b5987c9929d25e960946e",
          "deployer": "0xBeF25f4733b9d451072416360609e5A4c115293E",
          "deploymentMethod": "create3",
          "codehash": "0x912095d5076ee40a9dd49c0f9d61d61334c47a78c7512852791652baef26c296",
          "predeployCodehash": "0x912095d5076ee40a9dd49c0f9d61d61334c47a78c7512852791652baef26c296",
          "salt": "Multisig v5.5"
        },
        "Operators": {
          "owner": "0xBeF25f4733b9d451072416360609e5A4c115293E",
          "address": "0xc5C525B7Bb2a7Ce95C13Ee5aBdB7F8fd3cb77392",
          "deployer": "0xBeF25f4733b9d451072416360609e5A4c115293E",
          "deploymentMethod": "create2",
          "codehash": "0xc561dc32ef670c929db9d7fbf6b5f6c074a62a30602481ba3b88912ca6d79feb",
          "predeployCodehash": "0xc561dc32ef670c929db9d7fbf6b5f6c074a62a30602481ba3b88912ca6d79feb",
          "salt": "Operators"
        },
        "AxelarGasService": {
          "collector": "0xc5C525B7Bb2a7Ce95C13Ee5aBdB7F8fd3cb77392",
          "salt": "AxelarGasService",
          "address": "0xeE1d04E4F9F9AdEB7be7d6996f4A726773460A87",
          "implementation": "0x1F002cd258e2e818eC5ecCD46DD6cb938c5Cf7f8",
          "deployer": "0xBeF25f4733b9d451072416360609e5A4c115293E"
        },
        "InterchainTokenService": {
          "salt": "ITS v2.1.0",
          "deployer": "0xBeF25f4733b9d451072416360609e5A4c115293E",
          "proxySalt": "ITS v1.0.0",
          "tokenManagerDeployer": "0x8d73f4350f1d0384e097aaC88d3e04Af94A95984",
          "interchainToken": "0xbEfE642EDd190358a1c48c1c2E14B044e17EC021",
          "interchainTokenDeployer": "0x13Cc10015F8bC95fd3a5E848cEE2183c0DE2A69D",
          "tokenManager": "0x790bD31aCF3a0548b4e71f2fB6785f6844aA286e",
          "tokenHandler": "0x95C7e8e04440bD85c336147e2964b2F8331F23aD",
          "implementation": "0x7566C3f4A589Cd84F995d12eFB72D8c54dEc272B",
          "predeployCodehash": "0x08a4a556c4db879b4f24104d13a8baf86915d58b12c81b382dfea2a82d2856cf",
          "address": "0x0FCb262571be50815627C16Eca1f5F3D342FF5a5",
          "gatewayCaller": "0xb8Dcc3f2971072d556d8E33284725B3A6f83adFd"
        },
        "InterchainTokenFactory": {
          "deployer": "0xBeF25f4733b9d451072416360609e5A4c115293E",
          "salt": "ITS Factory v1.0.0",
          "implementation": "0x27Dae89620Ed5f3111d85D44ceFc6EdB7fe74551",
          "address": "0x35eAd6089aBF6233C3E0086CD3C0eF849bdE95c3"
        }
      },
      "finality": "finalized",
      "approxFinalityWaitTime": 25
    },
    "flow": {
      "name": "Flow",
      "axelarId": "flow",
      "chainId": 545,
      "rpc": "https://testnet.evm.nodes.onflow.org",
      "tokenSymbol": "FLOW",
      "decimals": 18,
      "chainType": "evm",
      "contracts": {
        "AxelarGateway": {
          "deployer": "0xBeF25f4733b9d451072416360609e5A4c115293E",
          "operator": "0xBeF25f4733b9d451072416360609e5A4c115293E",
          "proxyDeploymentArgs": [
            "0xC5578b1c63CE803B9f7f185652CC1E14Af887b8f",
            "0xBeF25f4733b9d451072416360609e5A4c115293E",
            "0x000000000000000000000000bef25f4733b9d451072416360609e5a4c115293e0000000000000000000000000000000000000000000000000000000000000040000000000000000000000000000000000000000000000000000000000000000100000000000000000000000000000000000000000000000000000000000000200000000000000000000000000000000000000000000000000000000000000060000000000000000000000000000000000000000000000000000000000000000300000000000000000000000000000000000000000000000000000000000aa39300000000000000000000000000000000000000000000000000000000000000050000000000000000000000004ed1fd87673ed52b810710e1e81c10df10906f40000000000000000000000000000000000000000000000000000000000000000100000000000000000000000054059b18cf1b10d648d922e00c149e68b3d77e90000000000000000000000000000000000000000000000000000000000000000100000000000000000000000057c026c5a2dcb35fd220f3436ff4096978066bb50000000000000000000000000000000000000000000000000000000000000001000000000000000000000000d368332a3cb3ea8a38144508c1ddea649c4d23fd0000000000000000000000000000000000000000000000000000000000000001000000000000000000000000f48dfdc4f1666701ba74efa1d8491f4811c064a40000000000000000000000000000000000000000000000000000000000000001"
          ],
          "initialVerifierSetId": "c7483b242156a8149fe6c4efcf62184d9fbf6b1be5530872f80a472d33070cf6",
          "governance": "0xBeF25f4733b9d451072416360609e5A4c115293E",
          "address": "0x5A4fA5187BddD93097dE4F6062a2E96C82Ea2d61",
          "implementation": "0x97eE3BfaD32ff53eC13071fBE65CeBA062eCC99d",
          "implementationCodehash": "0x3c16450323c6b2aae8627b39f48b231e591db5e1274a45081eae6cc9775e59c3",
          "deploymentMethod": "create2",
          "previousSignersRetention": 15,
          "domainSeparator": "0x3dad2b901117c30d4f601c3b9e9ee89cec4371e79e9908122e8e1da1904347ee",
          "minimumRotationDelay": 300,
          "connectionType": "amplifier",
          "owner": "0xBeF25f4733b9d451072416360609e5A4c115293E",
          "salt": "v6.0.4"
        },
        "ConstAddressDeployer": {
          "address": "0x98B2920D53612483F91F12Ed7754E51b4A77919e",
          "deployer": "0xE86375704CDb8491a5Ed82D90DceCE02Ee0ac25F",
          "deploymentMethod": "create",
          "codehash": "0x8fda47a596dfba923270da84e0c32a2d0312f1c03389f83e16f2b5a35ed37fbe",
          "predeployCodehash": "0x8fda47a596dfba923270da84e0c32a2d0312f1c03389f83e16f2b5a35ed37fbe"
        },
        "Create3Deployer": {
          "address": "0x6513Aedb4D1593BA12e50644401D976aebDc90d8",
          "deployer": "0x6f24A47Fc8AE5441Eb47EFfC3665e70e69Ac3F05",
          "deploymentMethod": "create2",
          "codehash": "0xf0ad66defbe082df243d4d274e626f557f97579c5c9e19f33d8093d6160808b7",
          "predeployCodehash": "0x73fc31262c4bad113c79439fd231281201c7c7d45b50328bd86bccf37684bf92",
          "salt": "Create3Deployer"
        },
        "AxelarGasService": {
          "collector": "0xc5C525B7Bb2a7Ce95C13Ee5aBdB7F8fd3cb77392",
          "salt": "AxelarGasService",
          "address": "0xeE1d04E4F9F9AdEB7be7d6996f4A726773460A87",
          "implementation": "0x1F002cd258e2e818eC5ecCD46DD6cb938c5Cf7f8",
          "deployer": "0xBeF25f4733b9d451072416360609e5A4c115293E"
        },
        "Operators": {
          "owner": "0xBeF25f4733b9d451072416360609e5A4c115293E",
          "address": "0xc5C525B7Bb2a7Ce95C13Ee5aBdB7F8fd3cb77392",
          "deployer": "0xBeF25f4733b9d451072416360609e5A4c115293E",
          "deploymentMethod": "create2",
          "codehash": "0xc561dc32ef670c929db9d7fbf6b5f6c074a62a30602481ba3b88912ca6d79feb",
          "predeployCodehash": "0xc561dc32ef670c929db9d7fbf6b5f6c074a62a30602481ba3b88912ca6d79feb",
          "salt": "Operators"
        },
        "InterchainTokenService": {
          "salt": "ITS v2.1.0",
          "deployer": "0xBeF25f4733b9d451072416360609e5A4c115293E",
          "proxySalt": "ITS v1.0.0",
          "tokenManagerDeployer": "0x8d73f4350f1d0384e097aaC88d3e04Af94A95984",
          "interchainToken": "0x9A679b363726b9ce8a98Fe0f35B7c4E785789648",
          "interchainTokenDeployer": "0xE932D055A2C2E2944DcC2412EBE8A166933dC74B",
          "tokenManager": "0x790bD31aCF3a0548b4e71f2fB6785f6844aA286e",
          "tokenHandler": "0x95C7e8e04440bD85c336147e2964b2F8331F23aD",
          "gatewayCaller": "0xb8Dcc3f2971072d556d8E33284725B3A6f83adFd",
          "implementation": "0x7566C3f4A589Cd84F995d12eFB72D8c54dEc272B",
          "predeployCodehash": "0x08a4a556c4db879b4f24104d13a8baf86915d58b12c81b382dfea2a82d2856cf",
          "address": "0x0FCb262571be50815627C16Eca1f5F3D342FF5a5"
        },
        "InterchainTokenFactory": {
          "deployer": "0xBeF25f4733b9d451072416360609e5A4c115293E",
          "salt": "ITS Factory v1.0.0",
          "implementation": "0x27Dae89620Ed5f3111d85D44ceFc6EdB7fe74551",
          "address": "0x35eAd6089aBF6233C3E0086CD3C0eF849bdE95c3"
        }
      },
      "explorer": {
        "name": "Flowscan",
        "url": "https://evm-testnet.flowscan.io/",
        "api": "https://evm-testnet.flowscan.io/api"
      },
      "gasOptions": {
        "gasLimit": 8000000
      },
      "confirmations": 1,
      "finality": "finalized",
      "approxFinalityWaitTime": 1
    },
    "hedera": {
      "name": "Hedera",
      "axelarId": "hedera",
      "skipRevertTests": true,
      "chainId": 296,
      "rpc": "https://testnet.hashio.io/api",
      "tokenSymbol": "HBAR",
      "decimals": 8,
      "confirmations": 1,
      "finality": "finalized",
      "approxFinalityWaitTime": 1,
      "timeout": 50000,
      "chainType": "evm",
      "explorer": {
        "name": "HashScan",
        "url": "https://hashscan.io/testnet",
        "api": ""
      },
      "gasOptions": {
        "gasLimit": 8000000
      },
      "contracts": {
        "ConstAddressDeployer": {
          "address": "0x98B2920D53612483F91F12Ed7754E51b4A77919e",
          "deployer": "0xE86375704CDb8491a5Ed82D90DceCE02Ee0ac25F",
          "deploymentMethod": "create",
          "codehash": "0x8fda47a596dfba923270da84e0c32a2d0312f1c03389f83e16f2b5a35ed37fbe",
          "predeployCodehash": "0x8fda47a596dfba923270da84e0c32a2d0312f1c03389f83e16f2b5a35ed37fbe"
        },
        "Create3Deployer": {
          "address": "0x6513Aedb4D1593BA12e50644401D976aebDc90d8",
          "deployer": "0x6f24A47Fc8AE5441Eb47EFfC3665e70e69Ac3F05",
          "deploymentMethod": "create2",
          "codehash": "0xf0ad66defbe082df243d4d274e626f557f97579c5c9e19f33d8093d6160808b7",
          "predeployCodehash": "0x73fc31262c4bad113c79439fd231281201c7c7d45b50328bd86bccf37684bf92",
          "salt": "Create3Deployer"
        },
        "AxelarGateway": {
          "deployer": "0xBeF25f4733b9d451072416360609e5A4c115293E",
          "operator": "0xBeF25f4733b9d451072416360609e5A4c115293E",
          "proxyDeploymentArgs": [
            "0xC5578b1c63CE803B9f7f185652CC1E14Af887b8f",
            "0xBeF25f4733b9d451072416360609e5A4c115293E",
            "0x000000000000000000000000bef25f4733b9d451072416360609e5a4c115293e0000000000000000000000000000000000000000000000000000000000000040000000000000000000000000000000000000000000000000000000000000000100000000000000000000000000000000000000000000000000000000000000200000000000000000000000000000000000000000000000000000000000000060000000000000000000000000000000000000000000000000000000000000000300000000000000000000000000000000000000000000000000000000000dd36600000000000000000000000000000000000000000000000000000000000000050000000000000000000000004ed1fd87673ed52b810710e1e81c10df10906f40000000000000000000000000000000000000000000000000000000000000000100000000000000000000000054059b18cf1b10d648d922e00c149e68b3d77e90000000000000000000000000000000000000000000000000000000000000000100000000000000000000000057c026c5a2dcb35fd220f3436ff4096978066bb50000000000000000000000000000000000000000000000000000000000000001000000000000000000000000d368332a3cb3ea8a38144508c1ddea649c4d23fd0000000000000000000000000000000000000000000000000000000000000001000000000000000000000000f48dfdc4f1666701ba74efa1d8491f4811c064a40000000000000000000000000000000000000000000000000000000000000001"
          ],
          "initialVerifierSetId": "2e33ae5cb06c1aa706fd9e4d270ecbf8ff031bb1d6c641787c0174769f8da900",
          "governance": "0xBeF25f4733b9d451072416360609e5A4c115293E",
          "address": "0x5A4fA5187BddD93097dE4F6062a2E96C82Ea2d61",
          "implementation": "0x25cf958D3E1aa67ec03dA6c21e8980D5888F6801",
          "implementationCodehash": "0x170f932b58370aaeaba2983a87b3d5d2b95b5b0a841ee59e1ed50f9194723744",
          "deploymentMethod": "create2",
          "previousSignersRetention": 15,
          "domainSeparator": "0xfbfcd8a4d93cdf3dc1099795eefb83c109414406fc09015f4d0758ed6b99c43c",
          "minimumRotationDelay": 300,
          "connectionType": "amplifier",
          "owner": "0xBeF25f4733b9d451072416360609e5A4c115293E",
          "salt": "v6.0.4"
        },
        "Operators": {
          "owner": "0xBeF25f4733b9d451072416360609e5A4c115293E",
          "address": "0xc5C525B7Bb2a7Ce95C13Ee5aBdB7F8fd3cb77392",
          "deployer": "0xBeF25f4733b9d451072416360609e5A4c115293E",
          "deploymentMethod": "create2",
          "codehash": "0xc561dc32ef670c929db9d7fbf6b5f6c074a62a30602481ba3b88912ca6d79feb",
          "predeployCodehash": "0xc561dc32ef670c929db9d7fbf6b5f6c074a62a30602481ba3b88912ca6d79feb",
          "salt": "Operators"
        },
        "AxelarGasService": {
          "collector": "0xc5C525B7Bb2a7Ce95C13Ee5aBdB7F8fd3cb77392",
          "salt": "AxelarGasService",
          "address": "0xeE1d04E4F9F9AdEB7be7d6996f4A726773460A87",
          "implementation": "0x465F92fc79dE7304B2fc734f894A9fb679120b75",
          "deployer": "0xBeF25f4733b9d451072416360609e5A4c115293E"
        }
      }
    },
    "sui": {
      "name": "Sui",
      "axelarId": "sui",
      "networkType": "testnet",
      "rpc": "https://sui-testnet-rpc.publicnode.com",
      "tokenSymbol": "SUI",
      "decimals": 9,
      "chainType": "sui",
      "explorer": {
        "name": "Suiscan",
        "url": "https://suiscan.xyz/testnet"
      },
      "contracts": {
        "AxelarGateway": {
          "address": "0x0a011637cbd43d101896d12d85cc8701bcb4ec884f556a9a15b1e26c72627853",
          "deployer": "0x8e3d8f44a89f6bf3573ee0d559722bef0f46c215153caca12322e1ed93046c1f",
          "versions": {
            "0": "0x0a011637cbd43d101896d12d85cc8701bcb4ec884f556a9a15b1e26c72627853"
          },
          "structs": {
            "WeightedSigner": "0x0a011637cbd43d101896d12d85cc8701bcb4ec884f556a9a15b1e26c72627853::weighted_signer::WeightedSigner",
            "Bytes32": "0x0a011637cbd43d101896d12d85cc8701bcb4ec884f556a9a15b1e26c72627853::bytes32::Bytes32",
            "WeightedSigners": "0x0a011637cbd43d101896d12d85cc8701bcb4ec884f556a9a15b1e26c72627853::weighted_signers::WeightedSigners",
            "Signature": "0x0a011637cbd43d101896d12d85cc8701bcb4ec884f556a9a15b1e26c72627853::proof::Signature",
            "Proof": "0x0a011637cbd43d101896d12d85cc8701bcb4ec884f556a9a15b1e26c72627853::proof::Proof",
            "Message": "0x0a011637cbd43d101896d12d85cc8701bcb4ec884f556a9a15b1e26c72627853::message::Message",
            "SignersRotated": "0x0a011637cbd43d101896d12d85cc8701bcb4ec884f556a9a15b1e26c72627853::events::SignersRotated",
            "ChannelCreated": "0x0a011637cbd43d101896d12d85cc8701bcb4ec884f556a9a15b1e26c72627853::events::ChannelCreated",
            "ChannelDestroyed": "0x0a011637cbd43d101896d12d85cc8701bcb4ec884f556a9a15b1e26c72627853::events::ChannelDestroyed",
            "ContractCall": "0x0a011637cbd43d101896d12d85cc8701bcb4ec884f556a9a15b1e26c72627853::events::ContractCall",
            "MessageApproved": "0x0a011637cbd43d101896d12d85cc8701bcb4ec884f556a9a15b1e26c72627853::events::MessageApproved",
            "MessageExecuted": "0x0a011637cbd43d101896d12d85cc8701bcb4ec884f556a9a15b1e26c72627853::events::MessageExecuted",
            "AxelarSigners": "0x0a011637cbd43d101896d12d85cc8701bcb4ec884f556a9a15b1e26c72627853::auth::AxelarSigners",
            "MessageToSign": "0x0a011637cbd43d101896d12d85cc8701bcb4ec884f556a9a15b1e26c72627853::auth::MessageToSign",
            "Channel": "0x0a011637cbd43d101896d12d85cc8701bcb4ec884f556a9a15b1e26c72627853::channel::Channel",
            "ApprovedMessage": "0x0a011637cbd43d101896d12d85cc8701bcb4ec884f556a9a15b1e26c72627853::channel::ApprovedMessage",
            "OwnerCap": "0x0a011637cbd43d101896d12d85cc8701bcb4ec884f556a9a15b1e26c72627853::owner_cap::OwnerCap",
            "MessageTicket": "0x0a011637cbd43d101896d12d85cc8701bcb4ec884f556a9a15b1e26c72627853::message_ticket::MessageTicket",
            "MessageStatus": "0x0a011637cbd43d101896d12d85cc8701bcb4ec884f556a9a15b1e26c72627853::message_status::MessageStatus",
            "Gateway_v0": "0x0a011637cbd43d101896d12d85cc8701bcb4ec884f556a9a15b1e26c72627853::gateway_v0::Gateway_v0",
            "CommandType": "0x0a011637cbd43d101896d12d85cc8701bcb4ec884f556a9a15b1e26c72627853::gateway_v0::CommandType",
            "Gateway": "0x0a011637cbd43d101896d12d85cc8701bcb4ec884f556a9a15b1e26c72627853::gateway::Gateway"
          },
          "objects": {
            "Gateway": "0xf9e4db9b6a182c08d46c0f14fee39c5893615a91d18e761dfd6bb4bb8163d2a8",
            "UpgradeCap": "0xf84441c659c1ca9bec6d5c43662e37268b8553295484e634f6bca3d3d6f7fc0d",
            "Gatewayv0": "0x2b6716447cd0716b0a11cc418cd51d257fc4eae6dc1d2dd052083ed704866029",
            "OwnerCap": "0xb74cd6aef92429b36fdf4ea8ee72b80ebc1d0af6a82946a7cfd1023b4bd5c1c3"
          },
          "domainSeparator": "0x254a1ae90417f8649798698e95a1140808a701c38c8f5723a930b9d0666e54b4",
          "operator": "0x8e3d8f44a89f6bf3573ee0d559722bef0f46c215153caca12322e1ed93046c1f",
          "minimumRotationDelay": 0,
          "connectionType": "amplifier"
        },
        "Utils": {
          "address": "0xaa789bbc9d03a48d29e950ecbc9bc78918e1696e4a76adf7230416f0f49e4838",
          "deployer": "0x8e3d8f44a89f6bf3573ee0d559722bef0f46c215153caca12322e1ed93046c1f",
          "versions": {
            "0": "0xaa789bbc9d03a48d29e950ecbc9bc78918e1696e4a76adf7230416f0f49e4838"
          },
          "structs": {},
          "objects": {
            "UpgradeCap": "0x386fa0c2c72b84265011d67cbf567b244818c619ec7f47c078e1cb3982b9c8b7"
          }
        },
        "VersionControl": {
          "address": "0x6ee95b0d28a3cdee73818cff21b4be3afd64da603e9c112cac26d301a2ac9c7a",
          "deployer": "0x8e3d8f44a89f6bf3573ee0d559722bef0f46c215153caca12322e1ed93046c1f",
          "versions": {
            "0": "0x6ee95b0d28a3cdee73818cff21b4be3afd64da603e9c112cac26d301a2ac9c7a"
          },
          "structs": {
            "VersionControl": "0x6ee95b0d28a3cdee73818cff21b4be3afd64da603e9c112cac26d301a2ac9c7a::version_control::VersionControl"
          }
        },
        "RelayerDiscovery": {
          "address": "0x7a9c114a2774ea134973df867ec03300fcf7c69439b5adcaef71ee970d06fd13",
          "deployer": "0x8e3d8f44a89f6bf3573ee0d559722bef0f46c215153caca12322e1ed93046c1f",
          "versions": {
            "0": "0x7a9c114a2774ea134973df867ec03300fcf7c69439b5adcaef71ee970d06fd13"
          },
          "structs": {
            "Function": "0x7a9c114a2774ea134973df867ec03300fcf7c69439b5adcaef71ee970d06fd13::transaction::Function",
            "MoveCall": "0x7a9c114a2774ea134973df867ec03300fcf7c69439b5adcaef71ee970d06fd13::transaction::MoveCall",
            "Transaction": "0x7a9c114a2774ea134973df867ec03300fcf7c69439b5adcaef71ee970d06fd13::transaction::Transaction",
            "TransactionRegistered": "0x7a9c114a2774ea134973df867ec03300fcf7c69439b5adcaef71ee970d06fd13::events::TransactionRegistered",
            "TransactionRemoved": "0x7a9c114a2774ea134973df867ec03300fcf7c69439b5adcaef71ee970d06fd13::events::TransactionRemoved",
            "RelayerDiscovery_v0": "0x7a9c114a2774ea134973df867ec03300fcf7c69439b5adcaef71ee970d06fd13::relayer_discovery_v0::RelayerDiscovery_v0",
            "OwnerCap": "0x7a9c114a2774ea134973df867ec03300fcf7c69439b5adcaef71ee970d06fd13::owner_cap::OwnerCap",
            "RelayerDiscovery": "0x7a9c114a2774ea134973df867ec03300fcf7c69439b5adcaef71ee970d06fd13::discovery::RelayerDiscovery"
          },
          "objects": {
            "RelayerDiscovery": "0x0b72704384dedc38a1bc0201b6dee2e460f280455b061fcb14e8c02bdb8dc1e9",
            "RelayerDiscoveryv0": "0x6d122536d1fa314efe6c84f8e50fcc062d4836df5d0e6a03434d1008bf3c62a5",
            "OwnerCap": "0x3d108051e50dd9709db3f43f63abaeebea4ba6b2bd60423082ad0c53bc384241"
          }
        },
        "Operators": {
          "address": "0xc072ff6b307e2951e4175688f2e4540e36af7b0f2d5aac0a627f05945ea67a2f",
          "deployer": "0x8e3d8f44a89f6bf3573ee0d559722bef0f46c215153caca12322e1ed93046c1f",
          "versions": {
            "0": "0xc072ff6b307e2951e4175688f2e4540e36af7b0f2d5aac0a627f05945ea67a2f"
          },
          "structs": {
            "OwnerCap": "0xc072ff6b307e2951e4175688f2e4540e36af7b0f2d5aac0a627f05945ea67a2f::operators::OwnerCap",
            "OperatorCap": "0xc072ff6b307e2951e4175688f2e4540e36af7b0f2d5aac0a627f05945ea67a2f::operators::OperatorCap",
            "Operators": "0xc072ff6b307e2951e4175688f2e4540e36af7b0f2d5aac0a627f05945ea67a2f::operators::Operators",
            "Borrow": "0xc072ff6b307e2951e4175688f2e4540e36af7b0f2d5aac0a627f05945ea67a2f::operators::Borrow",
            "OperatorAdded": "0xc072ff6b307e2951e4175688f2e4540e36af7b0f2d5aac0a627f05945ea67a2f::operators::OperatorAdded",
            "OperatorRemoved": "0xc072ff6b307e2951e4175688f2e4540e36af7b0f2d5aac0a627f05945ea67a2f::operators::OperatorRemoved",
            "CapabilityStored": "0xc072ff6b307e2951e4175688f2e4540e36af7b0f2d5aac0a627f05945ea67a2f::operators::CapabilityStored",
            "CapabilityRemoved": "0xc072ff6b307e2951e4175688f2e4540e36af7b0f2d5aac0a627f05945ea67a2f::operators::CapabilityRemoved"
          },
          "objects": {
            "Operators": "0xd2a98d365ae7f3d7926ba7ed8b9d128dc51bff6e64628faeb5cf73e140f40674",
            "OwnerCap": "0x2487fabff55113e9832609602b39b59498a7be2def8545dbf665be0d35a0d698"
          }
        },
        "Abi": {
          "address": "0x5882a2aa960a5bf59a00f294c4453111ced632c3fb4207347a2d707c010854b5",
          "versions": {
            "0": "0x5882a2aa960a5bf59a00f294c4453111ced632c3fb4207347a2d707c010854b5"
          },
          "deployer": "0x8e3d8f44a89f6bf3573ee0d559722bef0f46c215153caca12322e1ed93046c1f",
          "structs": {
            "AbiReader": "0x5882a2aa960a5bf59a00f294c4453111ced632c3fb4207347a2d707c010854b5::abi::AbiReader",
            "AbiWriter": "0x5882a2aa960a5bf59a00f294c4453111ced632c3fb4207347a2d707c010854b5::abi::AbiWriter"
          },
          "objects": {
            "UpgradeCap": "0x8e4fdf0892f4e3e99b66ed9a62d2083621e05ba727e4a444076bdfaa1d35be42"
          }
        },
        "GasService": {
          "address": "0x6ac888c80d13527dce10ce998852ce9f847e76466e334b996f142acd272e2386",
          "versions": {
            "0": "0x6ac888c80d13527dce10ce998852ce9f847e76466e334b996f142acd272e2386"
          },
          "deployer": "0x8e3d8f44a89f6bf3573ee0d559722bef0f46c215153caca12322e1ed93046c1f",
          "structs": {
            "GasPaid": "0x6ac888c80d13527dce10ce998852ce9f847e76466e334b996f142acd272e2386::events::GasPaid",
            "GasAdded": "0x6ac888c80d13527dce10ce998852ce9f847e76466e334b996f142acd272e2386::events::GasAdded",
            "Refunded": "0x6ac888c80d13527dce10ce998852ce9f847e76466e334b996f142acd272e2386::events::Refunded",
            "GasCollected": "0x6ac888c80d13527dce10ce998852ce9f847e76466e334b996f142acd272e2386::events::GasCollected",
            "OwnerCap": "0x6ac888c80d13527dce10ce998852ce9f847e76466e334b996f142acd272e2386::owner_cap::OwnerCap",
            "OperatorCap": "0x6ac888c80d13527dce10ce998852ce9f847e76466e334b996f142acd272e2386::operator_cap::OperatorCap",
            "GasService_v0": "0x6ac888c80d13527dce10ce998852ce9f847e76466e334b996f142acd272e2386::gas_service_v0::GasService_v0",
            "GasService": "0x6ac888c80d13527dce10ce998852ce9f847e76466e334b996f142acd272e2386::gas_service::GasService"
          },
          "objects": {
            "OperatorCap": "0xff56f7d1a21b6e6c638f0a33952002548c2206bfecb2cd7dcb60e48fe2c7c88d",
            "OwnerCap": "0x1f34f68288458494bf481f6b10cf11be09819ecbb327ed7f4e759c1f39b41200",
            "GasService": "0xe5e87b95eeface50ab8c113966c7a7f0453c8bd24d3fae08ef5ee9170b58dac9",
            "GasServicev0": "0x7315d92231f812867a9266608d6da48edf64e71e375e03990a733fda605e9ad2",
            "UpgradeCap": "0x0032536b7a039f473719954ddd4ee24432a2a25d87942d2f3fd90e003eba432f"
          }
        },
        "InterchainTokenService": {
          "address": "0xbada6867bc8fe1c75d1cadd22a5b214fe5a666af494a88497ab67d0c97783d04",
          "versions": {
            "0": "0xbada6867bc8fe1c75d1cadd22a5b214fe5a666af494a88497ab67d0c97783d04"
          },
          "deployer": "0x8e3d8f44a89f6bf3573ee0d559722bef0f46c215153caca12322e1ed93046c1f",
          "structs": {
            "FlowLimit": "0xbada6867bc8fe1c75d1cadd22a5b214fe5a666af494a88497ab67d0c97783d04::flow_limit::FlowLimit",
            "CoinManagement": "0xbada6867bc8fe1c75d1cadd22a5b214fe5a666af494a88497ab67d0c97783d04::coin_management::CoinManagement",
            "CoinInfo": "0xbada6867bc8fe1c75d1cadd22a5b214fe5a666af494a88497ab67d0c97783d04::coin_info::CoinInfo",
            "CoinData": "0xbada6867bc8fe1c75d1cadd22a5b214fe5a666af494a88497ab67d0c97783d04::coin_data::CoinData",
            "CreatorCap": "0xbada6867bc8fe1c75d1cadd22a5b214fe5a666af494a88497ab67d0c97783d04::creator_cap::CreatorCap",
            "TokenId": "0xbada6867bc8fe1c75d1cadd22a5b214fe5a666af494a88497ab67d0c97783d04::token_id::TokenId",
            "UnregisteredTokenId": "0xbada6867bc8fe1c75d1cadd22a5b214fe5a666af494a88497ab67d0c97783d04::token_id::UnregisteredTokenId",
            "UnregisteredCoinData": "0xbada6867bc8fe1c75d1cadd22a5b214fe5a666af494a88497ab67d0c97783d04::unregistered_coin_data::UnregisteredCoinData",
            "CoinRegistered": "0xbada6867bc8fe1c75d1cadd22a5b214fe5a666af494a88497ab67d0c97783d04::events::CoinRegistered",
            "InterchainTransfer": "0xbada6867bc8fe1c75d1cadd22a5b214fe5a666af494a88497ab67d0c97783d04::events::InterchainTransfer",
            "InterchainTokenDeploymentStarted": "0xbada6867bc8fe1c75d1cadd22a5b214fe5a666af494a88497ab67d0c97783d04::events::InterchainTokenDeploymentStarted",
            "InterchainTransferReceived": "0xbada6867bc8fe1c75d1cadd22a5b214fe5a666af494a88497ab67d0c97783d04::events::InterchainTransferReceived",
            "UnregisteredCoinReceived": "0xbada6867bc8fe1c75d1cadd22a5b214fe5a666af494a88497ab67d0c97783d04::events::UnregisteredCoinReceived",
            "TrustedChainAdded": "0xbada6867bc8fe1c75d1cadd22a5b214fe5a666af494a88497ab67d0c97783d04::events::TrustedChainAdded",
            "TrustedChainRemoved": "0xbada6867bc8fe1c75d1cadd22a5b214fe5a666af494a88497ab67d0c97783d04::events::TrustedChainRemoved",
            "FlowLimitSet": "0xbada6867bc8fe1c75d1cadd22a5b214fe5a666af494a88497ab67d0c97783d04::events::FlowLimitSet",
            "DistributorshipTransfered": "0xbada6867bc8fe1c75d1cadd22a5b214fe5a666af494a88497ab67d0c97783d04::events::DistributorshipTransfered",
            "OperatorshipTransfered": "0xbada6867bc8fe1c75d1cadd22a5b214fe5a666af494a88497ab67d0c97783d04::events::OperatorshipTransfered",
            "TrustedChain": "0xbada6867bc8fe1c75d1cadd22a5b214fe5a666af494a88497ab67d0c97783d04::trusted_chains::TrustedChain",
            "TrustedChains": "0xbada6867bc8fe1c75d1cadd22a5b214fe5a666af494a88497ab67d0c97783d04::trusted_chains::TrustedChains",
            "InterchainTransferTicket": "0xbada6867bc8fe1c75d1cadd22a5b214fe5a666af494a88497ab67d0c97783d04::interchain_transfer_ticket::InterchainTransferTicket",
            "InterchainTokenService_v0": "0xbada6867bc8fe1c75d1cadd22a5b214fe5a666af494a88497ab67d0c97783d04::interchain_token_service_v0::InterchainTokenService_v0",
            "OwnerCap": "0xbada6867bc8fe1c75d1cadd22a5b214fe5a666af494a88497ab67d0c97783d04::owner_cap::OwnerCap",
            "OperatorCap": "0xbada6867bc8fe1c75d1cadd22a5b214fe5a666af494a88497ab67d0c97783d04::operator_cap::OperatorCap",
            "InterchainTokenService": "0xbada6867bc8fe1c75d1cadd22a5b214fe5a666af494a88497ab67d0c97783d04::interchain_token_service::InterchainTokenService"
          },
          "objects": {
            "InterchainTokenService": "0x8dcafd47f221af0358d2fd84b41ff85e9c34843102e8176e2fc827a6e575a96a",
            "InterchainTokenServicev0": "0xfce82130a4cd4602acd4103500f61568e18b0012c79ef03ccef532910ea56bd2",
            "ChannelId": "0x34e068ec6672128357d5b40393d01df839da608072c758d54af542842d182000",
            "OwnerCap": "0x1d9cb892bf88aa0af8e168247ec65187601726756b9c2a0330e057808a3450fa",
            "OperatorCap": "0x0f25b65db01909ce647d2203e36a63069419ca38c8dc72020905224f33d3c301",
            "UpgradeCap": "0x4beced87d446254cf5266395404ae698351f89b33e23c5ca4f263b285e4a0a3a"
          }
        },
        "Example": {
          "address": "0x2093d3345e2e5b39762af77b17da3b43a6271f8da4b33e35636fcc329b3a4c08",
          "versions": {
            "0": "0x2093d3345e2e5b39762af77b17da3b43a6271f8da4b33e35636fcc329b3a4c08"
          },
          "deployer": "0x8e3d8f44a89f6bf3573ee0d559722bef0f46c215153caca12322e1ed93046c1f",
          "structs": {
            "Singleton": "0x2093d3345e2e5b39762af77b17da3b43a6271f8da4b33e35636fcc329b3a4c08::its::Singleton",
            "Executed": "0x2093d3345e2e5b39762af77b17da3b43a6271f8da4b33e35636fcc329b3a4c08::gmp::Executed",
            "ExecutedWithToken": "0x2093d3345e2e5b39762af77b17da3b43a6271f8da4b33e35636fcc329b3a4c08::its::ExecutedWithToken",
            "TOKEN": "0x2093d3345e2e5b39762af77b17da3b43a6271f8da4b33e35636fcc329b3a4c08::token::TOKEN",
            "TOKEN_A": "0x2093d3345e2e5b39762af77b17da3b43a6271f8da4b33e35636fcc329b3a4c08::token_a::TOKEN_A",
            "TOKEN_B": "0x2093d3345e2e5b39762af77b17da3b43a6271f8da4b33e35636fcc329b3a4c08::token_b::TOKEN_B",
            "TOKEN_C": "0x2093d3345e2e5b39762af77b17da3b43a6271f8da4b33e35636fcc329b3a4c08::token_c::TOKEN_C"
          },
          "objects": {
            "GmpSingleton": "0x1e603296e4670b17d60cbf00c7b31b9c2bf67a3c47e605d6c515f5bc4c27265f",
            "GmpChannelId": "0x6566c75855aa7dd585d24256ee329af20fd75a3c8251d9321bd9ca738fb4af97",
            "ItsSingleton": "0x7ae4806dd0116aa2cc770dfac4695a30da50a22db291adc1956fc2308ea2b0ff",
            "ItsChannelId": "0x61f17525337ceae5ba6b6d9d72f8e3035e7bca69188cb807aa9893895644746e"
          }
        }
      },
      "finality": "1",
      "approxFinalityWaitTime": 1
    },
    "xrpl": {
      "name": "XRPL",
      "axelarId": "xrpl",
      "rpc": "https://s.altnet.rippletest.net:51234",
      "wssRpc": "wss://s.altnet.rippletest.net:51233",
      "tokenSymbol": "XRP",
      "decimals": 6,
      "networkType": "testnet",
      "chainType": "xrpl",
      "finality": "1",
      "approxFinalityWaitTime": 1,
      "explorer": {
        "name": "XRPL Explorer",
        "url": "https://testnet.xrpl.org"
      },
      "contracts": {
        "InterchainTokenService": {
          "address": "rpjRVZbKbb5UmSEcgp6C6U4GzQQF4mEpbR",
          "initialSigner": "r4sGKptWj2nEjgYUh2pccVrPmfzZvNfANu",
          "transferRate": 0,
          "tickSize": 6,
          "domain": "axelar.foundation",
          "flags": [
            4,
            12,
            13,
            14,
            8,
            6
          ]
        },
        "AxelarGateway": {
          "address": "rpjRVZbKbb5UmSEcgp6C6U4GzQQF4mEpbR",
          "initialSigner": "r4sGKptWj2nEjgYUh2pccVrPmfzZvNfANu",
          "transferRate": 0,
          "tickSize": 6,
          "domain": "axelar.foundation",
          "flags": [
            4,
            12,
            13,
            14,
            8,
            6
          ],
          "connectionType": "amplifier"
        }
      }
    },
    "xrpl-evm": {
      "name": "XRPL EVM",
      "axelarId": "xrpl-evm",
      "chainId": 1449000,
      "rpc": "https://rpc.testnet.xrplevm.org",
      "tokenSymbol": "XRP",
      "decimals": 18,
      "confirmations": 1,
      "finality": "finalized",
      "approxFinalityWaitTime": 1,
      "chainType": "evm",
      "explorer": {
        "name": "Blockscout",
        "url": "https://explorer.testnet.xrplevm.org/",
        "api": "https://explorer.testnet.xrplevm.org/api/"
      },
      "contracts": {
        "ConstAddressDeployer": {
          "address": "0x98B2920D53612483F91F12Ed7754E51b4A77919e",
          "deployer": "0xE86375704CDb8491a5Ed82D90DceCE02Ee0ac25F",
          "deploymentMethod": "create",
          "codehash": "0x8fda47a596dfba923270da84e0c32a2d0312f1c03389f83e16f2b5a35ed37fbe",
          "predeployCodehash": "0x8fda47a596dfba923270da84e0c32a2d0312f1c03389f83e16f2b5a35ed37fbe"
        },
        "Create3Deployer": {
          "address": "0x6513Aedb4D1593BA12e50644401D976aebDc90d8",
          "deployer": "0x6f24A47Fc8AE5441Eb47EFfC3665e70e69Ac3F05",
          "deploymentMethod": "create2",
          "codehash": "0xf0ad66defbe082df243d4d274e626f557f97579c5c9e19f33d8093d6160808b7",
          "predeployCodehash": "0x73fc31262c4bad113c79439fd231281201c7c7d45b50328bd86bccf37684bf92",
          "salt": "Create3Deployer"
        },
        "AxelarGateway": {
          "deployer": "0xBeF25f4733b9d451072416360609e5A4c115293E",
          "operator": "0xBeF25f4733b9d451072416360609e5A4c115293E",
          "proxyDeploymentArgs": [
            "0xC5578b1c63CE803B9f7f185652CC1E14Af887b8f",
            "0xBeF25f4733b9d451072416360609e5A4c115293E",
            "0x000000000000000000000000bef25f4733b9d451072416360609e5a4c115293e0000000000000000000000000000000000000000000000000000000000000040000000000000000000000000000000000000000000000000000000000000000100000000000000000000000000000000000000000000000000000000000000200000000000000000000000000000000000000000000000000000000000000060000000000000000000000000000000000000000000000000000000000000000300000000000000000000000000000000000000000000000000000000003ae4d900000000000000000000000000000000000000000000000000000000000000050000000000000000000000004ed1fd87673ed52b810710e1e81c10df10906f40000000000000000000000000000000000000000000000000000000000000000100000000000000000000000054059b18cf1b10d648d922e00c149e68b3d77e90000000000000000000000000000000000000000000000000000000000000000100000000000000000000000057c026c5a2dcb35fd220f3436ff4096978066bb50000000000000000000000000000000000000000000000000000000000000001000000000000000000000000d368332a3cb3ea8a38144508c1ddea649c4d23fd0000000000000000000000000000000000000000000000000000000000000001000000000000000000000000f48dfdc4f1666701ba74efa1d8491f4811c064a40000000000000000000000000000000000000000000000000000000000000001"
          ],
          "initialVerifierSetId": "9b2409ae594b07579ce8a3abf1d5eb6dee48171210e7b10dae9484d48c1a0403",
          "address": "0x5A4fA5187BddD93097dE4F6062a2E96C82Ea2d61",
          "implementation": "0xC5578b1c63CE803B9f7f185652CC1E14Af887b8f",
          "implementationCodehash": "0x2555d58b605830a93e2f2736d19788bbac7d67de935591e136841942563bc59d",
          "deploymentMethod": "create",
          "previousSignersRetention": 15,
          "domainSeparator": "0x9b077bbbf84a1710619620d5bbcf2c3d42f5b4dce40d135bf1d86f6a42b8f9e0",
          "minimumRotationDelay": 300,
          "connectionType": "amplifier",
          "owner": "0xBeF25f4733b9d451072416360609e5A4c115293E"
        },
        "Operators": {
          "owner": "0xBeF25f4733b9d451072416360609e5A4c115293E",
          "address": "0xc5C525B7Bb2a7Ce95C13Ee5aBdB7F8fd3cb77392",
          "deployer": "0xBeF25f4733b9d451072416360609e5A4c115293E",
          "deploymentMethod": "create2",
          "codehash": "0xc561dc32ef670c929db9d7fbf6b5f6c074a62a30602481ba3b88912ca6d79feb",
          "predeployCodehash": "0xc561dc32ef670c929db9d7fbf6b5f6c074a62a30602481ba3b88912ca6d79feb",
          "salt": "Operators"
        },
        "AxelarGasService": {
          "collector": "0xc5C525B7Bb2a7Ce95C13Ee5aBdB7F8fd3cb77392",
          "salt": "AxelarGasService",
          "address": "0xeE1d04E4F9F9AdEB7be7d6996f4A726773460A87",
          "implementation": "0x39dA9388Ec10347BB08aA3d464631ab14553afe4",
          "deployer": "0xBeF25f4733b9d451072416360609e5A4c115293E"
        },
        "InterchainTokenService": {
          "salt": "ITS v2.1.0",
          "deployer": "0xBeF25f4733b9d451072416360609e5A4c115293E",
          "proxySalt": "ITS v1.0.0",
          "tokenManagerDeployer": "0x8d73f4350f1d0384e097aaC88d3e04Af94A95984",
          "interchainToken": "0xE6575486955D887BcFcFaDfaacF891C462cfab6B",
          "interchainTokenDeployer": "0x48a6464Adad6Ef96286BC738dfE1a89249f67D24",
          "tokenManager": "0x790bD31aCF3a0548b4e71f2fB6785f6844aA286e",
          "tokenHandler": "0x95C7e8e04440bD85c336147e2964b2F8331F23aD",
          "gatewayCaller": "0xb8Dcc3f2971072d556d8E33284725B3A6f83adFd",
          "implementation": "0x7566C3f4A589Cd84F995d12eFB72D8c54dEc272B",
          "predeployCodehash": "0x08a4a556c4db879b4f24104d13a8baf86915d58b12c81b382dfea2a82d2856cf",
          "address": "0x0FCb262571be50815627C16Eca1f5F3D342FF5a5"
        },
        "InterchainTokenFactory": {
          "deployer": "0xBeF25f4733b9d451072416360609e5A4c115293E",
          "salt": "ITS Factory v1.0.0",
          "implementation": "0x27Dae89620Ed5f3111d85D44ceFc6EdB7fe74551",
          "address": "0x35eAd6089aBF6233C3E0086CD3C0eF849bdE95c3"
        }
      }
    },
    "stellar-2025-q1": {
      "name": "Stellar",
      "axelarId": "stellar-2025-q1",
      "rpc": "https://soroban-testnet.stellar.org",
      "horizonRpc": "https://horizon-testnet.stellar.org",
      "networkType": "testnet",
      "chainType": "stellar",
      "tokenSymbol": "XLM",
      "decimals": 7,
      "finality": "1",
      "approxFinalityWaitTime": 1,
      "tokenAddress": "CDLZFC3SYJYDZT7K67VZ75HPJVIEUVNIXF47ZG2FB2RMQQVU2HHGCYSC",
      "explorer": {
        "name": "Stellar Expert",
        "url": "https://stellar.expert/explorer/testnet"
      },
      "contracts": {
        "AxelarGateway": {
          "address": "CDERZ3XLJKWZR2NFUNFO5LS7TBDFRHHLMTE2JTE6C7VXGZMGF6DEGXFC",
          "deployer": "GBP4FSAOFV5O72AB3YQRDCYVD47W4N7KQK3OJODXSU3OBPNGKX4SQTJ3",
          "wasmHash": "d68610690fa381aace03f16ef591334d61e808bcba0ac9e3a15d76df492aff24",
          "version": "1.1.1",
          "initializeArgs": {
            "owner": "GBP4FSAOFV5O72AB3YQRDCYVD47W4N7KQK3OJODXSU3OBPNGKX4SQTJ3",
            "operator": "GBP4FSAOFV5O72AB3YQRDCYVD47W4N7KQK3OJODXSU3OBPNGKX4SQTJ3",
            "domainSeparator": "a4c6eacdfaf3d80b7b9a2c5fb1802eb1d83539590448774e22eda83659a726c5",
            "minimumRotationDelay": "300",
            "previousSignersRetention": "15",
            "initialSigners": [
              {
                "nonce": "0000000000000000000000000000000000000000000000000000000000000000",
                "signers": [
                  {
                    "signer": "5fc2c80e2d7aefe801de21118b151f3f6e37ea82b6e4b8779536e0bda655f928",
                    "weight": "1"
                  }
                ],
                "threshold": "1"
              }
            ]
          },
          "connectionType": "amplifier"
        },
        "AxelarOperators": {
          "address": "CBRMCHA6EEVQJVKIBDLOXGZSOPUXMYXYMKPNVNNFCDBIP7VEFQCHBLXR",
          "deployer": "GBP4FSAOFV5O72AB3YQRDCYVD47W4N7KQK3OJODXSU3OBPNGKX4SQTJ3",
          "wasmHash": "8e0d3c6ace7b80c80d945eaca495ff2cea7de12e9cf736dcf1fb9aaee07b4dd2",
          "version": "1.1.1",
          "initializeArgs": {
            "owner": "GBP4FSAOFV5O72AB3YQRDCYVD47W4N7KQK3OJODXSU3OBPNGKX4SQTJ3"
          }
        },
        "AxelarGasService": {
          "address": "CALN6JRIISOYAYOHJHGZQWCJW3QB2MECDEDAH7E6KUW7YCJGJJNVHBWH",
          "deployer": "GBP4FSAOFV5O72AB3YQRDCYVD47W4N7KQK3OJODXSU3OBPNGKX4SQTJ3",
          "wasmHash": "5f85b5ca8888347990b7d6384a3c73dac1fc652f93086224d78dbadfc934d729",
          "version": "1.1.1",
          "initializeArgs": {
            "owner": "GBP4FSAOFV5O72AB3YQRDCYVD47W4N7KQK3OJODXSU3OBPNGKX4SQTJ3",
            "operator": "CBRMCHA6EEVQJVKIBDLOXGZSOPUXMYXYMKPNVNNFCDBIP7VEFQCHBLXR"
          }
        },
        "AxelarExample": {
          "address": "CDMT7AQM5WE7KGVS2257SGDZH6TA7KBFHQM2N4VWOWSWUV3GACR4YU3H",
          "deployer": "GBP4FSAOFV5O72AB3YQRDCYVD47W4N7KQK3OJODXSU3OBPNGKX4SQTJ3",
          "wasmHash": "cb96e568d52b5933111d3d97c7a3c23330df1db086aad6001f67e2daaa62d73b",
          "version": "1.0.3",
          "initializeArgs": {
            "gatewayAddress": "CDERZ3XLJKWZR2NFUNFO5LS7TBDFRHHLMTE2JTE6C7VXGZMGF6DEGXFC",
            "gasServiceAddress": "CALN6JRIISOYAYOHJHGZQWCJW3QB2MECDEDAH7E6KUW7YCJGJJNVHBWH",
            "itsAddress": "CBD5WIIZ3BR62DQWUON2SV556UYSHL3KLBTPRX54TWDYJGPMVLZUBXXP"
          }
        },
        "Upgrader": {
          "address": "CDHKWDHCCOMNIF2RAZ26TGMW726RGFBN6IOYYDH7RPZVSBB6MR3APBBJ",
          "deployer": "GBP4FSAOFV5O72AB3YQRDCYVD47W4N7KQK3OJODXSU3OBPNGKX4SQTJ3",
          "wasmHash": "8393a1d52cc40fc3fd37d93da56a3322109159d794ab1d0fbee120dcb3d8cbcc",
          "version": "1.1.1",
          "initializeArgs": {}
        },
        "InterchainTokenService": {
          "address": "CBD5WIIZ3BR62DQWUON2SV556UYSHL3KLBTPRX54TWDYJGPMVLZUBXXP",
          "deployer": "GBP4FSAOFV5O72AB3YQRDCYVD47W4N7KQK3OJODXSU3OBPNGKX4SQTJ3",
          "wasmHash": "cd078e4d495a61a113a6ba457f5efa4579c5bc41a396779fd82f164aa75e9942",
          "version": "1.2.0",
          "initializeArgs": {
            "owner": "GBP4FSAOFV5O72AB3YQRDCYVD47W4N7KQK3OJODXSU3OBPNGKX4SQTJ3",
            "operator": "GBP4FSAOFV5O72AB3YQRDCYVD47W4N7KQK3OJODXSU3OBPNGKX4SQTJ3",
            "gatewayAddress": "CDERZ3XLJKWZR2NFUNFO5LS7TBDFRHHLMTE2JTE6C7VXGZMGF6DEGXFC",
            "gasServiceAddress": "CALN6JRIISOYAYOHJHGZQWCJW3QB2MECDEDAH7E6KUW7YCJGJJNVHBWH",
            "itsHubAddress": "axelar1ph8qufmsh556e40uk0ceaufc06nwhnw0ksgdqqk6ldszxchh8llq8x52dk",
            "chainName": "stellar-2025-q1",
            "nativeTokenAddress": "CDLZFC3SYJYDZT7K67VZ75HPJVIEUVNIXF47ZG2FB2RMQQVU2HHGCYSC",
            "interchainTokenWasmHash": "85693704d656eb99af464d553a0a8d99b62d039223e72e86b98655def0d345ca",
            "tokenManagerWasmHash": "4164f47872741793bc682f6fb124623c6c1eb64e342b73319c11d05c2e0e39b0"
          }
        },
        "Multicall": {
          "address": "CDY327IFXISX2WW6OFCCHM5VVQ2W3DFT2LPEWOFERSRFLWGPH3RLZVMK",
          "deployer": "GBP4FSAOFV5O72AB3YQRDCYVD47W4N7KQK3OJODXSU3OBPNGKX4SQTJ3",
          "wasmHash": "0c491cc15edf95dbc131cbac07dc3035f05a9e6fd180d2733b9315685323df26",
          "version": "1.0.1",
          "initializeArgs": {}
        }
      }
    },
    "plume": {
      "name": "Plume",
      "axelarId": "plume",
      "networkType": "testnet",
      "chainId": 98867,
      "rpc": "https://testnet-rpc.plumenetwork.xyz",
      "tokenSymbol": "PLUME",
      "confirmations": 1,
      "finality": "finalized",
      "decimals": 18,
      "approxFinalityWaitTime": 53,
      "chainType": "evm",
      "explorer": {
        "name": "Plume-testnet Explorer",
        "url": "https://testnet-explorer.plumenetwork.xyz/"
      },
      "contracts": {
        "ConstAddressDeployer": {
          "address": "0x98B2920D53612483F91F12Ed7754E51b4A77919e",
          "deployer": "0xE86375704CDb8491a5Ed82D90DceCE02Ee0ac25F",
          "deploymentMethod": "create",
          "codehash": "0x8fda47a596dfba923270da84e0c32a2d0312f1c03389f83e16f2b5a35ed37fbe",
          "predeployCodehash": "0x8fda47a596dfba923270da84e0c32a2d0312f1c03389f83e16f2b5a35ed37fbe"
        },
        "Create3Deployer": {
          "address": "0x6513Aedb4D1593BA12e50644401D976aebDc90d8",
          "deployer": "0x6f24A47Fc8AE5441Eb47EFfC3665e70e69Ac3F05",
          "deploymentMethod": "create2",
          "codehash": "0xf0ad66defbe082df243d4d274e626f557f97579c5c9e19f33d8093d6160808b7",
          "predeployCodehash": "0x73fc31262c4bad113c79439fd231281201c7c7d45b50328bd86bccf37684bf92",
          "salt": "Create3Deployer"
        },
        "AxelarGateway": {
          "deployer": "0xBeF25f4733b9d451072416360609e5A4c115293E",
          "operator": "0xBeF25f4733b9d451072416360609e5A4c115293E",
          "proxyDeploymentArgs": [
            "0xC5578b1c63CE803B9f7f185652CC1E14Af887b8f",
            "0xBeF25f4733b9d451072416360609e5A4c115293E",
            "0x000000000000000000000000bef25f4733b9d451072416360609e5a4c115293e0000000000000000000000000000000000000000000000000000000000000040000000000000000000000000000000000000000000000000000000000000000100000000000000000000000000000000000000000000000000000000000000200000000000000000000000000000000000000000000000000000000000000060000000000000000000000000000000000000000000000000000000000000000300000000000000000000000000000000000000000000000000000000004842be00000000000000000000000000000000000000000000000000000000000000050000000000000000000000004ed1fd87673ed52b810710e1e81c10df10906f40000000000000000000000000000000000000000000000000000000000000000100000000000000000000000054059b18cf1b10d648d922e00c149e68b3d77e90000000000000000000000000000000000000000000000000000000000000000100000000000000000000000057c026c5a2dcb35fd220f3436ff4096978066bb50000000000000000000000000000000000000000000000000000000000000001000000000000000000000000d368332a3cb3ea8a38144508c1ddea649c4d23fd0000000000000000000000000000000000000000000000000000000000000001000000000000000000000000f48dfdc4f1666701ba74efa1d8491f4811c064a40000000000000000000000000000000000000000000000000000000000000001"
          ],
          "initialVerifierSetId": "8575509a2caf5054141bd371edaa726b62f6f96f35bd48ef936f8dd4764833d5",
          "address": "0x5A4fA5187BddD93097dE4F6062a2E96C82Ea2d61",
          "implementation": "0xC5578b1c63CE803B9f7f185652CC1E14Af887b8f",
          "implementationCodehash": "0x49114edf1041c1aae87698f69a658dfd0712e30142a2d3d6cd268323b393b038",
          "deploymentMethod": "create",
          "previousSignersRetention": 15,
          "domainSeparator": "0x2dbc42136ba0394d31cf1f35344a182ecf00210b42b9b8bf3234c3da201a9ca6",
          "minimumRotationDelay": 300,
          "connectionType": "amplifier",
          "owner": "0xBeF25f4733b9d451072416360609e5A4c115293E"
        },
        "Operators": {
          "owner": "0xBeF25f4733b9d451072416360609e5A4c115293E",
          "address": "0xc5C525B7Bb2a7Ce95C13Ee5aBdB7F8fd3cb77392",
          "deployer": "0xBeF25f4733b9d451072416360609e5A4c115293E",
          "deploymentMethod": "create2",
          "codehash": "0xc561dc32ef670c929db9d7fbf6b5f6c074a62a30602481ba3b88912ca6d79feb",
          "predeployCodehash": "0xc561dc32ef670c929db9d7fbf6b5f6c074a62a30602481ba3b88912ca6d79feb",
          "salt": "Operators"
        },
        "AxelarGasService": {
          "collector": "0xc5C525B7Bb2a7Ce95C13Ee5aBdB7F8fd3cb77392",
          "salt": "AxelarGasService",
          "address": "0xeE1d04E4F9F9AdEB7be7d6996f4A726773460A87",
          "implementation": "0x39dA9388Ec10347BB08aA3d464631ab14553afe4",
          "deployer": "0xBeF25f4733b9d451072416360609e5A4c115293E"
        },
        "InterchainTokenService": {
          "salt": "ITS v2.1.0",
          "deployer": "0xBeF25f4733b9d451072416360609e5A4c115293E",
          "proxySalt": "ITS v1.0.0",
          "tokenManagerDeployer": "0x8d73f4350f1d0384e097aaC88d3e04Af94A95984",
          "interchainToken": "0xE6575486955D887BcFcFaDfaacF891C462cfab6B",
          "interchainTokenDeployer": "0x48a6464Adad6Ef96286BC738dfE1a89249f67D24",
          "tokenManager": "0x790bD31aCF3a0548b4e71f2fB6785f6844aA286e",
          "tokenHandler": "0x95C7e8e04440bD85c336147e2964b2F8331F23aD",
          "gatewayCaller": "0xb8Dcc3f2971072d556d8E33284725B3A6f83adFd",
          "implementation": "0x7566C3f4A589Cd84F995d12eFB72D8c54dEc272B",
          "predeployCodehash": "0x08a4a556c4db879b4f24104d13a8baf86915d58b12c81b382dfea2a82d2856cf",
          "address": "0x0FCb262571be50815627C16Eca1f5F3D342FF5a5"
        },
        "InterchainTokenFactory": {
          "deployer": "0xBeF25f4733b9d451072416360609e5A4c115293E",
          "salt": "ITS Factory v1.0.0",
          "implementation": "0x27Dae89620Ed5f3111d85D44ceFc6EdB7fe74551",
          "address": "0x35eAd6089aBF6233C3E0086CD3C0eF849bdE95c3"
        }
      }
    },
    "hyperliquid": {
      "name": "Hyperliquid",
      "axelarId": "hyperliquid",
      "chainId": 998,
      "rpc": "https://rpc.hyperliquid-testnet.xyz/evm",
      "tokenSymbol": "HYPE",
      "confirmations": 1,
      "finality": "finalized",
      "decimals": 18,
      "approxFinalityWaitTime": 1,
      "chainType": "evm",
      "explorer": {
        "name": "Hyperliquid Explorer",
        "url": "https://app.hyperliquid-testnet.xyz/explorer"
      },
      "contracts": {
        "ConstAddressDeployer": {
          "address": "0x98B2920D53612483F91F12Ed7754E51b4A77919e",
          "deployer": "0xE86375704CDb8491a5Ed82D90DceCE02Ee0ac25F",
          "deploymentMethod": "create",
          "codehash": "0x8fda47a596dfba923270da84e0c32a2d0312f1c03389f83e16f2b5a35ed37fbe",
          "predeployCodehash": "0x8fda47a596dfba923270da84e0c32a2d0312f1c03389f83e16f2b5a35ed37fbe"
        },
        "Create3Deployer": {
          "address": "0x6513Aedb4D1593BA12e50644401D976aebDc90d8",
          "deployer": "0x6f24A47Fc8AE5441Eb47EFfC3665e70e69Ac3F05",
          "deploymentMethod": "create2",
          "codehash": "0xf0ad66defbe082df243d4d274e626f557f97579c5c9e19f33d8093d6160808b7",
          "predeployCodehash": "0x73fc31262c4bad113c79439fd231281201c7c7d45b50328bd86bccf37684bf92",
          "salt": "Create3Deployer"
        },
        "AxelarGateway": {
          "deployer": "0xBeF25f4733b9d451072416360609e5A4c115293E",
          "operator": "0xBeF25f4733b9d451072416360609e5A4c115293E",
          "proxyDeploymentArgs": [
            "0xC5578b1c63CE803B9f7f185652CC1E14Af887b8f",
            "0xBeF25f4733b9d451072416360609e5A4c115293E",
            "0x000000000000000000000000bef25f4733b9d451072416360609e5a4c115293e0000000000000000000000000000000000000000000000000000000000000040000000000000000000000000000000000000000000000000000000000000000100000000000000000000000000000000000000000000000000000000000000200000000000000000000000000000000000000000000000000000000000000060000000000000000000000000000000000000000000000000000000000000000300000000000000000000000000000000000000000000000000000000004a00b200000000000000000000000000000000000000000000000000000000000000050000000000000000000000004ed1fd87673ed52b810710e1e81c10df10906f40000000000000000000000000000000000000000000000000000000000000000100000000000000000000000054059b18cf1b10d648d922e00c149e68b3d77e90000000000000000000000000000000000000000000000000000000000000000100000000000000000000000057c026c5a2dcb35fd220f3436ff4096978066bb50000000000000000000000000000000000000000000000000000000000000001000000000000000000000000d368332a3cb3ea8a38144508c1ddea649c4d23fd0000000000000000000000000000000000000000000000000000000000000001000000000000000000000000f48dfdc4f1666701ba74efa1d8491f4811c064a40000000000000000000000000000000000000000000000000000000000000001"
          ],
          "initialVerifierSetId": "df91b47514003f2391afa1cdbbddbf255f0d60238caf300ce79c1a20d891429e",
          "address": "0x5A4fA5187BddD93097dE4F6062a2E96C82Ea2d61",
          "implementation": "0xC5578b1c63CE803B9f7f185652CC1E14Af887b8f",
          "implementationCodehash": "0xdb6568a375157569ae09110eb2490d0690624e767be81cbac72bbaebf0566a09",
          "deploymentMethod": "create",
          "previousSignersRetention": 15,
          "domainSeparator": "0x55effa6536498e73caa573e7ad8326d3d4628878a9e4dc8b461ed5706ad585c2",
          "minimumRotationDelay": 300,
          "connectionType": "amplifier",
          "owner": "0xBeF25f4733b9d451072416360609e5A4c115293E"
        },
        "Operators": {
          "owner": "0xBeF25f4733b9d451072416360609e5A4c115293E",
          "address": "0xc5C525B7Bb2a7Ce95C13Ee5aBdB7F8fd3cb77392",
          "deployer": "0xBeF25f4733b9d451072416360609e5A4c115293E",
          "deploymentMethod": "create2",
          "codehash": "0xc561dc32ef670c929db9d7fbf6b5f6c074a62a30602481ba3b88912ca6d79feb",
          "predeployCodehash": "0xc561dc32ef670c929db9d7fbf6b5f6c074a62a30602481ba3b88912ca6d79feb",
          "salt": "Operators"
        },
        "AxelarGasService": {
          "collector": "0xc5C525B7Bb2a7Ce95C13Ee5aBdB7F8fd3cb77392",
          "salt": "AxelarGasService",
          "address": "0xeE1d04E4F9F9AdEB7be7d6996f4A726773460A87",
          "implementation": "0x39dA9388Ec10347BB08aA3d464631ab14553afe4",
          "deployer": "0xBeF25f4733b9d451072416360609e5A4c115293E"
        },
        "InterchainTokenService": {
          "salt": "ITS v2.1.0",
          "deployer": "0xBeF25f4733b9d451072416360609e5A4c115293E",
          "proxySalt": "ITS v1.0.0",
          "tokenManagerDeployer": "0x8d73f4350f1d0384e097aaC88d3e04Af94A95984",
          "interchainToken": "0xE6575486955D887BcFcFaDfaacF891C462cfab6B",
          "interchainTokenDeployer": "0x48a6464Adad6Ef96286BC738dfE1a89249f67D24",
          "tokenManager": "0x790bD31aCF3a0548b4e71f2fB6785f6844aA286e",
          "tokenHandler": "0x95C7e8e04440bD85c336147e2964b2F8331F23aD",
          "gatewayCaller": "0xb8Dcc3f2971072d556d8E33284725B3A6f83adFd",
          "implementation": "0x7566C3f4A589Cd84F995d12eFB72D8c54dEc272B",
          "predeployCodehash": "0x08a4a556c4db879b4f24104d13a8baf86915d58b12c81b382dfea2a82d2856cf",
          "address": "0x0FCb262571be50815627C16Eca1f5F3D342FF5a5"
        },
        "InterchainTokenFactory": {
          "deployer": "0xBeF25f4733b9d451072416360609e5A4c115293E",
          "salt": "ITS Factory v1.0.0",
          "implementation": "0x27Dae89620Ed5f3111d85D44ceFc6EdB7fe74551",
          "address": "0x35eAd6089aBF6233C3E0086CD3C0eF849bdE95c3"
        }
      }
    },
<<<<<<< HEAD
    "berachain": {
      "name": "Berachain",
      "axelarId": "berachain",
      "chainId": 80069,
      "rpc": "https://bepolia.rpc.berachain.com",
      "tokenSymbol": "BERA",
=======
    "monad": {
      "name": "Monad",
      "axelarId": "monad",
      "chainId": 10143,
      "rpc": "https://testnet-rpc.monad.xyz",
      "tokenSymbol": "MON",
>>>>>>> 62eb1fe0
      "confirmations": 1,
      "finality": "finalized",
      "decimals": 18,
      "approxFinalityWaitTime": 1,
      "chainType": "evm",
      "explorer": {
<<<<<<< HEAD
        "name": "Berascan",
        "url": "https://testnet.berascan.com/",
        "api": "https://api-testnet.berascan.com/api"
=======
        "name": "MonVision",
        "url": "https://testnet.monadexplorer.com"
>>>>>>> 62eb1fe0
      },
      "contracts": {
        "ConstAddressDeployer": {
          "address": "0x98B2920D53612483F91F12Ed7754E51b4A77919e",
          "deployer": "0xE86375704CDb8491a5Ed82D90DceCE02Ee0ac25F",
          "deploymentMethod": "create",
          "codehash": "0x8fda47a596dfba923270da84e0c32a2d0312f1c03389f83e16f2b5a35ed37fbe",
          "predeployCodehash": "0x8fda47a596dfba923270da84e0c32a2d0312f1c03389f83e16f2b5a35ed37fbe"
        },
        "Create3Deployer": {
          "address": "0x6513Aedb4D1593BA12e50644401D976aebDc90d8",
          "deployer": "0x6f24A47Fc8AE5441Eb47EFfC3665e70e69Ac3F05",
          "deploymentMethod": "create2",
          "codehash": "0xf0ad66defbe082df243d4d274e626f557f97579c5c9e19f33d8093d6160808b7",
          "predeployCodehash": "0x73fc31262c4bad113c79439fd231281201c7c7d45b50328bd86bccf37684bf92",
          "salt": "Create3Deployer"
        },
        "AxelarGateway": {
          "deployer": "0xBeF25f4733b9d451072416360609e5A4c115293E",
          "operator": "0xBeF25f4733b9d451072416360609e5A4c115293E",
          "proxyDeploymentArgs": [
            "0xC5578b1c63CE803B9f7f185652CC1E14Af887b8f",
            "0xBeF25f4733b9d451072416360609e5A4c115293E",
<<<<<<< HEAD
            "0x000000000000000000000000bef25f4733b9d451072416360609e5a4c115293e0000000000000000000000000000000000000000000000000000000000000040000000000000000000000000000000000000000000000000000000000000000100000000000000000000000000000000000000000000000000000000000000200000000000000000000000000000000000000000000000000000000000000060000000000000000000000000000000000000000000000000000000000000000300000000000000000000000000000000000000000000000000000000004d640200000000000000000000000000000000000000000000000000000000000000050000000000000000000000004ed1fd87673ed52b810710e1e81c10df10906f40000000000000000000000000000000000000000000000000000000000000000100000000000000000000000054059b18cf1b10d648d922e00c149e68b3d77e90000000000000000000000000000000000000000000000000000000000000000100000000000000000000000057c026c5a2dcb35fd220f3436ff4096978066bb50000000000000000000000000000000000000000000000000000000000000001000000000000000000000000d368332a3cb3ea8a38144508c1ddea649c4d23fd0000000000000000000000000000000000000000000000000000000000000001000000000000000000000000f48dfdc4f1666701ba74efa1d8491f4811c064a40000000000000000000000000000000000000000000000000000000000000001"
          ],
          "initialVerifierSetId": "416efc9b8e6f5d06aedb84c55559552a7aaf16fc221a578fdb35bb138f6f1edf",
          "address": "0x5A4fA5187BddD93097dE4F6062a2E96C82Ea2d61",
          "implementation": "0xC5578b1c63CE803B9f7f185652CC1E14Af887b8f",
          "implementationCodehash": "0x2ea2375c77a46c16de34b75f689be7f7e247afd1a282a5c06dbf378c62c815a2",
          "deploymentMethod": "create",
          "previousSignersRetention": 15,
          "domainSeparator": "0x500160c7def19100fa590da323c3c796b53dd4a4bd68b5f971c516545f3f7051",
=======
            "0x000000000000000000000000bef25f4733b9d451072416360609e5a4c115293e0000000000000000000000000000000000000000000000000000000000000040000000000000000000000000000000000000000000000000000000000000000100000000000000000000000000000000000000000000000000000000000000200000000000000000000000000000000000000000000000000000000000000060000000000000000000000000000000000000000000000000000000000000000300000000000000000000000000000000000000000000000000000000004de84500000000000000000000000000000000000000000000000000000000000000050000000000000000000000004ed1fd87673ed52b810710e1e81c10df10906f40000000000000000000000000000000000000000000000000000000000000000100000000000000000000000054059b18cf1b10d648d922e00c149e68b3d77e90000000000000000000000000000000000000000000000000000000000000000100000000000000000000000057c026c5a2dcb35fd220f3436ff4096978066bb50000000000000000000000000000000000000000000000000000000000000001000000000000000000000000d368332a3cb3ea8a38144508c1ddea649c4d23fd0000000000000000000000000000000000000000000000000000000000000001000000000000000000000000f48dfdc4f1666701ba74efa1d8491f4811c064a40000000000000000000000000000000000000000000000000000000000000001"
          ],
          "initialVerifierSetId": "99960940e78e6d53000d68d0ae19afa427f2059b8d998f38405d26163f86e08b",
          "address": "0x5A4fA5187BddD93097dE4F6062a2E96C82Ea2d61",
          "implementation": "0xC5578b1c63CE803B9f7f185652CC1E14Af887b8f",
          "implementationCodehash": "0xed91dd082e1626f3182234d7c75f663e385f6a4f4e1ce7a76b47a0ea83297fa3",
          "deploymentMethod": "create",
          "previousSignersRetention": 15,
          "domainSeparator": "0xc2cf3ea0ca094471edf3b8d4c6d31799069863a0181f5ff3801644796310d0e6",
>>>>>>> 62eb1fe0
          "minimumRotationDelay": 300,
          "connectionType": "amplifier",
          "owner": "0xBeF25f4733b9d451072416360609e5A4c115293E"
        },
        "Operators": {
          "owner": "0xBeF25f4733b9d451072416360609e5A4c115293E",
          "address": "0xc5C525B7Bb2a7Ce95C13Ee5aBdB7F8fd3cb77392",
          "deployer": "0xBeF25f4733b9d451072416360609e5A4c115293E",
          "deploymentMethod": "create2",
          "codehash": "0xc561dc32ef670c929db9d7fbf6b5f6c074a62a30602481ba3b88912ca6d79feb",
          "predeployCodehash": "0xc561dc32ef670c929db9d7fbf6b5f6c074a62a30602481ba3b88912ca6d79feb",
          "salt": "Operators"
        },
        "AxelarGasService": {
          "collector": "0xc5C525B7Bb2a7Ce95C13Ee5aBdB7F8fd3cb77392",
          "salt": "AxelarGasService",
          "address": "0xeE1d04E4F9F9AdEB7be7d6996f4A726773460A87",
          "implementation": "0x39dA9388Ec10347BB08aA3d464631ab14553afe4",
          "deployer": "0xBeF25f4733b9d451072416360609e5A4c115293E"
<<<<<<< HEAD
        },
        "InterchainTokenService": {
          "salt": "ITS v2.1.0",
          "deployer": "0xBeF25f4733b9d451072416360609e5A4c115293E",
          "proxySalt": "ITS v1.0.0",
          "tokenManagerDeployer": "0x8d73f4350f1d0384e097aaC88d3e04Af94A95984",
          "interchainToken": "0xE6575486955D887BcFcFaDfaacF891C462cfab6B",
          "interchainTokenDeployer": "0x48a6464Adad6Ef96286BC738dfE1a89249f67D24",
          "tokenManager": "0x790bD31aCF3a0548b4e71f2fB6785f6844aA286e",
          "tokenHandler": "0x95C7e8e04440bD85c336147e2964b2F8331F23aD",
          "gatewayCaller": "0xb8Dcc3f2971072d556d8E33284725B3A6f83adFd",
          "implementation": "0x7566C3f4A589Cd84F995d12eFB72D8c54dEc272B",
          "predeployCodehash": "0x08a4a556c4db879b4f24104d13a8baf86915d58b12c81b382dfea2a82d2856cf",
          "address": "0x0FCb262571be50815627C16Eca1f5F3D342FF5a5"
        },
        "InterchainTokenFactory": {
          "deployer": "0xBeF25f4733b9d451072416360609e5A4c115293E",
          "salt": "ITS Factory v1.0.0",
          "implementation": "0x27Dae89620Ed5f3111d85D44ceFc6EdB7fe74551",
          "address": "0x35eAd6089aBF6233C3E0086CD3C0eF849bdE95c3"
=======
>>>>>>> 62eb1fe0
        }
      }
    }
  },
  "axelar": {
    "contracts": {
      "ServiceRegistry": {
        "governanceAccount": "axelar10d07y265gmmuvt4z0w9aw880jnsr700j7v9daj",
        "storeCodeProposalId": "67",
        "storeCodeProposalCodeHash": "fcbd66ffc824fc52383132d7a57617e9bc40dd1521ecad77341726434f801406",
        "codeId": 19,
        "lastUploadedCodeId": 3,
        "address": "axelar15454y4v8x2ennqq6k0t4cu4r0cpqsy3d6m2jw7d0p4tagaafs29qnlhljd",
        "executeProposalId": "14"
      },
      "Router": {
        "adminAddress": "axelar12qvsvse32cjyw60ztysd3v655aj5urqeup82ky",
        "governanceAddress": "axelar10d07y265gmmuvt4z0w9aw880jnsr700j7v9daj",
        "storeCodeProposalId": "76",
        "storeCodeProposalCodeHash": "7368e7507f29ae9236c9c41fc1fbe5456260fb91acf1e2ff07d677bdcbca7e9f",
        "codeId": 28,
        "lastUploadedCodeId": 1,
        "address": "axelar1saq5hcztvd26vvkquv4dzn8e0uu967nuyxtcful3pvv7ajsw4kmq72xft9",
        "executeProposalId": "16",
        "flow": {
          "executeProposalId": "44"
        },
        "hedera": {
          "executeProposalId": "48"
        }
      },
      "NexusGateway": {
        "nexus": "axelar17h8uk4ct0mdv9mgkuxszt4gp2htpfr08mge20r",
        "storeCodeProposalId": "4",
        "storeCodeProposalCodeHash": "3f0fd354823ec5d85f051a7c54bd020498a2e37866cbf480e0c107aceae1b84d",
        "codeId": 2,
        "lastUploadedCodeId": 2,
        "address": "axelar1aqun445kcqth3aunxlvly8grgyqt4c68q0g0df99nccs72plgh0s0eptw9"
      },
      "Rewards": {
        "governanceAddress": "axelar10d07y265gmmuvt4z0w9aw880jnsr700j7v9daj",
        "rewardsDenom": "uaxl",
        "params": {
          "epoch_duration": "14400",
          "rewards_per_epoch": "10000000",
          "participation_threshold": [
            "7",
            "10"
          ]
        },
        "storeCodeProposalId": "71",
        "storeCodeProposalCodeHash": "095c1caca4f9b7381519bd8395f3f558202fd4d4ad03f223dd8a2e991c568bd6",
        "codeId": 23,
        "lastUploadedCodeId": 4,
        "address": "axelar1nyhmtdrzx77ynqgu8cug0u7eqz2kzfk9mctvaa4stqpekg4s9vnsgu54at"
      },
      "Coordinator": {
        "governanceAddress": "axelar10d07y265gmmuvt4z0w9aw880jnsr700j7v9daj",
        "storeCodeProposalId": "66",
        "storeCodeProposalCodeHash": "a57dccb229cfab931b904618af2ebc854699a25a963c231834837d88ee4a0217",
        "codeId": 18,
        "lastUploadedCodeId": 5,
        "address": "axelar1nc3mfplae0atcchs9gqx9m6ezj5lfqqh2jmqx639kf8hd7m96lgq8a5e5y",
        "executeProposalId": "20",
        "flow": {
          "executeProposalId": "46"
        },
        "hedera": {
          "executeProposalId": "49"
        }
      },
      "Multisig": {
        "adminAddress": "axelar12qvsvse32cjyw60ztysd3v655aj5urqeup82ky",
        "governanceAddress": "axelar10d07y265gmmuvt4z0w9aw880jnsr700j7v9daj",
        "blockExpiry": 10,
        "storeCodeProposalId": "166",
        "storeCodeProposalCodeHash": "cd6109a37eab844941ea09266e54bf3fdb18bfb55e02a0ed91aa5a8d47aea2ec",
        "codeId": 42,
        "lastUploadedCodeId": 42,
        "address": "axelar143vjln56ke4pjmj5ut7u3358ywyfl7h5rg58js8gprr39664wcqs72vs3u",
        "executeProposalId": "18",
        "flow": {
          "executeProposalId": "45"
        },
        "hedera": {
          "executeProposalId": "47"
        }
      },
      "MultisigProver": {
        "flow": {
          "governanceAddress": "axelar10d07y265gmmuvt4z0w9aw880jnsr700j7v9daj",
          "adminAddress": "axelar1l7vz4m5g92kvga050vk9ycjynywdlk4zhs07dv",
          "signingThreshold": [
            "51",
            "100"
          ],
          "serviceName": "amplifier",
          "verifierSetDiffThreshold": 0,
          "encoder": "abi",
          "keyType": "ecdsa",
          "domainSeparator": "0x3dad2b901117c30d4f601c3b9e9ee89cec4371e79e9908122e8e1da1904347ee",
          "codeId": 21,
          "address": "axelar1u8cmvyq54fepjlt77vqnwyxhf4rqn5j5axgta7py34zlwue3v5fsy2pvhf"
        },
        "hedera": {
          "governanceAddress": "axelar10d07y265gmmuvt4z0w9aw880jnsr700j7v9daj",
          "adminAddress": "axelar1l7vz4m5g92kvga050vk9ycjynywdlk4zhs07dv",
          "signingThreshold": [
            "51",
            "100"
          ],
          "serviceName": "amplifier",
          "verifierSetDiffThreshold": 0,
          "encoder": "abi",
          "keyType": "ecdsa",
          "domainSeparator": "0xfbfcd8a4d93cdf3dc1099795eefb83c109414406fc09015f4d0758ed6b99c43c",
          "codeId": 21,
          "address": "axelar1x3xd2z2p3703cdwu98tc27x5j9tgq60lyxdwtnggx05zj3egg0wqsnckd0"
        },
        "sui": {
          "governanceAddress": "axelar10d07y265gmmuvt4z0w9aw880jnsr700j7v9daj",
          "adminAddress": "axelar1l7vz4m5g92kvga050vk9ycjynywdlk4zhs07dv",
          "signingThreshold": [
            "51",
            "100"
          ],
          "serviceName": "amplifier",
          "verifierSetDiffThreshold": 0,
          "encoder": "bcs",
          "keyType": "ecdsa",
          "codeId": 21,
          "domainSeparator": "0x254a1ae90417f8649798698e95a1140808a701c38c8f5723a930b9d0666e54b4",
          "address": "axelar1ktjfpfrlgmh8s76ltjhhv0xcj0st0d0xrjh5rvm3gr5u66x9xvpsm0juw8"
        },
        "xrpl-evm": {
          "governanceAddress": "axelar10d07y265gmmuvt4z0w9aw880jnsr700j7v9daj",
          "adminAddress": "axelar1l7vz4m5g92kvga050vk9ycjynywdlk4zhs07dv",
          "signingThreshold": [
            "51",
            "100"
          ],
          "serviceName": "amplifier",
          "verifierSetDiffThreshold": 0,
          "encoder": "abi",
          "keyType": "ecdsa",
          "codeId": 21,
          "domainSeparator": "0x9b077bbbf84a1710619620d5bbcf2c3d42f5b4dce40d135bf1d86f6a42b8f9e0",
          "address": "axelar18emrfkkz45zuxgk7v2gqrnm59wnnupdakqnmejh0t6krltwzjnxqreejwk"
        },
        "stellar-2025-q1": {
          "governanceAddress": "axelar10d07y265gmmuvt4z0w9aw880jnsr700j7v9daj",
          "adminAddress": "axelar1l7vz4m5g92kvga050vk9ycjynywdlk4zhs07dv",
          "signingThreshold": [
            "51",
            "100"
          ],
          "serviceName": "amplifier",
          "verifierSetDiffThreshold": 0,
          "encoder": "stellar_xdr",
          "keyType": "ed25519",
          "codeId": 21,
          "domainSeparator": "0xa4c6eacdfaf3d80b7b9a2c5fb1802eb1d83539590448774e22eda83659a726c5",
          "address": "axelar1emmjd57gha5vchnysth3g6fsyzyrjm4xhj4dzlg2ulj4dz8p9kxs2l6zvy"
        },
        "plume": {
          "governanceAddress": "axelar10d07y265gmmuvt4z0w9aw880jnsr700j7v9daj",
          "adminAddress": "axelar1l7vz4m5g92kvga050vk9ycjynywdlk4zhs07dv",
          "signingThreshold": [
            "51",
            "100"
          ],
          "serviceName": "amplifier",
          "verifierSetDiffThreshold": 0,
          "encoder": "abi",
          "keyType": "ecdsa",
          "codeId": 21,
          "domainSeparator": "0x2dbc42136ba0394d31cf1f35344a182ecf00210b42b9b8bf3234c3da201a9ca6",
          "address": "axelar1vs8rvpuyhq40tn4suq4jamx3fe9gqlszds0z8s39ta4txz95ryws8xnpk0"
        },
        "hyperliquid": {
          "governanceAddress": "axelar10d07y265gmmuvt4z0w9aw880jnsr700j7v9daj",
          "adminAddress": "axelar1l7vz4m5g92kvga050vk9ycjynywdlk4zhs07dv",
          "signingThreshold": [
            "51",
            "100"
          ],
          "serviceName": "amplifier",
          "verifierSetDiffThreshold": 0,
          "encoder": "abi",
          "keyType": "ecdsa",
          "codeId": 21,
          "domainSeparator": "0x55effa6536498e73caa573e7ad8326d3d4628878a9e4dc8b461ed5706ad585c2",
          "address": "axelar12cmpmynpn38tvg0t57lc8wd8cvw724sz95kr80a08mhghztex5lqfk2yv5"
        },
<<<<<<< HEAD
        "berachain": {
=======
        "monad": {
>>>>>>> 62eb1fe0
          "governanceAddress": "axelar10d07y265gmmuvt4z0w9aw880jnsr700j7v9daj",
          "adminAddress": "axelar1l7vz4m5g92kvga050vk9ycjynywdlk4zhs07dv",
          "signingThreshold": [
            "51",
            "100"
          ],
          "serviceName": "amplifier",
          "verifierSetDiffThreshold": 0,
          "encoder": "abi",
          "keyType": "ecdsa",
          "codeId": 21,
<<<<<<< HEAD
          "domainSeparator": "0x500160c7def19100fa590da323c3c796b53dd4a4bd68b5f971c516545f3f7051",
          "address": "axelar1zwg52tslcf5vq5ge4yc2lqslc9v6z0ynxu59jnwdw7spy00je0dsn2g93z"
=======
          "domainSeparator": "0xc2cf3ea0ca094471edf3b8d4c6d31799069863a0181f5ff3801644796310d0e6",
          "address": "axelar1xvqw6ts27k74ak0av7rszmedcz2rprqenayqk2gptfjhnl7rw3lqylln83"
>>>>>>> 62eb1fe0
        },
        "storeCodeProposalId": "69",
        "storeCodeProposalCodeHash": "00428ef0483f103a6e1a5853c4b29466a83e5b180cc53a00d1ff9d022bc2f03a",
        "lastUploadedCodeId": 21
      },
      "Gateway": {
        "flow": {
          "codeId": 22,
          "address": "axelar1t6ksvsckf48j5fey7cqhsu482yemaf8tcecterc4d38rw75vfvcsz85aum"
        },
        "hedera": {
          "codeId": 22,
          "address": "axelar1zyr567z9v779kcdmf7rq624zk3ea4nq0s948r83h2f5xqzvhxyqs5vq7p7"
        },
        "sui": {
          "codeId": 22,
          "address": "axelar1yklflthhfxy5dtd2nzg83n0nxgh3e04w6fn2fd9v0eqselu32lxq0gyv6w"
        },
        "xrpl-evm": {
          "codeId": 22,
          "address": "axelar1u6t0zgqc3y8qdymrr7t95vp6gkgdg5lekcgt8r46w5w36kqcp8csy4k93j"
        },
        "plume": {
          "codeId": 22,
          "address": "axelar1mnu5s858ptnwqt9dkr2u7v3u4pa5z27arwzxlp9smf64n3xp4u3qyhvgj5"
        },
        "storeCodeProposalId": "70",
        "storeCodeProposalCodeHash": "2ba600ee0d162184c9387eaf6fad655f1d75db548f93e379f0565cb2042d856f",
        "lastUploadedCodeId": 22,
        "stellar-2025-q1": {
          "codeId": 22,
          "address": "axelar1lkrxspjqge3dkuwgfw4mjtmxjnyx8pr7tm9ksszvlh4c3u3z2nlswxexcz"
        },
        "hyperliquid": {
          "codeId": 22,
          "address": "axelar1um4eyzmkpxhkpv3ytzaawqjzjxfddv2cjlep936glj87jg24zccqw86q2w"
        },
<<<<<<< HEAD
        "berachain": {
          "codeId": 22,
          "address": "axelar1ecwslrpm2qvs6cahe4r2n5e3vugqaz9scqyga8y8t59vppvwjaqq0w65t2"
=======
        "monad": {
          "codeId": 22,
          "address": "axelar1em05zd725semt9hu58fu47vuc5lcv8z35vn5dg3auclsd8u5j6qq6rrn4v"
>>>>>>> 62eb1fe0
        }
      },
      "VotingVerifier": {
        "flow": {
          "governanceAddress": "axelar10d07y265gmmuvt4z0w9aw880jnsr700j7v9daj",
          "serviceName": "amplifier",
          "sourceGatewayAddress": "0x5A4fA5187BddD93097dE4F6062a2E96C82Ea2d61",
          "votingThreshold": [
            "51",
            "100"
          ],
          "blockExpiry": 10,
          "confirmationHeight": 1,
          "msgIdFormat": "hex_tx_hash_and_event_index",
          "addressFormat": "eip55",
          "codeId": 24,
          "address": "axelar1adz8u3q5mdfp73weg3f65e8ce5jvq4dwlqqm3lxqyy4pjf77nwtql8gjwr"
        },
        "hedera": {
          "governanceAddress": "axelar10d07y265gmmuvt4z0w9aw880jnsr700j7v9daj",
          "serviceName": "amplifier",
          "sourceGatewayAddress": "0x5A4fA5187BddD93097dE4F6062a2E96C82Ea2d61",
          "votingThreshold": [
            "51",
            "100"
          ],
          "blockExpiry": 10,
          "confirmationHeight": 1,
          "msgIdFormat": "hex_tx_hash_and_event_index",
          "addressFormat": "eip55",
          "codeId": 24,
          "address": "axelar1h8gx392pzlj6ff5lv3kc9jwegu0wwqjrur7ht93frus5czape9ns3j3d0a"
        },
        "sui": {
          "governanceAddress": "axelar10d07y265gmmuvt4z0w9aw880jnsr700j7v9daj",
          "serviceName": "amplifier",
          "sourceGatewayAddress": "0x0a011637cbd43d101896d12d85cc8701bcb4ec884f556a9a15b1e26c72627853",
          "msgIdFormat": "base58_tx_digest_and_event_index",
          "addressFormat": "sui",
          "votingThreshold": [
            "51",
            "100"
          ],
          "blockExpiry": 10,
          "confirmationHeight": 1,
          "codeId": 24,
          "address": "axelar1x8rqw5l5gzye7d063zupr5zlelfvjxq5z6rr7wy643ufuflhl6xqhgr5wt"
        },
        "xrpl-evm": {
          "governanceAddress": "axelar10d07y265gmmuvt4z0w9aw880jnsr700j7v9daj",
          "serviceName": "amplifier",
          "sourceGatewayAddress": "0x5A4fA5187BddD93097dE4F6062a2E96C82Ea2d61",
          "votingThreshold": [
            "51",
            "100"
          ],
          "blockExpiry": 10,
          "confirmationHeight": 1,
          "msgIdFormat": "hex_tx_hash_and_event_index",
          "addressFormat": "eip55",
          "codeId": 24,
          "address": "axelar1hmdnsrs8c8v8mr7vxg3rzdzxasxdpfj09muxakhth73sywg929qsczjscj"
        },
        "stellar-2025-q1": {
          "governanceAddress": "axelar10d07y265gmmuvt4z0w9aw880jnsr700j7v9daj",
          "serviceName": "amplifier",
          "sourceGatewayAddress": "CDERZ3XLJKWZR2NFUNFO5LS7TBDFRHHLMTE2JTE6C7VXGZMGF6DEGXFC",
          "votingThreshold": [
            "51",
            "100"
          ],
          "blockExpiry": 10,
          "confirmationHeight": 1,
          "msgIdFormat": "hex_tx_hash_and_event_index",
          "addressFormat": "stellar",
          "codeId": 24,
          "address": "axelar1f7unnl3uu8mgjecmaasv5p3e6khx2u99th9lhkhl2l9e05ldrzwq3vu33h"
        },
        "plume": {
          "governanceAddress": "axelar10d07y265gmmuvt4z0w9aw880jnsr700j7v9daj",
          "serviceName": "amplifier",
          "sourceGatewayAddress": "0x5A4fA5187BddD93097dE4F6062a2E96C82Ea2d61",
          "votingThreshold": [
            "51",
            "100"
          ],
          "blockExpiry": 10,
          "confirmationHeight": 1,
          "msgIdFormat": "hex_tx_hash_and_event_index",
          "addressFormat": "eip55",
          "codeId": 24,
          "address": "axelar1t49krzwl0sc6z8qwdst5d7kmgn3xutjtp4ku8u2c06quy7w8hp4q5zsqn2"
        },
        "hyperliquid": {
          "governanceAddress": "axelar10d07y265gmmuvt4z0w9aw880jnsr700j7v9daj",
          "serviceName": "amplifier",
          "sourceGatewayAddress": "0x5A4fA5187BddD93097dE4F6062a2E96C82Ea2d61",
          "votingThreshold": [
            "51",
            "100"
          ],
          "blockExpiry": 10,
          "confirmationHeight": 1,
          "msgIdFormat": "hex_tx_hash_and_event_index",
          "addressFormat": "eip55",
          "codeId": 24,
          "address": "axelar1n72sdsdclpffc0jw5mf7vc97zpy6czqw9glmcqhm8sp73nczu57sn3kplc"
        },
<<<<<<< HEAD
        "berachain": {
=======
        "monad": {
>>>>>>> 62eb1fe0
          "governanceAddress": "axelar10d07y265gmmuvt4z0w9aw880jnsr700j7v9daj",
          "serviceName": "amplifier",
          "sourceGatewayAddress": "0x5A4fA5187BddD93097dE4F6062a2E96C82Ea2d61",
          "votingThreshold": [
            "51",
            "100"
          ],
          "blockExpiry": 10,
<<<<<<< HEAD
          "confirmationHeight": 1,
          "msgIdFormat": "hex_tx_hash_and_event_index",
          "addressFormat": "eip55",
          "codeId": 24,
          "address": "axelar18xzlzgjcypassfs3sglfn7u8re3kuafxf233c2e8fyu7muxe8xmskeyg92"
=======
          "confirmationHeight": 1000000,
          "msgIdFormat": "hex_tx_hash_and_event_index",
          "addressFormat": "eip55",
          "codeId": 24,
          "address": "axelar1v72l84ar9nhl7xt44hn374xm60a7huhfnulh65aagtk55x8uzpsqfdr6tq"
>>>>>>> 62eb1fe0
        },
        "storeCodeProposalId": "72",
        "storeCodeProposalCodeHash": "d9412440820a51bc48bf41a77ae39cfb33101ddc6562323845627ea2042bf708",
        "lastUploadedCodeId": 24
      },
      "InterchainTokenService": {
        "storeCodeProposalId": "150",
        "storeCodeProposalCodeHash": "36c758c8e36951369ff2b5f9590485edab6c302e7c1b385415ecc6e08185d738",
        "governanceAddress": "axelar10d07y265gmmuvt4z0w9aw880jnsr700j7v9daj",
        "adminAddress": "axelar12qvsvse32cjyw60ztysd3v655aj5urqeup82ky",
        "codeId": 37,
        "address": "axelar1ph8qufmsh556e40uk0ceaufc06nwhnw0ksgdqqk6ldszxchh8llq8x52dk",
        "sui": {
          "maxUintBits": 64,
          "maxDecimalsWhenTruncating": 6
        },
        "stellar-2025-q1": {
          "maxUintBits": 127,
          "maxDecimalsWhenTruncating": 255
        },
        "lastUploadedCodeId": 37
      },
      "AxelarnetGateway": {
        "storeCodeProposalId": "68",
        "storeCodeProposalCodeHash": "c7286d0f59276b794641bdfbb4f96fafcee3553b67f3397d662a4683968f525b",
        "nexus": "axelar17h8uk4ct0mdv9mgkuxszt4gp2htpfr08mge20r",
        "address": "axelar1s9amtxejrdlsunwdf0cclhjtezdp6wmurxxnh45gfvtpa2jrsusqv934n6",
        "codeId": 20,
        "lastUploadedCodeId": 20
      },
      "XrplGateway": {
        "xrpl": {
          "governanceAddress": "axelar10d07y265gmmuvt4z0w9aw880jnsr700j7v9daj",
          "adminAddress": "axelar1l7vz4m5g92kvga050vk9ycjynywdlk4zhs07dv",
          "codeId": 49,
          "address": "axelar1vr89h7je4zw4hxhdt7aycqq6end3kf9wvj4unv63s8pcenrrutrs88kn57"
        },
        "storeCodeProposalId": "182",
        "storeCodeProposalCodeHash": "9c626d4ab34d3e8cd7426b72ad476b8adce05bed3274ca1b35523e66bbcf7688",
        "lastUploadedCodeId": 49
      },
      "XrplVotingVerifier": {
        "xrpl": {
          "governanceAddress": "axelar10d07y265gmmuvt4z0w9aw880jnsr700j7v9daj",
          "serviceName": "amplifier",
          "votingThreshold": [
            "51",
            "100"
          ],
          "blockExpiry": 10,
          "confirmationHeight": 1,
          "codeId": 50,
          "address": "axelar1ecj3spvgkkmngslmvlft25cpws836x5t9y45qyzl5ezh2ny60fes4h2kq6"
        },
        "storeCodeProposalId": "184",
        "storeCodeProposalCodeHash": "7055d307103d5bcbed4c9465f40084acdb0f154a8dda0d8c0ee68f865892874a",
        "lastUploadedCodeId": 50
      },
      "XrplMultisigProver": {
        "xrpl": {
          "governanceAddress": "axelar10d07y265gmmuvt4z0w9aw880jnsr700j7v9daj",
          "adminAddress": "axelar1l7vz4m5g92kvga050vk9ycjynywdlk4zhs07dv",
          "signingThreshold": [
            "51",
            "100"
          ],
          "serviceName": "amplifier",
          "verifierSetDiffThreshold": 0,
          "xrplTransactionFee": 5000,
          "ticketCountThreshold": 5,
          "codeId": 52,
          "address": "axelar17mnfwue8mw5t2q9gmndz3m50070fmm0ffa0tunh2dujmuy398rtsrjyw2k"
        },
        "storeCodeProposalId": "192",
        "storeCodeProposalCodeHash": "bee1192a8ae1d8928127bbb23e259cfadf817b930c5176cf83f7985240a7254a",
        "lastUploadedCodeId": 52
      }
    },
    "axelarId": "axelar",
    "chainId": "axelar-stagenet-724",
    "rpc": "http://k8s-stagenet-axelarco-4bb4e0e8b1-82679c0fe4e33c5f.elb.us-east-2.amazonaws.com:26657",
    "lcd": "http://k8s-stagenet-axelarco-4bb4e0e8b1-82679c0fe4e33c5f.elb.us-east-2.amazonaws.com:1317",
    "grpc": "k8s-stagenet-axelarco-4bb4e0e8b1-82679c0fe4e33c5f.elb.us-east-2.amazonaws.com:9090",
    "tokenSymbol": "AXL",
    "axelarscanApi": "https://stagenet.api.axelarscan.io",
    "gasPrice": "0.007uaxl",
    "gasLimit": "auto",
    "govProposalDepositAmount": "100000000",
    "govProposalInstantiateAddresses": [
      "axelar1pumrull7z8y5kc9q4azfrmcaxd8w0779kg6anm",
      "axelar10d07y265gmmuvt4z0w9aw880jnsr700j7v9daj",
      "axelar12qvsvse32cjyw60ztysd3v655aj5urqeup82ky"
    ]
  }
}<|MERGE_RESOLUTION|>--- conflicted
+++ resolved
@@ -2332,35 +2332,20 @@
         }
       }
     },
-<<<<<<< HEAD
-    "berachain": {
-      "name": "Berachain",
-      "axelarId": "berachain",
-      "chainId": 80069,
-      "rpc": "https://bepolia.rpc.berachain.com",
-      "tokenSymbol": "BERA",
-=======
     "monad": {
       "name": "Monad",
       "axelarId": "monad",
       "chainId": 10143,
       "rpc": "https://testnet-rpc.monad.xyz",
       "tokenSymbol": "MON",
->>>>>>> 62eb1fe0
       "confirmations": 1,
       "finality": "finalized",
       "decimals": 18,
       "approxFinalityWaitTime": 1,
       "chainType": "evm",
       "explorer": {
-<<<<<<< HEAD
-        "name": "Berascan",
-        "url": "https://testnet.berascan.com/",
-        "api": "https://api-testnet.berascan.com/api"
-=======
         "name": "MonVision",
         "url": "https://testnet.monadexplorer.com"
->>>>>>> 62eb1fe0
       },
       "contracts": {
         "ConstAddressDeployer": {
@@ -2384,7 +2369,75 @@
           "proxyDeploymentArgs": [
             "0xC5578b1c63CE803B9f7f185652CC1E14Af887b8f",
             "0xBeF25f4733b9d451072416360609e5A4c115293E",
-<<<<<<< HEAD
+            "0x000000000000000000000000bef25f4733b9d451072416360609e5a4c115293e0000000000000000000000000000000000000000000000000000000000000040000000000000000000000000000000000000000000000000000000000000000100000000000000000000000000000000000000000000000000000000000000200000000000000000000000000000000000000000000000000000000000000060000000000000000000000000000000000000000000000000000000000000000300000000000000000000000000000000000000000000000000000000004de84500000000000000000000000000000000000000000000000000000000000000050000000000000000000000004ed1fd87673ed52b810710e1e81c10df10906f40000000000000000000000000000000000000000000000000000000000000000100000000000000000000000054059b18cf1b10d648d922e00c149e68b3d77e90000000000000000000000000000000000000000000000000000000000000000100000000000000000000000057c026c5a2dcb35fd220f3436ff4096978066bb50000000000000000000000000000000000000000000000000000000000000001000000000000000000000000d368332a3cb3ea8a38144508c1ddea649c4d23fd0000000000000000000000000000000000000000000000000000000000000001000000000000000000000000f48dfdc4f1666701ba74efa1d8491f4811c064a40000000000000000000000000000000000000000000000000000000000000001"
+          ],
+          "initialVerifierSetId": "99960940e78e6d53000d68d0ae19afa427f2059b8d998f38405d26163f86e08b",
+          "address": "0x5A4fA5187BddD93097dE4F6062a2E96C82Ea2d61",
+          "implementation": "0xC5578b1c63CE803B9f7f185652CC1E14Af887b8f",
+          "implementationCodehash": "0xed91dd082e1626f3182234d7c75f663e385f6a4f4e1ce7a76b47a0ea83297fa3",
+          "deploymentMethod": "create",
+          "previousSignersRetention": 15,
+          "domainSeparator": "0xc2cf3ea0ca094471edf3b8d4c6d31799069863a0181f5ff3801644796310d0e6",
+          "minimumRotationDelay": 300,
+          "connectionType": "amplifier",
+          "owner": "0xBeF25f4733b9d451072416360609e5A4c115293E"
+        },
+        "Operators": {
+          "owner": "0xBeF25f4733b9d451072416360609e5A4c115293E",
+          "address": "0xc5C525B7Bb2a7Ce95C13Ee5aBdB7F8fd3cb77392",
+          "deployer": "0xBeF25f4733b9d451072416360609e5A4c115293E",
+          "deploymentMethod": "create2",
+          "codehash": "0xc561dc32ef670c929db9d7fbf6b5f6c074a62a30602481ba3b88912ca6d79feb",
+          "predeployCodehash": "0xc561dc32ef670c929db9d7fbf6b5f6c074a62a30602481ba3b88912ca6d79feb",
+          "salt": "Operators"
+        },
+        "AxelarGasService": {
+          "collector": "0xc5C525B7Bb2a7Ce95C13Ee5aBdB7F8fd3cb77392",
+          "salt": "AxelarGasService",
+          "address": "0xeE1d04E4F9F9AdEB7be7d6996f4A726773460A87",
+          "implementation": "0x39dA9388Ec10347BB08aA3d464631ab14553afe4",
+          "deployer": "0xBeF25f4733b9d451072416360609e5A4c115293E"
+        }
+      }
+    },
+    "berachain": {
+      "name": "Berachain",
+      "axelarId": "berachain",
+      "chainId": 80069,
+      "rpc": "https://bepolia.rpc.berachain.com",
+      "tokenSymbol": "BERA",
+      "confirmations": 1,
+      "finality": "finalized",
+      "decimals": 18,
+      "approxFinalityWaitTime": 1,
+      "chainType": "evm",
+      "explorer": {
+        "name": "Berascan",
+        "url": "https://testnet.berascan.com/",
+        "api": "https://api-testnet.berascan.com/api"
+      },
+      "contracts": {
+        "ConstAddressDeployer": {
+          "address": "0x98B2920D53612483F91F12Ed7754E51b4A77919e",
+          "deployer": "0xE86375704CDb8491a5Ed82D90DceCE02Ee0ac25F",
+          "deploymentMethod": "create",
+          "codehash": "0x8fda47a596dfba923270da84e0c32a2d0312f1c03389f83e16f2b5a35ed37fbe",
+          "predeployCodehash": "0x8fda47a596dfba923270da84e0c32a2d0312f1c03389f83e16f2b5a35ed37fbe"
+        },
+        "Create3Deployer": {
+          "address": "0x6513Aedb4D1593BA12e50644401D976aebDc90d8",
+          "deployer": "0x6f24A47Fc8AE5441Eb47EFfC3665e70e69Ac3F05",
+          "deploymentMethod": "create2",
+          "codehash": "0xf0ad66defbe082df243d4d274e626f557f97579c5c9e19f33d8093d6160808b7",
+          "predeployCodehash": "0x73fc31262c4bad113c79439fd231281201c7c7d45b50328bd86bccf37684bf92",
+          "salt": "Create3Deployer"
+        },
+        "AxelarGateway": {
+          "deployer": "0xBeF25f4733b9d451072416360609e5A4c115293E",
+          "operator": "0xBeF25f4733b9d451072416360609e5A4c115293E",
+          "proxyDeploymentArgs": [
+            "0xC5578b1c63CE803B9f7f185652CC1E14Af887b8f",
+            "0xBeF25f4733b9d451072416360609e5A4c115293E",
             "0x000000000000000000000000bef25f4733b9d451072416360609e5a4c115293e0000000000000000000000000000000000000000000000000000000000000040000000000000000000000000000000000000000000000000000000000000000100000000000000000000000000000000000000000000000000000000000000200000000000000000000000000000000000000000000000000000000000000060000000000000000000000000000000000000000000000000000000000000000300000000000000000000000000000000000000000000000000000000004d640200000000000000000000000000000000000000000000000000000000000000050000000000000000000000004ed1fd87673ed52b810710e1e81c10df10906f40000000000000000000000000000000000000000000000000000000000000000100000000000000000000000054059b18cf1b10d648d922e00c149e68b3d77e90000000000000000000000000000000000000000000000000000000000000000100000000000000000000000057c026c5a2dcb35fd220f3436ff4096978066bb50000000000000000000000000000000000000000000000000000000000000001000000000000000000000000d368332a3cb3ea8a38144508c1ddea649c4d23fd0000000000000000000000000000000000000000000000000000000000000001000000000000000000000000f48dfdc4f1666701ba74efa1d8491f4811c064a40000000000000000000000000000000000000000000000000000000000000001"
           ],
           "initialVerifierSetId": "416efc9b8e6f5d06aedb84c55559552a7aaf16fc221a578fdb35bb138f6f1edf",
@@ -2394,17 +2447,6 @@
           "deploymentMethod": "create",
           "previousSignersRetention": 15,
           "domainSeparator": "0x500160c7def19100fa590da323c3c796b53dd4a4bd68b5f971c516545f3f7051",
-=======
-            "0x000000000000000000000000bef25f4733b9d451072416360609e5a4c115293e0000000000000000000000000000000000000000000000000000000000000040000000000000000000000000000000000000000000000000000000000000000100000000000000000000000000000000000000000000000000000000000000200000000000000000000000000000000000000000000000000000000000000060000000000000000000000000000000000000000000000000000000000000000300000000000000000000000000000000000000000000000000000000004de84500000000000000000000000000000000000000000000000000000000000000050000000000000000000000004ed1fd87673ed52b810710e1e81c10df10906f40000000000000000000000000000000000000000000000000000000000000000100000000000000000000000054059b18cf1b10d648d922e00c149e68b3d77e90000000000000000000000000000000000000000000000000000000000000000100000000000000000000000057c026c5a2dcb35fd220f3436ff4096978066bb50000000000000000000000000000000000000000000000000000000000000001000000000000000000000000d368332a3cb3ea8a38144508c1ddea649c4d23fd0000000000000000000000000000000000000000000000000000000000000001000000000000000000000000f48dfdc4f1666701ba74efa1d8491f4811c064a40000000000000000000000000000000000000000000000000000000000000001"
-          ],
-          "initialVerifierSetId": "99960940e78e6d53000d68d0ae19afa427f2059b8d998f38405d26163f86e08b",
-          "address": "0x5A4fA5187BddD93097dE4F6062a2E96C82Ea2d61",
-          "implementation": "0xC5578b1c63CE803B9f7f185652CC1E14Af887b8f",
-          "implementationCodehash": "0xed91dd082e1626f3182234d7c75f663e385f6a4f4e1ce7a76b47a0ea83297fa3",
-          "deploymentMethod": "create",
-          "previousSignersRetention": 15,
-          "domainSeparator": "0xc2cf3ea0ca094471edf3b8d4c6d31799069863a0181f5ff3801644796310d0e6",
->>>>>>> 62eb1fe0
           "minimumRotationDelay": 300,
           "connectionType": "amplifier",
           "owner": "0xBeF25f4733b9d451072416360609e5A4c115293E"
@@ -2424,7 +2466,6 @@
           "address": "0xeE1d04E4F9F9AdEB7be7d6996f4A726773460A87",
           "implementation": "0x39dA9388Ec10347BB08aA3d464631ab14553afe4",
           "deployer": "0xBeF25f4733b9d451072416360609e5A4c115293E"
-<<<<<<< HEAD
         },
         "InterchainTokenService": {
           "salt": "ITS v2.1.0",
@@ -2445,8 +2486,6 @@
           "salt": "ITS Factory v1.0.0",
           "implementation": "0x27Dae89620Ed5f3111d85D44ceFc6EdB7fe74551",
           "address": "0x35eAd6089aBF6233C3E0086CD3C0eF849bdE95c3"
-=======
->>>>>>> 62eb1fe0
         }
       }
     }
@@ -2641,11 +2680,7 @@
           "domainSeparator": "0x55effa6536498e73caa573e7ad8326d3d4628878a9e4dc8b461ed5706ad585c2",
           "address": "axelar12cmpmynpn38tvg0t57lc8wd8cvw724sz95kr80a08mhghztex5lqfk2yv5"
         },
-<<<<<<< HEAD
-        "berachain": {
-=======
         "monad": {
->>>>>>> 62eb1fe0
           "governanceAddress": "axelar10d07y265gmmuvt4z0w9aw880jnsr700j7v9daj",
           "adminAddress": "axelar1l7vz4m5g92kvga050vk9ycjynywdlk4zhs07dv",
           "signingThreshold": [
@@ -2657,13 +2692,23 @@
           "encoder": "abi",
           "keyType": "ecdsa",
           "codeId": 21,
-<<<<<<< HEAD
+          "domainSeparator": "0xc2cf3ea0ca094471edf3b8d4c6d31799069863a0181f5ff3801644796310d0e6",
+          "address": "axelar1xvqw6ts27k74ak0av7rszmedcz2rprqenayqk2gptfjhnl7rw3lqylln83"
+        },
+        "berachain": {
+          "governanceAddress": "axelar10d07y265gmmuvt4z0w9aw880jnsr700j7v9daj",
+          "adminAddress": "axelar1l7vz4m5g92kvga050vk9ycjynywdlk4zhs07dv",
+          "signingThreshold": [
+            "51",
+            "100"
+          ],
+          "serviceName": "amplifier",
+          "verifierSetDiffThreshold": 0,
+          "encoder": "abi",
+          "keyType": "ecdsa",
+          "codeId": 21,
           "domainSeparator": "0x500160c7def19100fa590da323c3c796b53dd4a4bd68b5f971c516545f3f7051",
           "address": "axelar1zwg52tslcf5vq5ge4yc2lqslc9v6z0ynxu59jnwdw7spy00je0dsn2g93z"
-=======
-          "domainSeparator": "0xc2cf3ea0ca094471edf3b8d4c6d31799069863a0181f5ff3801644796310d0e6",
-          "address": "axelar1xvqw6ts27k74ak0av7rszmedcz2rprqenayqk2gptfjhnl7rw3lqylln83"
->>>>>>> 62eb1fe0
         },
         "storeCodeProposalId": "69",
         "storeCodeProposalCodeHash": "00428ef0483f103a6e1a5853c4b29466a83e5b180cc53a00d1ff9d022bc2f03a",
@@ -2701,15 +2746,13 @@
           "codeId": 22,
           "address": "axelar1um4eyzmkpxhkpv3ytzaawqjzjxfddv2cjlep936glj87jg24zccqw86q2w"
         },
-<<<<<<< HEAD
+        "monad": {
+          "codeId": 22,
+          "address": "axelar1em05zd725semt9hu58fu47vuc5lcv8z35vn5dg3auclsd8u5j6qq6rrn4v"
+        },
         "berachain": {
           "codeId": 22,
           "address": "axelar1ecwslrpm2qvs6cahe4r2n5e3vugqaz9scqyga8y8t59vppvwjaqq0w65t2"
-=======
-        "monad": {
-          "codeId": 22,
-          "address": "axelar1em05zd725semt9hu58fu47vuc5lcv8z35vn5dg3auclsd8u5j6qq6rrn4v"
->>>>>>> 62eb1fe0
         }
       },
       "VotingVerifier": {
@@ -2818,11 +2861,7 @@
           "codeId": 24,
           "address": "axelar1n72sdsdclpffc0jw5mf7vc97zpy6czqw9glmcqhm8sp73nczu57sn3kplc"
         },
-<<<<<<< HEAD
-        "berachain": {
-=======
         "monad": {
->>>>>>> 62eb1fe0
           "governanceAddress": "axelar10d07y265gmmuvt4z0w9aw880jnsr700j7v9daj",
           "serviceName": "amplifier",
           "sourceGatewayAddress": "0x5A4fA5187BddD93097dE4F6062a2E96C82Ea2d61",
@@ -2831,19 +2870,26 @@
             "100"
           ],
           "blockExpiry": 10,
-<<<<<<< HEAD
+          "confirmationHeight": 1000000,
+          "msgIdFormat": "hex_tx_hash_and_event_index",
+          "addressFormat": "eip55",
+          "codeId": 24,
+          "address": "axelar1v72l84ar9nhl7xt44hn374xm60a7huhfnulh65aagtk55x8uzpsqfdr6tq"
+        },
+        "berachain": {
+          "governanceAddress": "axelar10d07y265gmmuvt4z0w9aw880jnsr700j7v9daj",
+          "serviceName": "amplifier",
+          "sourceGatewayAddress": "0x5A4fA5187BddD93097dE4F6062a2E96C82Ea2d61",
+          "votingThreshold": [
+            "51",
+            "100"
+          ],
+          "blockExpiry": 10,
           "confirmationHeight": 1,
           "msgIdFormat": "hex_tx_hash_and_event_index",
           "addressFormat": "eip55",
           "codeId": 24,
           "address": "axelar18xzlzgjcypassfs3sglfn7u8re3kuafxf233c2e8fyu7muxe8xmskeyg92"
-=======
-          "confirmationHeight": 1000000,
-          "msgIdFormat": "hex_tx_hash_and_event_index",
-          "addressFormat": "eip55",
-          "codeId": 24,
-          "address": "axelar1v72l84ar9nhl7xt44hn374xm60a7huhfnulh65aagtk55x8uzpsqfdr6tq"
->>>>>>> 62eb1fe0
         },
         "storeCodeProposalId": "72",
         "storeCodeProposalCodeHash": "d9412440820a51bc48bf41a77ae39cfb33101ddc6562323845627ea2042bf708",
