# Stellar ITS v1.0.0

|                | **Owner**                            |
| -------------- | ------------------------------------ |
| **Created By** | @ahramy <ahram@interoplabs.io>       |
| **Deployment** | @RiceAndMeet <steven@interoplabs.io> |

| **Network**          | **Deployment Status** | **Date** |
| -------------------- | --------------------- | -------- |
| **Devnet Amplifier** | -                     | TBD      |
| **Stagenet**         | -                     | TBD      |
| **Testnet**          | -                     | TBD      |
| **Mainnet**          | -                     | TBD      |

- [Crates](https://crates.io/crates/stellar-interchain-token-service/1.0.0)
- [Releases](https://github.com/axelarnetwork/axelar-cgp-stellar/releases/tag/stellar-interchain-token-service-v1.0.0)

## Background

1. This is the MVP Stellar ITS release.

## Deployment

Ensure that [Stellar GMP](../stellar/2025-01-GMP-v1.0.0.md) is deployed first.

Create an `.env` config. `CHAIN` should be set to `stellar` for mainnet, and `stellar-2024-q4` for all other networks.

```yaml
PRIVATE_KEY=xyz
ENV=xyz
CHAIN=xyz
```

1. Deploy Interchain Token

```bash
node stellar/deploy-contract.js deploy interchain_token --version v1.0.0
```

2. Deploy Token Manager

```bash
node stellar/deploy-contract.js deploy token_manager --version v1.0.0
```

3. Deploy Interchain Token Service

- Ensure that `initializeArgs` are correct in `$ENV.json` after deployment.

```bash
node stellar/deploy-contract.js deploy interchain_token_service --version v1.0.0
```

4. Re-deploy Example with ITS support

```bash
node stellar/deploy-contract.js deploy example --version v1.0.0
```

5. Register Stellar ITS on ITS Hub

ITS hub contract configuration in `$ENV.json` must include the following attributes per chain:

```bash
"axelar": {
  "contracts": {
    ...
    "InterchainTokenService": {
      ...
      \"$CHAIN\": {
        "maxUintBits": 128,
        "maxDecimalsWhenTruncating": 7
      }
    }
    ...
  }
}
```

```bash
node cosmwasm/submit-proposal.js its-hub-register-chains $CHAIN -t "Proposal title" -d "Proposal description" --deposit $DEPOSIT_AMOUNT
```

6. Setting up trusted chains on Stellar

```bash
# Add all trusted chains to Stellar ITS
node stellar/its.js add-trusted-chains all
```

<<<<<<< HEAD
7. Setting up trusted chains on EVM. Similarly, set Stellar as a trusted chain for every other non EVM ITS contract
=======
6. Set Stellar as trusted chain on EVM ITS. Similarly, set Stellar as a trusted chain for every other non EVM ITS contract
>>>>>>> 0a4276c5

```bash
# Change `PRIVATE_KEY and `ENV` in `.env` from Stellar to EVM
node evm/its.js -n all --action setTrustedAddress --trustedChain stellar --trustedAddress hub
```

## Checklist

The following checks should be performed after the rollout

```bash
ITS_HUB_ADDRESS=its_hub_addres
WALLET=wallet_address
```

### Execute Command

The GMP call needs to be routed via Amplifier before the `execute` call.

- https://docs.axelar.dev/dev/amplifier/chain-integration/relay-messages

After running any of the following steps, execute the appropriate command to finalize the GMP call:

- For EVM execution:

```bash
# Change `PRIVATE_KEY and `ENV` in `.env` to EVM
node evm/gateway.js -n [destination-chain] --action execute --payload $PAYLOAD --sourceChain axelar --sourceAddress $ITS_HUB_ADDRESS --messageId [message-id] --destination $WALLET
```

- For Stellar execution:

```bash
# Change `PRIVATE_KEY and `ENV` in `.env` to Stellar
node stellar/its.js execute [destination-chain] [message-id] [source-address] [payload]
```

### Stellar to EVM

1. Deploy Native Interchain Token

```bash
node stellar/its.js deploy-interchain-token TEST test 18 0x1234 10000

node stellar/its.js deploy-remote-interchain-token 0x1234 [destination-chain]
```

2. Interchain Token Transfer for Native Interchain Token

```bash
node stellar/its.js interchain-transfer 0xa98974cd02e5ee3d65bff69465a00917f27176bffd72e352c11a78c7a999bded [destination-chain] $WALLET 1
```

3. Deploy Remote Canonical Token

```bash
node stellar/its.js register-canonical-token CDLZFC3SYJYDZT7K67VZ75HPJVIEUVNIXF47ZG2FB2RMQQVU2HHGCYSC

node stellar/its.js deploy-remote-canonical-token $GAS_TOKEN_ADDRESS [destination-chain]
```

4. Interchain Token Transfer for Canonical Token

```bash
node stellar/its.js interchain-transfer 0xa98974cd02e5ee3d65bff69465a00917f27176bffd72e352c11a78c7a999bded [destination-chain] $WALLET 1

node evm/gateway.js -n [destination-chain] --action execute --payload $PAYLOAD --sourceChain axelar --sourceAddress $ITS_HUB_ADDRESS --messageId [message-id] --destination $WALLET
```

### EVM to Stellar

1. Deploy Native Interchain Token

```bash
node evm/interchainTokenFactory.js --action deployInterchainToken -n [destination-chain] --destinationChain stellar --salt "salt" --name "test" --symbol "test" --decimals 18

node evm/interchainTokenFactory.js --action deployRemoteInterchainToken -n [destination-chain] --destinationChain stellar --salt "salt"
```

2. Interchain Token Transfer for Native Interchain Token

```bash
node evm/its.js --action interchainTransfer -n [destination-chain]  --destinationChain stellar --destinationAddress [destination-address] --tokenId [token-id] --amount 1
```

3. Deploy Remote Canonical Token

```bash
node evm/interchainTokenFactory.js --action registerCanonicalInterchainToken -n [destination-chain] --destinationChain stellar --tokenAddress [token-address]

node evm/interchainTokenFactory.js --action deployRemoteCanonicalInterchainToken -n [destination-chain] --destinationChain stellar --originalChain [original-chain] --tokenAddress [token-address]
```

4. Interchain Token Transfer for Canonical Token

```bash
node evm/its.js --action interchainTransfer -n [destination-chain] --destinationChain stellar --destinationAddress [destination-address] --tokenId [token-id] --amount 1
```<|MERGE_RESOLUTION|>--- conflicted
+++ resolved
@@ -88,11 +88,7 @@
 node stellar/its.js add-trusted-chains all
 ```
 
-<<<<<<< HEAD
-7. Setting up trusted chains on EVM. Similarly, set Stellar as a trusted chain for every other non EVM ITS contract
-=======
 6. Set Stellar as trusted chain on EVM ITS. Similarly, set Stellar as a trusted chain for every other non EVM ITS contract
->>>>>>> 0a4276c5
 
 ```bash
 # Change `PRIVATE_KEY and `ENV` in `.env` from Stellar to EVM
