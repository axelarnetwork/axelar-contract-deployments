--- conflicted
+++ resolved
@@ -108,18 +108,14 @@
 node stellar/deploy-contract.js deploy AxelarGateway --version 1.0.0 --minimum-rotation-delay [minimum-rotation-delay] --previous-signers-retention 15
 ```
 
-<<<<<<< HEAD
-3. Deploy Operators
-
 | Network              | `deployer address`                                         |
 | -------------------- | ---------------------------------------------------------- |
 | **Devnet-amplifier** | `GDUITDF2LI3R5HM4KYRLLNRLEWKYBFVZVOEB6HSL7EOW2KO2LD6V4GPM` |
 | **Stagenet**         | `GAESJFWHAL6ZJC22P32GVWTJQZ6OZ3H5WCVNQ3O2L2XR7EEOJ4PB4I6Y` |
 | **Testnet**          | `GBP4FSAOFV5O72AB3YQRDCYVD47W4N7KQK3OJODXSU3OBPNGKX4SQTJ3` |
-| **Mainnet**          | `GCUIBOS2JPTJSJ3PFMXU4RD67PS5QT7FG3HSXHFZQGVNIYXPYODKRJ7S`                                                      |
-=======
+| **Mainnet**          | `GCUIBOS2JPTJSJ3PFMXU4RD67PS5QT7FG3HSXHFZQGVNIYXPYODKRJ7S` |
+
 4. Deploy Operators
->>>>>>> 06f2c88a
 
 ```bash
 node stellar/deploy-contract.js deploy AxelarOperators --version 1.0.0
