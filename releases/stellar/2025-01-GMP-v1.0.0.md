--- conflicted
+++ resolved
@@ -103,15 +103,9 @@
 | Network              | `deployer address`                                         |
 | -------------------- | ---------------------------------------------------------- |
 | **Devnet-amplifier** | `GDUITDF2LI3R5HM4KYRLLNRLEWKYBFVZVOEB6HSL7EOW2KO2LD6V4GPM` |
-<<<<<<< HEAD
-| **Stagenet**         | `TBD`                                                      |
-| **Testnet**          | `TBD`                                                      |
-| **Mainnet**          | `GCUIBOS2JPTJSJ3PFMXU4RD67PS5QT7FG3HSXHFZQGVNIYXPYODKRJ7S` |
-=======
 | **Stagenet**         | `GAESJFWHAL6ZJC22P32GVWTJQZ6OZ3H5WCVNQ3O2L2XR7EEOJ4PB4I6Y` |
 | **Testnet**          | `GBAPBVQIFCOMGYHFUIXIEGGATEQMVSVQGVZNN5WWFAVKET6M3M4644EG` |
-| **Mainnet**          | `TBD`                                                      |
->>>>>>> ab7b9144
+| **Mainnet**          | `GCUIBOS2JPTJSJ3PFMXU4RD67PS5QT7FG3HSXHFZQGVNIYXPYODKRJ7S`                                                      |
 
 ```bash
 node stellar/deploy-contract.js deploy AxelarOperators --version v1.0.0
