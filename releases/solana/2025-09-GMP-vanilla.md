--- conflicted
+++ resolved
@@ -314,11 +314,8 @@
     MEMO_PDA="[memo-pda]"
     ```
 
-<<<<<<< HEAD
-=======
 1. Reference parameters for Gateway initialization:
 
->>>>>>> 8188b1db
     | Axelar Env           | `minimumRotationDelay` | `previousSignersRetention` | `minimumProposalEtaDelaySeconds` |
     | -------------------- | ---------------------- | -------------------------- | -------------------------------- |
     | **Devnet-amplifier** | `0`                    | `15`                       | `3600`                           |
