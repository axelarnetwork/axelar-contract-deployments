# &lt; ChainName &gt; GMP vX.X.X

|                | **Owner**                                |
| -------------- | ---------------------------------------- |
| **Created By** | @[github-username] <user@interoplabs.io> |
| **Deployment** | @[github-username] <user@interoplabs.io> |

| **Network**          | **Deployment Status** | **Date** |
| -------------------- | --------------------- | -------- |
| **Devnet Amplifier** | -                     | TBD      |
| **Stagenet**         | -                     | TBD      |
| **Testnet**          | -                     | TBD      |
| **Mainnet**          | -                     | TBD      |

- [Releases] add link to Github release here

## Background

Describe release content here

## Deployment

Create an `.env` config. Local environment variable `CHAIN` should be set to `<chain name>`.

```yaml
PRIVATE_KEY=<deployer private key>
ENV=<devnet-amplifier|stagenet|testnet|mainnet>
CHAINS=<chain name>
```

An initial chain config needs to be added to `${ENV}.json` file under `CHAIN` key.

Update npm dependencies (including contracts)

```bash
npm ci && npm run build
```

### Devnet-Amplifier / Stagenet / Testnet

```bash
"$CHAIN": {
    "name": "<chain name>",
    "axelarId": "$CHAIN",
    "chainId": <chain id>,
    "rpc": "<RPC URL>",
    "tokenSymbol": "<token symbol>",
    "confirmations": <confirmations>,
    "finality": "finalized", # if no custom finality mechanism, use "confirmationHeight"
    "decimals": <decimals>,
    "approxFinalityWaitTime": <finality wait time>,
    "chainType": "evm",
    "explorer": {
      "name": "<explorer name>",
      "url": "<explorer URL>",
      "api": "<explorer API (optional)>"
    },
  "contracts": {}
  }
```

### Live network testing

Perform [Live network testing](https://github.com/axelarnetwork/axelar-cgp-solidity?tab=readme-ov-file#live-network-testing) in order to verify that the RPC endpoint is EVM-compatible and the Axelar gateway can be deployed on the external network. It is recommended to run the `RpcCompatibility` and `AxelarGateway` test groups.

### Mainnet

```bash
"$CHAIN": {
    "name": "<chain name>",
    "axelarId": "$CHAIN",
    "chainId": <chain id>,
    "rpc": "<RPC URL>",
    "tokenSymbol": "<token symbol>",
    "confirmations": <confirmations>,
    "finality": "finalized", # if no custom finality mechanism, use "confirmationHeight"
    "decimals": <decimals>,
    "approxFinalityWaitTime": <finality wait time>,
    "chainType": "evm",
    "explorer": {
      "name": "<explorer name>",
      "url": "<explorer URL>",
      "api": "<explorer API (optional)>"
    },
  "contracts": {}
  }
```

### Steps

1. Fund the following addresses with native tokens on chain:

    | Network              | Addresses                                                                                                                                                                              |
    | -------------------- | -------------------------------------------------------------------------------------------------------------------------------------------------------------------------------------- |
    | **Devnet-amplifier** | `0xba76c6980428A0b10CFC5d8ccb61949677A61233`                                                                                                                                           |
    | **Stagenet**         | `0xBeF25f4733b9d451072416360609e5A4c115293E`                                                                                                                                           |
    | **Testnet**          | `0xB8Cd93C83A974649D76B1c19f311f639e62272BC`, `0x6f24A47Fc8AE5441Eb47EFfC3665e70e69Ac3F05`, `0x5b593E7b1725dc6FcbbFe80b2415B19153F94A85`, `0xE86375704CDb8491a5Ed82D90DceCE02Ee0ac25F` |
    | **Mainnet**          | `0xB8Cd93C83A974649D76B1c19f311f639e62272BC`, `0x6f24A47Fc8AE5441Eb47EFfC3665e70e69Ac3F05`, `0x5b593E7b1725dc6FcbbFe80b2415B19153F94A85`, `0xE86375704CDb8491a5Ed82D90DceCE02Ee0ac25F` |

1. Deploy `ConstAddrDeployer`:
    - `stagenet` and `testnet` use the same contract address, so we only deploy on `testnet`.

    | Network              | `deployer address`                           |
    | -------------------- | -------------------------------------------- |
    | **Devnet-amplifier** | `0xba76c6980428A0b10CFC5d8ccb61949677A61233` |
    | **Stagenet**         | `0xE86375704CDb8491a5Ed82D90DceCE02Ee0ac25F` |
    | **Testnet**          | `0xE86375704CDb8491a5Ed82D90DceCE02Ee0ac25F` |
    | **Mainnet**          | `0xE86375704CDb8491a5Ed82D90DceCE02Ee0ac25F` |

    ```bash
    ts-node evm/deploy-contract.js -c ConstAddressDeployer -m create --artifactPath ../evm/legacy/ConstAddressDeployer.json
    ```

1. Deploy `Create3Deployer`:
    - `stagenet` and `testnet` use the same contract address, so we only deploy on `testnet`.

    | Network              | `deployer address`                           |
    | -------------------- | -------------------------------------------- |
    | **Devnet-amplifier** | `0xba76c6980428A0b10CFC5d8ccb61949677A61233` |
    | **Stagenet**         | `0x6f24A47Fc8AE5441Eb47EFfC3665e70e69Ac3F05` |
    | **Testnet**          | `0x6f24A47Fc8AE5441Eb47EFfC3665e70e69Ac3F05` |
    | **Mainnet**          | `0x6f24A47Fc8AE5441Eb47EFfC3665e70e69Ac3F05` |

    ```bash
    ts-node evm/deploy-contract.js -c Create3Deployer -m create2
    ```

1. Waste nonce, this step should only be performed on `stagenet`, `testnet` and `mainnet`. To generate the same `AmplifierGateway` address as older EVM chains we need to waste 2 nonce on the deployer key.

    ```bash
    ts-node evm/send-tokens.js -r 0xba76c6980428A0b10CFC5d8ccb61949677A61233 --amount 0.0001 # burn nonce 0
    ts-node evm/send-tokens.js -r 0xba76c6980428A0b10CFC5d8ccb61949677A61233 --amount 0.0001 # burn nonce 1
    ```

    Note that since we only get one chance with the official deployer key nonce, the entire deployment flow should be run from a test account first.

1. Deploy Gateway contract

    | Network              | `minimumRotationDelay` | `deploymentType` | `deployer`                                   |
    | -------------------- | ---------------------- | ---------------- | -------------------------------------------- |
    | **Devnet-amplifier** | `0`                    | `create3`        | `0xba76c6980428A0b10CFC5d8ccb61949677A61233` |
    | **Stagenet**         | `300`                  | `create`         | `0xBeF25f4733b9d451072416360609e5A4c115293E` |
    | **Testnet**          | `3600`                 | `create`         | `0xB8Cd93C83A974649D76B1c19f311f639e62272BC` |
    | **Mainnet**          | `86400`                | `create`         | `0xB8Cd93C83A974649D76B1c19f311f639e62272BC` |

    ```bash
    ts-node evm/deploy-amplifier-gateway.js -m [deploymentType] --minimumRotationDelay [minimumRotationDelay]
    ```

1. Deploy `Operators`

    | Network              | `deployer address`                           |
    | -------------------- | -------------------------------------------- |
    | **Devnet-amplifier** | `0xba76c6980428A0b10CFC5d8ccb61949677A61233` |
    | **Stagenet**         | `0xBeF25f4733b9d451072416360609e5A4c115293E` |
    | **Testnet**          | `0xB8Cd93C83A974649D76B1c19f311f639e62272BC` |
    | **Mainnet**          | `0x6f24A47Fc8AE5441Eb47EFfC3665e70e69Ac3F05` |

    ```bash
    ts-node evm/deploy-contract.js -c Operators -m create2
    ```

1. After deploying the Operators contract, register the following operators according to their environment

    | Network              | `operatorAddresses`                                                                        |
    | -------------------- | ------------------------------------------------------------------------------------------ |
    | **Devnet-amplifier** | `0x01c793e1F8185a2527C5a2Ef3b4a3FBCb8982690`, `0xDb32E08fd5d6823E7f0298963E487d5df4e54b1E` |
    | **Stagenet**         | `0x7054acf1b2d01e33b86235458edf0046cc354293`, `0xf669ed1ebc608c48f58b6e290df566ede7fb1103` |
    | **Testnet**          | `0x8f23e84c49624a22e8c252684129910509ade4e2`, `0x3b401fa00191acb03c24ebb7754fe35d34dd1abd` |
    | **Mainnet**          | `0x0CDeE446bD3c2E0D11568eeDB859Aa7112BE657a`, `0x1a07a2Ee043Dd3922448CD53D20Aae88a67e486E` |

    ```bash
    ts-node evm/operators.js --action addOperator --args [operatorAddresses]
    ```

1. Deploy GasService (set the `AxelarGasService.collector` to `Operators` contract address in config, which you will receive at step 6)

    | Network              | `deployer address`                           | `deployMethod` |
    | -------------------- | -------------------------------------------- | -------------- |
    | **Devnet-amplifier** | `0xba76c6980428A0b10CFC5d8ccb61949677A61233` | `create2`      |
    | **Stagenet**         | `0xBeF25f4733b9d451072416360609e5A4c115293E` | `create2`      |
    | **Testnet**          | `0x5b593E7b1725dc6FcbbFe80b2415B19153F94A85` | `create`       |
    | **Mainnet**          | `0x6f24A47Fc8AE5441Eb47EFfC3665e70e69Ac3F05` | `create2`      |

    ```bash
    OPERATORS=$(cat "./axelar-chains-config/info/$ENV.json" | jq ".chains[\"$CHAIN\"].contracts.Operators.address" | tr -d '"')

    ts-node evm/deploy-upgradable.js -c AxelarGasService -m [deployMethod] --args "{\"collector\": \"$OPERATORS\"}"
    ```

## Checklist

The following checks should be performed after the rollout

### [CHAIN] -> EVM GMP call with [CHAIN] as source

1. Send a GMP call

    ```bash
    ts-node evm/gateway.js -n $CHAIN --action callContract --destinationChain [destination-chain] --destination 0xba76c6980428A0b10CFC5d8ccb61949677A61233 --payload 0x1234
    ```

1. Route GMP call via Amplifier
    - <https://docs.axelar.dev/dev/amplifier/chain-integration/relay-messages>

1. Submit proof with multisig session id

    ```bash
    ts-node evm/gateway.js -n [destination-chain] --action submitProof --multisigSessionId [multisig session id]
    ```

1. Confirm whether the message is approved

    ```bash
    ts-node evm/gateway.js -n [destination-chain] --action isContractCallApproved --commandID [command-id] --sourceChain $CHAIN --sourceAddress 0xba76c6980428A0b10CFC5d8ccb61949677A61233 --destination 0xba76c6980428A0b10CFC5d8ccb61949677A61233 --payloadHash [payload-hash]
    ```

### EVM -> [CHAIN] GMP call with [CHAIN] as destination

1. Send a GMP call

    ```bash
    ts-node evm/gateway.js -n [destination-chain] --action callContract --destinationChain $CHAIN --destination 0xba76c6980428A0b10CFC5d8ccb61949677A61233 --payload 0x1234
    ```

1. Route GMP call via Amplifier
    - <https://docs.axelar.dev/dev/amplifier/chain-integration/relay-messages>

1. Submit proof with multisig session id

    ```bash
    ts-node evm/gateway.js -n $CHAIN --action submitProof --multisigSessionId [multisig session id]
    ```

1. Confirm whether the message is approved

    ```bash
    ts-node evm/gateway.js -n $CHAIN --action isContractCallApproved --commandID [command-id] --sourceChain [destination-chain] --sourceAddress [source-address] --destination [destination-address] --payloadHash [payload-hash]
    ```

### Steps (continued)

9. Deploy AxelarServiceGovernance
<<<<<<< HEAD

=======
>>>>>>> 40257a0b
    - Ensure `${ENV}.json` has `contracts.AxelarServiceGovernance` filled with `governanceChain`, `governanceAddress`, `minimumTimeDelay`, `multisig` (or operator, as applicable), `deploymentMethod` (create2), `salt`, and that `contracts.AxelarGateway.address` is present.

    ```bash
    ts-node evm/deploy-contract.js -c AxelarServiceGovernance
    ts-node evm/ownership.js -c AxelarServiceGovernance --action owner
    ```

1. Transfer ownership for contracts
    1. Transfer Operators ownership

        | Network              | `OPERATORS_OWNER_ADDRESS`       |
        | -------------------- | ------------------------------- |
        | **Devnet-amplifier** | `<OPERATORS_OWNER_EOA_ADDRESS>` |
        | **Stagenet**         | `<OPERATORS_OWNER_EOA_ADDRESS>` |
        | **Testnet**          | `<OPERATORS_OWNER_EOA_ADDRESS>` |
        | **Mainnet**          | `<OPERATORS_OWNER_EOA_ADDRESS>` |

        ```bash
        ts-node evm/ownership.js -c Operators --action transferOwnership --newOwner $OPERATORS_OWNER_ADDRESS
        ```

    2. Transfer AxelarGateway owner role to AxelarServiceGovernance

        | Network              | New Owner (AxelarServiceGovernance) |
        | -------------------- | ----------------------------------- |
        | **Devnet-amplifier** | `<AxelarServiceGovernance address>` |
        | **Stagenet**         | `<AxelarServiceGovernance address>` |
        | **Testnet**          | `<AxelarServiceGovernance address>` |
        | **Mainnet**          | `<AxelarServiceGovernance address>` |

        ```bash
        AXELAR_SERVICE_GOVERNANCE=$(cat "./axelar-chains-config/info/$ENV.json" | jq ".chains[\"$CHAIN\"].contracts.AxelarServiceGovernance.address" | tr -d '"')
        ts-node evm/ownership.js -c AxelarGateway --action owner
        ts-node evm/ownership.js -c AxelarGateway --action transferOwnership --newOwner $AXELAR_SERVICE_GOVERNANCE
        ts-node evm/ownership.js -c AxelarGateway --action owner
        ```

    3. Transfer AxelarGateway operator role to Emergency Operator EOA

<<<<<<< HEAD
        | Network              | `EMERGENCY_OPERATOR_EOA_ADDRESS`    |
        | -------------------- | ----------------------------------- |
        | **Devnet-amplifier** | `<EMERGENCY_OPERATOR_EOA_ADDRESS>`  |
        | **Stagenet**         | `<EMERGENCY_OPERATOR_EOA_ADDRESS>`  |
        | **Testnet**          | `<EMERGENCY_OPERATOR_EOA_ADDRESS>`  |
        | **Mainnet**          | `<EMERGENCY_OPERATOR_EOA_ADDRESS>`  |
=======
        | Network              | `EMERGENCY_OPERATOR_EOA_ADDRESS`   |
        | -------------------- | ---------------------------------- |
        | **Devnet-amplifier** | `<EMERGENCY_OPERATOR_EOA_ADDRESS>` |
        | **Stagenet**         | `<EMERGENCY_OPERATOR_EOA_ADDRESS>` |
        | **Testnet**          | `<EMERGENCY_OPERATOR_EOA_ADDRESS>` |
        | **Mainnet**          | `<EMERGENCY_OPERATOR_EOA_ADDRESS>` |
>>>>>>> 40257a0b

        ```bash
        EMERGENCY_OPERATOR_EOA="<EMERGENCY_OPERATOR_EOA_ADDRESS>"
        ts-node evm/gateway.js -n $CHAIN --action transferOperatorship --newOperator $EMERGENCY_OPERATOR_EOA
        ts-node evm/gateway.js -n $CHAIN --action operator
        ```

    4. Transfer AxelarGasService owner role to AxelarServiceGovernance

        ```bash
        AXELAR_SERVICE_GOVERNANCE=$(cat "./axelar-chains-config/info/$ENV.json" | jq ".chains[\"$CHAIN\"].contracts.AxelarServiceGovernance.address" | tr -d '"')
        ts-node evm/ownership.js -c AxelarGasService --action transferOwnership --newOwner $AXELAR_SERVICE_GOVERNANCE
        ts-node evm/ownership.js -c AxelarGasService --action owner
        ```<|MERGE_RESOLUTION|>--- conflicted
+++ resolved
@@ -241,10 +241,6 @@
 ### Steps (continued)
 
 9. Deploy AxelarServiceGovernance
-<<<<<<< HEAD
-
-=======
->>>>>>> 40257a0b
     - Ensure `${ENV}.json` has `contracts.AxelarServiceGovernance` filled with `governanceChain`, `governanceAddress`, `minimumTimeDelay`, `multisig` (or operator, as applicable), `deploymentMethod` (create2), `salt`, and that `contracts.AxelarGateway.address` is present.
 
     ```bash
@@ -284,21 +280,12 @@
 
     3. Transfer AxelarGateway operator role to Emergency Operator EOA
 
-<<<<<<< HEAD
-        | Network              | `EMERGENCY_OPERATOR_EOA_ADDRESS`    |
-        | -------------------- | ----------------------------------- |
-        | **Devnet-amplifier** | `<EMERGENCY_OPERATOR_EOA_ADDRESS>`  |
-        | **Stagenet**         | `<EMERGENCY_OPERATOR_EOA_ADDRESS>`  |
-        | **Testnet**          | `<EMERGENCY_OPERATOR_EOA_ADDRESS>`  |
-        | **Mainnet**          | `<EMERGENCY_OPERATOR_EOA_ADDRESS>`  |
-=======
         | Network              | `EMERGENCY_OPERATOR_EOA_ADDRESS`   |
         | -------------------- | ---------------------------------- |
         | **Devnet-amplifier** | `<EMERGENCY_OPERATOR_EOA_ADDRESS>` |
         | **Stagenet**         | `<EMERGENCY_OPERATOR_EOA_ADDRESS>` |
         | **Testnet**          | `<EMERGENCY_OPERATOR_EOA_ADDRESS>` |
         | **Mainnet**          | `<EMERGENCY_OPERATOR_EOA_ADDRESS>` |
->>>>>>> 40257a0b
 
         ```bash
         EMERGENCY_OPERATOR_EOA="<EMERGENCY_OPERATOR_EOA_ADDRESS>"
