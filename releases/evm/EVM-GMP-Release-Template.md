--- conflicted
+++ resolved
@@ -184,16 +184,13 @@
 node evm/deploy-upgradable.js -c AxelarGasService -m [deployMethod] --args "{\"collector\": \"$OPERATORS\"}"
 ```
 
-<<<<<<< HEAD
 8. Transfer ownership for Operators contract
+
 ```bash
 node evm/ownership.js -c Operators --action transferOwnership  --newOwner 0xa1c5B285bFE159d9eFc7359d7938767cF9936186
 ```
 
 9. Transfer ownership for Gateway and Gas Service contracts on `mainnet` and `testnet`
-=======
-9. Transfer ownership for Gateway, Operators and Gas Service contracts on `mainnet` and `testnet`
->>>>>>> 96771c3a
 
 ```bash
 # Only for mainnet and official testnet connection
