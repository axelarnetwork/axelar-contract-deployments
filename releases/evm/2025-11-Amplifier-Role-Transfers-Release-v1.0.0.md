--- conflicted
+++ resolved
@@ -79,21 +79,12 @@
 
 #### Configuration
 
-<<<<<<< HEAD
-| Network              | `governanceAddress`                             | `minimumTimeDelay` | `deployer`                                   | `salt`                    | `operatorAddress (AxelarServiceGovernance Operator EOA)` |
-| -------------------- | ----------------------------------------------- | ------------------ | -------------------------------------------- | ------------------------- | -------------------------------------------------------- |
-| **Devnet-amplifier** | `axelar1zlr7e5qf3sz7yf890rkh9tcnu87234k6k7ytd9` | `0`                | `0xba76c6980428A0b10CFC5d8ccb61949677A61233` | `v1.0.0 devnet-amplifier` | `0xD3Ba43B92cED452D04B20710C4db627667476024`             |
-| **Stagenet**         | `axelar10d07y265gmmuvt4z0w9aw880jnsr700j7v9daj` | `300`              | `0xBeF25f4733b9d451072416360609e5A4c115293E` | `v1.0.0`                  | `0x466548FaD128a4A7e1B4D51322061F270bb756DF`             |
-| **Testnet**          | `axelar10d07y265gmmuvt4z0w9aw880jnsr700j7v9daj` | `3600`             | `0x6f24A47Fc8AE5441Eb47EFfC3665e70e69Ac3F05` | `v1.0.0`                  | `TBD`                                                    |
-| **Mainnet**          | `axelar10d07y265gmmuvt4z0w9aw880jnsr700j7v9daj` | `86400`            | `0x6f24A47Fc8AE5441Eb47EFfC3665e70e69Ac3F05` | `v1.0.0`                  | `TBD`                                                    |
-=======
 | Network              | `minimumTimeDelay` | `deployer`                                   | `salt`                    | `operatorAddress`                            |
 | -------------------- | ------------------ | -------------------------------------------- | ------------------------- | -------------------------------------------- |
 | **Devnet-amplifier** | `0`                | `0xba76c6980428A0b10CFC5d8ccb61949677A61233` | `v1.0.0 devnet-amplifier` | `0xba76c6980428A0b10CFC5d8ccb61949677A61233` |
 | **Stagenet**         | `300`              | `0xBeF25f4733b9d451072416360609e5A4c115293E` | `v1.0.0`                  | `0xBeF25f4733b9d451072416360609e5A4c115293E` |
 | **Testnet**          | `3600`             | `0x6f24A47Fc8AE5441Eb47EFfC3665e70e69Ac3F05` | `v1.0.0`                  | `0x6f24A47Fc8AE5441Eb47EFfC3665e70e69Ac3F05` |
 | **Mainnet**          | `86400`            | `0x6f24A47Fc8AE5441Eb47EFfC3665e70e69Ac3F05` | `v1.0.0`                  | `0x6f24A47Fc8AE5441Eb47EFfC3665e70e69Ac3F05` |
->>>>>>> 2aaf6066
 
 #### Add AxelarServiceGovernance config to `${ENV}.json`
 
