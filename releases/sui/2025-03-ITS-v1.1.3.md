--- conflicted
+++ resolved
@@ -105,11 +105,7 @@
 | Mainnet  | 2000000000    |
 
 ```bash
-<<<<<<< HEAD
 node cosmwasm/submit-proposal.js its-hub-register-chains $CHAIN -t "Register ITS for Sui chain" -d "Register ITS for Sui chain at ITS Hub contract" --deposit $DEPOSIT_AMOUNT
-=======
-node cosmwasm/submit-proposal.js its-hub-register-chains sui-2 -t "Register ITS for Sui chain" -d "Register ITS for Sui chain at ITS Hub contract" --deposit $DEPOSIT_AMOUNT
->>>>>>> edf14dbc
 ```
 
 ### Set trusted chains on Sui ITS
@@ -120,11 +116,7 @@
 ### Trust Sui on ITS edge contracts
 ```bash
 # For these commands replace Sui's PRIVATE KEY in .env with private key for EVM chains
-<<<<<<< HEAD
 node evm/its.js --action setTrustedAddress --trustedChain $CHAIN --trustedAddress hub --chainNames all
-=======
-node evm/its.js --action setTrustedAddress --trustedChain sui-2 --trustedAddress hub
->>>>>>> edf14dbc
 ```
 
 ## Checklist
@@ -144,9 +136,5 @@
 node sui/its-example send-token TST1 [destinationChain] [destinationAddress] 0.5 1
 
 # Initiate token transfer from both EVM chains too
-<<<<<<< HEAD
-node evm/its.js --action interchainTransfer --destinationChain $CHAIN --tokenId [tokenId] --destinationAddress [recipientAddress] --amount 1 --gasValue 
-=======
 node evm/its.js --action interchainTransfer --destinationChain sui --tokenId [tokenId] --destinationAddress [recipientAddress] --amount 1 --gasValue 0.5
->>>>>>> edf14dbc
 ```