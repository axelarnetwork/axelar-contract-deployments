# Sui ITS v1.1.3

|  | **Owner** |
|-----------|------------|
| **Created By** | @blockchainguyy <ayush@interoplabs.io> |
| **Deployment** | @blockchainguyy <ayush@interoplabs.io> |

| **Network** | **Deployment Status** | **Date** |
|-------------|----------------------|----------|
| **Devnet Amplifier** | Done | 2025-03-07 |
| **Stagenet** | - | TBD |
| **Testnet** | - | TBD |
| **Mainnet** | - | TBD |

[Release](https://github.com/axelarnetwork/axelar-cgp-sui/releases/tag/v1.1.3)

[Changelog](https://github.com/axelarnetwork/axelar-cgp-sui/blob/v1.1.3/CHANGELOG.md)

## Deployment

- Ensure that ITS Hub has been upgraded to [v1.1.0](../cosmwasm/2025-01-ITS-v1.1.0.md) first.
- The rollout involves deploying Sui ITS contracts version `v1.1.3` on Sui.

```bash
# Clone latest main and update deps
npm ci
```

Create an `.env` config. Use `all` for `CHAINS` to run the cmd for every EVM chain, or set a specific chain.

```yaml
PRIVATE_KEY=<sui-deployer-key>
PRIVATE_KEY_TYPE="mnemonic" # Optional
SIGNATURE_SCHEME=secp256k1
ENV=<devnet-amplifier|stagenet|testnet|mainnet>
CHAIN=sui
```

### Deploy Sui move contracts
*Note: Gateway contracts need to be redeployed on devnet-amplifier environment.
- Sync move directories
```bash
node sui/deploy-contract.js sync
```

- Delete existing gas `GasService` & `Example` config from `$ENV.json`

- Deploy GasService contract
```bash
node sui/deploy-contract.js deploy GasService
```

- Transfer cap to Operators contract
```bash
node sui/operators.js storeCap
```

- Deploy ABI
```bash
node sui/deploy-contract deploy Abi immmutable
```

- Deploy InterchainTokenService contract
```bash
node sui/deploy-contract.js deploy InterchainTokenService
```

- Deploy Example contract
```bash
node sui/deploy-contract.js deploy Example
```

### Register Sui ITS on ITS Hub

ITS hub contract configuration in json file must include the following attributes per chain:
```bash
"axelar": {
  "contracts": {
    ...
    "InterchainTokenService": {
      ...
      "some-sui-chain": {
        "maxUintBits": 64,
        "maxDecimalsWhenTruncating": 6
      }
    }
    ...
  }
}
```

*Note: Mainnet proposal should include a community post for the Registering ITS*

deposit amount is one of:
| Network  | Deposit Amount |
|----------|---------------|
| Devnet   | 100000000     |
| Stagenet | 100000000     |
| Testnet  | 2000000000    |
| Mainnet  | 2000000000    |

```bash
node cosmwasm/submit-proposal.js its-hub-register-chains sui-2 -t "Register ITS for Sui chain" -d "Register ITS for Sui chain at ITS Hub contract" --deposit $DEPOSIT_AMOUNT
```

### Set trusted chains on Sui ITS
```bash
node sui/its.js add-trusted-chains all
```

### Trust Sui on ITS edge contracts
```bash
# For these commands replace Sui's PRIVATE KEY in .env with private key for EVM chains
<<<<<<< HEAD
node evm/its.js set-trusted-address sui hub -n all 
=======
node evm/its.js --action setTrustedAddress --trustedChain sui-2 --trustedAddress hub
```
>>>>>>> 0e86bcd7

## Checklist

The following checks should be performed after the rollout

- [ ]  Test ITS token deployment

```bash
# Deploy Test Tokens
node sui/its-example deploy-token --origin TST1 "Test Token 1" 6

# Send Token Deployment to Gateway
node sui/its-example send-deployment TST1 [destinationChain] 0.5

# Send Tokens to Destination chain
node sui/its-example send-token TST1 [destinationChain] [destinationAddress] 0.5 1

# Initiate token transfer from both EVM chains too
<<<<<<< HEAD
node evm/its.js interchain-transfer sui [tokenId] [recipientAddress] 1 0.5 
=======
node evm/its.js --action interchainTransfer --destinationChain sui --tokenId [tokenId] --destinationAddress [recipientAddress] --amount 1 --gasValue 0.5
>>>>>>> 0e86bcd7
```<|MERGE_RESOLUTION|>--- conflicted
+++ resolved
@@ -111,12 +111,7 @@
 ### Trust Sui on ITS edge contracts
 ```bash
 # For these commands replace Sui's PRIVATE KEY in .env with private key for EVM chains
-<<<<<<< HEAD
 node evm/its.js set-trusted-address sui hub -n all 
-=======
-node evm/its.js --action setTrustedAddress --trustedChain sui-2 --trustedAddress hub
-```
->>>>>>> 0e86bcd7
 
 ## Checklist
 
@@ -135,9 +130,5 @@
 node sui/its-example send-token TST1 [destinationChain] [destinationAddress] 0.5 1
 
 # Initiate token transfer from both EVM chains too
-<<<<<<< HEAD
 node evm/its.js interchain-transfer sui [tokenId] [recipientAddress] 1 0.5 
-=======
-node evm/its.js --action interchainTransfer --destinationChain sui --tokenId [tokenId] --destinationAddress [recipientAddress] --amount 1 --gasValue 0.5
->>>>>>> 0e86bcd7
 ```