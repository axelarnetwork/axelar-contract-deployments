--- conflicted
+++ resolved
@@ -116,12 +116,8 @@
 ### Trust Sui on ITS edge contracts
 ```bash
 # For these commands replace Sui's PRIVATE KEY in .env with private key for EVM chains
-<<<<<<< HEAD
-node evm/its.js set-trusted-chains sui hub -n all 
-=======
 node evm/its.js --action setTrustedAddress --trustedChain $CHAIN --trustedAddress hub --chainNames all
 ```
->>>>>>> 245f26b6
 
 ## Checklist
 
