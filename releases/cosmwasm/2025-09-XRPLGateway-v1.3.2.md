# XRPLGateway v1.3.2

|                | **Owner**                                                         |
|----------------|-------------------------------------------------------------------|
| **Created By** | @k4m4 <nikolas@commonprefix.com>                                  |
| **Deployment** | @isi8787 <isaac@interoplabs.io>, @k4m4 <nikolas@commonprefix.com> |

| **Network**          | **Deployment Status** | **Date**   |
|----------------------|-----------------------|------------|
| **Devnet Amplifier** | Deployed              | 2025-09-03 |
<<<<<<< HEAD
| **Stagenet**         | -                     | TBD        |
| **Testnet**          | Deployed              | 2025-09-08 |
=======
| **Stagenet**         | Deployed              | 2025-09-08 |
| **Testnet**          | -                     | TBD        |
>>>>>>> b48254df
| **Mainnet**          | -                     | TBD        |

[Release](https://github.com/commonprefix/axelar-amplifier/releases/tag/xrpl-gateway-v1.3.2)

## Background

Changes in this release:

1. Query token instance info from ITS hub

## Deployment

- This rollout upgrades XRPLGateway from `v1.3.0` to `v1.3.2`
- There is no migration involved, i.e., the migrate step will just update the code

1. Create `.env`.

| Network              | `INIT_ADDRESSES`                                                                                                                            | `RUN_AS_ACCOUNT`                                |
| -------------------- | ------------------------------------------------------------------------------------------------------------------------------------------- | ----------------------------------------------- |
| **Devnet-amplifier** | `axelar10d07y265gmmuvt4z0w9aw880jnsr700j7v9daj,axelar1zlr7e5qf3sz7yf890rkh9tcnu87234k6k7ytd9`                                               | `axelar10d07y265gmmuvt4z0w9aw880jnsr700j7v9daj` |
| **Stagenet**         | `axelar1pumrull7z8y5kc9q4azfrmcaxd8w0779kg6anm,axelar10d07y265gmmuvt4z0w9aw880jnsr700j7v9daj,axelar12qvsvse32cjyw60ztysd3v655aj5urqeup82ky` | `axelar10d07y265gmmuvt4z0w9aw880jnsr700j7v9daj` |
| **Testnet**          | `axelar1uk66drc8t9hwnddnejjp92t22plup0xd036uc2,axelar10d07y265gmmuvt4z0w9aw880jnsr700j7v9daj,axelar12f2qn005d4vl03ssjq07quz6cja72w5ukuchv7` | `axelar10d07y265gmmuvt4z0w9aw880jnsr700j7v9daj` |
| **Mainnet**          | `axelar1uk66drc8t9hwnddnejjp92t22plup0xd036uc2,axelar10d07y265gmmuvt4z0w9aw880jnsr700j7v9daj,axelar1nctnr9x0qexemeld5w7w752rmqdsqqv92dw9am` | `axelar10d07y265gmmuvt4z0w9aw880jnsr700j7v9daj` |

| Network              | `DEPOSIT_VALUE` |
| -------------------- | --------------- |
| **Devnet-amplifier** | `100000000`     |
| **Stagenet**         | `100000000`     |
| **Testnet**          | `2000000000`    |
| **Mainnet**          | `2000000000`    |

```bash
MNEMONIC=xyz
ENV=abc
CHAIN=xrpl
RELEASES_BASE_URL=https://pub-7233af746dc8432f8d9547af0133309d.r2.dev
ARTIFACT_PATH=wasm
XRPL_GATEWAY=
INIT_ADDRESSES=
RUN_AS_ACCOUNT=
DEPOSIT_VALUE=
```

```bash
source .env
```

2. Download `XRPLGateway` wasm bytecode.

```bash
mkdir $ARTIFACT_PATH
wget $RELEASES_BASE_URL/releases/cosmwasm/xrpl-gateway/1.3.2/xrpl_gateway.wasm --directory-prefix=$ARTIFACT_PATH
```

3. Download and verify checksum.

```bash
wget -O checksums.txt $RELEASES_BASE_URL/releases/cosmwasm/xrpl-gateway/1.3.2/checksums.txt
CHECKSUM=$(cat checksums.txt | grep xrpl_gateway.wasm | awk '{print $1}')
shasum -a 256 $ARTIFACT_PATH/xrpl_gateway.wasm | grep $CHECKSUM
```

3. Make sure your output matches with the following expected output before proceeding.

```
c38d24ee11f8f4ed86312e310ead065b3ad779b01352c2e98dcc192986cdac1a  wasm/xrpl_gateway.wasm
```

4. Store `XRPLGateway` contract.

```bash
ts-node cosmwasm/submit-proposal.js store \
  -c XrplGateway \
  -t "Upload XRPLGateway contract v1.3.2" \
  -d "Upload XRPLGateway contract v1.3.2" \
  -a "$ARTIFACT_PATH" \
  --deposit $DEPOSIT_VALUE \
  --instantiateAddresses $INIT_ADDRESSES
```

6. Migrate `XRPLGateway` contract.

```bash
ts-node cosmwasm/submit-proposal.js migrate \
  -c XrplGateway \
  -t "Migrate XRPLGateway to v1.3.2" \
  -d "Migrate XRPLGateway to v1.3.2" \
  --msg '{}' \
  --fetchCodeId \
  --deposit $DEPOSIT_VALUE
```

## Checklist

Verify `XRPLGateway` contract version:

```bash
axelard query wasm contract-state raw $XRPL_GATEWAY 636F6E74726163745F696E666F -o json | jq -r '.data' | base64 -d
```

Expected output

```bash
{"contract":"xrpl-gateway","version":"1.3.2"}
```

Follow the [XRPL checklist](../xrpl/2025-02-v1.0.0.md) to ensure that all flows are still functioning as expected.<|MERGE_RESOLUTION|>--- conflicted
+++ resolved
@@ -8,13 +8,8 @@
 | **Network**          | **Deployment Status** | **Date**   |
 |----------------------|-----------------------|------------|
 | **Devnet Amplifier** | Deployed              | 2025-09-03 |
-<<<<<<< HEAD
-| **Stagenet**         | -                     | TBD        |
+| **Stagenet**         | Deployed              | 2025-09-08 |
 | **Testnet**          | Deployed              | 2025-09-08 |
-=======
-| **Stagenet**         | Deployed              | 2025-09-08 |
-| **Testnet**          | -                     | TBD        |
->>>>>>> b48254df
 | **Mainnet**          | -                     | TBD        |
 
 [Release](https://github.com/commonprefix/axelar-amplifier/releases/tag/xrpl-gateway-v1.3.2)
