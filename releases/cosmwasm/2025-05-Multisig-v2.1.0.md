# Cosmwasm Multisig v2.1.0

|  | **Owner** |
|-----------|------------|
| **Created By** | @cjcobb23 <cj@interoplabs.io> |
| **Deployment** | @isi8787 <isaac@interoplabs.io> |

| **Network** | **Deployment Status** | **Date** |
|-------------|----------------------|----------|
| **Devnet Amplifier** | Deployed | 05-10-2025 |
| **Stagenet** | - | TBD |
<<<<<<< HEAD
| **Testnet** | - | TBD |
| **Mainnet** | In progress | 05-16-2025 |
=======
| **Testnet** | Complete | 05-19-2025 |
| **Mainnet** | - | TBD |
>>>>>>> d6390fdf

[Release](https://github.com/axelarnetwork/axelar-amplifier/releases/tag/multisig-v2.1.0)

## Background

Changes in this release:

1. Accept arbitrary length message to sign. Allows for stateless sig verification callback.

## Deployment

- This rollout upgrades the amplifier multisig contract from `v2.0.0` to `v2.1.0`
- There is a no state migration involved

1. Upload new Multisig contract

| environment | INIT_ADDRESSES    |  RUN_AS_ACCOUNT |
| :-----: | :---: | :---: |
| devnet-amplifier | `axelar10d07y265gmmuvt4z0w9aw880jnsr700j7v9daj,axelar1zlr7e5qf3sz7yf890rkh9tcnu87234k6k7ytd9`  | `axelar10d07y265gmmuvt4z0w9aw880jnsr700j7v9daj`   |
| stagenet | `axelar1pumrull7z8y5kc9q4azfrmcaxd8w0779kg6anm,axelar10d07y265gmmuvt4z0w9aw880jnsr700j7v9daj,axelar12qvsvse32cjyw60ztysd3v655aj5urqeup82ky`    | `axelar10d07y265gmmuvt4z0w9aw880jnsr700j7v9daj`   |
| testnet | `axelar1uk66drc8t9hwnddnejjp92t22plup0xd036uc2,axelar10d07y265gmmuvt4z0w9aw880jnsr700j7v9daj,axelar12f2qn005d4vl03ssjq07quz6cja72w5ukuchv7`   | `axelar10d07y265gmmuvt4z0w9aw880jnsr700j7v9daj`   |
| mainnet | `axelar1uk66drc8t9hwnddnejjp92t22plup0xd036uc2,axelar10d07y265gmmuvt4z0w9aw880jnsr700j7v9daj,axelar1nctnr9x0qexemeld5w7w752rmqdsqqv92dw9am`   | `axelar10d07y265gmmuvt4z0w9aw880jnsr700j7v9daj`   |

```bash
node cosmwasm/submit-proposal.js store -c Multisig -t "Upload Multisig contract v2.1.0" -d "Upload Multisig contract v2.1.0" -r $RUN_AS_ACCOUNT --deposit 2000000000 --instantiateAddresses $INIT_ADDRESSES --version 2.1.0
```

2. Upgrade Multisig contract

There is no state migration needed during upgrade.

```bash
node cosmwasm/submit-proposal.js migrate \
  -c Multisig \
  -t "Migrate Multisig to v2.1.0" \
  -d "Multisig to v2.1.0" \
  --msg '{}' \
  --fetchCodeId \
  --deposit 2000000000
```

## Checklist

Verify multisig contract version

```bash
axelard query wasm contract-state raw $MULTISIG_ADDRESS 636F6E74726163745F696E666F -o json | jq -r '.data' | base64 -d
```
Expected output

```bash
{"contract":"multisig","version":"2.1.0"}
```

<|MERGE_RESOLUTION|>--- conflicted
+++ resolved
@@ -9,13 +9,8 @@
 |-------------|----------------------|----------|
 | **Devnet Amplifier** | Deployed | 05-10-2025 |
 | **Stagenet** | - | TBD |
-<<<<<<< HEAD
-| **Testnet** | - | TBD |
-| **Mainnet** | In progress | 05-16-2025 |
-=======
 | **Testnet** | Complete | 05-19-2025 |
-| **Mainnet** | - | TBD |
->>>>>>> d6390fdf
+| **Mainnet** | Complete | 05-19-2025 |
 
 [Release](https://github.com/axelarnetwork/axelar-amplifier/releases/tag/multisig-v2.1.0)
 
