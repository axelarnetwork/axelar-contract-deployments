--- conflicted
+++ resolved
@@ -9,13 +9,9 @@
 | -------------------- | --------------------- | ---------- |
 | **Devnet Amplifier** | Deployed              | 2025-04-24 |
 | **Stagenet**         | Deployed              | 2025-05-07 |
-<<<<<<< HEAD
-| **Testnet**          | -                     | TBD        |
-| **Mainnet**          | Deployed              | 2025-05-12 |
-=======
 | **Testnet**          | Deployed              | 2025-05-08 |
-| **Mainnet**          | -                     | TBD        |
->>>>>>> 4206e87f
+| **Mainnet**          | Deployed              | 2025-05-15 |
+
 
 [Release](https://github.com/axelarnetwork/axelar-amplifier/releases/tag/interchain-token-service-v1.2.1)
 
