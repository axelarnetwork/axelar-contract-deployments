# &lt; ChainName &gt; GMP Amplifier vX.X.X

|                | **Owner**                                |
| -------------- | ---------------------------------------- |
| **Created By** | @[github-username] <user@interoplabs.io> |
| **Deployment** | @[github-username] <user@interoplabs.io> |

| **Network**          | **Deployment Status** | **Date** |
| -------------------- | --------------------- | -------- |
| **Devnet Amplifier** | -                     | TBD      |
| **Stagenet**         | -                     | TBD      |
| **Testnet**          | -                     | TBD      |
| **Mainnet**          | -                     | TBD      |

- [Amplifier Releases](https://github.com/axelarnetwork/axelar-amplifier/releases)
- [VotingVerifier vX.X.X](https://github.com/axelarnetwork/axelar-amplifier/releases/tag/voting-verifier-v1.1.0) `add link to Voting Verifier release`
- [Gateway vX.X.X](https://github.com/axelarnetwork/axelar-amplifier/releases/tag/gateway-v1.1.1) `add link to Gateway release`
- [MultisigProver vX.X.X](https://github.com/axelarnetwork/axelar-amplifier/releases/tag/multisig-prover-v1.1.1) `add link to Multisig Prover release`

## Background

These are the instructions for deploying Amplifier contracts for `<ChainName>` connection.

### Pre-requisites

1. Predict the [External Gateway](../evm/path-to-GMP-release-doc) address, as `VotingVerifier` deployment requires the `sourceGatewayAddress` which is the External Gateway address.

    | Network              | `minimumRotationDelay` | `deploymentType` | `deployer`                                   |
    | -------------------- | ---------------------- | ---------------- | -------------------------------------------- |
    | **Devnet-amplifier** | `0`                    | `create3`        | `0xba76c6980428A0b10CFC5d8ccb61949677A61233` |
    | **Stagenet**         | `300`                  | `create`         | `0xBeF25f4733b9d451072416360609e5A4c115293E` |
    | **Testnet**          | `3600`                 | `create`         | `0xB8Cd93C83A974649D76B1c19f311f639e62272BC` |
    | **Mainnet**          | `86400`                | `create`         | `0xB8Cd93C83A974649D76B1c19f311f639e62272BC` |

    ```bash
    ts-node evm/deploy-amplifier-gateway.js -m [deploymentType] --minimumRotationDelay [minimumRotationDelay] --predictOnly
    ```

1. Coordinator contract must be deployed and configured in `$ENV.json`

## Deployment

- Create an `.env` config

```yaml
MNEMONIC=<cosm wasm deployer key mnemonic>
ENV=<devnet-amplifier|stagenet|testnet|mainnet>
CHAIN=<chain name>
```

| Network              | `deployer address`                              |
| -------------------- | ----------------------------------------------- |
| **Devnet-amplifier** | `axelar1zlr7e5qf3sz7yf890rkh9tcnu87234k6k7ytd9` |
| **Stagenet**         | `axelar1pumrull7z8y5kc9q4azfrmcaxd8w0779kg6anm` |
| **Testnet**          | `axelar1uk66drc8t9hwnddnejjp92t22plup0xd036uc2` |
| **Mainnet**          | `axelar1uk66drc8t9hwnddnejjp92t22plup0xd036uc2` |

- Confirm `ChainCodecEvm`, `VotingVerifier`, `Gateway` and `MultisigProver` contracts are already stored in `$ENV.json`

```bash
VotingVerifier (v1.1.0) -> "storeCodeProposalCodeHash": "d9412440820a51bc48bf41a77ae39cfb33101ddc6562323845627ea2042bf708"
Gateway (v1.1.1) -> "storeCodeProposalCodeHash": "2ba600ee0d162184c9387eaf6fad655f1d75db548f93e379f0565cb2042d856f"
MultisigProver (v1.1.1) -> "storeCodeProposalCodeHash": "00428ef0483f103a6e1a5853c4b29466a83e5b180cc53a00d1ff9d022bc2f03a"
ChainCodecEvm (v1.0.0) -> "storeCodeProposalCodeHash": "6833d296e59dda53b7eaef8927b0d4b4316294de35eb8a28fa895b308fb46567"
```

- Add config in `$ENV.json` to deploy Amplifier contracts.

| Network              | `governanceAddress`                             | `adminAddress`                                  |
| -------------------- | ----------------------------------------------- | ----------------------------------------------- |
| **Devnet-amplifier** | `axelar1zlr7e5qf3sz7yf890rkh9tcnu87234k6k7ytd9` | `axelar1zlr7e5qf3sz7yf890rkh9tcnu87234k6k7ytd9` |
| **Stagenet**         | `axelar10d07y265gmmuvt4z0w9aw880jnsr700j7v9daj` | `axelar1l7vz4m5g92kvga050vk9ycjynywdlk4zhs07dv` |
| **Testnet**          | `axelar10d07y265gmmuvt4z0w9aw880jnsr700j7v9daj` | `axelar17qafmnc4hrfa96cq37wg5l68sxh354pj6eky35` |
| **Mainnet**          | `axelar10d07y265gmmuvt4z0w9aw880jnsr700j7v9daj` | `axelar1pczf792wf3p3xssk4dmwfxrh6hcqnrjp70danj` |

| Network              | `serviceName` | `votingThreshold` | `signingThreshold` | `confirmationHeight` |
| -------------------- | ------------- | ----------------- | ------------------ | -------------------- |
| **Devnet-amplifier** | `validators`  | `["6", "10"]`     | `["6", "10"]`      | `1`                  |
| **Stagenet**         | `amplifier`   | `["51", "100"]`   | `["51", "100"]`    | `1`                  |
| **Testnet**          | `amplifier`   | `["51", "100"]`   | `["51", "100"]`    | `1`                  |
| **Mainnet**          | `amplifier`   | `["2", "3"]`      | `["2", "3"]`       | `1`                  |

```bash
# Add under `config.axelar.contracts.VotingVerifier` based on Network
"$CHAIN" : {
    "governanceAddress": "[governance address]",
    "serviceName": "[service name]",
    "sourceGatewayAddress": "[external gateway address]",
    "votingThreshold": "[voting threshold]",
    "blockExpiry": 10,
    "confirmationHeight": 1000000, # if $CHAIN uses a custom finality mechanism such as the "finalized" tag, set this value very high (i.e. 1000000) to prevent accidental use
    "msgIdFormat": "hex_tx_hash_and_event_index",
}

# Add under `config.axelar.contracts.MultisigProver` based on Network
"$CHAIN" : {
    "governanceAddress": "[governance address]",
    "adminAddress": "[admin address]",
    "signingThreshold": "[signing threshold]",
    "serviceName": "[service name]",
    "verifierSetDiffThreshold": 0,
    "keyType": "ecdsa"
}
```

### Instantiate Amplifier contracts

| Network              | `CONTRACT_ADMIN`                                |
| -------------------- | ----------------------------------------------- |
| **Devnet-amplifier** | `axelar1zlr7e5qf3sz7yf890rkh9tcnu87234k6k7ytd9` |
| **Stagenet**         | `axelar12qvsvse32cjyw60ztysd3v655aj5urqeup82ky` |
| **Testnet**          | `axelar12f2qn005d4vl03ssjq07quz6cja72w5ukuchv7` |
| **Mainnet**          | `axelar1nctnr9x0qexemeld5w7w752rmqdsqqv92dw9am` |

`CONTRACT_ADMIN` is the wasm contract admin address for contract upgrades.

| Network              | Salt     |
| -------------------- | -------- |
| **Devnet-amplifier** | `v1.0.0` |
| **Stagenet**         | `v1.0.0` |
| **Testnet**          | `v1.0.0` |
| **Mainnet**          | `v1.0.0` |

**Note:** On `devnet-amplifier`, omit the `--governance` flag to execute directly (it uses a governance key for direct execution).

1. Instantiate Gateway, VotingVerifier and MultisigProver contracts via Coordinator

    ```bash
    ts-node cosmwasm/contract.ts instantiate-chain-contracts \
        -n $CHAIN \
        -s "$SALT" \
        --fetchCodeId \
        --admin "$CONTRACT_ADMIN" \
        --governance # omit on devnet-amplifier
    ```

1. Wait for proposal to pass (or transaction to confirm if direct execution) and query deployed contract addresses

    ```bash
    ts-node cosmwasm/query.ts save-deployed-contracts $CHAIN
    ```

1. Register deployment

    ```bash
    ts-node cosmwasm/contract.ts register-deployment \
        $CHAIN \
        --governance # omit on devnet-amplifier
    ```

1. Set environment variables
    - These variables are network-specific

    ```bash
    VOTING_VERIFIER=$(cat ./axelar-chains-config/info/$ENV.json | jq ".axelar.contracts.VotingVerifier[\"$CHAIN\"].address" | tr -d '"')
    GATEWAY=$(cat ./axelar-chains-config/info/$ENV.json | jq ".axelar.contracts.Gateway[\"$CHAIN\"].address" | tr -d '"')
    MULTISIG_PROVER=$(cat ./axelar-chains-config/info/$ENV.json | jq ".axelar.contracts.MultisigProver[\"$CHAIN\"].address" | tr -d '"')
    MULTISIG=$(cat ./axelar-chains-config/info/$ENV.json | jq .axelar.contracts.Multisig.address | tr -d '"')
    REWARDS=$(cat ./axelar-chains-config/info/$ENV.json | jq .axelar.contracts.Rewards.address | tr -d '"')
    ROUTER=$(cat ./axelar-chains-config/info/$ENV.json | jq .axelar.contracts.Router.address | tr -d '"')
    ```
    - Gov proposal environment variables. Update these for each network

    | Network              | `PROVER_ADMIN`                                  | `REWARD_AMOUNT`     |
    | -------------------- | ----------------------------------------------- | ------------------- |
    | **Devnet-amplifier** | `axelar1zlr7e5qf3sz7yf890rkh9tcnu87234k6k7ytd9` | `1000000uamplifier` |
    | **Stagenet**         | `axelar1l7vz4m5g92kvga050vk9ycjynywdlk4zhs07dv` | `1000000uaxl`       |
    | **Testnet**          | `axelar17qafmnc4hrfa96cq37wg5l68sxh354pj6eky35` | `1000000uaxl`       |
    | **Mainnet**          | `axelar1pczf792wf3p3xssk4dmwfxrh6hcqnrjp70danj` | `1000000uaxl`       |

    ```bash
    PROVER_ADMIN=[prover admin who is responsible for the contract's operations]
    REWARD_AMOUNT=[reward amount]
    ```
<<<<<<< HEAD
    - Add a community post for the mainnet proposal. i.e: <https://community.axelar.network/t/proposal-add-its-hub-to-mainnet/3227>
=======

    - Add a community post for the mainnet proposal (i.e: <https://community.axelar.network/t/proposal-add-its-hub-to-mainnet/3227>) and share on `mainnet-announcements` channel on Discord.
>>>>>>> e75b3bd9

    - Note: all the following governance proposals should be submitted at one time so deployment doesn't get held up while waiting for voting. [ITS proposal](../evm/EVM-ITS-Release-Template.md) should also be submitted at this time if possible.

#### Rewards

1. Create reward pools for VotingVerifier and Multisig

    | Network              | `epoch_duration` | `participation_threshold` | `rewards_per_epoch` |
    | -------------------- | ---------------- | ------------------------- | ------------------- |
    | **Devnet-amplifier** | `100`            | `[\"7\", \"10\"]`         | `100`               |
    | **Stagenet**         | `600`            | `[\"7\", \"10\"]`         | `100`               |
    | **Testnet**          | `600`            | `[\"7\", \"10\"]`         | `100`               |
    | **Mainnet**          | `14845`          | `[\"8\", \"10\"]`         | `TBD`               |

    ```bash
    ts-node cosmwasm/contract.ts create-reward-pools \
        $CHAIN \
        --epochDuration "[epoch_duration]" \
        --participationThreshold "[participation_threshold]" \
        --rewardsPerEpoch "[rewards_per_epoch]" \
        --governance # omit on devnet-amplifier
    ```

1. Register ITS edge contract on ITS Hub

    Proceed with this step only if ITS deployment on $CHAIN is confirmed. Add the following to `contracts` in the `$CHAIN` config within `$ENV.json`:

    | Network              | `ITS_EDGE_CONTRACT`                          |
    | -------------------- | -------------------------------------------- |
    | **Devnet-amplifier** | `0x2269B93c8D8D4AfcE9786d2940F5Fcd4386Db7ff` |
    | **Stagenet**         | `0x0FCb262571be50815627C16Eca1f5F3D342FF5a5` |
    | **Testnet**          | `0xB5FB4BE02232B1bBA4dC8f81dc24C26980dE9e3C` |
    | **Mainnet**          | `0xB5FB4BE02232B1bBA4dC8f81dc24C26980dE9e3C` |

    ```json
    {
        "InterchainTokenService": {
            "address": "$ITS_EDGE_CONTRACT"
        }
    }
    ```

    Additionally, configure the ITS hub parameters in `axelar.contracts.InterchainTokenService[$CHAIN]` within `ENV.json`. For EVM chains, `maxUintBits` and `maxDecimalsWhenTruncating` default to `256` and `255` respectively if not specified. The `msgTranslator` address defaults to the global `ItsAbiTranslator.address` if not provided per-chain.

    ```json
    {
        "axelar": {
            "contracts": {
                "InterchainTokenService": {
                    "$CHAIN": {
                        "maxUintBits": 256,
                        "maxDecimalsWhenTruncating": 255,
                        "msgTranslator": "axelar1..." // Optional: per-chain override
                    }
                }
            }
        }
    }
    ```

    ```bash
    ts-node cosmwasm/contract.ts its-hub-register-chains $CHAIN \
        --governance # omit on devnet-amplifier
    ```

    - Please remove this temporary config after submitting the proposal and reset contracts to an empty object.

1. Add funds to reward pools from a wallet containing the reward funds `$REWARD_AMOUNT`

    ```bash
    axelard tx wasm execute $REWARDS "{ \"add_rewards\": { \"pool_id\": { \"chain_name\": \"$CHAIN\", \"contract\": \"$MULTISIG\" } } }" --amount $REWARD_AMOUNT --from $WALLET

    axelard tx wasm execute $REWARDS "{ \"add_rewards\": { \"pool_id\": { \"chain_name\": \"$CHAIN\", \"contract\": \"$VOTING_VERIFIER\" } } }" --amount $REWARD_AMOUNT --from $WALLET
    ```

1. Confirm proposals have passed
    - Check proposals on block explorer (i.e. <https://axelarscan.io/proposals>)
        - "Instantiate contracts for `$CHAIN`"
        - "Register deployment for `$CHAIN`"
        - "Create pool for `$CHAIN` in `$CHAIN` voting verifier"
        - "Create pool for `$CHAIN` in axelar multisig"
        - (optional) "Register `$CHAIN` on ITS Hub"

    - Check Gateway registered at Router

    ```bash
    axelard q wasm contract-state smart $ROUTER "{\"chain_info\": \"$CHAIN\"}" --output json | jq .
    # You should see something like this:
    {
        "data": {
            "name": \"$CHAIN\",
            "gateway": {
                "address": "axelar1jah3ac59xke2r266yjhh45tugzsvnlzsefyvx6jgp0msk6tp7vqqaktuz2"
            },
            "frozen_status": 0,
            "msg_id_format": "hex_tx_hash_and_event_index"
        }
    }
    ```

    - Check Multisig Prover authorized on Multisig

    ```bash
    axelard q wasm contract-state smart $MULTISIG "{\"is_caller_authorized\": {\"contract_address\": \"$MULTISIG_PROVER\", \"chain_name\": \"$CHAIN\"}}" --output json | jq .
    # Result should look like:
    {
        "data": true
    }
    ```

    - Check reward pool to confirm funding worked:

    ```bash
    ts-node cosmwasm/query.ts rewards $CHAIN
    ```

1. Update `ampd` with the `$CHAIN` chain configuration. Verifiers should use their own `$CHAIN` RPC node for the `http_url` in production.

    | Network              | `http_url`        |
    | -------------------- | ----------------- |
    | **Devnet-amplifier** | [testnet RPC URL] |
    | **Stagenet**         | [testnet RPC URL] |
    | **Testnet**          | [testnet RPC URL] |
    | **Mainnet**          | [mainnet RPC URL] |

    ```bash
    [[handlers]]
    chain_name="$CHAIN"
    cosmwasm_contract="$MULTISIG"
    type="MultisigSigner"

    [[handlers]]
    chain_finalization="RPCFinalizedBlock"
    chain_name="$CHAIN"
    chain_rpc_url=[http url]
    cosmwasm_contract="$VOTING_VERIFIER"
    type="EvmMsgVerifier"

    [[handlers]]
    chain_finalization="RPCFinalizedBlock"
    chain_name="$CHAIN"
    chain_rpc_url=[http url]
    cosmwasm_contract="$VOTING_VERIFIER"
    type="EvmVerifierSetVerifier"
    ```

1. Update `ampd` with the `$CHAIN` chain configuration.

    ```bash
    ampd register-chain-support "[service name]" $CHAIN
    ```

1. Create genesis verifier set

    Note that this step can only be run once a sufficient number of verifiers have registered.

    | Network              | `min_num_verifiers` |
    | -------------------- | ------------------- |
    | **Devnet-amplifier** | 3                   |
    | **Stagenet**         | 3                   |
    | **Testnet**          | 5                   |
    | **Mainnet**          | 5                   |

    ```bash
    axelard tx wasm execute $MULTISIG_PROVER '"update_verifier_set"' --from $PROVER_ADMIN --gas auto --gas-adjustment 1.2
    ```

    Query the multisig prover for active verifier set

    ```bash
    axelard q wasm contract-state smart $MULTISIG_PROVER '"current_verifier_set"'
    ```

## Checklist

The [GMP checklist for $CHAIN](../evm/path-to-GMP-release-doc) will test GMP calls.<|MERGE_RESOLUTION|>--- conflicted
+++ resolved
@@ -172,12 +172,8 @@
     PROVER_ADMIN=[prover admin who is responsible for the contract's operations]
     REWARD_AMOUNT=[reward amount]
     ```
-<<<<<<< HEAD
-    - Add a community post for the mainnet proposal. i.e: <https://community.axelar.network/t/proposal-add-its-hub-to-mainnet/3227>
-=======
 
     - Add a community post for the mainnet proposal (i.e: <https://community.axelar.network/t/proposal-add-its-hub-to-mainnet/3227>) and share on `mainnet-announcements` channel on Discord.
->>>>>>> e75b3bd9
 
     - Note: all the following governance proposals should be submitted at one time so deployment doesn't get held up while waiting for voting. [ITS proposal](../evm/EVM-ITS-Release-Template.md) should also be submitted at this time if possible.
 
