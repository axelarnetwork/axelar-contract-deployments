--- conflicted
+++ resolved
@@ -130,11 +130,6 @@
         -n $CHAIN \
         -s "$SALT" \
         --fetchCodeId \
-<<<<<<< HEAD
-        -t "Instantiate contracts for $CHAIN" \
-        -d "Instantiate Gateway, ChainCodec, VotingVerifier and MultisigProver contracts for $CHAIN via Coordinator" \
-=======
->>>>>>> 37e3a07d
         --admin "$CONTRACT_ADMIN" \
         --governance
     ```
@@ -203,11 +198,7 @@
 
 1. Register ITS edge contract on ITS Hub
 
-<<<<<<< HEAD
     Proceed with this step only if ITS deployment on $CHAIN is confirmed. Add the following to `contracts` in the `$CHAIN` config within `$ENV.json`:
-=======
-    Proceed with this step only if ITS deployment on $CHAIN is confirmed. Add the following to `contracts` in the `$CHAIN` config within`ENV.json`:
->>>>>>> 37e3a07d
 
     | Network              | `ITS_EDGE_CONTRACT`                          |
     | -------------------- | -------------------------------------------- |
