# XRPLMultisigProver v1.4.2

|                | **Owner**                                                                                                  |
|----------------|------------------------------------------------------------------------------------------------------------|
| **Created By** | @k4m4 <nikolas@commonprefix.com>                                                                           |
| **Deployment** | @isi8787 <isaac@interoplabs.io>, @k4m4 <nikolas@commonprefix.com>, @themicp <themis@commonprefix.com>      |

| **Network**          | **Deployment Status** | **Date**   |
|----------------------|-----------------------|------------|
| **Devnet Amplifier** | Deployed              | 2025-06-13 |
<<<<<<< HEAD
| **Stagenet**         | Deployed              | 2025-06-13 |
| **Testnet**          | -                     | TBD        |
=======
| **Stagenet**         | -                     | TBD        |
| **Testnet**          | Deployed              | 2025-06-13 |
>>>>>>> b4f16794
| **Mainnet**          | -                     | TBD        |

[Release](https://github.com/commonprefix/axelar-amplifier/releases/tag/xrpl-multisig-prover-v1.4.2)

## Background

Changes in this release:

1. Fix collision in `unsigned_tx_hash` preventing retries of duplicate messages, in some cases
1. Fix issue were TX fees were not being deducted from the XRP fee reserve

## Deployment

- This rollout upgrades XRPLMultisigProver from `v1.4.1` to `v1.4.2`
- There is no migration involved, i.e., the migrate step will just update the code

1. Create `.env`.

| Network              | `INIT_ADDRESSES`                                                                                                                            | `RUN_AS_ACCOUNT`                                |
| -------------------- | ------------------------------------------------------------------------------------------------------------------------------------------- | ----------------------------------------------- |
| **Devnet-amplifier** | `axelar10d07y265gmmuvt4z0w9aw880jnsr700j7v9daj,axelar1zlr7e5qf3sz7yf890rkh9tcnu87234k6k7ytd9`                                               | `axelar10d07y265gmmuvt4z0w9aw880jnsr700j7v9daj` |
| **Stagenet**         | `axelar1pumrull7z8y5kc9q4azfrmcaxd8w0779kg6anm,axelar10d07y265gmmuvt4z0w9aw880jnsr700j7v9daj,axelar12qvsvse32cjyw60ztysd3v655aj5urqeup82ky` | `axelar10d07y265gmmuvt4z0w9aw880jnsr700j7v9daj` |
| **Testnet**          | `axelar1uk66drc8t9hwnddnejjp92t22plup0xd036uc2,axelar10d07y265gmmuvt4z0w9aw880jnsr700j7v9daj,axelar12f2qn005d4vl03ssjq07quz6cja72w5ukuchv7` | `axelar10d07y265gmmuvt4z0w9aw880jnsr700j7v9daj` |
| **Mainnet**          | `axelar1uk66drc8t9hwnddnejjp92t22plup0xd036uc2,axelar10d07y265gmmuvt4z0w9aw880jnsr700j7v9daj,axelar1nctnr9x0qexemeld5w7w752rmqdsqqv92dw9am` | `axelar10d07y265gmmuvt4z0w9aw880jnsr700j7v9daj` |

| Network              | `PROVER_ADMIN`                                  | `DEPOSIT_VALUE` |
| -------------------- | ----------------------------------------------- | --------------- |
| **Devnet-amplifier** | `axelar1lsasewgqj7698e9a25v3c9kkzweee9cvejq5cs` | `100000000`     |
| **Stagenet**         | `axelar1l7vz4m5g92kvga050vk9ycjynywdlk4zhs07dv` | `100000000`     |
| **Testnet**          | `axelar17qafmnc4hrfa96cq37wg5l68sxh354pj6eky35` | `2000000000`    |
| **Mainnet**          | `axelar1pczf792wf3p3xssk4dmwfxrh6hcqnrjp70danj` | `2000000000`    |

```bash
MNEMONIC=xyz
ENV=abc
CHAIN=xrpl
RELEASES_BASE_URL=https://pub-7233af746dc8432f8d9547af0133309d.r2.dev
ARTIFACT_PATH=wasm
XRPL_MULTISIG_PROVER=
INIT_ADDRESSES=
RUN_AS_ACCOUNT=
DEPOSIT_VALUE=
PROVER_ADMIN=
```

```bash
source .env
```

2. Download `XRPLMultisigProver` wasm bytecode.

```bash
mkdir $ARTIFACT_PATH
wget $RELEASES_BASE_URL/releases/cosmwasm/xrpl-multisig-prover/1.4.2/xrpl_multisig_prover.wasm --directory-prefix=$ARTIFACT_PATH
```

3. Download and verify checksum.

```bash
wget -O checksums.txt $RELEASES_BASE_URL/releases/cosmwasm/xrpl-multisig-prover/1.4.2/checksums.txt
CHECKSUM=$(cat checksums.txt | grep xrpl_multisig_prover.wasm | awk '{print $1}')
shasum -a 256 $ARTIFACT_PATH/xrpl_multisig_prover.wasm | grep $CHECKSUM
```

3. Make sure your output matches with the following expected output before proceeding.

```
94d8bbf002b97cc586b584f7cfc12caa812bc5ee47581df209dbd8298b6b9ec5  wasm/xrpl_multisig_prover.wasm
```

4. Store `XRPLMultisigProver` contract.

```bash
ts-node cosmwasm/submit-proposal.js store \
  -c XrplMultisigProver \
  -t "Upload XRPLMultisigProver contract v1.4.2" \
  -d "Upload XRPLMultisigProver contract v1.4.2" \
  -a "$ARTIFACT_PATH/xrpl_multisig_prover.wasm" \
  --deposit $DEPOSIT_VALUE \
  --instantiateAddresses $INIT_ADDRESSES
```

6. Migrate `XRPLMultisigProver` contract.

```bash
ts-node cosmwasm/submit-proposal.js migrate \
  -c XrplMultisigProver \
  -t "Migrate XRPLMultisigProver to v1.4.2" \
  -d "Migrate XRPLMultisigProver to v1.4.2" \
  --msg '{}' \
  --fetchCodeId \
  --deposit $DEPOSIT_VALUE
```

7. Override XRP fee reserve on `XRPLMultisigProver`.

Once the migration has gone through, calculate the new fee reserve amount (i.e., sum of reserve top ups minus sum of proof transaction fees),
and override the `fee_reserve` on the XRPLMultisigProver with this up-to-date value.

```bash
NEW_FEE_RESERVE=[computed XRP value in drops]
axelard tx wasm execute $XRPL_MULTISIG_PROVER '{"update_fee_reserve": '$NEW_FEE_RESERVE'}' --from $PROVER_ADMIN --gas auto --gas-adjustment 1.2
```

## Checklist

Verify `XRPLMultisigProver` contract version:

```bash
axelard query wasm contract-state raw $XRPL_MULTISIG_PROVER 636F6E74726163745F696E666F -o json | jq -r '.data' | base64 -d
```

Expected output

```bash
{"contract":"xrpl-multisig-prover","version":"1.4.2"}
```

Follow the [XRPL checklist](../xrpl/2025-02-v1.0.0.md) to ensure that all flows are still functioning as expected.<|MERGE_RESOLUTION|>--- conflicted
+++ resolved
@@ -8,13 +8,8 @@
 | **Network**          | **Deployment Status** | **Date**   |
 |----------------------|-----------------------|------------|
 | **Devnet Amplifier** | Deployed              | 2025-06-13 |
-<<<<<<< HEAD
 | **Stagenet**         | Deployed              | 2025-06-13 |
-| **Testnet**          | -                     | TBD        |
-=======
-| **Stagenet**         | -                     | TBD        |
 | **Testnet**          | Deployed              | 2025-06-13 |
->>>>>>> b4f16794
 | **Mainnet**          | -                     | TBD        |
 
 [Release](https://github.com/commonprefix/axelar-amplifier/releases/tag/xrpl-multisig-prover-v1.4.2)
