--- conflicted
+++ resolved
@@ -50,11 +50,7 @@
 | **Devnet-amplifier** | `validators`  | `["6", "10"]`     | `["6", "10"]`      | `1`                  |
 | **Stagenet**         | `amplifier`   | `["51", "100"]`   | `["51", "100"]`    | `1`                  |
 | **Testnet**          | `amplifier`   | `["51", "100"]`   | `["51", "100"]`    | `1`                  |
-<<<<<<< HEAD
 | **Mainnet**          | `amplifier`   | `["2", "3"]`      | `["2", "3"]`       | `1`                  |
-=======
-| **Mainnet**          | `amplifier`   | `["2", "3"]`      | `["2", "3"]`       | 1                |
->>>>>>> 0a4276c5
 
 ```bash
 # Add under `config.axelar.contracts.VotingVerifier` based on Network
@@ -141,11 +137,7 @@
     }"
 ```
 
-<<<<<<< HEAD
 6. Update ampd with the Stellar chain configuration.
-=======
-6. Register chain and public key from ampd. Ask verifiers to run these.
->>>>>>> 0a4276c5
 
 | Network              | `http_url`                             |
 | -------------------- | -------------------------------------- |
