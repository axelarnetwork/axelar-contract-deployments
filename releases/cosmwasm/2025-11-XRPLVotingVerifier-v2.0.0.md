# XRPLVotingVerifier v2.0.0

|                | **Owner**                                                                                                 |
|----------------|-----------------------------------------------------------------------------------------------------------|
| **Created By** | @k4m4 <nikolas@commonprefix.com>                                                                          |
| **Deployment** | @blockchainguyy <ayush@interoplabs.io>, @isi8787 <isaac@interoplabs.io>, @k4m4 <nikolas@commonprefix.com> |

| **Network**          | **Deployment Status** | **Date**   |
|----------------------|-----------------------|------------|
| **Devnet Amplifier** | Deployed              | 2025-11-25 |
<<<<<<< HEAD
| **Stagenet**         | -                     | TBD        |
| **Testnet**          | Deployed              | 2025-11-26 |
| **Mainnet**          |                       | TBD        |
=======
| **Stagenet**         | Deployed              | 2025-11-26 |
| **Testnet**          | -                     | TBD        |
| **Mainnet**          | -                     | TBD        |
>>>>>>> 5a23def9

[Release](https://github.com/commonprefix/axelar-amplifier/releases/tag/xrpl-voting-verifier-v2.0.0)

## Background

Changes in this release:

1. Unify parameter updates with `UpdateVotingParameters`

## Deployment

- This rollout upgrades XRPLVotingVerifier from `v1.3.0` to `v2.0.0`
- There is no migration involved, i.e., the migrate step will just update the code

1. Create `.env`.

| Network              | `INIT_ADDRESSES`                                                                                                                            | `RUN_AS_ACCOUNT`                                |
| -------------------- | ------------------------------------------------------------------------------------------------------------------------------------------- | ----------------------------------------------- |
| **Devnet-amplifier** | `axelar10d07y265gmmuvt4z0w9aw880jnsr700j7v9daj,axelar1zlr7e5qf3sz7yf890rkh9tcnu87234k6k7ytd9`                                               | `axelar10d07y265gmmuvt4z0w9aw880jnsr700j7v9daj` |
| **Stagenet**         | `axelar1pumrull7z8y5kc9q4azfrmcaxd8w0779kg6anm,axelar10d07y265gmmuvt4z0w9aw880jnsr700j7v9daj,axelar12qvsvse32cjyw60ztysd3v655aj5urqeup82ky` | `axelar10d07y265gmmuvt4z0w9aw880jnsr700j7v9daj` |
| **Testnet**          | `axelar1uk66drc8t9hwnddnejjp92t22plup0xd036uc2,axelar10d07y265gmmuvt4z0w9aw880jnsr700j7v9daj,axelar12f2qn005d4vl03ssjq07quz6cja72w5ukuchv7` | `axelar10d07y265gmmuvt4z0w9aw880jnsr700j7v9daj` |
| **Mainnet**          | `axelar1uk66drc8t9hwnddnejjp92t22plup0xd036uc2,axelar10d07y265gmmuvt4z0w9aw880jnsr700j7v9daj,axelar1nctnr9x0qexemeld5w7w752rmqdsqqv92dw9am` | `axelar10d07y265gmmuvt4z0w9aw880jnsr700j7v9daj` |

| Network              | `DEPOSIT_VALUE` |
| -------------------- | --------------- |
| **Devnet-amplifier** | `100000000`     |
| **Stagenet**         | `100000000`     |
| **Testnet**          | `2000000000`    |
| **Mainnet**          | `2000000000`    |

```bash
MNEMONIC=xyz
ENV=abc
CHAIN=xrpl
RELEASES_BASE_URL=https://pub-7233af746dc8432f8d9547af0133309d.r2.dev
ARTIFACT_PATH=wasm
XRPL_VOTING_VERIFIER=
INIT_ADDRESSES=
RUN_AS_ACCOUNT=
DEPOSIT_VALUE=
```

```bash
source .env
```

2. Download `XRPLVotingVerifier` wasm bytecode.

```bash
mkdir $ARTIFACT_PATH
wget $RELEASES_BASE_URL/releases/cosmwasm/xrpl-voting-verifier/2.0.0/xrpl_voting_verifier.wasm --directory-prefix=$ARTIFACT_PATH
```

3. Download and verify checksum.

```bash
wget -O checksums.txt $RELEASES_BASE_URL/releases/cosmwasm/xrpl-voting-verifier/2.0.0/checksums.txt
CHECKSUM=$(cat checksums.txt | grep xrpl_voting_verifier.wasm | awk '{print $1}')
shasum -a 256 $ARTIFACT_PATH/xrpl_voting_verifier.wasm | grep $CHECKSUM
```

3. Make sure your output matches with the following expected output before proceeding.

```
2abe2cbdcf0b3f983ea9121521aede7269b0b2e08787e104a7f249c217eac083  wasm/xrpl_voting_verifier.wasm
```

4. Store `XRPLVotingVerifier` contract.

```bash
ts-node cosmwasm/submit-proposal.js store \
  -c XrplVotingVerifier \
  -t "Upload XRPLVotingVerifier contract v2.0.0" \
  -d "Upload XRPLVotingVerifier contract v2.0.0" \
  -a "$ARTIFACT_PATH/xrpl_voting_verifier.wasm" \
  --deposit $DEPOSIT_VALUE \
  --instantiateAddresses $INIT_ADDRESSES
```

6. Migrate `XRPLVotingVerifier` contract.

```bash
ts-node cosmwasm/submit-proposal.js migrate \
  -c XrplVotingVerifier \
  -t "Migrate XRPLVotingVerifier to v2.0.0" \
  -d "Migrate XRPLVotingVerifier to v2.0.0" \
  --msg '{}' \
  --fetchCodeId \
  --deposit $DEPOSIT_VALUE
```

## Checklist

Verify `XRPLVotingVerifier` contract version:

```bash
axelard query wasm contract-state raw $XRPL_VOTING_VERIFIER 636F6E74726163745F696E666F -o json | jq -r '.data' | base64 -d
```

Expected output:

```bash
{"contract":"xrpl-voting-verifier","version":"2.0.0"}
```

Follow the [XRPL checklist](../xrpl/2025-02-v1.0.0.md) to ensure that all flows are still functioning as expected.<|MERGE_RESOLUTION|>--- conflicted
+++ resolved
@@ -8,15 +8,9 @@
 | **Network**          | **Deployment Status** | **Date**   |
 |----------------------|-----------------------|------------|
 | **Devnet Amplifier** | Deployed              | 2025-11-25 |
-<<<<<<< HEAD
-| **Stagenet**         | -                     | TBD        |
+| **Stagenet**         | Deployed              | 2025-11-26 |
 | **Testnet**          | Deployed              | 2025-11-26 |
-| **Mainnet**          |                       | TBD        |
-=======
-| **Stagenet**         | Deployed              | 2025-11-26 |
-| **Testnet**          | -                     | TBD        |
 | **Mainnet**          | -                     | TBD        |
->>>>>>> 5a23def9
 
 [Release](https://github.com/commonprefix/axelar-amplifier/releases/tag/xrpl-voting-verifier-v2.0.0)
 
