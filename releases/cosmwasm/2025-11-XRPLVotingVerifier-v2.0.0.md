--- conflicted
+++ resolved
@@ -8,15 +8,9 @@
 | **Network**          | **Deployment Status** | **Date**   |
 |----------------------|-----------------------|------------|
 | **Devnet Amplifier** | Deployed              | 2025-11-25 |
-<<<<<<< HEAD
-| **Stagenet**         | -                     | TBD        |
-| **Testnet**          | -                     | TBD        |
-| **Mainnet**          | Deployed              | 2025-12-01 |
-=======
 | **Stagenet**         | Deployed              | 2025-11-26 |
 | **Testnet**          | Deployed              | 2025-11-26 |
-| **Mainnet**          | -                     | TBD        |
->>>>>>> 406c7e5e
+| **Mainnet**          | Deployed              | 2025-12-01 |
 
 [Release](https://github.com/commonprefix/axelar-amplifier/releases/tag/xrpl-voting-verifier-v2.0.0)
 
