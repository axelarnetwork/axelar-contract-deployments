--- conflicted
+++ resolved
@@ -62,7 +62,6 @@
     return config;
 };
 
-<<<<<<< HEAD
 const deployPackage = async (packageName, client, keypair) => {
     const compileDir = `${__dirname}/move`;
     copyMovePackage(packageName, null, compileDir);
@@ -74,20 +73,15 @@
 
     updateMoveToml(packageName, packageId, compileDir);
     return { packageId, publishTxn };
-=======
 const findPublishedObject = (published, packageName, contractName) => {
     const packageId = published.packageId;
     return published.publishTxn.objectChanges.find((change) => change.objectType === `${packageId}::${packageName}::${contractName}`);
->>>>>>> 837621b2
 };
 
 module.exports = {
     getAmplifierSigners,
     getBcsBytesByObjectId,
     loadSuiConfig,
-<<<<<<< HEAD
     deployPackage,
-=======
     findPublishedObject,
->>>>>>> 837621b2
 };