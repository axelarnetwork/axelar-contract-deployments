--- conflicted
+++ resolved
@@ -81,7 +81,6 @@
     return { packageId, publishTxn };
 };
 
-<<<<<<< HEAD
 const findPublishedObject = (published, packageDir, contractName) => {
     const packageId = published.packageId;
     return published.publishTxn.objectChanges.find((change) => change.objectType === `${packageId}::${packageDir}::${contractName}`);
@@ -103,7 +102,7 @@
         throw err;
     }
 };
-=======
+
 const getObjectIdsByObjectTypes = (txn, objectTypes) =>
     objectTypes.map((objectType) => {
         const objectId = txn.objectChanges.find((change) => change.objectType === objectType)?.objectId;
@@ -112,7 +111,6 @@
             throw new Error(`No object found for type: ${objectType}`);
         }
     });
->>>>>>> 03bf4783
 
 module.exports = {
     suiPackageAddress,
@@ -121,10 +119,7 @@
     getBcsBytesByObjectId,
     loadSuiConfig,
     deployPackage,
-<<<<<<< HEAD
     findPublishedObject,
     readMovePackageName,
-=======
     getObjectIdsByObjectTypes,
->>>>>>> 03bf4783
 };