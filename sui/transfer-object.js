--- conflicted
+++ resolved
@@ -43,12 +43,8 @@
 
 async function mainProcessor(options, processor) {
     const config = loadConfig(options.env);
-<<<<<<< HEAD
-    await processor(config.chains.sui, options);
-=======
     const chain = getChainConfig(config, options.chainName);
     await processor(chain, options);
->>>>>>> 9d755c48
 }
 
 if (require.main === module) {
