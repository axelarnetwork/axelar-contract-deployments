--- conflicted
+++ resolved
@@ -1,10 +1,6 @@
 'use strict';
 
-<<<<<<< HEAD
 const { verifyTransactionSignature } = require('@mysten/sui/verify');
-=======
-const { verifyTransaction } = require('@mysten/sui/verify');
->>>>>>> 763ceb39
 const { decodeSuiPrivateKey } = require('@mysten/sui/cryptography');
 const { Ed25519Keypair, Ed25519PublicKey } = require('@mysten/sui/keypairs/ed25519');
 const { MultiSigPublicKey } = require('@mysten/sui/multisig');
@@ -128,11 +124,7 @@
     let publicKey;
 
     try {
-<<<<<<< HEAD
         publicKey = await verifyTransactionSignature(txBytes, serializedSignature);
-=======
-        publicKey = await verifyTransaction(txBytes, serializedSignature);
->>>>>>> 763ceb39
     } catch {
         throw new Error(`Cannot verify tx signature`);
     }
