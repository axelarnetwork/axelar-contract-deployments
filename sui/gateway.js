const { Command, Option } = require('commander');
const { Transaction } = require('@mysten/sui/transactions');
const { bcs } = require('@mysten/sui/bcs');
const { ethers } = require('hardhat');
const { bcsStructs } = require('@axelar-network/axelar-cgp-sui');
const {
    utils: { arrayify, keccak256, toUtf8Bytes },
    constants: { HashZero },
} = ethers;

const { saveConfig, printInfo, loadConfig, getMultisigProof, getChainConfig } = require('../common/utils');
const {
    addBaseOptions,
    addOptionsToCommands,
    getSigners,
    getWallet,
    printWalletInfo,
    getRawPrivateKey,
    broadcast,
    suiClockAddress,
} = require('./utils');
const secp256k1 = require('secp256k1');

const COMMAND_TYPE_APPROVE_MESSAGES = 0;
const COMMAND_TYPE_ROTATE_SIGNERS = 1;

function hashMessage(commandType, data) {
    const toHash = new Uint8Array(data.length + 1);
    toHash[0] = commandType;
    toHash.set(data, 1);

    return keccak256(toHash);
}

function getProofSigners(keypair, options) {
    if (options.proof === 'wallet') {
        printInfo('Using wallet to provide proof');

        if (keypair.getKeyScheme() !== 'Secp256k1') {
            throw new Error('Only Secp256k1 pubkeys are supported by the gateway');
        }

        return {
            signers: [{ pub_key: keypair.getPublicKey().toRawBytes(), weight: 1 }],
            threshold: 1,
            nonce: options.currentNonce ? keccak256(toUtf8Bytes(options.currentNonce)) : HashZero,
        };
    } else if (options.proof) {
        printInfo('Using provided proof', options.proof);

        const proof = JSON.parse(options.proof);
        return {
            signers: proof.signers.signers.map(({ pub_key: pubKey, weight }) => {
                return { pub_key: arrayify(pubKey), weight };
            }),
            threshold: proof.signers.threshold,
            nonce: arrayify(proof.signers.nonce) || HashZero,
        };
    }

    throw new Error('Proof not found');
}

function getSignatures(keypair, messageToSign, options) {
    if (options.proof === 'wallet') {
        if (keypair.getKeyScheme() !== 'Secp256k1') {
            throw new Error('Only Secp256k1 pubkeys are supported by the gateway');
        }

        const { signature, recid } = secp256k1.ecdsaSign(arrayify(keccak256(messageToSign)), getRawPrivateKey(keypair));

        return [new Uint8Array([...signature, recid])];
    } else if (options.proof) {
        const proof = JSON.parse(options.proof);
        return proof.signatures.map((signature) => arrayify(signature));
    }

    throw new Error('Proof not found');
}

function getProof(keypair, commandType, data, contractConfig, options) {
    const signers = getProofSigners(keypair, options);

    const dataHash = arrayify(hashMessage(commandType, data));

    const message = bcsStructs.gateway.MessageToSign.serialize({
        domain_separator: contractConfig.domainSeparator,
        signers_hash: keccak256(bcsStructs.gateway.WeightedSigners.serialize(signers).toBytes()),
        data_hash: dataHash,
    }).toBytes();

    const signatures = getSignatures(keypair, message, options);

    const encodedProof = bcsStructs.gateway.Proof.serialize({
        signers,
        signatures,
    }).toBytes();

    return encodedProof;
}

async function callContract(keypair, client, config, chain, contractConfig, args, options) {
    const packageId = contractConfig.address;

    const [destinationChain, destinationAddress, payload] = args;

    const gatewayObjectId = chain.contracts.AxelarGateway.objects.Gateway;

    let channel = options.channel;

    const tx = new Transaction();

    // Create a temporary channel if one wasn't provided
    if (!options.channel) {
        [channel] = tx.moveCall({
            target: `${packageId}::channel::new`,
            arguments: [],
        });
    }

    const messageTicket = tx.moveCall({
        target: `${packageId}::gateway::prepare_message`,
        arguments: [
            channel,
            tx.pure(bcs.string().serialize(destinationChain).toBytes()),
            tx.pure(bcs.string().serialize(destinationAddress).toBytes()),
            tx.pure(bcs.vector(bcs.u8()).serialize(arrayify(payload)).toBytes()),
        ],
    });

    tx.moveCall({
        target: `${packageId}::gateway::send_message`,
        arguments: [tx.object(gatewayObjectId), messageTicket],
    });

    if (!options.channel) {
        tx.moveCall({
            target: `${packageId}::channel::destroy`,
            arguments: [channel],
        });
    }

    await broadcast(client, keypair, tx, 'Message sent');
}

async function approve(keypair, client, config, chain, contractConfig, args, options) {
    const packageId = contractConfig.address;
    const [sourceChain, messageId, sourceAddress, destinationId, payloadHash] = args;

    const encodedMessages = bcs
        .vector(bcsStructs.gateway.Message)
        .serialize([
            {
                source_chain: sourceChain,
                message_id: messageId,
                source_address: sourceAddress,
                destination_id: destinationId,
                payload_hash: payloadHash,
            },
        ])
        .toBytes();

    const encodedProof = getProof(keypair, COMMAND_TYPE_APPROVE_MESSAGES, encodedMessages, contractConfig, options);

    const tx = new Transaction();

    tx.moveCall({
        target: `${packageId}::gateway::approve_messages`,
        arguments: [
            tx.object(contractConfig.objects.Gateway),
            tx.pure(bcs.vector(bcs.u8()).serialize(encodedMessages).toBytes()),
            tx.pure(bcs.vector(bcs.u8()).serialize(encodedProof).toBytes()),
        ],
    });

    await broadcast(client, keypair, tx, 'Approved Messages');
}

async function submitProof(keypair, client, config, chain, contractConfig, args, options) {
    const packageId = contractConfig.address;
    const [multisigSessionId] = args;
    const { payload, status } = await getMultisigProof(config, chain.axelarId, multisigSessionId);

    if (!status.completed) {
        throw new Error('Multisig session not completed');
    }

    const executeData = bcsStructs.gateway.ExecuteData.parse(arrayify('0x' + status.completed.execute_data));

    const tx = new Transaction();

    if (payload.verifier_set) {
        printInfo('Submitting rotate_signers');

        tx.moveCall({
            target: `${packageId}::gateway::rotate_signers`,
            arguments: [
                tx.object(contractConfig.objects.Gateway),
                tx.object(suiClockAddress),
                tx.pure(bcs.vector(bcs.u8()).serialize(new Uint8Array(executeData.payload)).toBytes()),
                tx.pure(bcs.vector(bcs.u8()).serialize(new Uint8Array(executeData.proof)).toBytes()),
            ],
        });
    } else if (payload.messages) {
        printInfo('Submitting approve_messages');

        tx.moveCall({
            target: `${packageId}::gateway::approve_messages`,
            arguments: [
                tx.object(contractConfig.objects.Gateway),
                tx.pure(bcs.vector(bcs.u8()).serialize(new Uint8Array(executeData.payload)).toBytes()),
                tx.pure(bcs.vector(bcs.u8()).serialize(new Uint8Array(executeData.proof)).toBytes()),
            ],
        });
    } else {
        throw new Error(`Unknown payload type: ${payload}`);
    }

    await broadcast(client, keypair, tx, 'Submitted Amplifier Proof');
}

async function rotate(keypair, client, config, chain, contractConfig, args, options) {
    const packageId = contractConfig.address;
    const signers = await getSigners(keypair, config, chain.axelarId, options);

    const newNonce = options.newNonce ? keccak256(toUtf8Bytes(options.newNonce)) : signers.nonce;
    const encodedSigners = bcsStructs.gateway.WeightedSigners.serialize({
        ...signers,
        nonce: bcsStructs.common.Bytes32.serialize(newNonce).toBytes(),
    }).toBytes();

    const encodedProof = getProof(keypair, COMMAND_TYPE_ROTATE_SIGNERS, encodedSigners, contractConfig, options);

    const tx = new Transaction();

    tx.moveCall({
        target: `${packageId}::gateway::rotate_signers`,
        arguments: [
            tx.object(contractConfig.objects.Gateway),
            tx.object(suiClockAddress),
            tx.pure(bcs.vector(bcs.u8()).serialize(encodedSigners).toBytes()),
            tx.pure(bcs.vector(bcs.u8()).serialize(encodedProof).toBytes()),
        ],
    });

    await broadcast(client, keypair, tx, 'Rotated Signers');
}

async function mainProcessor(processor, args, options) {
    const config = loadConfig(options.env);

<<<<<<< HEAD
    const [keypair, client] = getWallet(config.chains.sui, options);
    await printWalletInfo(keypair, client, config.chains.sui, options);

    if (!config.chains.sui.contracts?.AxelarGateway) {
        throw new Error('Axelar Gateway package not found.');
    }

    await processor(keypair, client, config, config.chains.sui, config.chains.sui.contracts.AxelarGateway, args, options);
=======
    const chain = getChainConfig(config, options.chainName);
    const [keypair, client] = getWallet(chain, options);
    await printWalletInfo(keypair, client, chain, options);

    if (!chain.contracts?.AxelarGateway) {
        throw new Error('Axelar Gateway package not found.');
    }

    await processor(keypair, client, config, chain, chain.contracts.AxelarGateway, args, options);
>>>>>>> 9d755c48

    saveConfig(config, options.env);
}

if (require.main === module) {
    const program = new Command();

    program.name('gateway').description('Gateway contract operations.');

    program
        .command('rotate')
        .description('Rotate signers of the gateway contract')
        .addOption(new Option('--signers <signers>', 'JSON with the initial signer set'))
        .addOption(new Option('--proof <proof>', 'JSON of the proof'))
        .addOption(new Option('--currentNonce <currentNonce>', 'nonce of the existing signers'))
        .addOption(new Option('--newNonce <newNonce>', 'nonce of the new signers (useful for test rotations)'))
        .action((options) => {
            mainProcessor(rotate, [], options);
        });

    program
        .command('approve <sourceChain> <messageId> <sourceAddress> <destinationId> <payloadHash>')
        .description('Approve messages at the gateway contract')
        .addOption(new Option('--proof <proof>', 'JSON of the proof'))
        .addOption(new Option('--currentNonce <currentNonce>', 'nonce of the existing signers'))
        .action((sourceChain, messageId, sourceAddress, destinationId, payloadHash, options) => {
            mainProcessor(approve, [sourceChain, messageId, sourceAddress, destinationId, payloadHash], options);
        });

    program
        .command('submitProof <multisigSessionId>')
        .description('Submit proof for the provided amplifier multisig session id')
        .action((multisigSessionId, options) => {
            mainProcessor(submitProof, [multisigSessionId], options);
        });

    program
        .command('call-contract <destinationChain> <destinationAddress> <payload>')
        .description('Initiate sending a cross-chain message via the gateway')
        .addOption(new Option('--channel <channel>', 'Existing channel ID to initiate a cross-chain message over'))
        .action((destinationChain, destinationAddress, payload, options) => {
            mainProcessor(callContract, [destinationChain, destinationAddress, payload], options);
        });

    addOptionsToCommands(program, addBaseOptions);

    program.parse();
}<|MERGE_RESOLUTION|>--- conflicted
+++ resolved
@@ -249,16 +249,6 @@
 async function mainProcessor(processor, args, options) {
     const config = loadConfig(options.env);
 
-<<<<<<< HEAD
-    const [keypair, client] = getWallet(config.chains.sui, options);
-    await printWalletInfo(keypair, client, config.chains.sui, options);
-
-    if (!config.chains.sui.contracts?.AxelarGateway) {
-        throw new Error('Axelar Gateway package not found.');
-    }
-
-    await processor(keypair, client, config, config.chains.sui, config.chains.sui.contracts.AxelarGateway, args, options);
-=======
     const chain = getChainConfig(config, options.chainName);
     const [keypair, client] = getWallet(chain, options);
     await printWalletInfo(keypair, client, chain, options);
@@ -268,7 +258,6 @@
     }
 
     await processor(keypair, client, config, chain, chain.contracts.AxelarGateway, args, options);
->>>>>>> 9d755c48
 
     saveConfig(config, options.env);
 }
