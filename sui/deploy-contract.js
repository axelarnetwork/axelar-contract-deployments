const { Command, Option } = require('commander');
const { updateMoveToml, TxBuilder } = require('@axelar-network/axelar-cgp-sui');
const { ethers } = require('hardhat');
const { toB64 } = require('@mysten/sui/utils');
const { bcs } = require('@mysten/sui/bcs');
const { Transaction } = require('@mysten/sui/transactions');
const {
    utils: { arrayify },
} = ethers;
const { saveConfig, printInfo, validateParameters, writeJSON, getDomainSeparator, loadConfig } = require('../common');
const {
    addBaseOptions,
    addOptionsToCommands,
    getWallet,
    printWalletInfo,
    broadcast,
    bytes32Struct,
    signersStruct,
    upgradePackage,
    UPGRADE_POLICIES,
    getSigners,
    deployPackage,
    getObjectIdsByObjectTypes,
    suiPackageAddress,
    suiClockAddress,
    readMovePackageName,
    getSingletonChannelId,
    getItsChannelId,
    getSquidChannelId,
} = require('./utils');

/**
 * Move Package Directories
 *
 * This array contains the names of Move package directories located in:
 * `node_modules/@axelar-network/axelar-cgp-sui/move`
 *
 * Each string in this array corresponds to a folder name within that path.
 *
 * To deploy a new package:
 * 1. Add the new package's folder name to this array
 * 2. Ensure the corresponding folder exists in the specified path
 *
 */
const PACKAGE_DIRS = ['gas_service', 'example', 'axelar_gateway', 'operators', 'abi', 'governance', 'its', 'squid'];

/**
 * Package Mapping Object for Command Options and Post-Deployment Functions
 */
const PACKAGE_CONFIGS = {
    cmdOptions: {
        AxelarGateway: () => GATEWAY_CMD_OPTIONS,
        GasService: () => [],
        Example: () => [],
        Operators: () => [],
        Abi: () => [],
        Governance: () => [],
        ITS: () => [],
        Squid: () => [],
    },
    postDeployFunctions: {
        AxelarGateway: postDeployAxelarGateway,
        GasService: postDeployGasService,
        Example: postDeployExample,
        Operators: postDeployOperators,
        Abi: {},
        Governance: {},
        ITS: postDeployIts,
        Squid: postDeploySquid,
    },
};

/**
 * Supported Move Packages
 *
 * Maps each directory in PACKAGE_DIRS to an object containing:
 * - packageName: Read from 'Move.toml' in the directory
 * - packageDir: The directory name
 *
 */
const supportedPackages = PACKAGE_DIRS.map((dir) => ({
    packageName: readMovePackageName(dir),
    packageDir: dir,
}));

/**
 * Post-Deployment Functions
 *
 * This section defines functions to be executed after package deployment.
 * These functions serve purposes such as:
 * 1. Updating chain configuration with newly deployed object IDs
 * 2. Submitting additional transactions for contract setup
 *
 * Define post-deployment functions for each supported package below.
 */

async function postDeployGasService(published, keypair, client, config, chain, options) {
    const [gasCollectorCapObjectId, gasServiceObjectId] = getObjectIdsByObjectTypes(published.publishTxn, [
        `${published.packageId}::gas_service::GasCollectorCap`,
        `${published.packageId}::gas_service::GasService`,
    ]);
    chain.contracts.GasService.objects = {
        GasCollectorCap: gasCollectorCapObjectId,
        GasService: gasServiceObjectId,
    };
}

async function postDeployExample(published, keypair, client, config, chain, options) {
    const relayerDiscovery = config.sui.contracts.AxelarGateway?.objects?.RelayerDiscovery;

    const [singletonObjectId] = getObjectIdsByObjectTypes(published.publishTxn, [`${published.packageId}::gmp::Singleton`]);
    const channelId = await getSingletonChannelId(client, singletonObjectId);
    chain.contracts.Example.objects = { Singleton: singletonObjectId, ChannelId: channelId };

    const tx = new Transaction();
    tx.moveCall({
        target: `${published.packageId}::gmp::register_transaction`,
        arguments: [tx.object(relayerDiscovery), tx.object(singletonObjectId)],
    });

    const registerTx = await broadcast(client, keypair, tx);

    printInfo('Register transaction', registerTx.digest);
}

async function postDeployOperators(published, keypair, client, config, chain, options) {
    const [operatorsObjectId, ownerCapObjectId] = getObjectIdsByObjectTypes(published.publishTxn, [
        `${published.packageId}::operators::Operators`,
        `${published.packageId}::operators::OwnerCap`,
    ]);
    chain.contracts.Operators.objects = {
        Operators: operatorsObjectId,
        OwnerCap: ownerCapObjectId,
    };
}

async function postDeployAxelarGateway(published, keypair, client, config, chain, options) {
    const { packageId, publishTxn } = published;
    const { minimumRotationDelay, policy, previousSigners } = options;
    const operator = options.operator || keypair.toSuiAddress();
    const signers = await getSigners(keypair, config, chain, options);
    const domainSeparator = await getDomainSeparator(config, chain, options);

    validateParameters({
        isNonEmptyString: { previousSigners },
        isValidNumber: { minimumRotationDelay },
    });

    const [creatorCap, relayerDiscovery, upgradeCap] = getObjectIdsByObjectTypes(publishTxn, [
        `${packageId}::gateway::CreatorCap`,
        `${packageId}::discovery::RelayerDiscovery`,
        `${suiPackageAddress}::package::UpgradeCap`,
    ]);

    const encodedSigners = signersStruct
        .serialize({
            ...signers,
            nonce: bytes32Struct.serialize(signers.nonce).toBytes(),
        })
        .toBytes();

    const tx = new Transaction();

    const separator = tx.moveCall({
        target: `${packageId}::bytes32::new`,
        arguments: [tx.pure(arrayify(domainSeparator))],
    });

    tx.moveCall({
        target: `${packageId}::gateway::setup`,
        arguments: [
            tx.object(creatorCap),
            tx.pure.address(operator),
            separator,
            tx.pure.u64(minimumRotationDelay),
            tx.pure.u64(options.previousSigners),
            tx.pure(bcs.vector(bcs.u8()).serialize(encodedSigners).toBytes()),
            tx.object(suiClockAddress),
        ],
    });

    if (policy !== 'any_upgrade') {
        const upgradeType = UPGRADE_POLICIES[policy];
        tx.moveCall({
            target: `${suiPackageAddress}::package::${upgradeType}`,
            arguments: [tx.object(upgradeCap)],
        });
    }

    const result = await broadcast(client, keypair, tx);

    printInfo('Setup Gateway', result.digest);

    const [gateway] = getObjectIdsByObjectTypes(result, [`${packageId}::gateway::Gateway`]);

    // Update chain configuration
    chain.contracts.AxelarGateway = {
<<<<<<< HEAD
        ...chain.contracts.AxelarGateway,
=======
        address: packageId,
>>>>>>> 1caa32ab
        objects: {
            Gateway: gateway,
            RelayerDiscovery: relayerDiscovery,
            UpgradeCap: upgradeCap,
        },
        domainSeparator,
        operator,
        minimumRotationDelay,
    };
}

async function postDeployIts(published, keypair, client, config, chain, options) {
    const relayerDiscovery = config.sui.contracts.AxelarGateway?.objects?.RelayerDiscovery;

    const [itsObjectId] = getObjectIdsByObjectTypes(published.publishTxn, [`${published.packageId}::its::ITS`]);
    const channelId = await getItsChannelId(client, itsObjectId);
    chain.contracts.ITS.objects = { ITS: itsObjectId, ChannelId: channelId };

    const tx = new Transaction();
    tx.moveCall({
        target: `${published.packageId}::discovery::register_transaction`,
        arguments: [tx.object(itsObjectId), tx.object(relayerDiscovery)],
    });

    const registerTx = await broadcast(client, keypair, tx);

    printInfo('Register transaction', registerTx.digest);
}

async function postDeploySquid(published, keypair, client, config, chain, options) {
    const relayerDiscovery = config.sui.contracts.AxelarGateway?.objects?.RelayerDiscovery;

    const [squidObjectId] = getObjectIdsByObjectTypes(published.publishTxn, [`${published.packageId}::squid::Squid`]);
    const channelId = await getSquidChannelId(client, squidObjectId);
    chain.contracts.Squid.objects = { Squid: squidObjectId, ChannelId: channelId };

    const tx = new Transaction();
    tx.moveCall({
        target: `${published.packageId}::discovery::register_transaction`,
        arguments: [tx.object(squidObjectId), tx.object(chain.contracts.ITS.objects.ITS), tx.object(relayerDiscovery)],
    });

    const registerTx = await broadcast(client, keypair, tx);

    printInfo('Register transaction', registerTx.digest);
}

async function deploy(keypair, client, supportedContract, config, chain, options) {
    const { packageDir, packageName } = supportedContract;

    // Deploy package
    const published = await deployPackage(packageDir, client, keypair, options);

    printInfo(`Deployed ${packageName} Package`, published.packageId);
    printInfo(`Deployed ${packageName} Tx`, published.publishTxn.digest);

    // Update chain configuration with deployed contract address
    chain.contracts[packageName] = {
        address: published.packageId,
    };

    // Execute post-deployment function
    const executePostDeploymentFn = PACKAGE_CONFIGS.postDeployFunctions[packageName];
    await executePostDeploymentFn(published, keypair, client, config, chain, options);

    printInfo(`${packageName} Configuration Updated`, JSON.stringify(chain.contracts[packageName], null, 2));
}

async function upgrade(keypair, client, supportedPackage, policy, config, chain, options) {
    const { packageDependencies } = options;
    const { packageName } = supportedPackage;
    options.policy = policy;

    if (!chain.contracts[packageName]) {
        throw new Error(`Cannot find specified contract: ${packageName}`);
    }

    const contractsConfig = chain.contracts;
    const contractConfig = contractsConfig?.[packageName];

    validateParameters({ isNonEmptyString: { packageName } });

    if (packageDependencies) {
        for (const dependencies of packageDependencies) {
            const packageId = contractsConfig[dependencies]?.address;
            updateMoveToml(dependencies, packageId);
        }
    }

    const builder = new TxBuilder(client);
    await upgradePackage(client, keypair, supportedPackage, contractConfig, builder, options);
}

async function mainProcessor(args, options, processor) {
    const config = loadConfig(options.env);
    const [keypair, client] = getWallet(config.sui, options);
    await printWalletInfo(keypair, client, config.sui, options);
    await processor(keypair, client, ...args, config, config.sui, options);
    saveConfig(config, options.env);

    if (options.offline) {
        const { txFilePath } = options;
        validateParameters({ isNonEmptyString: { txFilePath } });

        const txB64Bytes = toB64(options.txBytes);

        writeJSON({ message: options.offlineMessage, status: 'PENDING', unsignedTx: txB64Bytes }, txFilePath);
        printInfo(`Unsigned transaction`, txFilePath);
    }
}

/**
 * Command Options
 *
 * This section defines options for the command that are specific to each package.
 */

// Common deploy command options for all packages
const DEPLOY_CMD_OPTIONS = [
    new Option('--policy <policy>', 'upgrade policy for upgrade cap: For example, use "any_upgrade" to allow all types of upgrades')
        .choices(['any_upgrade', 'code_upgrade', 'dep_upgrade'])
        .default('any_upgrade'),
];

// Gateway deploy command options
const GATEWAY_CMD_OPTIONS = [
    new Option('--signers <signers>', 'JSON with the initial signer set').env('SIGNERS'),
    new Option('--operator <operator>', 'operator for the gateway (defaults to the deployer address)').env('OPERATOR'),
    new Option('--minimumRotationDelay <minimumRotationDelay>', 'minium delay for signer rotations (in second)')
        .argParser((val) => parseInt(val) * 1000)
        .default(24 * 60 * 60),
    new Option(
        '--domainSeparator <domainSeparator>',
        'domain separator (pass in the keccak256 hash value OR "offline" meaning that its computed locally)',
    ),
    new Option('--nonce <nonce>', 'nonce for the signer (defaults to HashZero)'),
    new Option('--previousSigners <previousSigners>', 'number of previous signers to retain').default('15'),
];

const addDeployOptions = (program) => {
    // Get the package name from the program name
    const packageName = program.name();
    // Find the corresponding options for the package
    const options = PACKAGE_CONFIGS.cmdOptions[packageName]();

    // Add the options to the program
    options.forEach((option) => program.addOption(option));

    // Add the base deploy options to the program
    DEPLOY_CMD_OPTIONS.forEach((option) => program.addOption(option));

    return program;
};

if (require.main === module) {
    // 1st level command
    const program = new Command('deploy-contract').description('Deploy/Upgrade packages');

    // 2nd level commands
    const deployCmd = new Command('deploy').description('Deploy a Sui package');
    const upgradeCmd = new Command('upgrade').description('Upgrade a Sui package');

    // 3rd level commands for `deploy`
    const deployContractCmds = supportedPackages.map((supportedPackage) => {
        const { packageName } = supportedPackage;
        const command = new Command(packageName).description(`Deploy ${packageName} contract`);

        return addDeployOptions(command).action((options) => {
            mainProcessor([supportedPackage], options, deploy);
        });
    });

    // Add 3rd level commands to 2nd level command `deploy`
    deployContractCmds.forEach((cmd) => deployCmd.addCommand(cmd));

    // 3rd level commands for `upgrade`
    const upgradeContractCmds = supportedPackages.map((supportedPackage) => {
        const { packageName } = supportedPackage;
        return new Command(packageName)
            .description(`Upgrade ${packageName} contract`)
            .command(`${packageName} <policy>`)
            .addOption(new Option('--sender <sender>', 'transaction sender'))
            .addOption(new Option('--digest <digest>', 'digest hash for upgrade'))
            .addOption(new Option('--offline', 'store tx block for sign'))
            .addOption(new Option('--txFilePath <file>', 'unsigned transaction will be stored'))
            .action((policy, options) => {
                mainProcessor([supportedPackage, policy], options, upgrade);
            });
    });

    // Add 3rd level commands to 2nd level command `upgrade`
    upgradeContractCmds.forEach((cmd) => upgradeCmd.addCommand(cmd));

    // Add base options to all 2nd and 3rd level commands
    addOptionsToCommands(deployCmd, addBaseOptions);
    addOptionsToCommands(upgradeCmd, addBaseOptions);

    // Add 2nd level commands to 1st level command
    program.addCommand(deployCmd);
    program.addCommand(upgradeCmd);

    program.parse();
}<|MERGE_RESOLUTION|>--- conflicted
+++ resolved
@@ -195,11 +195,7 @@
 
     // Update chain configuration
     chain.contracts.AxelarGateway = {
-<<<<<<< HEAD
         ...chain.contracts.AxelarGateway,
-=======
-        address: packageId,
->>>>>>> 1caa32ab
         objects: {
             Gateway: gateway,
             RelayerDiscovery: relayerDiscovery,
