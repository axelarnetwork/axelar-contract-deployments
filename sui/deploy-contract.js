--- conflicted
+++ resolved
@@ -332,13 +332,8 @@
 
 async function mainProcessor(args, options, processor) {
     const config = loadConfig(options.env);
-<<<<<<< HEAD
     const sui = getChainConfig(config, options.chainName);
     const [keypair, client] = getWallet(sui, options);
-    await printWalletInfo(keypair, client, sui, options);
-    await processor(keypair, client, ...args, config, sui, options);
-=======
-    const [keypair, client] = getWallet(config.sui, options);
 
     printInfo('Environment', options.env);
     printInfo('Chain Name', options.chainName);
@@ -346,7 +341,6 @@
 
     await processor(keypair, client, ...args, config, config.sui, options);
 
->>>>>>> 7ba560eb
     saveConfig(config, options.env);
 
     if (options.offline) {
