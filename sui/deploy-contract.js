const { Command, Option } = require('commander');
const { getLocalDependencies, updateMoveToml, TxBuilder, bcsStructs } = require('@axelar-network/axelar-cgp-sui');
const { toB64 } = require('@mysten/sui/utils');
const { bcs } = require('@mysten/sui/bcs');
const { Transaction } = require('@mysten/sui/transactions');
const { saveConfig, printInfo, validateParameters, writeJSON, getDomainSeparator, loadConfig, getChainConfig } = require('../common');
const {
    addBaseOptions,
    addOptionsToCommands,
    getWallet,
    printWalletInfo,
    broadcast,
    upgradePackage,
    UPGRADE_POLICIES,
    getSigners,
    deployPackage,
    getObjectIdsByObjectTypes,
    suiPackageAddress,
    suiClockAddress,
    readMovePackageName,
    getSingletonChannelId,
    getItsChannelId,
    getSquidChannelId,
    checkSuiVersionMatch,
    moveDir,
} = require('./utils');

/**
 * Move Package Directories
 *
 * This array contains the names of Move package directories located in:
 * `node_modules/@axelar-network/axelar-cgp-sui/move`
 *
 * Each string in this array corresponds to a folder name within that path.
 *
 * To deploy a new package:
 * 1. Add the new package's folder name to this array
 * 2. Ensure the corresponding folder exists in the specified path
 *
 */
const PACKAGE_DIRS = [
    'version_control',
    'utils',
    'gas_service',
    'example',
    'relayer_discovery',
    'axelar_gateway',
    'operators',
    'abi',
    'governance',
    'its',
    'squid',
    'interchain_token',
];

/**
 * Package Mapping Object for Command Options and Post-Deployment Functions
 */
const PACKAGE_CONFIGS = {
    cmdOptions: {
        AxelarGateway: () => GATEWAY_CMD_OPTIONS,
    },
    postDeployFunctions: {
        AxelarGateway: postDeployAxelarGateway,
        RelayerDiscovery: postDeployRelayerDiscovery,
        GasService: postDeployGasService,
        Example: postDeployExample,
        Operators: postDeployOperators,
        ITS: postDeployIts,
        Squid: postDeploySquid,
    },
};

/**
 * Supported Move Packages
 *
 * Maps each directory in PACKAGE_DIRS to an object containing:
 * - packageName: Read from 'Move.toml' in the directory
 * - packageDir: The directory name
 *
 */
const supportedPackages = PACKAGE_DIRS.map((dir) => ({
    packageName: readMovePackageName(dir),
    packageDir: dir,
}));

/**
 * Post-Deployment Functions
 *
 * This section defines functions to be executed after package deployment.
 * These functions serve purposes such as:
 * 1. Updating chain configuration with newly deployed object IDs
 * 2. Submitting additional transactions for contract setup
 *
 * Define post-deployment functions for each supported package below.
 */

async function postDeployRelayerDiscovery(published, keypair, client, config, chain, options) {
    const [relayerDiscoveryObjectId, relayerDiscoveryObjectIdv0] = getObjectIdsByObjectTypes(published.publishTxn, [
        `${published.packageId}::discovery::RelayerDiscovery`,
        `${published.packageId}::relayer_discovery_v0::RelayerDiscovery_v0`,
    ]);

    chain.contracts.RelayerDiscovery.objects = {
        RelayerDiscovery: relayerDiscoveryObjectId,
        RelayerDiscoveryv0: relayerDiscoveryObjectIdv0,
    };
}

async function postDeployGasService(published, keypair, client, config, chain, options) {
    const [gasCollectorCapObjectId, gasServiceObjectId, gasServicev0ObjectId] = getObjectIdsByObjectTypes(published.publishTxn, [
        `${published.packageId}::gas_service::GasCollectorCap`,
        `${published.packageId}::gas_service::GasService`,
        `${published.packageId}::gas_service_v0::GasService_v0`,
    ]);
    chain.contracts.GasService.objects = {
        GasCollectorCap: gasCollectorCapObjectId,
        GasService: gasServiceObjectId,
        GasServicev0: gasServicev0ObjectId,
    };
}

async function postDeployExample(published, keypair, client, config, chain, options) {
    const relayerDiscovery = chain.contracts.RelayerDiscovery?.objects?.RelayerDiscovery;

    // GMP Example Params
    const [gmpSingletonObjectId] = getObjectIdsByObjectTypes(published.publishTxn, [`${published.packageId}::gmp::Singleton`]);

    // ITS Example Params
    const itsObjectId = chain.contracts.ITS?.objects?.ITS;
    const [itsSingletonObjectId] = getObjectIdsByObjectTypes(published.publishTxn, [`${published.packageId}::its::Singleton`]);

    const tx = new Transaction();

    tx.moveCall({
        target: `${published.packageId}::gmp::register_transaction`,
        arguments: [tx.object(relayerDiscovery), tx.object(gmpSingletonObjectId)],
    });

    tx.moveCall({
        target: `${published.packageId}::its::register_transaction`,
        arguments: [tx.object(relayerDiscovery), tx.object(itsSingletonObjectId), tx.object(itsObjectId), tx.object(suiClockAddress)],
    });

    await broadcast(client, keypair, tx, 'Registered Transaction');

    const gmpChannelId = await getSingletonChannelId(client, gmpSingletonObjectId);
    const itsChannelId = await getSingletonChannelId(client, itsSingletonObjectId);

    chain.contracts.Example.objects = {
        GmpSingleton: gmpSingletonObjectId,
        GmpChannelId: gmpChannelId,
        ItsSingleton: itsSingletonObjectId,
        ItsChannelId: itsChannelId,
    };
}

async function postDeployOperators(published, keypair, client, config, chain, options) {
    const [operatorsObjectId, ownerCapObjectId] = getObjectIdsByObjectTypes(published.publishTxn, [
        `${published.packageId}::operators::Operators`,
        `${published.packageId}::operators::OwnerCap`,
    ]);
    chain.contracts.Operators.objects = {
        Operators: operatorsObjectId,
        OwnerCap: ownerCapObjectId,
    };
}

async function postDeployAxelarGateway(published, keypair, client, config, chain, options) {
    const { packageId, publishTxn } = published;
    const { minimumRotationDelay, policy, previousSigners } = options;
    const operator = options.operator || keypair.toSuiAddress();
    const signers = await getSigners(keypair, config, chain, options);
    const domainSeparator = await getDomainSeparator(config, chain, options);

    validateParameters({
        isNonEmptyString: { previousSigners },
        isValidNumber: { minimumRotationDelay },
    });

    const [creatorCap, upgradeCap] = getObjectIdsByObjectTypes(publishTxn, [
        `${packageId}::gateway::CreatorCap`,
        `${suiPackageAddress}::package::UpgradeCap`,
    ]);

    const encodedSigners = bcsStructs.gateway.WeightedSigners.serialize({
        ...signers,
        nonce: bcsStructs.common.Bytes32.serialize(signers.nonce).toBytes(),
    }).toBytes();

    const tx = new Transaction();

    tx.moveCall({
        target: `${packageId}::gateway::setup`,
        arguments: [
            tx.object(creatorCap),
            tx.pure.address(operator),
            tx.pure.address(domainSeparator),
            tx.pure.u64(minimumRotationDelay),
            tx.pure.u64(options.previousSigners),
            tx.pure(bcs.vector(bcs.u8()).serialize(encodedSigners).toBytes()),
            tx.object(suiClockAddress),
        ],
    });

    if (policy !== 'any_upgrade') {
        const upgradeType = UPGRADE_POLICIES[policy];
        tx.moveCall({
            target: `${suiPackageAddress}::package::${upgradeType}`,
            arguments: [tx.object(upgradeCap)],
        });
    }

    const result = await broadcast(client, keypair, tx, 'Setup Gateway');

    const [gateway, gatewayv0] = getObjectIdsByObjectTypes(result, [
        `${packageId}::gateway::Gateway`,
        `${packageId}::gateway_v0::Gateway_v0`,
    ]);

    // Update chain configuration
    chain.contracts.AxelarGateway = {
        ...chain.contracts.AxelarGateway,
        objects: {
            Gateway: gateway,
            UpgradeCap: upgradeCap,
            Gatewayv0: gatewayv0,
        },
        domainSeparator,
        operator,
        minimumRotationDelay,
    };
}

async function postDeployIts(published, keypair, client, config, chain, options) {
    const relayerDiscovery = chain.contracts.RelayerDiscovery?.objects?.RelayerDiscovery;

    const [itsObjectId, itsv0ObjectId, ownerCapObjectId] = getObjectIdsByObjectTypes(published.publishTxn, [
        `${published.packageId}::its::ITS`,
        `${published.packageId}::its_v0::ITS_v0`,
        `${published.packageId}::owner_cap::OwnerCap`,
    ]);

    const channelId = await getItsChannelId(client, itsv0ObjectId);

    chain.contracts.ITS.objects = { ITS: itsObjectId, ITSv0: itsv0ObjectId, ChannelId: channelId, OwnerCap: ownerCapObjectId };

    const tx = new Transaction();
    tx.moveCall({
        target: `${published.packageId}::discovery::register_transaction`,
        arguments: [tx.object(itsObjectId), tx.object(relayerDiscovery)],
    });

    await broadcast(client, keypair, tx, 'Registered Transaction');
}

async function postDeploySquid(published, keypair, client, config, chain, options) {
    const relayerDiscovery = chain.contracts.RelayerDiscovery?.objects?.RelayerDiscovery;

    const [squidObjectId] = getObjectIdsByObjectTypes(published.publishTxn, [`${published.packageId}::squid::Squid`]);
    const channelId = await getSquidChannelId(client, squidObjectId);
    chain.contracts.Squid.objects = { Squid: squidObjectId, ChannelId: channelId };

    const tx = new Transaction();
    tx.moveCall({
        target: `${published.packageId}::discovery::register_transaction`,
        arguments: [tx.object(squidObjectId), tx.object(chain.contracts.ITS.objects.ITS), tx.object(relayerDiscovery)],
    });

    await broadcast(client, keypair, tx, 'Registered Transaction');
}

async function deploy(keypair, client, supportedContract, config, chain, options) {
    const { packageDir, packageName } = supportedContract;

    // Print warning if version mismatch from defined version in version.json
    checkSuiVersionMatch();

    // Check if dependencies are deployed
    const dependencies = getLocalDependencies(packageDir, `${__dirname}/../node_modules/@axelar-network/axelar-cgp-sui/move`);

    for (const { name } of dependencies) {
        if (!chain.contracts[name]) {
            throw new Error(`Contract ${name} needed to be deployed before deploying ${packageName}`);
        }
    }

    // Deploy package
    const published = await deployPackage(packageDir, client, keypair, options);

    printInfo(`Deployed ${packageName} Package`, published.packageId);
    printInfo(`Deployed ${packageName} Tx`, published.publishTxn.digest);

    // Update chain configuration with deployed contract address
    chain.contracts[packageName] = {
        address: published.packageId,
    };

    // Execute post-deployment function
    const executePostDeploymentFn = PACKAGE_CONFIGS.postDeployFunctions[packageName];

    if (executePostDeploymentFn) {
        await executePostDeploymentFn(published, keypair, client, config, chain, options);
    }

    printInfo(`${packageName} Configuration Updated`, JSON.stringify(chain.contracts[packageName], null, 2));
}

async function upgrade(keypair, client, supportedPackage, policy, config, chain, options) {
    const { packageName, packageDir } = supportedPackage;
    options.policy = policy;

    if (!chain.contracts[packageName]) {
        throw new Error(`Cannot find specified contract: ${packageName}`);
    }

    const contractsConfig = chain.contracts;
    const contractConfig = contractsConfig?.[packageName];

    validateParameters({ isNonEmptyString: { packageName } });

    const packageDependencies = getLocalDependencies(packageDir, moveDir);

    for (const { name } of packageDependencies) {
        const packageAddress = contractsConfig[name]?.address;
        updateMoveToml(packageDir, packageAddress, moveDir);
    }

    const builder = new TxBuilder(client);
    await upgradePackage(client, keypair, supportedPackage, contractConfig, builder, options);
}

async function mainProcessor(args, options, processor) {
    const config = loadConfig(options.env);
<<<<<<< HEAD
    const sui = getChainConfig(config, 'sui');
    const [keypair, client] = getWallet(sui, options);
    await printWalletInfo(keypair, client, sui, options);
    await processor(keypair, client, ...args, config, sui, options);
=======
    const sui = getChainConfig(config, options.chainName);
    const [keypair, client] = getWallet(sui, options);

    printInfo('Environment', options.env);
    printInfo('Chain Name', options.chainName);
    await printWalletInfo(keypair, client, config.sui, options);

    await processor(keypair, client, ...args, config, config.sui, options);

>>>>>>> 9d755c48
    saveConfig(config, options.env);

    if (options.offline) {
        const { txFilePath } = options;
        validateParameters({ isNonEmptyString: { txFilePath } });

        const txB64Bytes = toB64(options.txBytes);

        writeJSON({ message: options.offlineMessage, status: 'PENDING', unsignedTx: txB64Bytes }, txFilePath);
        printInfo(`Unsigned transaction`, txFilePath);
    }
}

/**
 * Command Options
 *
 * This section defines options for the command that are specific to each package.
 */

// Common deploy command options for all packages
const DEPLOY_CMD_OPTIONS = [
    new Option('--policy <policy>', 'upgrade policy for upgrade cap: For example, use "any_upgrade" to allow all types of upgrades')
        .choices(['any_upgrade', 'code_upgrade', 'dep_upgrade'])
        .default('any_upgrade'),
];

// Gateway deploy command options
const GATEWAY_CMD_OPTIONS = [
    new Option('--signers <signers>', 'JSON with the initial signer set').env('SIGNERS'),
    new Option('--operator <operator>', 'operator for the gateway (defaults to the deployer address)').env('OPERATOR'),
    new Option('--minimumRotationDelay <minimumRotationDelay>', 'minium delay for signer rotations (in second)')
        .argParser((val) => parseInt(val) * 1000)
        .default(24 * 60 * 60),
    new Option(
        '--domainSeparator <domainSeparator>',
        'domain separator (pass in the keccak256 hash value OR "offline" meaning that its computed locally)',
    ).default('offline'),
    new Option('--nonce <nonce>', 'nonce for the signer (defaults to HashZero)'),
    new Option('--previousSigners <previousSigners>', 'number of previous signers to retain').default('15'),
];

const addDeployOptions = (program) => {
    // Get the package name from the program name
    const packageName = program.name();
    // Find the corresponding options for the package
    const cmdOptions = PACKAGE_CONFIGS.cmdOptions[packageName];

    if (cmdOptions) {
        const options = cmdOptions();
        // Add the options to the program
        options.forEach((option) => program.addOption(option));
    }

    // Add the base deploy options to the program
    DEPLOY_CMD_OPTIONS.forEach((option) => program.addOption(option));

    return program;
};

if (require.main === module) {
    // 1st level command
    const program = new Command('deploy-contract').description('Deploy/Upgrade packages');

    // 2nd level commands
    const deployCmd = new Command('deploy').description('Deploy a Sui package');
    const upgradeCmd = new Command('upgrade').description('Upgrade a Sui package');

    // 3rd level commands for `deploy`
    const deployContractCmds = supportedPackages.map((supportedPackage) => {
        const { packageName } = supportedPackage;
        const command = new Command(packageName).description(`Deploy ${packageName} contract`);

        return addDeployOptions(command).action((options) => {
            mainProcessor([supportedPackage], options, deploy);
        });
    });

    // Add 3rd level commands to 2nd level command `deploy`
    deployContractCmds.forEach((cmd) => deployCmd.addCommand(cmd));

    // 3rd level commands for `upgrade`
    const upgradeContractCmds = supportedPackages.map((supportedPackage) => {
        const { packageName } = supportedPackage;
        return new Command(packageName)
            .description(`Upgrade ${packageName} contract`)
            .command(`${packageName} <policy>`)
            .addOption(new Option('--sender <sender>', 'transaction sender'))
            .addOption(new Option('--digest <digest>', 'digest hash for upgrade'))
            .addOption(new Option('--offline', 'store tx block for sign'))
            .addOption(new Option('--txFilePath <file>', 'unsigned transaction will be stored'))
            .action((policy, options) => {
                mainProcessor([supportedPackage, policy], options, upgrade);
            });
    });

    // Add 3rd level commands to 2nd level command `upgrade`
    upgradeContractCmds.forEach((cmd) => upgradeCmd.addCommand(cmd));

    // Add base options to all 2nd and 3rd level commands
    addOptionsToCommands(deployCmd, addBaseOptions);
    addOptionsToCommands(upgradeCmd, addBaseOptions);

    // Add 2nd level commands to 1st level command
    program.addCommand(deployCmd);
    program.addCommand(upgradeCmd);

    program.parse();
}<|MERGE_RESOLUTION|>--- conflicted
+++ resolved
@@ -332,12 +332,6 @@
 
 async function mainProcessor(args, options, processor) {
     const config = loadConfig(options.env);
-<<<<<<< HEAD
-    const sui = getChainConfig(config, 'sui');
-    const [keypair, client] = getWallet(sui, options);
-    await printWalletInfo(keypair, client, sui, options);
-    await processor(keypair, client, ...args, config, sui, options);
-=======
     const sui = getChainConfig(config, options.chainName);
     const [keypair, client] = getWallet(sui, options);
 
@@ -347,7 +341,6 @@
 
     await processor(keypair, client, ...args, config, config.sui, options);
 
->>>>>>> 9d755c48
     saveConfig(config, options.env);
 
     if (options.offline) {
