const { Command, Option } = require('commander');
const { getLocalDependencies, updateMoveToml, TxBuilder, bcsStructs } = require('@axelar-network/axelar-cgp-sui');
const { bcs } = require('@mysten/sui/bcs');
const { Transaction } = require('@mysten/sui/transactions');
const { saveConfig, printInfo, validateParameters, getDomainSeparator, loadConfig, getChainConfig } = require('../common');
const {
    addBaseOptions,
    addOptionsToCommands,
    getWallet,
    printWalletInfo,
    broadcast,
    upgradePackage,
    UPGRADE_POLICIES,
    getSigners,
    deployPackage,
    getObjectIdsByObjectTypes,
    suiPackageAddress,
    suiClockAddress,
    readMovePackageName,
    getSingletonChannelId,
    getItsChannelId,
    getSquidChannelId,
    checkSuiVersionMatch,
    moveDir,
    getStructs,
} = require('./utils');

/**
 * Move Package Directories
 *
 * This array contains the names of Move package directories located in:
 * `node_modules/@axelar-network/axelar-cgp-sui/move`
 *
 * Each string in this array corresponds to a folder name within that path.
 *
 * To deploy a new package:
 * 1. Add the new package's folder name to this array
 * 2. Ensure the corresponding folder exists in the specified path
 *
 */
const PACKAGE_DIRS = [
    'version_control',
    'utils',
    'gas_service',
    'example',
    'relayer_discovery',
    'axelar_gateway',
    'operators',
    'abi',
    'governance',
    'interchain_token_service',
    'squid',
    'interchain_token',
];

/**
 * Package Mapping Object for Command Options and Post-Deployment Functions
 */
const PACKAGE_CONFIGS = {
    cmdOptions: {
        AxelarGateway: () => GATEWAY_CMD_OPTIONS,
    },
    postDeployFunctions: {
        AxelarGateway: postDeployAxelarGateway,
        RelayerDiscovery: postDeployRelayerDiscovery,
        GasService: postDeployGasService,
        Example: postDeployExample,
        Operators: postDeployOperators,
        InterchainTokenService: postDeployIts,
        Squid: postDeploySquid,
        Utils: postDeployUtils,
    },
};

/**
 * Supported Move Packages
 *
 * Maps each directory in PACKAGE_DIRS to an object containing:
 * - packageName: Read from 'Move.toml' in the directory
 * - packageDir: The directory name
 *
 */
const supportedPackages = PACKAGE_DIRS.map((dir) => ({
    packageName: readMovePackageName(dir),
    packageDir: dir,
}));

/**
 * Post-Deployment Functions
 *
 * This section defines functions to be executed after package deployment.
 * These functions serve purposes such as:
 * 1. Updating chain configuration with newly deployed object IDs
 * 2. Submitting additional transactions for contract setup
 *
 * Define post-deployment functions for each supported package below.
 */

async function postDeployRelayerDiscovery(published, keypair, client, config, chain, options) {
    const [relayerDiscoveryObjectId, relayerDiscoveryObjectIdv0, ownerCap] = getObjectIdsByObjectTypes(published.publishTxn, [
        `${published.packageId}::discovery::RelayerDiscovery`,
        `${published.packageId}::relayer_discovery_v0::RelayerDiscovery_v0`,
        `${published.packageId}::owner_cap::OwnerCap`,
    ]);

    chain.contracts.RelayerDiscovery.objects = {
        RelayerDiscovery: relayerDiscoveryObjectId,
        RelayerDiscoveryv0: relayerDiscoveryObjectIdv0,
        OwnerCap: ownerCap,
    };
}

async function postDeployUtils(published, keypair, client, config, chain, options) {
    const [upgradeCap] = getObjectIdsByObjectTypes(published.publishTxn, [`${suiPackageAddress}::package::UpgradeCap`]);
    chain.contracts.Utils.objects = {
        UpgradeCap: upgradeCap,
    };
}

async function postDeployGasService(published, keypair, client, config, chain, options) {
    const [gasCollectorCapObjectId, gasServiceObjectId, gasServicev0ObjectId] = getObjectIdsByObjectTypes(published.publishTxn, [
        `${published.packageId}::gas_service::GasCollectorCap`,
        `${published.packageId}::gas_service::GasService`,
        `${published.packageId}::gas_service_v0::GasService_v0`,
    ]);
    chain.contracts.GasService.objects = {
        GasCollectorCap: gasCollectorCapObjectId,
        GasService: gasServiceObjectId,
        GasServicev0: gasServicev0ObjectId,
    };
}

async function postDeployExample(published, keypair, client, config, chain, options) {
    const relayerDiscovery = chain.contracts.RelayerDiscovery?.objects?.RelayerDiscovery;

    // GMP Example Params
    const [gmpSingletonObjectId] = getObjectIdsByObjectTypes(published.publishTxn, [`${published.packageId}::gmp::Singleton`]);

    // InterchainTokenService Example Params
    const itsObjectId = chain.contracts.InterchainTokenService?.objects?.InterchainTokenService;
    const [itsSingletonObjectId] = getObjectIdsByObjectTypes(published.publishTxn, [`${published.packageId}::its::Singleton`]);

    const tx = new Transaction();

    tx.moveCall({
        target: `${published.packageId}::gmp::register_transaction`,
        arguments: [tx.object(relayerDiscovery), tx.object(gmpSingletonObjectId)],
    });

    tx.moveCall({
        target: `${published.packageId}::its::register_transaction`,
        arguments: [tx.object(relayerDiscovery), tx.object(itsSingletonObjectId), tx.object(itsObjectId), tx.object(suiClockAddress)],
    });

    await broadcast(client, keypair, tx, 'Registered Transaction', options);

    const gmpChannelId = await getSingletonChannelId(client, gmpSingletonObjectId);
    const itsChannelId = await getSingletonChannelId(client, itsSingletonObjectId);

    chain.contracts.Example.objects = {
        GmpSingleton: gmpSingletonObjectId,
        GmpChannelId: gmpChannelId,
        ItsSingleton: itsSingletonObjectId,
        ItsChannelId: itsChannelId,
    };
}

async function postDeployOperators(published, keypair, client, config, chain, options) {
    const [operatorsObjectId, ownerCapObjectId] = getObjectIdsByObjectTypes(published.publishTxn, [
        `${published.packageId}::operators::Operators`,
        `${published.packageId}::operators::OwnerCap`,
    ]);
    chain.contracts.Operators.objects = {
        Operators: operatorsObjectId,
        OwnerCap: ownerCapObjectId,
    };
}

async function postDeployAxelarGateway(published, keypair, client, config, chain, options) {
    const { packageId, publishTxn } = published;
    const { minimumRotationDelay, policy, previousSigners } = options;
    const operator = options.operator || keypair.toSuiAddress();
    const signers = await getSigners(keypair, config, chain, options);
    const domainSeparator = await getDomainSeparator(config, chain, options);

    validateParameters({
        isNonEmptyString: { previousSigners },
        isValidNumber: { minimumRotationDelay },
    });

    const [ownerCap, upgradeCap] = getObjectIdsByObjectTypes(publishTxn, [
        `${packageId}::owner_cap::OwnerCap`,
        `${suiPackageAddress}::package::UpgradeCap`,
    ]);

    const encodedSigners = bcsStructs.gateway.WeightedSigners.serialize({
        ...signers,
        nonce: bcsStructs.common.Bytes32.serialize(signers.nonce).toBytes(),
    }).toBytes();

    const tx = new Transaction();

    tx.moveCall({
        target: `${packageId}::gateway::setup`,
        arguments: [
            tx.object(ownerCap),
            tx.pure.address(operator),
            tx.pure.address(domainSeparator),
            tx.pure.u64(minimumRotationDelay),
            tx.pure.u64(options.previousSigners),
            tx.pure(bcs.vector(bcs.u8()).serialize(encodedSigners).toBytes()),
            tx.object(suiClockAddress),
        ],
    });

    if (policy !== 'any_upgrade') {
        const upgradeType = UPGRADE_POLICIES[policy];
        tx.moveCall({
            target: `${suiPackageAddress}::package::${upgradeType}`,
            arguments: [tx.object(upgradeCap)],
        });
    }

    const result = await broadcast(client, keypair, tx, 'Setup Gateway', options);

    const [gateway, gatewayv0] = getObjectIdsByObjectTypes(result, [
        `${packageId}::gateway::Gateway`,
        `${packageId}::gateway_v0::Gateway_v0`,
    ]);

    // Update chain configuration
    chain.contracts.AxelarGateway = {
        ...chain.contracts.AxelarGateway,
        objects: {
            Gateway: gateway,
            UpgradeCap: upgradeCap,
            Gatewayv0: gatewayv0,
            OwnerCap: ownerCap,
        },
        domainSeparator,
        operator,
        minimumRotationDelay: minimumRotationDelay / 1000, // convert from milliseconds to seconds
    };
}

async function postDeployIts(published, keypair, client, config, chain, options) {
    const relayerDiscovery = chain.contracts.RelayerDiscovery?.objects?.RelayerDiscovery;

    const { chainName } = options;

    const itsHubAddress = config.axelar.contracts.InterchainTokenService.address;

    const [ownerCapObjectId, creatorCapObjectId, upgradeCapObjectId] = getObjectIdsByObjectTypes(published.publishTxn, [
        `${published.packageId}::owner_cap::OwnerCap`,
        `${published.packageId}::creator_cap::CreatorCap`,
        `${suiPackageAddress}::package::UpgradeCap`,
    ]);

    let tx = new Transaction();
    tx.moveCall({
        target: `${published.packageId}::interchain_token_service::setup`,
        arguments: [tx.object(creatorCapObjectId), tx.pure.string(chainName), tx.pure.string(itsHubAddress)],
    });

<<<<<<< HEAD
    const setupReceipt = await broadcast(client, keypair, tx, 'Setup');
=======
    const setupReceipt = await broadcast(client, keypair, tx, 'Setup', options);
>>>>>>> 71683021

    const [InterchainTokenServiceObjectId, InterchainTokenServiceV0ObjectId] = getObjectIdsByObjectTypes(setupReceipt, [
        `${published.packageId}::interchain_token_service::InterchainTokenService`,
        `${published.packageId}::interchain_token_service_v0::InterchainTokenService_v0`,
    ]);
    await new Promise((resolve) => setTimeout(resolve, 2000));
    const channelId = await getItsChannelId(client, InterchainTokenServiceV0ObjectId);

    chain.contracts.InterchainTokenService.objects = {
        InterchainTokenService: InterchainTokenServiceObjectId,
        InterchainTokenServicev0: InterchainTokenServiceV0ObjectId,
        ChannelId: channelId,
        OwnerCap: ownerCapObjectId,
        UpgradeCap: upgradeCapObjectId,
    };

    tx = new Transaction();
    tx.moveCall({
        target: `${published.packageId}::discovery::register_transaction`,
        arguments: [tx.object(InterchainTokenServiceObjectId), tx.object(relayerDiscovery)],
    });

    await broadcast(client, keypair, tx, 'Registered Transaction', options);
}

async function postDeploySquid(published, keypair, client, config, chain, options) {
    const relayerDiscovery = chain.contracts.RelayerDiscovery?.objects?.RelayerDiscovery;

    const [squidObjectId, ownerCapObjectId] = getObjectIdsByObjectTypes(published.publishTxn, [
        `${published.packageId}::squid::Squid`,
        `${published.packageId}::owner_cap::OwnerCap`,
    ]);
    const channelId = await getSquidChannelId(client, squidObjectId);
    chain.contracts.Squid.objects = { Squid: squidObjectId, ChannelId: channelId, OwnerCap: ownerCapObjectId };

    const tx = new Transaction();
    tx.moveCall({
        target: `${published.packageId}::discovery::register_transaction`,
        arguments: [
            tx.object(squidObjectId),
            tx.object(chain.contracts.InterchainTokenService.objects.InterchainTokenService),
            tx.object(relayerDiscovery),
        ],
    });

    await broadcast(client, keypair, tx, 'Registered Transaction', options);
}

async function deploy(keypair, client, supportedContract, config, chain, options) {
    const { packageDir, packageName } = supportedContract;

    // Print warning if version mismatch from defined version in version.json
    checkSuiVersionMatch();

    // Check if dependencies are deployed
    const dependencies = getLocalDependencies(packageDir, `${__dirname}/../node_modules/@axelar-network/axelar-cgp-sui/move`);

    for (const { name } of dependencies) {
        if (!chain.contracts[name]) {
            throw new Error(`Contract ${name} needed to be deployed before deploying ${packageName}`);
        }
    }

    // Deploy package
    const published = await deployPackage(packageDir, client, keypair, options);

    printInfo(`Deployed ${packageName} Package`, published.packageId);
    printInfo(`Deployed ${packageName} Tx`, published.publishTxn.digest);

    // Update chain configuration with deployed contract address
    chain.contracts[packageName] = {
        address: published.packageId,
        versions: {
            0: published.packageId,
        },
        deployer: keypair.toSuiAddress(),
    };

    chain.contracts[packageName].structs = await getStructs(client, published.packageId);

    // Execute post-deployment function
    const executePostDeploymentFn = PACKAGE_CONFIGS.postDeployFunctions[packageName];

    if (executePostDeploymentFn) {
        await executePostDeploymentFn(published, keypair, client, config, chain, options);
    }

    printInfo(`${packageName} Configuration Updated`, JSON.stringify(chain.contracts[packageName], null, 2));
}

async function upgrade(keypair, client, supportedPackage, policy, config, chain, options) {
    const { packageName, packageDir } = supportedPackage;
    options.policy = policy;

    if (!chain.contracts[packageName]) {
        throw new Error(`Cannot find specified contract: ${packageName}`);
    }

    const contractsConfig = chain.contracts;
    const contractConfig = contractsConfig?.[packageName];

    validateParameters({ isNonEmptyString: { packageName } });

    const packageDependencies = getLocalDependencies(packageDir, moveDir);

    for (const { name } of packageDependencies) {
        const packageAddress = contractsConfig[name]?.address;
        updateMoveToml(packageDir, packageAddress, moveDir);
    }

    const builder = new TxBuilder(client);
    const result = await upgradePackage(client, keypair, supportedPackage, contractConfig, builder, options);

    if (!options.offline) {
        // The new upgraded package takes a bit of time to register, so we wait.
        await new Promise((resolve) => setTimeout(resolve, 1000));
        chain.contracts[packageName].structs = await getStructs(client, result.packageId);
    }
}

async function mainProcessor(args, options, processor) {
    const config = loadConfig(options.env);
    const sui = getChainConfig(config, options.chainName);
    const [keypair, client] = getWallet(sui, options);

    printInfo('Environment', options.env);
    printInfo('Chain Name', options.chainName);
    await printWalletInfo(keypair, client, sui, options);

    await processor(keypair, client, ...args, config, sui, options);

    saveConfig(config, options.env);
}

/**
 * Command Options
 *
 * This section defines options for the command that are specific to each package.
 */

// Common deploy command options for all packages
const DEPLOY_CMD_OPTIONS = [
    new Option('--policy <policy>', 'upgrade policy for upgrade cap: For example, use "any_upgrade" to allow all types of upgrades')
        .choices(['any_upgrade', 'code_upgrade', 'dep_upgrade'])
        .default('any_upgrade'),
];

// Gateway deploy command options
const GATEWAY_CMD_OPTIONS = [
    new Option('--signers <signers>', 'JSON with the initial signer set').env('SIGNERS'),
    new Option('--operator <operator>', 'operator for the gateway (defaults to the deployer address)').env('OPERATOR'),
    new Option('--minimumRotationDelay <minimumRotationDelay>', 'minium delay for signer rotations (in second)')
        .argParser((val) => parseInt(val) * 1000)
        .default(24 * 60 * 60),
    new Option(
        '--domainSeparator <domainSeparator>',
        'domain separator (pass in the keccak256 hash value OR "offline" meaning that its computed locally)',
    ).default('offline'),
    new Option('--nonce <nonce>', 'nonce for the signer (defaults to HashZero)'),
    new Option('--previousSigners <previousSigners>', 'number of previous signers to retain').default('15'),
];

const addDeployOptions = (program) => {
    // Get the package name from the program name
    const packageName = program.name();
    // Find the corresponding options for the package
    const cmdOptions = PACKAGE_CONFIGS.cmdOptions[packageName];

    if (cmdOptions) {
        const options = cmdOptions();
        // Add the options to the program
        options.forEach((option) => program.addOption(option));
    }

    // Add the base deploy options to the program
    DEPLOY_CMD_OPTIONS.forEach((option) => program.addOption(option));

    return program;
};

if (require.main === module) {
    // 1st level command
    const program = new Command('deploy-contract').description('Deploy/Upgrade packages');

    // 2nd level commands
    const deployCmd = new Command('deploy').description('Deploy a Sui package');
    const upgradeCmd = new Command('upgrade').description('Upgrade a Sui package');

    // 3rd level commands for `deploy`
    const deployContractCmds = supportedPackages.map((supportedPackage) => {
        const { packageName } = supportedPackage;
        const command = new Command(packageName).description(`Deploy ${packageName} contract`);

        return addDeployOptions(command).action((options) => {
            mainProcessor([supportedPackage], options, deploy);
        });
    });

    // Add 3rd level commands to 2nd level command `deploy`
    deployContractCmds.forEach((cmd) => deployCmd.addCommand(cmd));

    // 3rd level commands for `upgrade`
    const upgradeContractCmds = supportedPackages.map((supportedPackage) => {
        const { packageName } = supportedPackage;
        return new Command(packageName)
            .description(`Upgrade ${packageName} contract`)
            .command(`${packageName} <policy>`)
            .addOption(new Option('--sender <sender>', 'transaction sender'))
            .addOption(new Option('--digest <digest>', 'digest hash for upgrade'))
            .addOption(new Option('--offline', 'store tx block for sign'))
            .addOption(new Option('--txFilePath <file>', 'unsigned transaction will be stored'))
            .action((policy, options) => {
                mainProcessor([supportedPackage, policy], options, upgrade);
            });
    });

    // Add 3rd level commands to 2nd level command `upgrade`
    upgradeContractCmds.forEach((cmd) => upgradeCmd.addCommand(cmd));

    // Add base options to all 2nd and 3rd level commands
    addOptionsToCommands(deployCmd, addBaseOptions);
    addOptionsToCommands(upgradeCmd, addBaseOptions);

    // Add 2nd level commands to 1st level command
    program.addCommand(deployCmd);
    program.addCommand(upgradeCmd);

    program.parse();
}<|MERGE_RESOLUTION|>--- conflicted
+++ resolved
@@ -262,11 +262,7 @@
         arguments: [tx.object(creatorCapObjectId), tx.pure.string(chainName), tx.pure.string(itsHubAddress)],
     });
 
-<<<<<<< HEAD
-    const setupReceipt = await broadcast(client, keypair, tx, 'Setup');
-=======
     const setupReceipt = await broadcast(client, keypair, tx, 'Setup', options);
->>>>>>> 71683021
 
     const [InterchainTokenServiceObjectId, InterchainTokenServiceV0ObjectId] = getObjectIdsByObjectTypes(setupReceipt, [
         `${published.packageId}::interchain_token_service::InterchainTokenService`,
