const { Command, Option } = require('commander');
const { getLocalDependencies, updateMoveToml, TxBuilder, bcsStructs } = require('@axelar-network/axelar-cgp-sui');
const { bcs } = require('@mysten/sui/bcs');
const { Transaction } = require('@mysten/sui/transactions');
const { saveConfig, printInfo, validateParameters, getDomainSeparator, loadConfig, getChainConfig } = require('../common');
const {
    addBaseOptions,
    addOptionsToCommands,
    getWallet,
    printWalletInfo,
    broadcast,
    upgradePackage,
    UPGRADE_POLICIES,
    getSigners,
    deployPackage,
    getObjectIdsByObjectTypes,
    suiPackageAddress,
    suiClockAddress,
    readMovePackageName,
    getSingletonChannelId,
    getItsChannelId,
    getSquidChannelId,
    checkSuiVersionMatch,
    moveDir,
    getStructs,
} = require('./utils');

/**
 * Move Package Directories
 *
 * This array contains the names of Move package directories located in:
 * `node_modules/@axelar-network/axelar-cgp-sui/move`
 *
 * Each string in this array corresponds to a folder name within that path.
 *
 * To deploy a new package:
 * 1. Add the new package's folder name to this array
 * 2. Ensure the corresponding folder exists in the specified path
 *
 */
const PACKAGE_DIRS = [
    'version_control',
    'utils',
    'gas_service',
    'example',
    'relayer_discovery',
    'axelar_gateway',
    'operators',
    'abi',
    'governance',
    'its',
    'squid',
    'interchain_token',
];

/**
 * Package Mapping Object for Command Options and Post-Deployment Functions
 */
const PACKAGE_CONFIGS = {
    cmdOptions: {
        AxelarGateway: () => GATEWAY_CMD_OPTIONS,
    },
    postDeployFunctions: {
        AxelarGateway: postDeployAxelarGateway,
        RelayerDiscovery: postDeployRelayerDiscovery,
        GasService: postDeployGasService,
        Example: postDeployExample,
        Operators: postDeployOperators,
        ITS: postDeployIts,
        Squid: postDeploySquid,
        Utils: postDeployUtils,
    },
};

/**
 * Supported Move Packages
 *
 * Maps each directory in PACKAGE_DIRS to an object containing:
 * - packageName: Read from 'Move.toml' in the directory
 * - packageDir: The directory name
 *
 */
const supportedPackages = PACKAGE_DIRS.map((dir) => ({
    packageName: readMovePackageName(dir),
    packageDir: dir,
}));

/**
 * Post-Deployment Functions
 *
 * This section defines functions to be executed after package deployment.
 * These functions serve purposes such as:
 * 1. Updating chain configuration with newly deployed object IDs
 * 2. Submitting additional transactions for contract setup
 *
 * Define post-deployment functions for each supported package below.
 */

async function postDeployRelayerDiscovery(published, keypair, client, config, chain, options) {
    const [relayerDiscoveryObjectId, relayerDiscoveryObjectIdv0, ownerCap] = getObjectIdsByObjectTypes(published.publishTxn, [
        `${published.packageId}::discovery::RelayerDiscovery`,
        `${published.packageId}::relayer_discovery_v0::RelayerDiscovery_v0`,
        `${published.packageId}::owner_cap::OwnerCap`,
    ]);

    chain.contracts.RelayerDiscovery.objects = {
        RelayerDiscovery: relayerDiscoveryObjectId,
        RelayerDiscoveryv0: relayerDiscoveryObjectIdv0,
        OwnerCap: ownerCap,
    };
}

async function postDeployUtils(published, keypair, client, config, chain, options) {
    const [upgradeCap] = getObjectIdsByObjectTypes(published.publishTxn, [`${suiPackageAddress}::package::UpgradeCap`]);
    chain.contracts.Utils.objects = {
        UpgradeCap: upgradeCap,
    };
}

async function postDeployGasService(published, keypair, client, config, chain, options) {
    const [gasCollectorCapObjectId, gasServiceObjectId, gasServicev0ObjectId] = getObjectIdsByObjectTypes(published.publishTxn, [
        `${published.packageId}::gas_service::GasCollectorCap`,
        `${published.packageId}::gas_service::GasService`,
        `${published.packageId}::gas_service_v0::GasService_v0`,
    ]);
    chain.contracts.GasService.objects = {
        GasCollectorCap: gasCollectorCapObjectId,
        GasService: gasServiceObjectId,
        GasServicev0: gasServicev0ObjectId,
    };
}

async function postDeployExample(published, keypair, client, config, chain, options) {
    const relayerDiscovery = chain.contracts.RelayerDiscovery?.objects?.RelayerDiscovery;

    // GMP Example Params
    const [gmpSingletonObjectId] = getObjectIdsByObjectTypes(published.publishTxn, [`${published.packageId}::gmp::Singleton`]);

    // ITS Example Params
    const itsObjectId = chain.contracts.ITS?.objects?.ITS;
    const [itsSingletonObjectId] = getObjectIdsByObjectTypes(published.publishTxn, [`${published.packageId}::its::Singleton`]);

    const tx = new Transaction();

    tx.moveCall({
        target: `${published.packageId}::gmp::register_transaction`,
        arguments: [tx.object(relayerDiscovery), tx.object(gmpSingletonObjectId)],
    });

    tx.moveCall({
        target: `${published.packageId}::its::register_transaction`,
        arguments: [tx.object(relayerDiscovery), tx.object(itsSingletonObjectId), tx.object(itsObjectId), tx.object(suiClockAddress)],
    });

    await broadcast(client, keypair, tx, 'Registered Transaction');

    const gmpChannelId = await getSingletonChannelId(client, gmpSingletonObjectId);
    const itsChannelId = await getSingletonChannelId(client, itsSingletonObjectId);

    chain.contracts.Example.objects = {
        GmpSingleton: gmpSingletonObjectId,
        GmpChannelId: gmpChannelId,
        ItsSingleton: itsSingletonObjectId,
        ItsChannelId: itsChannelId,
    };
}

async function postDeployOperators(published, keypair, client, config, chain, options) {
    const [operatorsObjectId, ownerCapObjectId] = getObjectIdsByObjectTypes(published.publishTxn, [
        `${published.packageId}::operators::Operators`,
        `${published.packageId}::operators::OwnerCap`,
    ]);
    chain.contracts.Operators.objects = {
        Operators: operatorsObjectId,
        OwnerCap: ownerCapObjectId,
    };
}

async function postDeployAxelarGateway(published, keypair, client, config, chain, options) {
    const { packageId, publishTxn } = published;
    const { minimumRotationDelay, policy, previousSigners } = options;
    const operator = options.operator || keypair.toSuiAddress();
    const signers = await getSigners(keypair, config, chain, options);
    const domainSeparator = await getDomainSeparator(config, chain, options);

    validateParameters({
        isNonEmptyString: { previousSigners },
        isValidNumber: { minimumRotationDelay },
    });

    const [ownerCap, upgradeCap] = getObjectIdsByObjectTypes(publishTxn, [
        `${packageId}::owner_cap::OwnerCap`,
        `${suiPackageAddress}::package::UpgradeCap`,
    ]);

    const encodedSigners = bcsStructs.gateway.WeightedSigners.serialize({
        ...signers,
        nonce: bcsStructs.common.Bytes32.serialize(signers.nonce).toBytes(),
    }).toBytes();

    const tx = new Transaction();

    tx.moveCall({
        target: `${packageId}::gateway::setup`,
        arguments: [
            tx.object(ownerCap),
            tx.pure.address(operator),
            tx.pure.address(domainSeparator),
            tx.pure.u64(minimumRotationDelay),
            tx.pure.u64(options.previousSigners),
            tx.pure(bcs.vector(bcs.u8()).serialize(encodedSigners).toBytes()),
            tx.object(suiClockAddress),
        ],
    });

    if (policy !== 'any_upgrade') {
        const upgradeType = UPGRADE_POLICIES[policy];
        tx.moveCall({
            target: `${suiPackageAddress}::package::${upgradeType}`,
            arguments: [tx.object(upgradeCap)],
        });
    }

    const result = await broadcast(client, keypair, tx, 'Setup Gateway');

    const [gateway, gatewayv0] = getObjectIdsByObjectTypes(result, [
        `${packageId}::gateway::Gateway`,
        `${packageId}::gateway_v0::Gateway_v0`,
    ]);

    // Update chain configuration
    chain.contracts.AxelarGateway = {
        ...chain.contracts.AxelarGateway,
        objects: {
            Gateway: gateway,
            UpgradeCap: upgradeCap,
            Gatewayv0: gatewayv0,
            OwnerCap: ownerCap,
        },
        domainSeparator,
        operator,
        minimumRotationDelay,
    };
}

async function postDeployIts(published, keypair, client, config, chain, options) {
    const relayerDiscovery = chain.contracts.RelayerDiscovery?.objects?.RelayerDiscovery;

    const [itsObjectId, itsv0ObjectId, ownerCapObjectId, upgradeCapObjectId] = getObjectIdsByObjectTypes(published.publishTxn, [
        `${published.packageId}::its::ITS`,
        `${published.packageId}::its_v0::ITS_v0`,
        `${published.packageId}::owner_cap::OwnerCap`,
        `${suiPackageAddress}::package::UpgradeCap`,
    ]);

    const channelId = await getItsChannelId(client, itsv0ObjectId);

    chain.contracts.ITS.objects = {
        ITS: itsObjectId,
        ITSv0: itsv0ObjectId,
        ChannelId: channelId,
        OwnerCap: ownerCapObjectId,
        UpgradeCap: upgradeCapObjectId,
    };

    const tx = new Transaction();
    tx.moveCall({
        target: `${published.packageId}::discovery::register_transaction`,
        arguments: [tx.object(itsObjectId), tx.object(relayerDiscovery)],
    });

    await broadcast(client, keypair, tx, 'Registered Transaction');
}

async function postDeploySquid(published, keypair, client, config, chain, options) {
    const relayerDiscovery = chain.contracts.RelayerDiscovery?.objects?.RelayerDiscovery;

    const [squidObjectId, ownerCapObjectId] = getObjectIdsByObjectTypes(published.publishTxn, [
        `${published.packageId}::squid::Squid`,
        `${published.packageId}::owner_cap::OwnerCap`,
    ]);
    const channelId = await getSquidChannelId(client, squidObjectId);
    chain.contracts.Squid.objects = { Squid: squidObjectId, ChannelId: channelId, OwnerCap: ownerCapObjectId };

    const tx = new Transaction();
    tx.moveCall({
        target: `${published.packageId}::discovery::register_transaction`,
        arguments: [tx.object(squidObjectId), tx.object(chain.contracts.ITS.objects.ITS), tx.object(relayerDiscovery)],
    });

    await broadcast(client, keypair, tx, 'Registered Transaction');
}

async function deploy(keypair, client, supportedContract, config, chain, options) {
    const { packageDir, packageName } = supportedContract;

    // Print warning if version mismatch from defined version in version.json
    checkSuiVersionMatch();

    // Check if dependencies are deployed
    const dependencies = getLocalDependencies(packageDir, `${__dirname}/../node_modules/@axelar-network/axelar-cgp-sui/move`);

    for (const { name } of dependencies) {
        if (!chain.contracts[name]) {
            throw new Error(`Contract ${name} needed to be deployed before deploying ${packageName}`);
        }
    }

    // Deploy package
    const published = await deployPackage(packageDir, client, keypair, options);

    printInfo(`Deployed ${packageName} Package`, published.packageId);
    printInfo(`Deployed ${packageName} Tx`, published.publishTxn.digest);

    // Update chain configuration with deployed contract address
    chain.contracts[packageName] = {
        address: published.packageId,
<<<<<<< HEAD
        versions: [published.packageId],
        deployer: keypair.toSuiAddress(),
=======
        versions: {
            0: published.packageId,
        },
>>>>>>> 4c023391
    };

    chain.contracts[packageName].structs = await getStructs(client, published.packageId);

    // Execute post-deployment function
    const executePostDeploymentFn = PACKAGE_CONFIGS.postDeployFunctions[packageName];

    if (executePostDeploymentFn) {
        await executePostDeploymentFn(published, keypair, client, config, chain, options);
    }

    printInfo(`${packageName} Configuration Updated`, JSON.stringify(chain.contracts[packageName], null, 2));
}

async function upgrade(keypair, client, supportedPackage, policy, config, chain, options) {
    const { packageName, packageDir } = supportedPackage;
    options.policy = policy;

    if (!chain.contracts[packageName]) {
        throw new Error(`Cannot find specified contract: ${packageName}`);
    }

    const contractsConfig = chain.contracts;
    const contractConfig = contractsConfig?.[packageName];

    validateParameters({ isNonEmptyString: { packageName } });

    const packageDependencies = getLocalDependencies(packageDir, moveDir);

    for (const { name } of packageDependencies) {
        const packageAddress = contractsConfig[name]?.address;
        updateMoveToml(packageDir, packageAddress, moveDir);
    }

    const builder = new TxBuilder(client);
    const result = await upgradePackage(client, keypair, supportedPackage, contractConfig, builder, options);

    if (!options.offline) {
        // The new upgraded package takes a bit of time to register, so we wait.
        await new Promise((resolve) => setTimeout(resolve, 1000));
        chain.contracts[packageName].structs = await getStructs(client, result.packageId);
    }
}

async function mainProcessor(args, options, processor) {
    const config = loadConfig(options.env);
    const sui = getChainConfig(config, options.chainName);
    const [keypair, client] = getWallet(sui, options);

    printInfo('Environment', options.env);
    printInfo('Chain Name', options.chainName);
    await printWalletInfo(keypair, client, sui, options);

    await processor(keypair, client, ...args, config, sui, options);

    saveConfig(config, options.env);
}

/**
 * Command Options
 *
 * This section defines options for the command that are specific to each package.
 */

// Common deploy command options for all packages
const DEPLOY_CMD_OPTIONS = [
    new Option('--policy <policy>', 'upgrade policy for upgrade cap: For example, use "any_upgrade" to allow all types of upgrades')
        .choices(['any_upgrade', 'code_upgrade', 'dep_upgrade'])
        .default('any_upgrade'),
];

// Gateway deploy command options
const GATEWAY_CMD_OPTIONS = [
    new Option('--signers <signers>', 'JSON with the initial signer set').env('SIGNERS'),
    new Option('--operator <operator>', 'operator for the gateway (defaults to the deployer address)').env('OPERATOR'),
    new Option('--minimumRotationDelay <minimumRotationDelay>', 'minium delay for signer rotations (in second)')
        .argParser((val) => parseInt(val) * 1000)
        .default(24 * 60 * 60),
    new Option(
        '--domainSeparator <domainSeparator>',
        'domain separator (pass in the keccak256 hash value OR "offline" meaning that its computed locally)',
    ).default('offline'),
    new Option('--nonce <nonce>', 'nonce for the signer (defaults to HashZero)'),
    new Option('--previousSigners <previousSigners>', 'number of previous signers to retain').default('15'),
];

const addDeployOptions = (program) => {
    // Get the package name from the program name
    const packageName = program.name();
    // Find the corresponding options for the package
    const cmdOptions = PACKAGE_CONFIGS.cmdOptions[packageName];

    if (cmdOptions) {
        const options = cmdOptions();
        // Add the options to the program
        options.forEach((option) => program.addOption(option));
    }

    // Add the base deploy options to the program
    DEPLOY_CMD_OPTIONS.forEach((option) => program.addOption(option));

    return program;
};

if (require.main === module) {
    // 1st level command
    const program = new Command('deploy-contract').description('Deploy/Upgrade packages');

    // 2nd level commands
    const deployCmd = new Command('deploy').description('Deploy a Sui package');
    const upgradeCmd = new Command('upgrade').description('Upgrade a Sui package');

    // 3rd level commands for `deploy`
    const deployContractCmds = supportedPackages.map((supportedPackage) => {
        const { packageName } = supportedPackage;
        const command = new Command(packageName).description(`Deploy ${packageName} contract`);

        return addDeployOptions(command).action((options) => {
            mainProcessor([supportedPackage], options, deploy);
        });
    });

    // Add 3rd level commands to 2nd level command `deploy`
    deployContractCmds.forEach((cmd) => deployCmd.addCommand(cmd));

    // 3rd level commands for `upgrade`
    const upgradeContractCmds = supportedPackages.map((supportedPackage) => {
        const { packageName } = supportedPackage;
        return new Command(packageName)
            .description(`Upgrade ${packageName} contract`)
            .command(`${packageName} <policy>`)
            .addOption(new Option('--sender <sender>', 'transaction sender'))
            .addOption(new Option('--digest <digest>', 'digest hash for upgrade'))
            .addOption(new Option('--offline', 'store tx block for sign'))
            .addOption(new Option('--txFilePath <file>', 'unsigned transaction will be stored'))
            .action((policy, options) => {
                mainProcessor([supportedPackage, policy], options, upgrade);
            });
    });

    // Add 3rd level commands to 2nd level command `upgrade`
    upgradeContractCmds.forEach((cmd) => upgradeCmd.addCommand(cmd));

    // Add base options to all 2nd and 3rd level commands
    addOptionsToCommands(deployCmd, addBaseOptions);
    addOptionsToCommands(upgradeCmd, addBaseOptions);

    // Add 2nd level commands to 1st level command
    program.addCommand(deployCmd);
    program.addCommand(upgradeCmd);

    program.parse();
}<|MERGE_RESOLUTION|>--- conflicted
+++ resolved
@@ -315,14 +315,10 @@
     // Update chain configuration with deployed contract address
     chain.contracts[packageName] = {
         address: published.packageId,
-<<<<<<< HEAD
-        versions: [published.packageId],
-        deployer: keypair.toSuiAddress(),
-=======
         versions: {
             0: published.packageId,
         },
->>>>>>> 4c023391
+        deployer: keypair.toSuiAddress(),
     };
 
     chain.contracts[packageName].structs = await getStructs(client, published.packageId);
