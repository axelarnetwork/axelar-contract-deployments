const { saveConfig, printInfo } = require('../evm/utils');
const { Command, Argument, Option } = require('commander');
<<<<<<< HEAD

=======
const { updateMoveToml } = require('@axelar-network/axelar-cgp-sui');
>>>>>>> 26810f1c
const { addBaseOptions } = require('./cli-utils');
const { getWallet, printWalletInfo } = require('./sign-utils');
const { loadSuiConfig, findPublishedObject, deployPackage } = require('./utils');

// Add more contracts here to support more modules deployment
const contractMap = {
    GasService: {
        packageName: 'gas_service',
    },
};

async function processCommand(contractName, config, chain, options) {
    const contract = contractMap[contractName];
    const packageName = options.packageName || contract.packageName;

    const [keypair, client] = getWallet(chain, options);

    await printWalletInfo(keypair, client, chain, options);

    if (!chain.contracts[contractName]) {
        chain.contracts[contractName] = {};
    }

    const published = await deployPackage(packageName, client, keypair);
    const packageId = published.packageId;

    const contractObject = findPublishedObject(published, packageName, contractName);
    const gasCollectorCapObject = findPublishedObject(published, packageName, 'GasCollectorCap');

    const contractConfig = chain.contracts[contractName];
    contractConfig.address = packageId;
    contractConfig.objects = {
        [contractName]: contractObject.objectId,
    };

    switch (contractName) {
        case 'GasService':
            contractConfig.objects.GasCollectorCap = gasCollectorCapObject.objectId;
            break;
        default:
            throw new Error(`${contractName} is not supported.`);
    }

    printInfo(`${contractName} deployed`, JSON.stringify(contractConfig, null, 2));
}

async function mainProcessor(contractName, options, processor) {
    const config = loadSuiConfig(options.env);
    await processor(contractName, config, config.sui, options);
    saveConfig(config, options.env);
}

if (require.main === module) {
    const program = new Command();

    program
        .name('deploy-contract')
        .addOption(new Option('--packageName <packageName>', 'Package name to deploy'))
        .addArgument(new Argument('<contractName>', 'Contract name to deploy').choices(Object.keys(contractMap)))
        .description('Deploy SUI modules');

    addBaseOptions(program);

    program.action((contractName, options) => {
        mainProcessor(contractName, options, processCommand);
    });

    program.parse();
}<|MERGE_RESOLUTION|>--- conflicted
+++ resolved
@@ -1,10 +1,5 @@
 const { saveConfig, printInfo } = require('../evm/utils');
 const { Command, Argument, Option } = require('commander');
-<<<<<<< HEAD
-
-=======
-const { updateMoveToml } = require('@axelar-network/axelar-cgp-sui');
->>>>>>> 26810f1c
 const { addBaseOptions } = require('./cli-utils');
 const { getWallet, printWalletInfo } = require('./sign-utils');
 const { loadSuiConfig, findPublishedObject, deployPackage } = require('./utils');
