--- conflicted
+++ resolved
@@ -158,14 +158,9 @@
 async function mainProcessor(processor, args, options) {
     const config = loadConfig(options.env);
 
-<<<<<<< HEAD
-    const contractConfig = config.chains[process.env.CHAINS].contracts.Operators;
-    const gasServiceConfig = config.chains[process.env.CHAINS].contracts.GasService;
-=======
     const chain = getChainConfig(config, options.chainName);
     const contractConfig = chain.contracts.Operators;
     const gasServiceConfig = chain.contracts.GasService;
->>>>>>> 20ada4d7
 
     if (!contractConfig) {
         throw new Error('Operators package not found.');
@@ -175,13 +170,8 @@
         throw new Error('Gas service package not found.');
     }
 
-<<<<<<< HEAD
-    const [keypair, client] = getWallet(config.chains[process.env.CHAINS], options);
-    await printWalletInfo(keypair, client, config.chains[process.env.CHAINS], options);
-=======
     const [keypair, client] = getWallet(chain, options);
     await printWalletInfo(keypair, client, chain, options);
->>>>>>> 20ada4d7
     await processor(keypair, client, gasServiceConfig, contractConfig, args, options);
 }
 
