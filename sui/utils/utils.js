'use strict';

const { ethers } = require('hardhat');
const toml = require('toml');
const { printInfo, printError, printWarn, validateParameters, writeJSON } = require('../../common/utils');
const {
    BigNumber,
    utils: { arrayify, hexlify, toUtf8Bytes, keccak256 },
    constants: { HashZero },
} = ethers;
const fs = require('fs');
const { fromB64, toB64 } = require('@mysten/bcs');
const { CosmWasmClient } = require('@cosmjs/cosmwasm-stargate');
const {
    updateMoveToml,
    copyMovePackage,
    TxBuilder,
    bcsStructs,
    getDefinedSuiVersion,
    getInstalledSuiVersion,
} = require('@axelar-network/axelar-cgp-sui');

const suiPackageAddress = '0x2';
const suiClockAddress = '0x6';
const suiCoinId = '0x2::sui::SUI';
const moveDir = `${__dirname}/../move`;

const getAmplifierSigners = async (config, chain) => {
    const client = await CosmWasmClient.connect(config.axelar.rpc);
    const { id: verifierSetId, verifier_set: verifierSet } = await client.queryContractSmart(
        config.axelar.contracts.MultisigProver[chain].address,
        'current_verifier_set',
    );
    const signers = Object.values(verifierSet.signers);

    const weightedSigners = signers
        .map((signer) => ({
            pub_key: arrayify(`0x${signer.pub_key.ecdsa}`),
            weight: Number(signer.weight),
        }))
        .sort((a, b) => hexlify(a.pub_key).localeCompare(hexlify(b.pub_key)));

    return {
        signers: weightedSigners,
        threshold: Number(verifierSet.threshold),
        nonce: ethers.utils.hexZeroPad(BigNumber.from(verifierSet.created_at).toHexString(), 32),
        verifierSetId,
    };
};

// Given sui client and object id, return the base64-decoded object bcs bytes
const getBcsBytesByObjectId = async (client, objectId) => {
    const response = await client.getObject({
        id: objectId,
        options: {
            showBcs: true,
        },
    });

    return fromB64(response.data.bcs.bcsBytes);
};

const deployPackage = async (packageName, client, keypair, options = {}) => {
    copyMovePackage(packageName, null, moveDir);

    const builder = new TxBuilder(client);
    await builder.publishPackageAndTransferCap(packageName, options.owner || keypair.toSuiAddress(), moveDir);
    const publishTxn = await builder.signAndExecute(keypair);

    const packageId = (findPublishedObject(publishTxn) ?? []).packageId;

    updateMoveToml(packageName, packageId, moveDir);
    return { packageId, publishTxn };
};

const findPublishedObject = (publishTxn) => {
    return publishTxn.objectChanges.find((change) => change.type === 'published');
};

const checkSuiVersionMatch = () => {
    const installedVersion = getInstalledSuiVersion();
    const definedVersion = getDefinedSuiVersion();

    if (installedVersion !== definedVersion) {
        printWarn('Version mismatch detected:');
        printWarn(`- Installed SUI version: ${installedVersion}`);
        printWarn(`- Version used for tests: ${definedVersion}`);
    }
};

const readMovePackageName = (moveDir) => {
    try {
        const moveToml = fs.readFileSync(
            `${__dirname}/../../node_modules/@axelar-network/axelar-cgp-sui/move/${moveDir}/Move.toml`,
            'utf8',
        );

        const { package: movePackage } = toml.parse(moveToml);

        return movePackage.name;
    } catch (err) {
        printError('Error reading TOML file');
        throw err;
    }
};

const getObjectIdsByObjectTypes = (txn, objectTypes) =>
    objectTypes.map((objectType) => {
        const objectId = txn.objectChanges.find((change) => change.objectType?.includes(objectType))?.objectId;

        if (!objectId) {
            throw new Error(`No object found for type: ${objectType}`);
        }

        return objectId;
    });

// Parse bcs bytes from singleton object which is created when the Test contract is deployed
const getSingletonChannelId = async (client, singletonObjectId) => {
    const bcsBytes = await getBcsBytesByObjectId(client, singletonObjectId);
    const data = bcsStructs.gmp.Singleton.parse(bcsBytes);
    return '0x' + data.channel.id;
};

const getItsChannelId = async (client, itsObjectId) => {
    const bcsBytes = await getBcsBytesByObjectId(client, itsObjectId);
    const data = bcsStructs.its.ITS.parse(bcsBytes);
    const channelId = data.value.channel.id;
    return '0x' + channelId;
};

const getSquidChannelId = async (client, squidObjectId) => {
    const bcsBytes = await getBcsBytesByObjectId(client, squidObjectId);
    const data = bcsStructs.squid.Squid.parse(bcsBytes);
    return '0x' + data.channel.id;
};

const getSigners = async (keypair, config, chain, options) => {
    if (options.signers === 'wallet') {
        const pubKey = keypair.getPublicKey().toRawBytes();
        printInfo('Using wallet pubkey as the signer for the gateway', hexlify(pubKey));

        if (keypair.getKeyScheme() !== 'Secp256k1') {
            throw new Error('Only Secp256k1 pubkeys are supported by the gateway');
        }

        return {
            signers: [{ pub_key: pubKey, weight: 1 }],
            threshold: 1,
            nonce: options.nonce ? keccak256(toUtf8Bytes(options.nonce)) : HashZero,
        };
    } else if (options.signers) {
        printInfo('Using provided signers', options.signers);

        const signers = JSON.parse(options.signers);
        return {
            signers: signers.signers.map(({ pub_key: pubKey, weight }) => {
                return { pub_key: arrayify(pubKey), weight };
            }),
            threshold: signers.threshold,
            nonce: arrayify(signers.nonce) || HashZero,
        };
    }

    return getAmplifierSigners(config, chain);
};

const isGasToken = (coinType) => {
    return coinType === suiCoinId;
};

const paginateAll = async (client, paginatedFn, params, pageLimit = 100) => {
    let cursor;
    let response = await client[paginatedFn]({
        ...params,
        cursor,
        limit: pageLimit,
    });
    const items = response.data;

    while (response.hasNextPage) {
        response = await client[paginatedFn]({
            ...params,
            cursor: response.nextCursor,
            limit: pageLimit,
        });
        items.push(...response.data);
    }

    return items;
};

const findOwnedObjectIdByType = async (client, ownerAddress, objectType) => {
    const ownedObjects = await client.getOwnedObjects({
        owner: ownerAddress,
        filter: {
            StructType: objectType,
        },
        options: {
            showContent: true,
        },
    });

    if (ownedObjects.data.length !== 1) {
        throw new Error(`Expecting exactly one object of type ${objectType} owned by ${ownerAddress}`);
    }

    const targetObject = ownedObjects.data[0];

    if (!targetObject) {
        throw new Error(`No object found for type: ${objectType}`);
    }

    return targetObject.data.content.fields.id.id;
};

const getBagContentId = async (client, objectType, bagId, bagName) => {
    const result = await client.getDynamicFields({
        parentId: bagId,
        name: bagName,
    });

    const objectId = result.data.find((cap) => cap.objectType === objectType)?.objectId;

    if (!objectId) {
        throw new Error(`${objectType} not found in the capabilities bag`);
    }

    const objectDetails = await client.getObject({
        id: objectId,
        options: {
            showContent: true,
        },
    });

    return objectDetails.data.content.fields.value.fields.id.id;
};

const getTransactionList = async (client, discoveryObjectId) => {
    const tableBcsBytes = await getBcsBytesByObjectId(client, discoveryObjectId);
    const data = bcsStructs.relayerDiscovery.RelayerDiscovery.parse(tableBcsBytes);
    const tableId = data.value.configurations.id;

    const tableResult = await client.getDynamicFields({
        parentId: tableId,
    });

    return tableResult.data;
};

const parseDiscoveryInfo = (chain) => {
    return {
        discovery: chain.RelayerDiscovery.objects.RelayerDiscovery,
        packageId: chain.RelayerDiscovery.address,
    };
};

const parseGatewayInfo = (chain) => {
    return {
        gateway: chain.AxelarGateway.objects.Gateway,
        packageId: chain.AxelarGateway.address,
    };
};

const checkTrustedAddresses = (trustedAddresses, destinationChain) => {
    if (!trustedAddresses[destinationChain]) {
        throw new Error(
            `${destinationChain} is not trusted. Run 'node sui/its-example.js setup-trusted-address <destination-chain> <destination-address>' to setup trusted address`,
        );
    }
};

<<<<<<< HEAD
const getStructs = async (client, packageId) => {
    const packageData = await client.getObject({ id: packageId, options: { showBcs: true } });
    const structs = {};

    for (const type of packageData.data.bcs.typeOriginTable) {
        structs[type.datatype_name] = `${type.package}::${type.moduleName}::${type.datatype_name}`;
    }

    return structs;
=======
const saveGeneratedTx = async (tx, message, client, options) => {
    const { txFilePath } = options;
    validateParameters({ isNonEmptyString: { txFilePath } });

    const txBytes = await tx.build({ client });
    const txB64Bytes = toB64(txBytes);

    writeJSON({ message, status: 'PENDING', unsignedTx: txB64Bytes }, txFilePath);
    printInfo(`Unsigned transaction`, txFilePath);
>>>>>>> 2cae5838
};

module.exports = {
    suiCoinId,
    getAmplifierSigners,
    isGasToken,
    paginateAll,
    suiPackageAddress,
    suiClockAddress,
    checkSuiVersionMatch,
    findOwnedObjectIdByType,
    getBcsBytesByObjectId,
    deployPackage,
    findPublishedObject,
    readMovePackageName,
    getObjectIdsByObjectTypes,
    getSingletonChannelId,
    getItsChannelId,
    getSquidChannelId,
    getSigners,
    getBagContentId,
    moveDir,
    getTransactionList,
    checkTrustedAddresses,
    parseDiscoveryInfo,
    parseGatewayInfo,
<<<<<<< HEAD
    getStructs,
=======
    saveGeneratedTx,
>>>>>>> 2cae5838
};<|MERGE_RESOLUTION|>--- conflicted
+++ resolved
@@ -270,7 +270,6 @@
     }
 };
 
-<<<<<<< HEAD
 const getStructs = async (client, packageId) => {
     const packageData = await client.getObject({ id: packageId, options: { showBcs: true } });
     const structs = {};
@@ -280,7 +279,8 @@
     }
 
     return structs;
-=======
+}
+
 const saveGeneratedTx = async (tx, message, client, options) => {
     const { txFilePath } = options;
     validateParameters({ isNonEmptyString: { txFilePath } });
@@ -290,7 +290,6 @@
 
     writeJSON({ message, status: 'PENDING', unsignedTx: txB64Bytes }, txFilePath);
     printInfo(`Unsigned transaction`, txFilePath);
->>>>>>> 2cae5838
 };
 
 module.exports = {
@@ -317,9 +316,6 @@
     checkTrustedAddresses,
     parseDiscoveryInfo,
     parseGatewayInfo,
-<<<<<<< HEAD
     getStructs,
-=======
     saveGeneratedTx,
->>>>>>> 2cae5838
 };