'use strict';

const { ethers } = require('hardhat');
const toml = require('toml');
const { printInfo, printError, printWarn, validateParameters, writeJSON } = require('../../common/utils');
const {
    BigNumber,
    utils: { arrayify, hexlify, toUtf8Bytes, keccak256 },
    constants: { HashZero },
} = ethers;
const fs = require('fs');
const { fromB64, toB64 } = require('@mysten/bcs');
const { CosmWasmClient } = require('@cosmjs/cosmwasm-stargate');
const {
    updateMoveToml,
    copyMovePackage,
    TxBuilder,
    bcsStructs,
    getDefinedSuiVersion,
    getInstalledSuiVersion,
    STD_PACKAGE_ID,
    SUI_PACKAGE_ID,
} = require('@axelar-network/axelar-cgp-sui');
const { Transaction } = require('@mysten/sui/transactions');
const { broadcast, broadcastFromTxBuilder } = require('./sign-utils');

const suiPackageAddress = '0x2';
const suiClockAddress = '0x6';
const suiCoinId = '0x2::sui::SUI';
const moveDir = `${__dirname}/../move`;

const getAmplifierSigners = async (config, chain) => {
    const client = await CosmWasmClient.connect(config.axelar.rpc);
    const { id: verifierSetId, verifier_set: verifierSet } = await client.queryContractSmart(
        config.axelar.contracts.MultisigProver[chain].address,
        'current_verifier_set',
    );
    const signers = Object.values(verifierSet.signers);

    const weightedSigners = signers
        .map((signer) => ({
            pub_key: arrayify(`0x${signer.pub_key.ecdsa}`),
            weight: Number(signer.weight),
        }))
        .sort((a, b) => hexlify(a.pub_key).localeCompare(hexlify(b.pub_key)));

    return {
        signers: weightedSigners,
        threshold: Number(verifierSet.threshold),
        nonce: ethers.utils.hexZeroPad(BigNumber.from(verifierSet.created_at).toHexString(), 32),
        verifierSetId,
    };
};

// Given sui client and object id, return the base64-decoded object bcs bytes
const getBcsBytesByObjectId = async (client, objectId) => {
    const response = await client.getObject({
        id: objectId,
        options: {
            showBcs: true,
        },
    });
    return fromB64(response.data.bcs.bcsBytes);
};

const deployPackage = async (packageName, client, keypair, options = {}) => {
    copyMovePackage(packageName, null, moveDir);

    const builder = new TxBuilder(client);
    await builder.publishPackageAndTransferCap(packageName, options.owner || keypair.toSuiAddress(), moveDir);
    const publishTxn = await broadcastFromTxBuilder(builder, keypair, `Deployed ${packageName} Package`, options);

    const packageId = (findPublishedObject(publishTxn) ?? []).packageId;

    updateMoveToml(packageName, packageId, moveDir);
    return { packageId, publishTxn };
};

const findPublishedObject = (publishTxn) => {
    return publishTxn.objectChanges.find((change) => change.type === 'published');
};

const checkSuiVersionMatch = () => {
    const installedVersion = getInstalledSuiVersion();
    const definedVersion = getDefinedSuiVersion();

    if (installedVersion !== definedVersion) {
        printWarn('Version mismatch detected:');
        printWarn(`- Installed SUI version: ${installedVersion}`);
        printWarn(`- Version used for tests: ${definedVersion}`);
        printWarn(`Please download the correct version (${definedVersion}) from https://github.com/MystenLabs/sui/releases`);
    }
};

const readMoveToml = (moveDir) => {
    return fs.readFileSync(`${__dirname}/../../node_modules/@axelar-network/axelar-cgp-sui/move/${moveDir}/Move.toml`, 'utf8');
};

const readMovePackageName = (moveDir) => {
    try {
        const { package: movePackage } = toml.parse(readMoveToml(moveDir));

        return movePackage.name;
    } catch (err) {
        printError('Error reading TOML file');
        throw err;
    }
};

const getObjectIdsByObjectTypes = (txn, objectTypes) =>
    objectTypes.map((objectType) => {
        const objectId = txn.objectChanges.find((change) => change.objectType?.includes(objectType))?.objectId;

        if (!objectId) {
            throw new Error(`No object found for type: ${objectType}`);
        }

        return objectId;
    });

// Parse bcs bytes from singleton object which is created when the Test contract is deployed
const getSingletonChannelId = async (client, singletonObjectId) => {
    const bcsBytes = await getBcsBytesByObjectId(client, singletonObjectId);
    const data = bcsStructs.gmp.Singleton.parse(bcsBytes);
    return '0x' + data.channel.id;
};

const getItsChannelId = async (client, itsObjectId) => {
    const bcsBytes = await getBcsBytesByObjectId(client, itsObjectId);
    const data = bcsStructs.its.InterchainTokenService.parse(bcsBytes);
    const channelId = data.value.channel.id;
    return '0x' + channelId;
};

const getSquidChannelId = async (client, squidObjectId) => {
    const bcsBytes = await getBcsBytesByObjectId(client, squidObjectId);
    const data = bcsStructs.squid.Squid.parse(bcsBytes);
    return '0x' + data.channel.id;
};

const getSigners = async (keypair, config, chain, options) => {
    if (options.signers === 'wallet') {
        const pubKey = keypair.getPublicKey().toRawBytes();
        printInfo('Using wallet pubkey as the signer for the gateway', hexlify(pubKey));

        if (keypair.getKeyScheme() !== 'Secp256k1') {
            throw new Error('Only Secp256k1 pubkeys are supported by the gateway');
        }

        return {
            signers: [{ pub_key: pubKey, weight: 1 }],
            threshold: 1,
            nonce: options.nonce ? keccak256(toUtf8Bytes(options.nonce)) : HashZero,
        };
    } else if (options.signers) {
        printInfo('Using provided signers', options.signers);

        const signers = JSON.parse(options.signers);
        return {
            signers: signers.signers.map(({ pub_key: pubKey, weight }) => {
                return { pub_key: arrayify(pubKey), weight };
            }),
            threshold: signers.threshold,
            nonce: arrayify(signers.nonce) || HashZero,
        };
    }

    return getAmplifierSigners(config, chain);
};

const isGasToken = (coinType) => {
    return coinType === suiCoinId;
};

const paginateAll = async (client, paginatedFn, params, pageLimit = 100) => {
    let cursor;
    let response = await client[paginatedFn]({
        ...params,
        cursor,
        limit: pageLimit,
    });
    const items = response.data;

    while (response.hasNextPage) {
        response = await client[paginatedFn]({
            ...params,
            cursor: response.nextCursor,
            limit: pageLimit,
        });
        items.push(...response.data);
    }

    return items;
};

const findOwnedObjectIdByType = async (client, ownerAddress, objectType) => {
    const ownedObjects = await client.getOwnedObjects({
        owner: ownerAddress,
        filter: {
            StructType: objectType,
        },
        options: {
            showContent: true,
        },
    });

    if (ownedObjects.data.length !== 1) {
        throw new Error(`Expecting exactly one object of type ${objectType} owned by ${ownerAddress}`);
    }

    const targetObject = ownedObjects.data[0];

    if (!targetObject) {
        throw new Error(`No object found for type: ${objectType}`);
    }

    return targetObject.data.content.fields.id.id;
};

const getBagContentId = async (client, objectType, bagId, bagName) => {
    const result = await client.getDynamicFields({
        parentId: bagId,
        name: bagName,
    });

    const objectId = result.data.find((cap) => cap.objectType === objectType)?.objectId;

    if (!objectId) {
        throw new Error(`${objectType} not found in the capabilities bag`);
    }

    const objectDetails = await client.getObject({
        id: objectId,
        options: {
            showContent: true,
        },
    });

    return objectDetails.data.content.fields.value.fields.id.id;
};

const getTransactionList = async (client, discoveryObjectId) => {
    const tableBcsBytes = await getBcsBytesByObjectId(client, discoveryObjectId);
    const data = bcsStructs.relayerDiscovery.RelayerDiscovery.parse(tableBcsBytes);
    const tableId = data.value.configurations.id;

    const tableResult = await client.getDynamicFields({
        parentId: tableId,
    });

    return tableResult.data;
};

const parseDiscoveryInfo = (chain) => {
    return {
        discovery: chain.RelayerDiscovery.objects.RelayerDiscovery,
        packageId: chain.RelayerDiscovery.address,
    };
};

const parseGatewayInfo = (chain) => {
    return {
        gateway: chain.AxelarGateway.objects.Gateway,
        packageId: chain.AxelarGateway.address,
    };
};

<<<<<<< HEAD
=======
const checkTrustedAddresses = async (destinationChain) => {
    // TODO: another PR adds functionality that will enable this
};

>>>>>>> 71683021
const getStructs = async (client, packageId) => {
    const packageData = await client.getObject({ id: packageId, options: { showBcs: true } });
    const structs = {};

    for (const type of packageData.data.bcs.typeOriginTable) {
        structs[type.datatype_name] = `${type.package}::${type.module_name}::${type.datatype_name}`;
    }

    return structs;
};

const saveGeneratedTx = async (tx, message, client, options) => {
    const { txFilePath } = options;
    validateParameters({ isNonEmptyString: { txFilePath } });

    const txBytes = await tx.build({ client });
    const txB64Bytes = toB64(txBytes);

    writeJSON({ message, status: 'PENDING', unsignedTx: txB64Bytes }, txFilePath);
    printInfo(`Unsigned transaction`, txFilePath);
};

const isAllowed = async (client, keypair, chain, exec, options) => {
    const addError = (tx) => {
        tx.moveCall({
            target: `${STD_PACKAGE_ID}::ascii::char`,
            arguments: [tx.pure.u8(128)],
        });
    };

    const tx = new Transaction();
    exec(tx);
    addError(tx);

    try {
        await broadcast(client, keypair, tx, undefined, options);
    } catch (e) {
        const errorMessage = e.cause.effects.status.error;
        let regexp = /address: (.*?),/;
        const packageId = `0x${regexp.exec(errorMessage)[1]}`;

        regexp = /Identifier\("(.*?)"\)/;
        const module = regexp.exec(errorMessage)[1];

        regexp = /Some\("(.*?)"\)/;
        const functionName = regexp.exec(errorMessage)[1];

        if (packageId === chain.contracts.VersionControl.address && module === 'version_control' && functionName === 'check') {
            regexp = /Some\(".*?"\) \}, (.*?)\)/;

            if (parseInt(regexp.exec(errorMessage)[1]) === 9223372539365950000) {
                return false;
            }
        }

        let suiPackageAddress = SUI_PACKAGE_ID;

        while (suiPackageAddress.length < 66) {
            suiPackageAddress = suiPackageAddress.substring(0, suiPackageAddress.length - 1) + '02';
        }

        if (
            packageId === suiPackageAddress &&
            module === 'dynamic_field' &&
            (functionName === 'borrow_child_object_mut' || functionName === 'borrow_child_object')
        ) {
            regexp = /Some\(".*?"\) \}, (.*?)\)/;

            if (parseInt(regexp.exec(errorMessage)[1]) === 2) {
                return false;
            }
        }
    }

    return true;
};

const getAllowedFunctions = async (client, versionedObjectId) => {
    const response = await client.getObject({
        id: versionedObjectId,
        options: {
            showContent: true,
        },
    });
    const allowedFunctionsArray = response.data.content.fields.value.fields.version_control.fields.allowed_functions;
    return allowedFunctionsArray.map((allowedFunctions) => allowedFunctions.fields.contents);
};

module.exports = {
    suiCoinId,
    getAmplifierSigners,
    isGasToken,
    paginateAll,
    suiPackageAddress,
    suiClockAddress,
    checkSuiVersionMatch,
    findOwnedObjectIdByType,
    getBcsBytesByObjectId,
    deployPackage,
    findPublishedObject,
    readMovePackageName,
    getObjectIdsByObjectTypes,
    getSingletonChannelId,
    getItsChannelId,
    getSquidChannelId,
    getSigners,
    getBagContentId,
    moveDir,
    getTransactionList,
    parseDiscoveryInfo,
    parseGatewayInfo,
    getStructs,
    saveGeneratedTx,
    isAllowed,
    getAllowedFunctions,
};<|MERGE_RESOLUTION|>--- conflicted
+++ resolved
@@ -265,13 +265,10 @@
     };
 };
 
-<<<<<<< HEAD
-=======
 const checkTrustedAddresses = async (destinationChain) => {
     // TODO: another PR adds functionality that will enable this
 };
 
->>>>>>> 71683021
 const getStructs = async (client, packageId) => {
     const packageData = await client.getObject({ id: packageId, options: { showBcs: true } });
     const structs = {};
