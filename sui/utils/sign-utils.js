'use strict';

const { verifyTransactionSignature } = require('@mysten/sui/verify');
const { decodeSuiPrivateKey } = require('@mysten/sui/cryptography');
const { Ed25519Keypair, Ed25519PublicKey } = require('@mysten/sui/keypairs/ed25519');
const { MultiSigPublicKey } = require('@mysten/sui/multisig');
const { Secp256k1Keypair, Secp256k1PublicKey } = require('@mysten/sui/keypairs/secp256k1');
const { Secp256r1Keypair, Secp256r1PublicKey } = require('@mysten/sui/keypairs/secp256r1');
const { SuiClient, getFullnodeUrl } = require('@mysten/sui/client');
const { fromB64, fromHEX } = require('@mysten/bcs');
const { execute } = require('@axelar-network/axelar-cgp-sui');
const { printInfo } = require('../../common/utils');
const { ethers } = require('hardhat');
const { LedgerSigner } = require('../LedgerSigner');
const {
    utils: { hexlify },
} = ethers;

function getWallet(chain, options) {
    let keypair;
    let scheme;

    switch (options.signatureScheme) {
        case 'ed25519': {
            scheme = Ed25519Keypair;
            break;
        }

        case 'secp256k1': {
            scheme = Secp256k1Keypair;
            break;
        }

        case 'secp256r1': {
            scheme = Secp256r1Keypair;
            break;
        }

        default: {
            throw new Error(`Unsupported signature scheme: ${options.signatureScheme}`);
        }
    }

    const url = chain.rpc || getFullnodeUrl(chain.networkType);
    const client = new SuiClient({ url });

    if (options.privateKey === 'ledger') {
        keypair = new LedgerSigner();
        return [keypair, client];
    }

    switch (options.privateKeyType) {
        case 'bech32': {
            const decodedKey = decodeSuiPrivateKey(options.privateKey);
            const secretKey = decodedKey.secretKey;
            keypair = scheme.fromSecretKey(secretKey);
            break;
        }

        case 'mnemonic': {
            keypair = scheme.deriveKeypair(options.privateKey);
            break;
        }

        case 'hex': {
            const privKey = Buffer.from(options.privateKey, 'hex');
            keypair = scheme.fromSecretKey(privKey);
            break;
        }

        default: {
            throw new Error(`Unsupported key type: ${options.privateKeyType}`);
        }
    }

<<<<<<< HEAD
=======
    const client = getSuiClient(chain, options.rpc);

>>>>>>> ea6bea38
    return [keypair, client];
}

function getSuiClient(chain, rpc) {
    const url = rpc || chain.rpc || getFullnodeUrl(chain.networkType);
    return new SuiClient({ url });
}

async function printWalletInfo(wallet, client, chain, options = {}) {
    const owner =
        wallet instanceof Ed25519Keypair || wallet instanceof Secp256k1Keypair || wallet instanceof Secp256r1Keypair
            ? wallet.toSuiAddress()
            : wallet;
    printInfo('Wallet address', owner);

    if (!options.offline) {
        const coins = await client.getBalance({ owner });
        printInfo('Wallet balance', `${coins.totalBalance / 1e9} ${chain.tokenSymbol || coins.coinType}`);
    }
}

async function generateKeypair(options) {
    switch (options.signatureScheme) {
        case 'ed25519':
            return Ed25519Keypair.generate();
        case 'secp256k1':
            return Secp256k1Keypair.generate();
        case 'secp256r1':
            return Secp256r1Keypair.generate();

        default: {
            throw new Error(`Unsupported scheme: ${options.signatureScheme}`);
        }
    }
}

function getRawPrivateKey(keypair) {
    return decodeSuiPrivateKey(keypair.getSecretKey()).secretKey;
}

async function broadcast(client, keypair, tx, actionName) {
    const receipt = await client.signAndExecuteTransaction({
        transaction: tx,
        signer: keypair,
        options: {
            showEffects: true,
            showObjectChanges: true,
            showContent: true,
        },
    });

    printInfo(actionName || 'Tx', receipt.digest);

    return receipt;
}

async function broadcastFromTxBuilder(txBuilder, keypair, actionName, suiResponseOptions) {
    const receipt = await txBuilder.signAndExecute(keypair, suiResponseOptions);

    printInfo(actionName || 'Tx', receipt.digest);

    return receipt;
}

const broadcastExecuteApprovedMessage = async (client, keypair, discoveryInfo, gatewayInfo, messageInfo, actionName) => {
    const receipt = await execute(client, keypair, discoveryInfo, gatewayInfo, messageInfo);

    printInfo(actionName || 'Tx', receipt.digest);

    return receipt;
};

async function broadcastSignature(client, txBytes, signature, actionName) {
    const receipt = await client.executeTransactionBlock({
        transactionBlock: txBytes,
        signature,
        options: {
            showEffects: true,
            showObjectChanges: true,
            showEvents: true,
        },
    });

    if (actionName) {
        printInfo(actionName, receipt.digest);
    }

    return receipt;
}

async function signTransactionBlockBytes(keypair, client, txBytes, options) {
    const serializedSignature = (await keypair.signTransaction(txBytes)).signature;

    const publicKey = await verifyTransactionSignature(txBytes, serializedSignature);

    if (publicKey.toSuiAddress() !== (await keypair.toSuiAddress())) {
        throw new Error(`Verification failed for address ${keypair.toSuiAddress()}`);
    }

    if (!options.offline) {
        const txResult = await broadcastSignature(client, txBytes, serializedSignature);
        printInfo('Transaction result', JSON.stringify(txResult));
    } else {
        const hexPublicKey = hexlify(publicKey.toRawBytes());
        return {
            signature: serializedSignature,
            publicKey: hexPublicKey,
        };
    }
}

async function signTransaction(chain, txDetails, options) {
    const { txBlock, buildOptions = {} } = txDetails;

    const [keypair, client] = getWallet(chain, options);
    txBlock.setSenderIfNotSet(keypair.toSuiAddress());
    const txBytes = await txBlock.build(buildOptions);

    const result = await signTransactionBlockBytes(keypair, client, txBytes, options);
    result.txBytes = txBytes;

    return result;
}

async function getWrappedPublicKey(bech64PublicKey, schemeType) {
    const uint8PubKey = fromB64(bech64PublicKey).slice(1);

    switch (schemeType) {
        case 'ed25519': {
            return new Ed25519PublicKey(uint8PubKey);
        }

        case 'secp256k1': {
            return new Secp256k1PublicKey(uint8PubKey);
        }

        case 'secp256r1': {
            return new Secp256r1PublicKey(uint8PubKey);
        }

        default: {
            throw new Error(`Unsupported signature scheme: ${schemeType}`);
        }
    }
}

async function getMultisig(config, multisigKey) {
    let multiSigPublicKey;

    if (multisigKey) {
        multiSigPublicKey = new MultiSigPublicKey(fromHEX(multisigKey));
    } else {
        const signers = config.multisig?.signers;

        if (!signers || signers.length === 0) {
            throw new Error('Signers not provided in configuration');
        }

        const publicKeys = [];

        for (const signer of signers) {
            if (!signer?.publicKey) {
                throw new Error('PublicKey not found');
            }

            if (!signer?.schemeType) {
                throw new Error('SchemeType not found');
            }

            if (!signer?.weight) {
                throw new Error('Weight not found');
            }

            publicKeys.push({
                publicKey: await getWrappedPublicKey(signer.publicKey, signer.schemeType),
                weight: signer.weight,
            });
        }

        multiSigPublicKey = MultiSigPublicKey.fromPublicKeys({
            threshold: config.multisig?.threshold,
            publicKeys,
        });
    }

    printInfo('Multisig Wallet Address', multiSigPublicKey.toSuiAddress());

    return multiSigPublicKey;
}

module.exports = {
    getWallet,
    printWalletInfo,
    generateKeypair,
    getRawPrivateKey,
    broadcast,
    broadcastSignature,
    signTransaction,
    getMultisig,
    getWrappedPublicKey,
    signTransactionBlockBytes,
    broadcastFromTxBuilder,
    broadcastExecuteApprovedMessage,
    getSuiClient,
};<|MERGE_RESOLUTION|>--- conflicted
+++ resolved
@@ -41,8 +41,7 @@
         }
     }
 
-    const url = chain.rpc || getFullnodeUrl(chain.networkType);
-    const client = new SuiClient({ url });
+    const client = getSuiClient(chain, options.rpc);
 
     if (options.privateKey === 'ledger') {
         keypair = new LedgerSigner();
@@ -73,11 +72,6 @@
         }
     }
 
-<<<<<<< HEAD
-=======
-    const client = getSuiClient(chain, options.rpc);
-
->>>>>>> ea6bea38
     return [keypair, client];
 }
 
