const { Command } = require('commander');
const { Transaction } = require('@mysten/sui/transactions');
const { bcs } = require('@mysten/sui/bcs');
const { ethers } = require('hardhat');
const { bcsStructs } = require('@axelar-network/axelar-cgp-sui');
const {
    utils: { arrayify },
} = ethers;
const { saveConfig, loadConfig, printError, getChainConfig } = require('../common/utils');
const {
    getWallet,
    printWalletInfo,
    broadcast,
    getBcsBytesByObjectId,
    getFormattedAmount,
    addOptionsToCommands,
    addBaseOptions,
    parseSuiUnitAmount,
} = require('./utils');

async function payGas(keypair, client, gasServiceConfig, args, options) {
    const walletAddress = keypair.toSuiAddress();

    const gasServicePackageId = gasServiceConfig.address;

    const { params } = options;
    const refundAddress = options.refundAddress || walletAddress;

    const [destinationChain, destinationAddress, channelId, payload] = args;
    const unitAmount = options.amount;

    const tx = new Transaction();
    const [coin] = tx.splitCoins(tx.gas, [unitAmount]);

    tx.moveCall({
        target: `${gasServicePackageId}::gas_service::pay_gas`,
        arguments: [
            tx.object(gasServiceConfig.objects.GasService),
            coin, // Coin<SUI>
            tx.pure.address(channelId), // Channel address
            tx.pure(bcs.string().serialize(destinationChain).toBytes()), // Destination chain
            tx.pure(bcs.string().serialize(destinationAddress).toBytes()), // Destination address
            tx.pure(bcs.vector(bcs.u8()).serialize(arrayify(payload)).toBytes()), // Payload
            tx.pure.address(refundAddress), // Refund address
            tx.pure(bcs.vector(bcs.u8()).serialize(arrayify(params)).toBytes()), // Params
        ],
    });

    await broadcast(client, keypair, tx, 'Gas Paid');
}

async function addGas(keypair, client, gasServiceConfig, args, options) {
    const walletAddress = keypair.toSuiAddress();

    const gasServicePackageId = gasServiceConfig.address;

    const { params } = options;
    const refundAddress = options.refundAddress || walletAddress;

    const [messageId] = args;
    const unitAmount = options.amount;

    const tx = new Transaction();
    const [coin] = tx.splitCoins(tx.gas, [unitAmount]);

    tx.moveCall({
        target: `${gasServicePackageId}::gas_service::add_gas`,
        arguments: [
            tx.object(gasServiceConfig.objects.GasService),
            coin, // Coin<SUI>
            tx.pure(bcs.string().serialize(messageId).toBytes()), // Message ID for the contract call
            tx.pure.address(refundAddress), // Refund address
            tx.pure(bcs.vector(bcs.u8()).serialize(arrayify(params)).toBytes()), // Params
        ],
    });

    await broadcast(client, keypair, tx, 'Gas Added');
}

async function collectGas(keypair, client, gasServiceConfig, args, options) {
    const walletAddress = keypair.toSuiAddress();

    const gasServicePackageId = gasServiceConfig.address;
    const gasServiceObjectId = gasServiceConfig.objects.GasServicev0;

    const unitAmount = options.amount;
    const receiver = options.receiver || walletAddress;

    const bytes = await getBcsBytesByObjectId(client, gasServiceObjectId);
    const result = bcsStructs.gasService.GasService.parse(bytes);
    const gasServiceBalance = result.value.balance;

    // Check if the gas service balance is sufficient
    if (gasServiceBalance < unitAmount) {
        printError('Insufficient gas service balance', `${getFormattedAmount(gasServiceBalance)} < ${getFormattedAmount(unitAmount)}`);
        return;
    }

    const tx = new Transaction();

    tx.moveCall({
        target: `${gasServicePackageId}::gas_service::collect_gas`,
        arguments: [
            tx.object(gasServiceConfig.objects.GasService),
            tx.object(gasServiceConfig.objects.GasCollectorCap),
            tx.pure.address(receiver), // Receiver address
            tx.pure.u64(unitAmount), // Amount
        ],
    });

    await broadcast(client, keypair, tx, 'Gas Collected');
}

async function refund(keypair, client, gasServiceConfig, args, options) {
    const walletAddress = keypair.toSuiAddress();

    const gasServicePackageId = gasServiceConfig.address;
    const gasServicev0ObjectId = gasServiceConfig.objects.GasServicev0;

    const [messageId] = args;
    const unitAmount = options.amount;
    const receiver = options.receiver || walletAddress;

    const bytes = await getBcsBytesByObjectId(client, gasServicev0ObjectId);
    const result = bcsStructs.gasService.GasService.parse(bytes);
    const gasServiceBalance = result.value.balance;

    // Check if the gas service balance is sufficient
    if (gasServiceBalance < unitAmount) {
        printError('Insufficient gas service balance', `${getFormattedAmount(gasServiceBalance)} < ${getFormattedAmount(unitAmount)}`);
        return;
    }

    const tx = new Transaction();
    tx.moveCall({
        target: `${gasServicePackageId}::gas_service::refund`,
        arguments: [
            tx.object(gasServiceConfig.objects.GasService),
            tx.object(gasServiceConfig.objects.GasCollectorCap),
            tx.pure(bcs.string().serialize(messageId).toBytes()), // Message ID for the contract call
            tx.pure.address(receiver), // Refund address
            tx.pure.u64(unitAmount), // Amount
        ],
    });

    await broadcast(client, keypair, tx, 'Gas Refunded');
}

async function processCommand(command, chain, args, options) {
    const [keypair, client] = getWallet(chain, options);

    await printWalletInfo(keypair, client, chain, options);

    if (!chain.contracts.GasService) {
        throw new Error('GasService contract not found');
    }

    await command(keypair, client, chain.contracts.GasService, args, options);
}

async function mainProcessor(options, args, processor, command) {
    const config = loadConfig(options.env);
<<<<<<< HEAD
    await processor(command, config.chains.sui, args, options);
=======
    const chain = getChainConfig(config, options.chainName);
    await processor(command, chain, args, options);
>>>>>>> 9d755c48
    saveConfig(config, options.env);
}

if (require.main === module) {
    const program = new Command();

    program.name('gas-service').description('Interact with the gas service contract.');

    const payGasCmd = new Command()
        .command('payGas <destinationChain> <destinationAddress> <channelId> <payload>')
        .description('Pay gas for the new contract call.')
        .option('--refundAddress <refundAddress>', 'Refund address. Default is the sender address.')
        .requiredOption('--amount <amount>', 'Amount to pay gas', parseSuiUnitAmount)
        .option('--params <params>', 'Params. Default is empty.', '0x')
        .action((destinationChain, destinationAddress, channelId, payload, options) => {
            mainProcessor(options, [destinationChain, destinationAddress, channelId, payload], processCommand, payGas);
        });

    const addGasCmd = new Command()
        .command('addGas <message_id>')
        .description('Add gas for the existing contract call.')
        .option('--refundAddress <refundAddress>', 'Refund address.')
        .requiredOption('--amount <amount>', 'Amount to add gas', parseSuiUnitAmount)
        .option('--params <params>', 'Params. Default is empty.')
        .action((messageId, options) => {
            mainProcessor(options, [messageId], processCommand, addGas);
        });

    const collectGasCmd = new Command()
        .command('collectGas')
        .description('Collect gas from the gas service contract.')
        .option('--receiver <receiver>', 'Receiver address. Default is the sender address.')
        .requiredOption('--amount <amount>', 'Amount to collect gas', parseSuiUnitAmount)
        .action((options) => {
            mainProcessor(options, [], processCommand, collectGas);
        });

    const refundCmd = new Command()
        .command('refund <messageId>')
        .description('Refund gas from the gas service contract.')
        .option('--receiver <receiver>', 'Receiver address. Default is the sender address.')
        .requiredOption('--amount <amount>', 'Amount to refund gas', parseSuiUnitAmount)
        .action((messageId, options) => {
            mainProcessor(options, [messageId], processCommand, refund);
        });

    program.addCommand(payGasCmd);
    program.addCommand(addGasCmd);
    program.addCommand(collectGasCmd);
    program.addCommand(refundCmd);

    addOptionsToCommands(program, addBaseOptions);

    program.parse();
}<|MERGE_RESOLUTION|>--- conflicted
+++ resolved
@@ -160,12 +160,8 @@
 
 async function mainProcessor(options, args, processor, command) {
     const config = loadConfig(options.env);
-<<<<<<< HEAD
-    await processor(command, config.chains.sui, args, options);
-=======
     const chain = getChainConfig(config, options.chainName);
     await processor(command, chain, args, options);
->>>>>>> 9d755c48
     saveConfig(config, options.env);
 }
 
