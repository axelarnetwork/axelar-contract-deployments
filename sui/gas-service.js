const { Command } = require('commander');
const { Transaction } = require('@mysten/sui/transactions');
const { bcs } = require('@mysten/sui/bcs');
const { ethers } = require('hardhat');
const { bcsStructs } = require('@axelar-network/axelar-cgp-sui');
const {
    utils: { arrayify },
} = ethers;
const { saveConfig, loadConfig, printError, getChainConfig } = require('../common/utils');
const {
    getWallet,
    printWalletInfo,
    broadcast,
    getBcsBytesByObjectId,
    getFormattedAmount,
    addOptionsToCommands,
    addBaseOptions,
    parseSuiUnitAmount,
} = require('./utils');

async function payGas(keypair, client, gasServiceConfig, args, options) {
    const walletAddress = keypair.toSuiAddress();

    const gasServicePackageId = gasServiceConfig.address;

    const { params } = options;
    const refundAddress = options.refundAddress || walletAddress;

    const [destinationChain, destinationAddress, channelId, payload] = args;
    const unitAmount = options.amount;

    const tx = new Transaction();
    const [coin] = tx.splitCoins(tx.gas, [unitAmount]);

    tx.moveCall({
        target: `${gasServicePackageId}::gas_service::pay_gas`,
        arguments: [
            tx.object(gasServiceConfig.objects.GasService),
            coin, // Coin<SUI>
            tx.pure.address(channelId), // Channel address
            tx.pure(bcs.string().serialize(destinationChain).toBytes()), // Destination chain
            tx.pure(bcs.string().serialize(destinationAddress).toBytes()), // Destination address
            tx.pure(bcs.vector(bcs.u8()).serialize(arrayify(payload)).toBytes()), // Payload
            tx.pure.address(refundAddress), // Refund address
            tx.pure(bcs.vector(bcs.u8()).serialize(arrayify(params)).toBytes()), // Params
        ],
    });

    await broadcast(client, keypair, tx, 'Gas Paid');
}

async function addGas(keypair, client, gasServiceConfig, args, options) {
    const walletAddress = keypair.toSuiAddress();

    const gasServicePackageId = gasServiceConfig.address;

    const { params } = options;
    const refundAddress = options.refundAddress || walletAddress;

    const [messageId] = args;
    const unitAmount = options.amount;

    const tx = new Transaction();
    const [coin] = tx.splitCoins(tx.gas, [unitAmount]);

    tx.moveCall({
        target: `${gasServicePackageId}::gas_service::add_gas`,
        arguments: [
            tx.object(gasServiceConfig.objects.GasService),
            coin, // Coin<SUI>
            tx.pure(bcs.string().serialize(messageId).toBytes()), // Message ID for the contract call
            tx.pure.address(refundAddress), // Refund address
            tx.pure(bcs.vector(bcs.u8()).serialize(arrayify(params)).toBytes()), // Params
        ],
    });

    await broadcast(client, keypair, tx, 'Gas Added');
}

async function collectGas(keypair, client, gasServiceConfig, args, options) {
    const walletAddress = keypair.toSuiAddress();

    const gasServicePackageId = gasServiceConfig.address;
    const gasServiceObjectId = gasServiceConfig.objects.GasServicev0;

    const unitAmount = options.amount;
    const receiver = options.receiver || walletAddress;

    const bytes = await getBcsBytesByObjectId(client, gasServiceObjectId);
    const result = bcsStructs.gasService.GasService.parse(bytes);
    const gasServiceBalance = result.value.balance;

    // Check if the gas service balance is sufficient
    if (gasServiceBalance < unitAmount) {
        printError('Insufficient gas service balance', `${getFormattedAmount(gasServiceBalance)} < ${getFormattedAmount(unitAmount)}`);
        return;
    }

    const tx = new Transaction();

    tx.moveCall({
        target: `${gasServicePackageId}::gas_service::collect_gas`,
        arguments: [
            tx.object(gasServiceConfig.objects.GasService),
            tx.object(gasServiceConfig.objects.GasCollectorCap),
            tx.pure.address(receiver), // Receiver address
            tx.pure.u64(unitAmount), // Amount
        ],
    });

    await broadcast(client, keypair, tx, 'Gas Collected');
}

async function refund(keypair, client, gasServiceConfig, args, options) {
    const walletAddress = keypair.toSuiAddress();

    const gasServicePackageId = gasServiceConfig.address;
    const gasServicev0ObjectId = gasServiceConfig.objects.GasServicev0;

    const [messageId] = args;
    const unitAmount = options.amount;
    const receiver = options.receiver || walletAddress;

    const bytes = await getBcsBytesByObjectId(client, gasServicev0ObjectId);
    const result = bcsStructs.gasService.GasService.parse(bytes);
    const gasServiceBalance = result.value.balance;

    // Check if the gas service balance is sufficient
    if (gasServiceBalance < unitAmount) {
        printError('Insufficient gas service balance', `${getFormattedAmount(gasServiceBalance)} < ${getFormattedAmount(unitAmount)}`);
        return;
    }

    const tx = new Transaction();
    tx.moveCall({
        target: `${gasServicePackageId}::gas_service::refund`,
        arguments: [
            tx.object(gasServiceConfig.objects.GasService),
            tx.object(gasServiceConfig.objects.GasCollectorCap),
            tx.pure(bcs.string().serialize(messageId).toBytes()), // Message ID for the contract call
            tx.pure.address(receiver), // Refund address
            tx.pure.u64(unitAmount), // Amount
        ],
    });

    await broadcast(client, keypair, tx, 'Gas Refunded');
}

async function processCommand(command, chain, args, options) {
    const [keypair, client] = getWallet(chain, options);

    await printWalletInfo(keypair, client, chain, options);

    if (!chain.contracts.GasService) {
        throw new Error('GasService contract not found');
    }

    await command(keypair, client, chain.contracts.GasService, args, options);
}

async function mainProcessor(options, args, processor, command) {
    const config = loadConfig(options.env);
<<<<<<< HEAD
    await processor(command, config.chains[process.env.CHAINS], args, options);
=======
    const chain = getChainConfig(config, options.chainName);
    await processor(command, chain, args, options);
>>>>>>> 20ada4d7
    saveConfig(config, options.env);
}

if (require.main === module) {
    const program = new Command();

    program.name('gas-service').description('Interact with the gas service contract.');

    const payGasCmd = new Command()
        .command('payGas <destinationChain> <destinationAddress> <channelId> <payload>')
        .description('Pay gas for the new contract call.')
        .option('--refundAddress <refundAddress>', 'Refund address. Default is the sender address.')
        .requiredOption('--amount <amount>', 'Amount to pay gas', parseSuiUnitAmount)
        .option('--params <params>', 'Params. Default is empty.', '0x')
        .action((destinationChain, destinationAddress, channelId, payload, options) => {
            mainProcessor(options, [destinationChain, destinationAddress, channelId, payload], processCommand, payGas);
        });

    const addGasCmd = new Command()
        .command('addGas <message_id>')
        .description('Add gas for the existing contract call.')
        .option('--refundAddress <refundAddress>', 'Refund address.')
        .requiredOption('--amount <amount>', 'Amount to add gas', parseSuiUnitAmount)
        .option('--params <params>', 'Params. Default is empty.')
        .action((messageId, options) => {
            mainProcessor(options, [messageId], processCommand, addGas);
        });

    const collectGasCmd = new Command()
        .command('collectGas')
        .description('Collect gas from the gas service contract.')
        .option('--receiver <receiver>', 'Receiver address. Default is the sender address.')
        .requiredOption('--amount <amount>', 'Amount to collect gas', parseSuiUnitAmount)
        .action((options) => {
            mainProcessor(options, [], processCommand, collectGas);
        });

    const refundCmd = new Command()
        .command('refund <messageId>')
        .description('Refund gas from the gas service contract.')
        .option('--receiver <receiver>', 'Receiver address. Default is the sender address.')
        .requiredOption('--amount <amount>', 'Amount to refund gas', parseSuiUnitAmount)
        .action((messageId, options) => {
            mainProcessor(options, [messageId], processCommand, refund);
        });

    program.addCommand(payGasCmd);
    program.addCommand(addGasCmd);
    program.addCommand(collectGasCmd);
    program.addCommand(refundCmd);

    addOptionsToCommands(program, addBaseOptions);

    program.parse();
}<|MERGE_RESOLUTION|>--- conflicted
+++ resolved
@@ -160,12 +160,8 @@
 
 async function mainProcessor(options, args, processor, command) {
     const config = loadConfig(options.env);
-<<<<<<< HEAD
-    await processor(command, config.chains[process.env.CHAINS], args, options);
-=======
     const chain = getChainConfig(config, options.chainName);
     await processor(command, chain, args, options);
->>>>>>> 20ada4d7
     saveConfig(config, options.env);
 }
 
