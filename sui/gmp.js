const { Command } = require('commander');
const { Transaction } = require('@mysten/sui/transactions');
const { bcs } = require('@mysten/sui/bcs');
<<<<<<< HEAD
const { loadConfig, saveConfig, printWarn } = require('../common/utils');
=======
const { loadConfig, saveConfig, getChainConfig } = require('../common/utils');
>>>>>>> 9d755c48
const {
    addBaseOptions,
    addOptionsToCommands,
    getUnitAmount,
    getWallet,
    printWalletInfo,
    broadcast,
    parseGatewayInfo,
    parseDiscoveryInfo,
    broadcastExecuteApprovedMessage,
} = require('./utils');
const { ethers } = require('hardhat');
const {
    utils: { arrayify },
} = ethers;

async function sendCommand(keypair, client, chains, args, options) {
    const [destinationChain, destinationAddress, feeAmount, payload] = args;

    if (!chains[destinationChain]) {
        printWarn(`Chain ${destinationChain} not found in the config`);
    }

    const chain = chains.sui;
    const params = options.params;
    const gasServiceObjectId = chain.contracts.GasService.objects.GasService;
    const gatewayObjectId = chain.contracts.AxelarGateway.objects.Gateway;
    const singletonObjectId = chain.contracts.Example.objects.GmpSingleton;

    const unitAmount = getUnitAmount(feeAmount);
    const walletAddress = keypair.toSuiAddress();
    const refundAddress = options.refundAddress || walletAddress;

    const tx = new Transaction();
    const [coin] = tx.splitCoins(tx.gas, [unitAmount]);

    tx.moveCall({
        target: `${chain.contracts.Example.address}::gmp::send_call`,
        arguments: [
            tx.object(singletonObjectId),
            tx.object(gatewayObjectId),
            tx.object(gasServiceObjectId),
            tx.pure(bcs.string().serialize(destinationChain).toBytes()),
            tx.pure(bcs.string().serialize(destinationAddress).toBytes()),
            tx.pure(bcs.vector(bcs.u8()).serialize(arrayify(payload)).toBytes()),
            tx.pure.address(refundAddress),
            coin,
            tx.pure(bcs.vector(bcs.u8()).serialize(arrayify(params)).toBytes()),
        ],
    });

    await broadcast(client, keypair, tx, 'Call Sent');
}

async function execute(keypair, client, chains, args, options) {
    const [sourceChain, messageId, sourceAddress, payload] = args;
    const chain = chains.sui;

    const { Example } = chain.contracts;

    const channelId = options.channelId || chain.contracts.Example.objects.GmpChannelId;

    if (!channelId) {
        throw new Error('Please provide either a channel id (--channelId) or deploy the Example contract');
    }

    const gatewayInfo = parseGatewayInfo(chain.contracts);
    const discoveryInfo = parseDiscoveryInfo(chain.contracts);
    const messageInfo = {
        source_chain: sourceChain,
        message_id: messageId,
        source_address: sourceAddress,
        destination_id: Example.objects.GmpChannelId,
        payload,
    };

    await broadcastExecuteApprovedMessage(client, keypair, discoveryInfo, gatewayInfo, messageInfo, 'Call Executed');
}

async function processCommand(command, chains, args, options) {
    const chain = chains.sui;
    const [keypair, client] = getWallet(chain, options);

    await printWalletInfo(keypair, client, chain, options);

    await command(keypair, client, chains, args, options);
}

async function mainProcessor(command, options, args, processor) {
    const config = loadConfig(options.env);
<<<<<<< HEAD
    await processor(command, config.chains, args, options);
=======
    const chain = getChainConfig(config, options.chainName);
    await processor(command, chain, args, options);
>>>>>>> 9d755c48
    saveConfig(config, options.env);
}

if (require.main === module) {
    const program = new Command();
    program.name('gmp').description('Example of SUI gmp commands');

    const sendCallProgram = new Command()
        .name('sendCall')
        .description('Send gmp contract call')
        .command('sendCall <destChain> <destContractAddress> <feeAmount> <payload>')
        .option('--params <params>', 'GMP call params. Default is empty.', '0x')
        .action((destChain, destContractAddress, feeAmount, payload, options) => {
            mainProcessor(sendCommand, options, [destChain, destContractAddress, feeAmount, payload], processCommand);
        });

    const executeCommand = new Command()
        .name('execute')
        .description('Execute gmp contract call')
        .option('--channelId <channelId>', 'Channel id for the destination contract')
        .command('execute <sourceChain> <messageId> <sourceAddress> <payload>')
        .action((sourceChain, messageId, sourceAddress, payload, options) => {
            mainProcessor(execute, options, [sourceChain, messageId, sourceAddress, payload], processCommand);
        });

    program.addCommand(sendCallProgram);
    program.addCommand(executeCommand);

    addOptionsToCommands(program, addBaseOptions);

    program.parse();
}<|MERGE_RESOLUTION|>--- conflicted
+++ resolved
@@ -1,11 +1,7 @@
 const { Command } = require('commander');
 const { Transaction } = require('@mysten/sui/transactions');
 const { bcs } = require('@mysten/sui/bcs');
-<<<<<<< HEAD
-const { loadConfig, saveConfig, printWarn } = require('../common/utils');
-=======
-const { loadConfig, saveConfig, getChainConfig } = require('../common/utils');
->>>>>>> 9d755c48
+const { loadConfig, saveConfig, printWarn, getChainConfig } = require('../common/utils');
 const {
     addBaseOptions,
     addOptionsToCommands,
@@ -96,12 +92,8 @@
 
 async function mainProcessor(command, options, args, processor) {
     const config = loadConfig(options.env);
-<<<<<<< HEAD
-    await processor(command, config.chains, args, options);
-=======
     const chain = getChainConfig(config, options.chainName);
     await processor(command, chain, args, options);
->>>>>>> 9d755c48
     saveConfig(config, options.env);
 }
 
