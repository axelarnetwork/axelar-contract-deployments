--- conflicted
+++ resolved
@@ -193,12 +193,8 @@
         const result = await broadcastFromTxBuilder(
             postDeployTxBuilder,
             keypair,
-<<<<<<< HEAD
-            `Setup ${symbol} as an origin in InterchainTokenService successfully`,
-=======
             `Setup ${symbol} as an origin in ITS successfully`,
             options,
->>>>>>> 277bc831
             {
                 showEvents: true,
             },
@@ -210,20 +206,9 @@
             arguments: [InterchainTokenService.objects.InterchainTokenService, TreasuryCap, Metadata],
             typeArguments: [tokenType],
         });
-<<<<<<< HEAD
-        await broadcastFromTxBuilder(
-            postDeployTxBuilder,
-            keypair,
-            `Setup ${symbol} as a non-origin in InterchainTokenService successfully`,
-            {
-                showEvents: true,
-            },
-        );
-=======
         await broadcastFromTxBuilder(postDeployTxBuilder, keypair, `Setup ${symbol} as a non-origin in ITS successfully`, options, {
             showEvents: true,
         });
->>>>>>> 277bc831
     }
 
     // Save the deployed token info in the contracts object.
