# Sui deployment scripts

## Prerequisites

Install Sui CLI: `brew install sui`

A Sui keypair can be created as follows.

1. Using Sui CLI:

```bash
sui client new-address secp256k1 wallet

# Export private key in bech32 format
sui keytool export --key-identity wallet
```

2. Using the script

```bash
node sui/generate-keypair.js
```

Set `PRIVATE_KEY="suiprivkey..."` in your `.env` file. Other private key types are supported via `--privateKeyType` and `--signatureScheme` flags.

If you want to run against a local Sui network, then create a `axelar-chains-config/info/local.json` config containing:

```bash
{
    "sui": {
        "name": "Sui",
        "axelarId": "sui",
        "networkType": "localnet",
        "tokenSymbol": "SUI",
        "rpc": "http://127.0.0.1:9000",
        "contracts": {}
    }
}
```

Use the `-e local` (or `ENV=local` in the `.env` config) flag with scripts to run against the local network.

## Scripts

To get test SUI coins to your address via a faucet.

```bash
node sui/faucet.js
```

Deploy the gateway package:

- By querying the signer set from the Amplifier contract (this only works if Amplifier contracts have been setup):

```bash
node sui/deploy-gateway.js
```

Use `--help` flag to see other setup params that can be overridden.

- For testing convenience, you can use the secp256k1 wallet as the signer set for the gateway.

```bash
node sui/deploy-gateway.js --signers wallet --nonce test
```

- You can also provide a JSON object with a full signer set:

```bash
node sui/deploy-gateway.js -e testnet --signers '{"signers": [{"pubkey": "0x020194ead85b350d90472117e6122cf1764d93bf17d6de4b51b03d19afc4d6302b", "weight": 1}], "threshold": 1, "nonce": "0x0000000000000000000000000000000000000000000000000000000000000000"}'
```

Deploy the test GMP package:

```bash
node sui/deploy-test.js
```

Call Contract:

```bash
node sui/gateway.js call-contract ethereum 0xba76c6980428A0b10CFC5d8ccb61949677A61233 0x1234
```

Approve messages:

If the gateway was deployed using the wallet, you can submit a message approval with it

```bash
node sui/gateway.js approve --proof wallet --currentNonce test ethereum 0x0x32034b47cb29d162d9d803cc405356f4ac0ec07fe847ace431385fe8acf3e6e5-1 0x4F4495243837681061C4743b74B3eEdf548D56A5 0xa84d27bd6c9680e52e93779b8977bbcb73273b88f52a84d8dd8af1c3301341d7 0x47173285a8d7341e5e972fc677286384f802f8ef42a5ec5f03bbfa254cb01fad
```

Rotate gateway signers:

If gateway was deployed with the wallet as the verifier, and you want to rotate to the Amplifier verifiers, do

```bash
node sui/gateway.js rotate --proof wallet --currentNonce test
```

If you want to rotate to the wallet again but with a new nonce, do

```bash
node sui/gateway.js rotate --signers wallet --proof wallet --currentNonce test --newNonce test2
```

Use the same nonce for `--currentNonce` as the `--nonce` when deploying the gateway.

<<<<<<< HEAD
### Deploy/Upgrade ITS

Set required dependencies for ITS in contract config file.
Provide --txFilePath with --offline to generate tx data file for offline signing.

Deploy the ITS package:

```bash
node sui/deploy-its.js
```

Upgrade the ITS package:

```bash
node sui/deploy-its.js --upgrade --policy <policy>
```
use --digest to override digest generate from module build
=======

### Multisig

To create a Multisig, follow the documentation [here](https://docs.sui.io/guides/developer/cryptography/multisig).

Get test SUI coins to your multisig address via a faucet:
```bash
sui client faucet --address <multisig address>
```

Get public keys for all wallets:
```bash
sui keytool list
```

Get private key of wallet using wallet alias or address:
```bash
sui keytool export --key-identity <alias/wallet address>
```

Get tx data for testing:
```bash
sui client transfer-sui --to <recipient address> --amount 1 --sui-coin-object-id <sui coin object id> --serialize-unsigned-transaction --gas-budget 77047880
```

To get sui coin object id
```bash
sui client gas <multisig address>
```

Sign transaction block for multisig:

```bash
node sui/multisig.js --txBlockPath <path to unsigned tx block> --signatureFilePath <path to store signature> --action sign --offline
```

example txBlock file:
```
{
    "bytes": "AAACACBC5cSnnYJrDEn9nSW1BDzPLLAbUJbYOeJnUgYl/b90..."
}
```

Combine signature files:

```bash
node sui/multisig.js --txBlockPath <path to unsigned tx block> --signatureFilePath <path to store combined signature> --action combine --offline --signatures <paths to files containing signatures>
```

Execute combined signature:

This command will broadcast the signature to the network

```bash
node sui/multisig.js --txBlockPath <path to unsigned tx block> --action execute --combinedSignPath <path to combined signature>
```

use --multisigKey `multisigKey` to override existing multisig info in chains config

example for adding multisig info to chains config:
```
{
    "sui": {
        "name": "Sui",
        "axelarId": "sui",
        "networkType": "testnet",
        "tokenSymbol": "SUI",
        "rpc": "https://fullnode.testnet.sui.io:443",
        "contracts": {},
        "multisig": {
            "threshold": 2,
            "signers": [
                {
                    "publicKey": "AIqrCb324p6Qd4srkqCzn9NJHS7W17tA7r3t7Ur6aYN",
                    "weight": 1,
                    "schemeType": "ed25519"
                }, 
                .
                .
                .
            ]
        }
    }
}
```
>>>>>>> 04b38873

## Troubleshooting

1. Move build error during the deployment step

Delete the `node_modules` folder and `package-lock.json` file and then run `npm install` again.

## Transfer object

Please note shared objects cannot be transferred via this script.

```bash
node sui/transfer-object.js --objectId <object id to be transferred> --recipient <recipient address>

node sui/transfer-object.js --contractName <Can be checked from config> --objectName <picked from config> --recipient <recipient address>
```<|MERGE_RESOLUTION|>--- conflicted
+++ resolved
@@ -106,7 +106,6 @@
 
 Use the same nonce for `--currentNonce` as the `--nonce` when deploying the gateway.
 
-<<<<<<< HEAD
 ### Deploy/Upgrade ITS
 
 Set required dependencies for ITS in contract config file.
@@ -124,7 +123,6 @@
 node sui/deploy-its.js --upgrade --policy <policy>
 ```
 use --digest to override digest generate from module build
-=======
 
 ### Multisig
 
@@ -210,7 +208,6 @@
     }
 }
 ```
->>>>>>> 04b38873
 
 ## Troubleshooting
 
