--- conflicted
+++ resolved
@@ -41,12 +41,8 @@
 
 async function mainProcessor(command, options, args, processor) {
     const config = loadConfig(options.env);
-<<<<<<< HEAD
-    await processor(command, config.chains.sui, args, options);
-=======
     const chain = getChainConfig(config, options.chainName);
     await processor(command, chain, args, options);
->>>>>>> 9d755c48
     saveConfig(config, options.env);
 }
 
