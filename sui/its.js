--- conflicted
+++ resolved
@@ -61,16 +61,8 @@
             chainNames,
         ],
     });
-
-<<<<<<< HEAD
-    await broadcastFromTxBuilder(txBuilder, keypair, 'Remove Trusted Address');
-=======
-    for (const chainName of chainNames) {
-        delete contracts.ITS.trustedAddresses[chainName];
-    }
-
+    
     await broadcastFromTxBuilder(txBuilder, keypair, 'Remove Trusted Address', options);
->>>>>>> 29628e09
 }
 
 async function processCommand(command, config, chain, args, options) {
