--- conflicted
+++ resolved
@@ -39,12 +39,6 @@
         arguments: [ITS, OwnerCap, trustedAddressesObject],
     });
 
-<<<<<<< HEAD
-    await broadcastFromTxBuilder(txBuilder, keypair, 'Setup Trusted Addresses');
-
-    // Update ITS config
-    for (const trustedChain of trustedChains) {
-=======
     if (options.offline) {
         const tx = txBuilder.tx;
         const sender = options.sender || keypair.toSuiAddress();
@@ -52,8 +46,10 @@
         await saveGeneratedTx(tx, `Set trusted address for ${trustedChain} to ${trustedAddress}`, client, options);
     } else {
         await broadcastFromTxBuilder(txBuilder, keypair, 'Setup Trusted Address');
+    }
 
->>>>>>> 0af4e61e
+    // Update ITS config
+    for (const trustedChain of trustedChains) {
         // Add trusted address to ITS config
         if (!contracts.ITS.trustedAddresses) contracts.ITS.trustedAddresses = {};
 
