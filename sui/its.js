--- conflicted
+++ resolved
@@ -89,26 +89,16 @@
         const tx = txBuilder.tx;
         const sender = options.sender || keypair.toSuiAddress();
         tx.setSender(sender);
-<<<<<<< HEAD
-        await saveGeneratedTx(tx, `Added trusted chain ${args}`, client, options);
-=======
         await saveGeneratedTx(tx, `Added trusted chains ${args}`, client, options);
->>>>>>> c962596b
     } else {
         await broadcastFromTxBuilder(txBuilder, keypair, 'Add Trusted Chains', options);
     }
 }
 
 async function removeTrustedChains(keypair, client, contracts, args, options) {
-<<<<<<< HEAD
-    const trustedChain = args;
-
-    const chainNames = trustedChain.split(' ');
-=======
     const trustedChains = args;
 
     const chainNames = trustedChains.split(' ');
->>>>>>> c962596b
 
     if (chainNames.length === 0) throw new Error('No chains names provided');
 
