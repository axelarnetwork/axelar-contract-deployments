--- conflicted
+++ resolved
@@ -170,45 +170,11 @@
     }
 }
 
-<<<<<<< HEAD
-async function processCommand(chain, options) {
-    const [keypair, client] = getWallet(chain, options);
-    printInfo('Wallet Address', await keypair.toSuiAddress());
-
-    let fileData;
-
-    switch (options.action) {
-        case 'init': {
-            fileData = await initMultisigConfig(chain, options);
-            break;
-        }
-
-        case 'sign': {
-            fileData = await signTx(keypair, client, options);
-            break;
-        }
-
-        case 'combine': {
-            fileData = await combineSignature(client, chain, options);
-            break;
-        }
-
-        case 'execute': {
-            await executeCombinedSignature(client, options);
-            break;
-        }
-
-        default: {
-            throw new Error(`Invalid action provided [${options.action}]`);
-        }
-    }
-=======
 async function mainProcessor(options, processor) {
     const config = loadConfig(options.env);
     const chain = getChainConfig(config, options.chainName);
     const fileData = await processor(chain, options);
     saveConfig(config, options.env);
->>>>>>> ea6bea38
 
     if (options.offline) {
         const { signatureFilePath } = options;
