const { Command, Option } = require('commander');
const { fromB64 } = require('@mysten/bcs');
const { saveConfig, getChainConfig } = require('../common/utils');
const { loadConfig, printInfo, validateParameters, printWarn } = require('../common/utils');
const { getSignedTx, storeSignedTx } = require('../evm/sign-utils');
const { addBaseOptions, getWallet, getMultisig, signTransactionBlockBytes, broadcastSignature } = require('./utils');

async function initMultisigConfig(chain, options) {
    const { base64PublicKeys, threshold } = options;

    if (!base64PublicKeys) {
        throw new Error('Please provide public keys with --base64PublicKeys option');
    }

    if (!threshold) {
        throw new Error('Please provide threshold with --threshold option');
    }

    const uniqueKeys = new Set(base64PublicKeys);

    if (uniqueKeys.size !== base64PublicKeys.length) {
        throw new Error('Duplicate public keys found');
    }

    const schemeTypes = options.schemeTypes || Array(base64PublicKeys.length).fill('secp256k1');
    const weights = options.weights || Array(base64PublicKeys.length).fill(1);

    if (!options.schemeTypes) {
        printWarn('Scheme types not provided, defaulting to secp256k1');
    }

    if (!options.weights) {
        printWarn('Weights not provided, defaulting to 1');
    }

    if (base64PublicKeys.length !== weights.length) {
        throw new Error('Public keys and weights length mismatch');
    }

    if (base64PublicKeys.length !== schemeTypes.length) {
        throw new Error('Public keys and scheme types length mismatch');
    }

    const signers = base64PublicKeys.map((key, i) => ({
        publicKey: key,
        weight: parseInt(weights[i]),
        schemeType: options.schemeTypes[i],
    }));

    chain.multisig = {
        signers,
        threshold: parseInt(threshold),
    };

    printInfo('Saved multisig config');

    // To print in the separate lines with proper indentation
    printInfo(JSON.stringify(chain.multisig, null, 2));
}

async function signTx(keypair, client, options) {
    const txFileData = getSignedTx(options.txBlockPath);
    const txData = txFileData?.unsignedTx;

    validateParameters({ isNonEmptyString: { txData } });

    const encodedTxBytes = fromB64(txData);

    if (options.offline) {
        const { signature, publicKey } = await signTransactionBlockBytes(keypair, client, encodedTxBytes, options);
        return { ...txFileData, signedTx: signature, publicKey };
    }

    await signTransactionBlockBytes(keypair, client, encodedTxBytes, options);
    return {};
}

async function executeCombinedSignature(client, options) {
    const { combinedSignPath } = options;

    if (options.offline) {
        throw new Error('Cannot execute in offline mode');
    }

    if (!combinedSignPath) {
        throw new Error('Invalid filePath provided');
    }

    const fileData = getSignedTx(combinedSignPath);
    const txData = fileData.unsignedTx;

    validateParameters({ isNonEmptyString: { txData } });

    const encodedTxBytes = fromB64(txData);
    const combinedSignatureBytes = fileData.signedTx;

    if (!combinedSignatureBytes) {
        throw new Error(`No signature specified in [${combinedSignPath}]`);
    }

    const txResult = await broadcastSignature(client, encodedTxBytes, combinedSignatureBytes);
    printInfo('Transaction result', JSON.stringify(txResult));

    fileData.status = 'EXECUTED';
    storeSignedTx(combinedSignPath, fileData);
}

async function combineSignature(client, chain, options) {
    const { signatures } = options;

    if (!signatures || signatures.length === 0) {
        throw new Error('FilePath is not provided in user info');
    }

    const multiSigPublicKey = await getMultisig(chain, options.multisigKey);
    const signatureArray = [];

    const firstSignData = getSignedTx(signatures[0]);
    const txBytes = firstSignData.unsignedTx;

    for (const file of signatures) {
        const fileData = getSignedTx(file);

        if (fileData.unsignedTx !== txBytes) {
            throw new Error(`Transaction bytes mismatch with file [${file}]`);
        }

        signatureArray.push(fileData.signedTx);
    }

    const txBlockBytes = fromB64(txBytes);

    const combinedSignature = multiSigPublicKey.combinePartialSignatures(signatureArray);
    const isValid = await multiSigPublicKey.verifyTransaction(txBlockBytes, combinedSignature);

    if (!isValid) {
        throw new Error(`Verification failed for message [${txBytes}]`);
    }

    if (!options.offline) {
        const txResult = await broadcastSignature(client, txBlockBytes, combinedSignature);

        if (options.executeResultPath) {
            storeSignedTx(options.executeResultPath, txResult);
        }

        printInfo('Executed', txResult.digest);
    } else {
        const data = {
            message: firstSignData.message,
            signedTx: combinedSignature,
            status: 'PENDING',
            unsignedTx: txBytes,
        };
        return data;
    }
}

async function processCommand(chain, options) {
    const [keypair, client] = getWallet(chain, options);
    printInfo('Wallet Address', keypair.toSuiAddress());

    let fileData;

    switch (options.action) {
        case 'init': {
            fileData = await initMultisigConfig(chain, options);
            break;
        }

        case 'sign': {
            fileData = await signTx(keypair, client, options);
            break;
        }

        case 'combine': {
            fileData = await combineSignature(client, chain, options);
            break;
        }

        case 'execute': {
            await executeCombinedSignature(client, options);
            break;
        }

        default: {
            throw new Error(`Invalid action provided [${options.action}]`);
        }
    }

    if (options.offline) {
        let { signatureFilePath } = options;

        if (options.action === 'combine') {
            signatureFilePath = options.txBlockPath;
        }

        if (!signatureFilePath) {
            throw new Error('No filePath provided');
        }

        storeSignedTx(signatureFilePath, fileData);
        printInfo(`The signed signature is`, fileData.signedTx);
    }
}

async function mainProcessor(options, processor) {
    const config = loadConfig(options.env);
<<<<<<< HEAD
    await processor(config.chains[process.env.CHAINS], options);
=======
    const chain = getChainConfig(config, options.chainName);
    await processor(chain, options);
>>>>>>> 20ada4d7
    saveConfig(config, options.env);
}

if (require.main === module) {
    const program = new Command();

    program.name('multisig').description('Script for multisig operators to sign, combine and execute data');

    addBaseOptions(program);

    program.addOption(new Option('--txBlockPath <file>', 'path to unsigned tx block'));
    program.addOption(new Option('--action <action>', 'action').choices(['sign', 'combine', 'execute', 'init']).makeOptionMandatory(true));
    program.addOption(new Option('--multisigKey <multisigKey>', 'multisig key').env('MULTISIG_KEY'));
    program.addOption(new Option('--signatures [files...]', 'array of signed transaction files'));
    program.addOption(new Option('--offline', 'run in offline mode'));
    program.addOption(new Option('--combinedSignPath <file>', 'combined signature file path'));
    program.addOption(new Option('--signatureFilePath <file>', 'signed signature will be stored'));
    program.addOption(new Option('--executeResultPath <file>', 'execute result will be stored'));

    // The following options are only used with the init action
    program.addOption(
        new Option('--base64PublicKeys [base64PublicKeys...]', 'An array of public keys to use for init the multisig address'),
    );
    program.addOption(
        new Option('--weights [weights...]', 'An array of weight for each base64 public key. The default value is 1 for each'),
    );
    program.addOption(
        new Option(
            '--schemeTypes [schemeTypes...]',
            'An array of scheme types for each base64 public key. The default value is secp256k1 for each',
        ),
    );
    program.addOption(new Option('--threshold <threshold>', 'threshold for multisig'));

    program.action((options) => {
        mainProcessor(options, processCommand);
    });

    program.parse();
}<|MERGE_RESOLUTION|>--- conflicted
+++ resolved
@@ -206,12 +206,8 @@
 
 async function mainProcessor(options, processor) {
     const config = loadConfig(options.env);
-<<<<<<< HEAD
-    await processor(config.chains[process.env.CHAINS], options);
-=======
     const chain = getChainConfig(config, options.chainName);
     await processor(chain, options);
->>>>>>> 20ada4d7
     saveConfig(config, options.env);
 }
 
