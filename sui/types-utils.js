--- conflicted
+++ resolved
@@ -83,23 +83,18 @@
     fields: discoveryTable,
 });
 
-<<<<<<< HEAD
-const bagStruct = bcs.struct('Bags', {
-    id: UID,
-    size: bcs.u64(),
+const bagStruct = bcs.struct('Bag', {
+  id: UID,
+  size: bcs.U64,
 });
 
 const operatorsStruct = bcs.struct('Operators', {
-  id: UID,
-  operators: bcs.vector(addressStruct),
-  caps: bagStruct,
-=======
-const tableStruct = bcs.struct('Table', {
     id: UID,
-    size: bcs.U64,
+    operators: bcs.vector(addressStruct),
+    caps: bagStruct,
 });
 
-const bagStruct = bcs.struct('Bag', {
+const tableStruct = bcs.struct('Table', {
     id: UID,
     size: bcs.U64,
 });
@@ -127,7 +122,6 @@
     id: UID,
     channel: channelStruct,
     coin_bag: coinBagStrcut,
->>>>>>> a674e523
 });
 
 module.exports = {
