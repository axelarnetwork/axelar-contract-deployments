--- conflicted
+++ resolved
@@ -1,19 +1,8 @@
 const { saveConfig, prompt, printInfo } = require('../evm/utils');
-<<<<<<< HEAD
 const { Command } = require('commander');
-const { TransactionBlock } = require('@mysten/sui.js/transactions');
 const { loadSuiConfig, deployPackage, getBcsBytesByObjectId } = require('./utils');
 const { singletonStruct } = require('./types-utils');
-=======
-const { Command, Option } = require('commander');
 const { Transaction } = require('@mysten/sui/transactions');
-const { ethers } = require('hardhat');
-const {
-    constants: { HashZero },
-} = ethers;
-const { loadSuiConfig, deployPackage } = require('./utils');
->>>>>>> 26810f1c
-
 const { addBaseOptions } = require('./cli-utils');
 const { getWallet, printWalletInfo, broadcast } = require('./sign-utils');
 
