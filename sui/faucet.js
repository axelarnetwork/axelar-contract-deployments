'use strict';

const { addBaseOptions } = require('./cli-utils');
const { requestSuiFromFaucetV0, getFaucetHost } = require('@mysten/sui.js/faucet');
const { getWallet, printWalletInfo } = require('./sign-utils');
const { Command } = require('commander');
const { saveConfig, loadConfig, printInfo } = require('../evm/utils');

async function processCommand(config, chain, options) {
    const [keypair, client] = getWallet(chain, options);
<<<<<<< HEAD
    const host = chain.faucetUrl || getFaucetHost(chain.networkType);
=======
>>>>>>> 5569fbbb

    await printWalletInfo(keypair, client, chain, options);

    await requestSuiFromFaucetV0({
        host: getFaucetHost(chain.networkType),
        recipient: keypair.toSuiAddress(),
    });

    printInfo('Funds requested');
}

async function mainProcessor(options, processor) {
    const config = loadConfig(options.env);
    await processor(config, config.sui, options);
    saveConfig(config, options.env);
}

if (require.main === module) {
    const program = new Command();

    program.name('faucet').description('Query the faucet for funds.');

    addBaseOptions(program);

    program.action((options) => {
        mainProcessor(options, processCommand);
    });

    program.parse();
}<|MERGE_RESOLUTION|>--- conflicted
+++ resolved
@@ -8,10 +8,6 @@
 
 async function processCommand(config, chain, options) {
     const [keypair, client] = getWallet(chain, options);
-<<<<<<< HEAD
-    const host = chain.faucetUrl || getFaucetHost(chain.networkType);
-=======
->>>>>>> 5569fbbb
 
     await printWalletInfo(keypair, client, chain, options);
 
