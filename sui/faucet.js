'use strict';

const { requestSuiFromFaucetV0, getFaucetHost } = require('@mysten/sui/faucet');
const { saveConfig, loadConfig, printInfo, printWarn, getChainConfig } = require('../common/utils');
const { getWallet, printWalletInfo, addBaseOptions } = require('./utils');
const { Command, Option } = require('commander');

async function processCommand(config, chain, options) {
    const [keypair, client] = getWallet(chain, options);
    const recipient = options.recipient || keypair.toSuiAddress();

    await printWalletInfo(recipient, client, chain, options);

    const balance = Number((await client.getBalance({ owner: recipient })).totalBalance) / 1e9;

    if (balance >= Number(options.minBalance)) {
        printWarn('Wallet balance above minimum, skipping faucet request');
        process.exit(0);
    }

    await requestSuiFromFaucetV0({
        host: getFaucetHost(chain.networkType),
        recipient,
    });

    printInfo('Funds requested', recipient);
}

async function mainProcessor(options, processor) {
    const config = loadConfig(options.env);
<<<<<<< HEAD
    await processor(config, config.chains.sui, options);
=======
    const chain = getChainConfig(config, options.chainName);
    await processor(config, chain, options);
>>>>>>> 9d755c48
    saveConfig(config, options.env);
}

if (require.main === module) {
    const program = new Command();

    program
        .name('faucet')
        .addOption(new Option('--recipient <recipient>', 'recipient to request funds for'))
        .addOption(
            new Option(
                '--minBalance <amount>',
                'tokens will only be requested from the faucet if recipient balance is below the amount provided',
            ).default('1'),
        )
        .description('Query the faucet for funds.')
        .action((options) => {
            mainProcessor(options, processCommand);
        });

    addBaseOptions(program);

    program.parse();
}<|MERGE_RESOLUTION|>--- conflicted
+++ resolved
@@ -28,12 +28,8 @@
 
 async function mainProcessor(options, processor) {
     const config = loadConfig(options.env);
-<<<<<<< HEAD
-    await processor(config, config.chains.sui, options);
-=======
     const chain = getChainConfig(config, options.chainName);
     await processor(config, chain, options);
->>>>>>> 9d755c48
     saveConfig(config, options.env);
 }
 
