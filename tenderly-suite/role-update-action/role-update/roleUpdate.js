const axios = require('axios').default;

const TOPIC_0_ROLES_ADDED = '0x34e73c57659d4b6809b53db4feee9b007b892e978114eda420d2991aba150143';
const TOPIC_0_ROLES_REMOVED = '0xccf920c8facee98a9c2a6c6124f2857b87b17e9f3a819bfcc6945196ee77366b';

const PAGER_DUTY_ALERT_URL = 'https://events.pagerduty.com/v2/enqueue';

const handleRoleUpdate = async (context, event) => {
    if (!event || !event.logs || !context || !context.metadata) {
        throw new Error('INVALID_INPUT_FOR_ACTION');
    }

    const chainName = context.metadata.getNetwork();

    const trustedAddresses = await context.storage.getJson('TrustedAddresses');

    const roleAddedAccounts = [];
    const addedRoles = [];
    const roleRemovedAccounts = [];
    const removedRoles = [];
    const summary = 'Roles updated';
    let severity = 0;

    for (const log of event.logs) {
        if (log.topics[0] === TOPIC_0_ROLES_ADDED || log.topics[0] === TOPIC_0_ROLES_REMOVED) {
<<<<<<< HEAD
            const roles = toRoleArray(parseInt(log.data, 16));
=======
            if (log.data.length < 130) {
                throw new Error('INVALID_LOG_DATA_LENGTH');
            }

            const length = parseInt(log.data.substring(128, 130), 16);
            const roles = [];
>>>>>>> 0690a534

            if (log.topics.length === 0) {
                throw new Error('INVALID_LOGS_LENGTH');
            }

<<<<<<< HEAD
            if (log.topics[1].length < 66) {
                throw new Error('INVALID_LOGS_LENGTH');
            }

            //  log data contains address in first 32 bytes i.e. first 64 chars, here data string is also prefixed with 0x.
=======
            if (log.topics.length === 0) {
                throw new Error('INVALID_LOG_TOPICS_LENGTH');
            }

            if (log.topics[1].length < 26 + 40) {
                throw new Error('INVALID_LOG_TOPIC_LENGTH');
            }

            //  account is present in log topic as 32 bytes hex string, with prefixed 0s
>>>>>>> 0690a534
            const account = `0x${log.topics[1].substring(26, 26 + 40)}`;
            const tempSeverity = trustedAddresses.includes(account.toLowerCase()) ? 1 : 2;

            if (log.topics[0] === TOPIC_0_ROLES_ADDED) {
                roleAddedAccounts.push(account);
                addedRoles.push(roles);
            } else {
                roleRemovedAccounts.push(account);
                removedRoles.push(roles);
            }

            if (tempSeverity > severity) {
                severity = tempSeverity;
            }
        }
    }

    if (severity) {
        try {
            await axios.post(
                PAGER_DUTY_ALERT_URL,
                {
                    routing_key: await context.secrets.get('PD_ROUTING_KEY'),
                    event_action: 'trigger',
                    payload: {
                        summary,
                        source: `${chainName}-${event.hash}`,
                        severity: severity === 2 ? 'warning' : 'info',
                        custom_details: {
                            timestamp: Date.now(),
                            chain_name: chainName,
                            trigger_event: event,
                            rolesUpdated: {
                                roleAddedAccounts,
                                addedRoles,
                                roleRemovedAccounts,
                                removedRoles,
                            },
                        },
                    },
                },
                {
                    'Content-Type': 'application/json',
                },
            );
        } catch (error) {
            console.log('PD error status: ', error.response.status);
            console.log('PD error data: ', error.response.data);
            throw Error('SENDING_ALERTS_FAILED');
        }
    } else {
        throw new Error('NO_ROLE_UPDATES_DETECTED');
    }
};

function getRole(roleId) {
    if (roleId === 0) {
        return 'Distributor';
    } else if (roleId === 1) {
        return 'Operator';
    } else if (roleId === 2) {
        return 'FlowLimiter';
    }

    throw new Error('UNKNOWN_ROLE_UPDATED');
}

function toRoleArray(accountRoles) {
    const roles = [];
    let bitIndex = 0;

    //  calculate uint8 array from uint256 value by bit shifting operation
    while (accountRoles > 0) {
        if (accountRoles & 1) {
            roles.push(getRole(bitIndex));
        }

        accountRoles >>= 1;
        bitIndex++;
    }

    return roles;
}

module.exports = { handleRoleUpdate };<|MERGE_RESOLUTION|>--- conflicted
+++ resolved
@@ -23,28 +23,16 @@
 
     for (const log of event.logs) {
         if (log.topics[0] === TOPIC_0_ROLES_ADDED || log.topics[0] === TOPIC_0_ROLES_REMOVED) {
-<<<<<<< HEAD
-            const roles = toRoleArray(parseInt(log.data, 16));
-=======
-            if (log.data.length < 130) {
-                throw new Error('INVALID_LOG_DATA_LENGTH');
+            if (log.data.length <= 2) {
+                throw new Error('EMPTY_LOG_DATA');
             }
 
-            const length = parseInt(log.data.substring(128, 130), 16);
-            const roles = [];
->>>>>>> 0690a534
+            const roles = toRoleArray(parseInt(log.data, 16));
 
             if (log.topics.length === 0) {
                 throw new Error('INVALID_LOGS_LENGTH');
             }
 
-<<<<<<< HEAD
-            if (log.topics[1].length < 66) {
-                throw new Error('INVALID_LOGS_LENGTH');
-            }
-
-            //  log data contains address in first 32 bytes i.e. first 64 chars, here data string is also prefixed with 0x.
-=======
             if (log.topics.length === 0) {
                 throw new Error('INVALID_LOG_TOPICS_LENGTH');
             }
@@ -54,7 +42,6 @@
             }
 
             //  account is present in log topic as 32 bytes hex string, with prefixed 0s
->>>>>>> 0690a534
             const account = `0x${log.topics[1].substring(26, 26 + 40)}`;
             const tempSeverity = trustedAddresses.includes(account.toLowerCase()) ? 1 : 2;
 
