--- conflicted
+++ resolved
@@ -152,11 +152,7 @@
         run: node sui/deploy-contract deploy Abi
 
       - name: Deploy InterchainTokenService
-<<<<<<< HEAD
-        run: node sui/deploy-contract deploy InterchainTokenService
-=======
         run: node sui/deploy-contract deploy InterchainTokenService -y
->>>>>>> 71683021
 
       - name: Deploy Example
         run: node sui/deploy-contract deploy Example
@@ -240,11 +236,7 @@
 
       - name: Setup Trusted Addresses
         run: |
-<<<<<<< HEAD
-          node sui/its.js add-trusted-chains $sourceChain $sourceAddress
-=======
           node sui/its.js add-trusted-chains $sourceChain
->>>>>>> 71683021
 
       - name: Send Token to another chain
         run: |
