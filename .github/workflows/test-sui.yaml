--- conflicted
+++ resolved
@@ -175,15 +175,12 @@
       - name: Gateway Unpause
         run: node sui/contract.js unpause AxelarGateway -y
 
-<<<<<<< HEAD
-=======
       - name: Gateway Pause All
         run: node sui/contract.js pause AxelarGateway --functions all -y
 
       - name: Gateway Unpause
         run: node sui/contract.js unpause AxelarGateway -y
 
->>>>>>> 881e7281
       - name: Gateway Approve
         run: node sui/gateway.js approve --proof wallet ethereum 0x32034b47cb29d162d9d803cc405356f4ac0ec07fe847ace431385fe8acf3e6e5-2 0x4F4495243837681061C4743b74B3eEdf548D56A5 0x6ce0d81b412abca2770eddb1549c9fcff721889c3aab1203dc93866db22ecc4b 0x56570de287d73cd1cb6092bb8fdee6173974955fdef345ae579ee9f475ea7432
 
@@ -205,18 +202,9 @@
           node sui/gateway.js approve --proof wallet ethereum 0x32034b47cb29d162d9d803cc405356f4ac0ec07fe847ace431385fe8acf3e6e5-3 0x4F4495243837681061C4743b74B3eEdf548D56A5 $channel_id 0x56570de287d73cd1cb6092bb8fdee6173974955fdef345ae579ee9f475ea7432
           node sui/gmp.js execute ethereum 0x32034b47cb29d162d9d803cc405356f4ac0ec07fe847ace431385fe8acf3e6e5-3 0x4F4495243837681061C4743b74B3eEdf548D56A5 0x1234
 
-<<<<<<< HEAD
-      ###### Command: ITS Example ######
-      - name: ITS Pause
-        run: node sui/contract.js pause InterchainTokenService -y
-
-      - name: ITS Unpause
-        run: node sui/contract.js unpause InterchainTokenService -y
-=======
       ###### Command: ITS ######
       - name: ITS Pause
         run: node sui/contract.js pause InterchainTokenService -y
->>>>>>> 881e7281
 
       - name: ITS Unpause
         run: node sui/contract.js unpause InterchainTokenService -y
