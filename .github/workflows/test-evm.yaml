--- conflicted
+++ resolved
@@ -132,21 +132,11 @@
       - name: Upgrade ITS using create2
         run: ts-node evm/deploy-its.js -m create2 -u -y
 
-      - name: InterchainTokenService set hub
-<<<<<<< HEAD
-        run: node evm/its.js set-trusted-chains axelar -y
-
       - name: InterchainTokenService set trusted chain
-        run: node evm/its.js set-trusted-chains remote -y
+        run: ts-node evm/its.js set-trusted-chains remote -y
 
       - name: InterchainTokenService is trusted chain
-        run: node evm/its.js is-trusted-chain remote -y
-=======
-        run: ts-node evm/its.js set-trusted-chains axelar axelar1xyz -y
-
-      - name: InterchainTokenService set trusted chain
-        run: ts-node evm/its.js set-trusted-chains remote hub -y
->>>>>>> 0121c8c1
+        run: ts-node evm/its.js is-trusted-chain remote -y
 
       - name: InterchainTokenFactory deploy interchain token on current chain
         run: ts-node evm/interchainTokenFactory.js --action deployInterchainToken --name "test" --symbol "TST" --decimals 18 --minter 0xf39Fd6e51aad88F6F4ce6aB8827279cffFb92266 --salt "salt" -y
@@ -191,13 +181,8 @@
 
       - name: Redeploy ITS with gasOptions override via CLI
         run: |
-<<<<<<< HEAD
-          node evm/deploy-its.js -s "v1.0.0" -m create2 -y --gasOptions \
+          ts-node evm/deploy-its.js -s "v1.0.0" -m create2 -y --gasOptions \
           '{"gasLimit": 9000000,"gasPriceAdjustment": 1.1}'
 
       - name: InterchainTokenService remove trusted chain
-        run: node evm/its.js remove-trusted-chains all -y
-=======
-          ts-node evm/deploy-its.js -s "v1.0.0" -m create2 -y --gasOptions \
-          '{"gasLimit": 9000000,"gasPriceAdjustment": 1.1}'
->>>>>>> 0121c8c1
+        run: node evm/its.js remove-trusted-chains all -y