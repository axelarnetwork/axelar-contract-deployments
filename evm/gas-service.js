'use strict';

const { ethers } = require('hardhat');
const {
    getDefaultProvider,
<<<<<<< HEAD
    utils: { formatEther, parseEther },
    Contract,
    BigNumber,
=======
    FixedNumber,
    Contract,
    constants: { AddressZero },
>>>>>>> 2fdaaa63
} = ethers;
const { Command, Option } = require('commander');
const {
    printInfo,
    printWalletInfo,
    printWarn,
    printError,
    mainProcessor,
    prompt,
    getContractJSON,
    getGasOptions,
    wasEventEmitted,
    isValidAddress,
    validateParameters,
    httpPost,
} = require('./utils');
const { addBaseOptions } = require('./cli-utils');
const { getWallet } = require('./sign-utils');

let failedChainUpdates = [];

async function getGasUpdates(config, env, chain, destinationChains) {
    const api = config.axelar.axelarscanApi;

    validateParameters({
        isNonEmptyStringArray: { destinationChains },
    });

    return Promise.all(
        destinationChains.map(async (destinationChain) => {
            const destinationConfig = config.chains[destinationChain];

            if (!destinationConfig) {
                printError(`Error: chain ${destinationChain} not found in config.`);
                printError(`Skipping ${destinationChain}.`);
                failedChainUpdates.push({ chain: chain.axelarId, destinationChain });
                return null;
            }

            const { axelarId, onchainGasEstimate: { chainName = axelarId, gasEstimationType = 0, blobBaseFee = 0 } = {} } =
                destinationConfig;

            let data;

            try {
                data = await httpPost(`${api}/gmp/getFees`, {
                    sourceChain: chain.axelarId,
                    destinationChain: axelarId,
                    sourceTokenAddress: AddressZero,
                });
            } catch (e) {
                printError(`Error getting gas info for ${chain.axelarId} -> ${axelarId}`);
                printError(e);
                failedChainUpdates.push({ chain: chain.axelarId, destinationChain: axelarId });
                return null;
            }

            const {
                source_base_fee: sourceBaseFee,
                source_token: {
                    gas_price_in_units: { value: gasPrice },
                    token_price: { usd: srcTokenPrice },
                    decimals,
                },
                destination_native_token: {
                    token_price: { usd: destinationTokenPrice },
                },
                execute_gas_multiplier: multiplier = 1.1,
            } = data.result;

            // sourceBaseFee * 10 ^ decimals
            const axelarBaseFee = FixedNumber.from(parseFloat(sourceBaseFee).toFixed(10))
                .mulUnsafe(FixedNumber.from(Math.pow(10, decimals).toFixed(10)))
                .round();
            // gasPrice * multiplier
            const relativeGasPrice = FixedNumber.from(parseFloat(gasPrice))
                .mulUnsafe(FixedNumber.from(parseFloat(multiplier).toFixed(10)))
                .round();
            // destinationTokenPrice / srcTokenPrice
            const gasPriceRatio = FixedNumber.from(parseFloat(destinationTokenPrice).toFixed(10)).divUnsafe(
                FixedNumber.from(parseFloat(srcTokenPrice).toFixed(10)),
            );
            // blobBaseFee * gasPriceRatio
            const relativeBlobBaseFee = FixedNumber.from(parseFloat(blobBaseFee)).mulUnsafe(gasPriceRatio);

            return {
                chainName,
                gasInfo: [gasEstimationType, axelarBaseFee, relativeGasPrice, relativeBlobBaseFee],
            };
        }),
    );
}

function printFailedChainUpdates() {
    if (failedChainUpdates.length > 0) {
        printError('Failed to update gas info for following chain combinations');

<<<<<<< HEAD
        txHash,
        logIndex,

        receiver,
        token,
        amount,

        chains,

        collectorReceiver,
        collectTokens,
        collectAmounts,

        gasToken,
        gasFeeAmount,
        refundAddress,

        destinationChain,
        destinationAddress,
        executionGasLimit,
=======
        failedChainUpdates.forEach(({ chain, destinationChain }) => {
            printError(`${chain} -> ${destinationChain}`);
        });
    }

    failedChainUpdates = [];
}
>>>>>>> 2fdaaa63

async function processCommand(config, chain, options) {
    const { env, contractName, address, action, privateKey, chains, destinationChain, destinationAddress, executionGasLimit, yes } =
        options;

    const contracts = chain.contracts;
    const contractConfig = contracts[contractName];

    let GasServiceAddress;

    if (isValidAddress(address)) {
        GasServiceAddress = address;
    } else {
        if (!contractConfig?.address) {
            throw new Error(`Contract ${contractName} is not deployed on ${chain.name}`);
        }

        GasServiceAddress = contractConfig.address;
    }

    const rpc = chain.rpc;
    const provider = getDefaultProvider(rpc);

    const wallet = await getWallet(privateKey, provider, options);
    await printWalletInfo(wallet, options);

    printInfo('Contract name', contractName);
    printInfo('Contract address', GasServiceAddress);

    const gasService = new Contract(GasServiceAddress, getContractJSON('IAxelarGasService').abi, wallet);

    const gasOptions = await getGasOptions(chain, options, contractName);

    printInfo('GasService Action', action);

    if (prompt(`Proceed with action ${action} on chain ${chain.name}?`, yes)) {
        return;
    }

    switch (action) {
        case 'estimateGasFee': {
            validateParameters({
                isNonEmptyString: { destinationChain },
                isValidAddress: { destinationAddress },
                isNumber: { executionGasLimit },
            });

            const payload = options.payload || '0x';

            const gasEstimate = await gasService.estimateGasFee(destinationChain, destinationAddress, payload, executionGasLimit);

            printInfo('Gas Estimate', gasEstimate.toString());

            break;
        }

        case 'updateGasInfo': {
            validateParameters({
                isNonEmptyStringArray: { chains },
            });

            let gasUpdates = await getGasUpdates(config, env, chain, chains);

            gasUpdates = gasUpdates.filter((update) => update !== null);

            // Adding lowercase chain names for case insensitivity
            gasUpdates.forEach(({ chainName, gasInfo }) => {
                if (chainName.toLowerCase() !== chainName) {
                    gasUpdates.push({
                        chainName: chainName.toLowerCase(),
                        gasInfo,
                    });
                }
            });

            const filteredChains = gasUpdates.map(({ chainName }) => chainName);
            const gasInfoUpdates = gasUpdates.map(({ gasInfo }) => gasInfo);

            if (prompt(`Update gas info for following chains ${filteredChains}?`, yes)) {
                return;
            }

            const tx = await gasService.updateGasInfo(filteredChains, gasInfoUpdates, gasOptions);

            printInfo('TX', tx.hash);

            const receipt = await tx.wait(chain.confirmations);

            const eventEmitted = wasEventEmitted(receipt, gasService, 'GasInfoUpdated');

            if (!eventEmitted) {
                printWarn('Event not emitted in receipt.');
            }

            break;
        }

        case 'refund': {
            validateParameters({
                isKeccak256Hash: { txHash },
                isNumber: { logIndex, amount },
                isValidAddress: { receiver, token },
            });

            const refundAmount = parseEther(amount);

            const balance = await provider.getBalance(gasService.address);

            if (balance.lt(refundAmount)) {
                throw new Error(
                    `Contract balance ${formatEther(BigNumber.from(balance))} is less than refund amount: ${formatEther(
                        BigNumber.from(refundAmount),
                    )}`,
                );
            }

            const tx = await gasService.refund(txHash, logIndex, receiver, token, refundAmount, gasOptions);

            printInfo('Call refund', tx.hash);

            const receipt = await tx.wait(chain.confirmations);

            const eventEmitted = wasEventEmitted(receipt, gasService, 'Refunded');

            if (!eventEmitted) {
                printWarn('Event not emitted in receipt.');
            }

            break;
        }

        case 'collectFees': {
            validateParameters({
                isValidAddress: { collectorReceiver },
                isNonEmptyAddressArray: { collectTokens },
                isNonEmptyNumberArray: { collectAmounts },
            });

            const tx = await gasService.collectFees(collectorReceiver, collectTokens, collectAmounts, gasOptions);

            printInfo('Call collectFees', tx.hash);

            const receipt = await tx.wait(chain.confirmations);

            const eventEmitted = wasEventEmitted(receipt, gasService, 'FeesCollected');

            if (!eventEmitted) {
                printWarn('Event not emitted in receipt.');
            }

            break;
        }

        case 'addGas': {
            validateParameters({
                isKeccak256Hash: { txHash },
                isNumber: { logIndex, gasFeeAmount },
                isValidAddress: { gasToken, refundAddress },
            });

            const tx = await gasService.addGas(txHash, logIndex, gasToken, gasFeeAmount, refundAddress, gasOptions);

            printInfo('Call addGas', tx.hash);

            const receipt = await tx.wait(chain.confirmations);

            const eventEmitted = wasEventEmitted(receipt, gasService, 'GasAdded');

            if (!eventEmitted) {
                printWarn('Event not emitted in receipt.');
            }

            break;
        }

        case 'addNativeGas': {
            validateParameters({
                isKeccak256Hash: { txHash },
                isNumber: { logIndex },
                isValidAddress: { refundAddress },
            });

            const tx = await gasService.addNativeGas(txHash, logIndex, refundAddress, { ...gasOptions, value: amount });

            printInfo('Call addNativeGas', tx.hash);

            const receipt = await tx.wait(chain.confirmations);

            const eventEmitted = wasEventEmitted(receipt, gasService, 'NativeGasAdded');

            if (!eventEmitted) {
                printWarn('Event not emitted in receipt.');
            }

            break;
        }

        case 'addExpressGas': {
            validateParameters({
                isKeccak256Hash: { txHash },
                isNumber: { logIndex, gasFeeAmount },
                isValidAddress: { gasToken, refundAddress },
            });

            const tx = await gasService.addExpressGas(txHash, logIndex, gasToken, gasFeeAmount, refundAddress, gasOptions);

            printInfo('Call addExpressGas', tx.hash);

            const receipt = await tx.wait(chain.confirmations);

            const eventEmitted = wasEventEmitted(receipt, gasService, 'ExpressGasAdded');

            if (!eventEmitted) {
                printWarn('Event not emitted in receipt.');
            }

            break;
        }

        case 'addNativeExpressGas': {
            validateParameters({
                isKeccak256Hash: { txHash },
                isNumber: { logIndex },
                isValidAddress: { refundAddress },
            });

            const tx = await gasService.addNativeExpressGas(txHash, logIndex, refundAddress, { ...gasOptions, value: amount });

            printInfo('Call addNativeExpressGas', tx.hash);

            const receipt = await tx.wait(chain.confirmations);

            const eventEmitted = wasEventEmitted(receipt, gasService, 'NativeExpressGasAdded');

            if (!eventEmitted) {
                printWarn('Event not emitted in receipt.');
            }

            break;
        }

        default:
            throw new Error(`Unknown action: ${action}`);
    }
}

async function main(options) {
    await mainProcessor(options, processCommand, false);

    printFailedChainUpdates();
}

if (require.main === module) {
    const program = new Command();

    program.name('GasService').description('Script to manage GasService actions');

    addBaseOptions(program, { address: true });

    program.addOption(new Option('-c, --contractName <contractName>', 'contract name').default('AxelarGasService'));
    program.addOption(
        new Option('--action <action>', 'GasService action')
            .choices([
                'estimateGasFee',
                'updateGasInfo',
                'refund',
                'collectFees',
                'addGas',
                'addNativeGas',
                'addExpressGas',
                'addNativeExpressGas',
            ])
            .makeOptionMandatory(true),
    );
    program.addOption(new Option('--offline', 'run script in offline mode'));
    program.addOption(new Option('--nonceOffset <nonceOffset>', 'The value to add in local nonce if it deviates from actual wallet nonce'));

    // common options
    program.addOption(new Option('--txHash <txHash>', 'Transaction hash').makeOptionMandatory(false));
    program.addOption(new Option('--logIndex <logIndex>', 'Log index').makeOptionMandatory(false));
    program.addOption(new Option('--receiver <receiver>', 'Receiver address').makeOptionMandatory(false));

    // options for estimateGasFee
    program.addOption(new Option('--destinationChain <destinationChain>', 'Destination chain name'));
    program.addOption(new Option('--destinationAddress <destinationAddress>', 'Destination contract address'));
    program.addOption(new Option('--payload <payload>', 'Payload for the contract call').env('PAYLOAD'));
    program.addOption(new Option('--executionGasLimit <executionGasLimit>', 'Execution gas limit'));

    // options for updateGasInfo
    program.addOption(new Option('--chains <chains...>', 'Chain names'));

    // options for refund
    program.addOption(new Option('--token <token>', 'Refund token address').makeOptionMandatory(false));
    program.addOption(new Option('--amount <amount>', 'Refund amount').makeOptionMandatory(false));

    // options for collectFees
    program.addOption(new Option('--collectorReceiver <collectorReceiver>', 'Collector receiver address').makeOptionMandatory(false));
    program.addOption(new Option('--collectTokens <collectTokens...>', 'Tokens to collect').makeOptionMandatory(false));
    program.addOption(new Option('--collectAmounts <collectAmounts...>', 'Amounts to collect').makeOptionMandatory(false));

    // options for adding gas
    program.addOption(new Option('--gasToken <gasToken>', 'Gas token address').makeOptionMandatory(false));
    program.addOption(new Option('--gasFeeAmount <gasFeeAmount>', 'Gas fee amount').makeOptionMandatory(false));
    program.addOption(new Option('--refundAddress <refundAddress>', 'Refund address').makeOptionMandatory(false));

    program.action((options) => {
        main(options);
    });

    program.parse();
}

exports.getGasUpdates = getGasUpdates;
exports.printFailedChainUpdates = printFailedChainUpdates;<|MERGE_RESOLUTION|>--- conflicted
+++ resolved
@@ -3,15 +3,10 @@
 const { ethers } = require('hardhat');
 const {
     getDefaultProvider,
-<<<<<<< HEAD
-    utils: { formatEther, parseEther },
-    Contract,
-    BigNumber,
-=======
     FixedNumber,
     Contract,
     constants: { AddressZero },
->>>>>>> 2fdaaa63
+    utils: { formatEther, parseEther },
 } = ethers;
 const { Command, Option } = require('commander');
 const {
@@ -109,28 +104,6 @@
     if (failedChainUpdates.length > 0) {
         printError('Failed to update gas info for following chain combinations');
 
-<<<<<<< HEAD
-        txHash,
-        logIndex,
-
-        receiver,
-        token,
-        amount,
-
-        chains,
-
-        collectorReceiver,
-        collectTokens,
-        collectAmounts,
-
-        gasToken,
-        gasFeeAmount,
-        refundAddress,
-
-        destinationChain,
-        destinationAddress,
-        executionGasLimit,
-=======
         failedChainUpdates.forEach(({ chain, destinationChain }) => {
             printError(`${chain} -> ${destinationChain}`);
         });
@@ -138,11 +111,38 @@
 
     failedChainUpdates = [];
 }
->>>>>>> 2fdaaa63
 
 async function processCommand(config, chain, options) {
-    const { env, contractName, address, action, privateKey, chains, destinationChain, destinationAddress, executionGasLimit, yes } =
-        options;
+    const {
+        env,
+        contractName,
+        address,
+        action,
+        privateKey,
+
+        txHash,
+        logIndex,
+
+        receiver,
+        token,
+        amount,
+
+        chains,
+
+        collectorReceiver,
+        collectTokens,
+        collectAmounts,
+
+        gasToken,
+        gasFeeAmount,
+        refundAddress,
+
+        destinationChain,
+        destinationAddress,
+        executionGasLimit,
+
+        yes,
+    } = options;
 
     const contracts = chain.contracts;
     const contractConfig = contracts[contractName];
