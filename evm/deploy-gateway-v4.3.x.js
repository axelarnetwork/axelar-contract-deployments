'use strict';

require('dotenv').config();

const { printObj, writeJSON, getBytecodeHash, verifyContract, printInfo, printLog, getProxy, getEVMAddresses } = require('./utils');
const { ethers } = require('hardhat');
const {
    getContractFactory,
    Wallet,
    utils: { defaultAbiCoder, getContractAddress },
    getDefaultProvider,
} = ethers;
const { Command, Option } = require('commander');
const chalk = require('chalk');

async function getAuthParams(config, chain) {
    printLog('retrieving addresses');
    const { addresses, weights, threshold } = await getEVMAddresses(config, chain);
    printObj(JSON.stringify({ addresses, weights, threshold }));
    const paramsAuth = [defaultAbiCoder.encode(['address[]', 'uint256[]', 'uint256'], [addresses, weights, threshold])];
    return paramsAuth;
}

function getProxyParams(adminAddresses, adminThreshold) {
    const admins = JSON.parse(adminAddresses);
    return defaultAbiCoder.encode(['address[]', 'uint8', 'bytes'], [admins, adminThreshold, '0x']);
}

async function deploy(config, options) {
    const { env, chainName, privateKey, reuseProxy, adminAddresses, adminThreshold, verify } = options;

    const contractName = 'AxelarGateway';

    const chain = config.chains[chainName] || { contracts: {}, id: chainName, tokenSymbol: 'ETH' };
    const rpc = options.rpc || chain.rpc;
    const provider = getDefaultProvider(rpc);

    const wallet = new Wallet(privateKey).connect(provider);
    printInfo('Deployer address', wallet.address);

    console.log(
        `Deployer has ${(await provider.getBalance(wallet.address)) / 1e18} ${chalk.green(
            chain.tokenSymbol,
        )} and nonce ${await provider.getTransactionCount(wallet.address)} on ${chainName}.`,
    );

    if (chain.contracts[contractName] === undefined) {
        chain.contracts[contractName] = {};
    }

    const contractConfig = chain.contracts[contractName];
    const transactionCount = await wallet.getTransactionCount();
    const proxyAddress = getContractAddress({
        from: wallet.address,
        nonce: transactionCount + 3,
    });
    printInfo('Predicted proxy address', proxyAddress);

    const gatewayFactory = await getContractFactory('AxelarGateway', wallet);
    const authFactory = await getContractFactory('AxelarAuthWeighted', wallet);
    const tokenDeployerFactory = await getContractFactory('TokenDeployer', wallet);
    const gatewayProxyFactory = await getContractFactory('AxelarGatewayProxy', wallet);

    var gateway;
    var auth;
    var tokenDeployer;
    var contractsToVerify = [];

    if (reuseProxy) {
        printLog(`reusing gateway proxy contract`);
        const gatewayProxy = chain.contracts.AxelarGateway?.address || (await getProxy(config, chain.id));
        printLog(`proxy address ${gatewayProxy}`);
        gateway = gatewayFactory.attach(gatewayProxy);
    }

    if (reuseProxy) {
        auth = authFactory.attach(await gateway.authModule());
    } else {
        printLog(`deploying auth contract`);
        const params = await getAuthParams(config, chain.id);
        printLog(`auth deployment args: ${params}`);

        auth = await authFactory.deploy(params).then((d) => d.deployed());
        printLog(`deployed auth at address ${auth.address}`);

        contractsToVerify.push({
            address: auth.address,
            params: [params],
        });
    }

    if (reuseProxy) {
        tokenDeployer = tokenDeployerFactory.attach(await gateway.tokenDeployer());
    } else {
        printLog(`deploying token deployer contract`);
        tokenDeployer = await tokenDeployerFactory.deploy().then((d) => d.deployed());
        printLog(`deployed token deployer at address ${tokenDeployer.address}`);

        contractsToVerify.push({
            address: tokenDeployer.address,
            params: [],
        });
    }

    printLog(`deploying gateway implementation contract`);
    printLog(`authModule: ${auth.address}`);
    printLog(`tokenDeployer: ${tokenDeployer.address}`);
    printLog(`implementation deployment args: ${auth.address},${tokenDeployer.address}`);

    const gatewayImplementation = await gatewayFactory.deploy(auth.address, tokenDeployer.address).then((d) => d.deployed());
    printLog(`implementation: ${gatewayImplementation.address}`);
    const implementationCodehash = await getBytecodeHash(gatewayImplementation, chainName);

    printLog(`implementation codehash: ${implementationCodehash}`);

    contractsToVerify.push({
        address: gatewayImplementation.address,
        params: [auth.address, tokenDeployer.address],
    });

    if (!reuseProxy) {
        const params = getProxyParams(adminAddresses, adminThreshold);
        printLog(`deploying gateway proxy contract`);
        printLog(`proxy deployment args: ${gatewayImplementation.address},${params}`);
        const gatewayProxy = await gatewayProxyFactory.deploy(gatewayImplementation.address, params).then((d) => d.deployed());
        printLog(`deployed gateway proxy at address ${gatewayProxy.address}`);
        gateway = gatewayFactory.attach(gatewayProxy.address);

        contractsToVerify.push({
            address: gatewayProxy.address,
            params: [gatewayImplementation.address, params],
        });
    }

    if (!reuseProxy) {
        printLog('transferring auth ownership');
        await auth.transferOwnership(gateway.address, chain.contracts.AxelarGateway?.gasOptions || {}).then((tx) => tx.wait());
        printLog('transferred auth ownership. All done!');
    }

    var error = false;
    const epoch = await gateway.adminEpoch();
    const admins = `${await gateway.admins(epoch)}`.split(',');
    printLog(`Existing admins ${admins}`);
    const encodedAdmins = JSON.parse(adminAddresses);

    if (!reuseProxy && `${admins}` !== `${encodedAdmins}`) {
        printLog(`ERROR: Retrieved admins are different:`);
        printLog(`   Actual:   ${admins}`);
        printLog(`   Expected: ${encodedAdmins}`);
        error = true;
    }

    const authModule = await gateway.authModule();

    if (authModule !== auth.address) {
        printLog(`ERROR: Auth module retrieved from gateway ${authModule} doesn't match deployed contract ${auth.address}`);
        error = true;
    }

    const tokenDeployerAddress = await gateway.tokenDeployer();

    if (tokenDeployerAddress !== tokenDeployer.address) {
        printLog(
            `ERROR: Token deployer retrieved from gateway ${tokenDeployerAddress} doesn't match deployed contract ${tokenDeployer.address}`,
        );
        error = true;
    }

    const authOwner = await auth.owner();

    if (authOwner !== gateway.address) {
        printLog(`ERROR: Auth module owner is set to ${authOwner} instead of proxy address ${gateway.address}`);
        error = true;
    }

    const implementation = await gateway.implementation();

    if (implementation !== gatewayImplementation.address) {
        printLog(
            `ERROR: Implementation contract retrieved from gateway ${implementation} doesn't match deployed contract ${gatewayImplementation.address}`,
        );
        error = true;
    }

    if (error) {
        printLog('Deployment failed!');
        return;
    }

    contractConfig.address = gateway.address;
    contractConfig.implementation = gatewayImplementation.address;
    contractConfig.authModule = auth.address;
    contractConfig.tokenDeployer = tokenDeployer.address;
    contractConfig.deployer = wallet.address;

    printLog(`Deployment completed`);

    if (verify) {
        // Verify contracts at the end to avoid deployment failures in the middle
        for (const contract of contractsToVerify) {
<<<<<<< HEAD
            await verifyContract(options.env, chain, contract.address, contract.params);
=======
            await verifyContract(env, chain, contract.address, contract.params);
>>>>>>> d4018fb7
        }

        printLog('Verified all contracts!');
    }
}

async function main(options) {
    const config = require(`${__dirname}/../info/${options.env}.json`);

    await deploy(config, options);

    writeJSON(config, `${__dirname}/../info/${options.env}.json`);
}

async function programHandler() {
    const program = new Command();

    program.name('deploy-gateway-v4.3.x').description('Deploy gateway v4.3.x');

    program.addOption(
        new Option('-e, --env <env>', 'environment')
            .choices(['local', 'devnet', 'testnet', 'mainnet'])
            .default('testnet')
            .makeOptionMandatory(true)
            .env('ENV'),
    );
    program.addOption(new Option('-n, --chainName <chainName>', 'chain name').makeOptionMandatory(true).env('CHAIN'));
    program.addOption(new Option('-r, --rpc <rpc>', 'chain rpc url').env('URL'));
    program.addOption(new Option('-p, --privateKey <privateKey>', 'private key').makeOptionMandatory(true).env('PRIVATE_KEY'));
    program.addOption(new Option('-v, --verify', 'verify the deployed contract on the explorer').env('VERIFY'));
    program.addOption(new Option('-r, --reuseProxy', 'reuse proxy contract modules for new implementation deployment').env('REUSE_PROXY'));
    program.addOption(new Option('-a, --adminAddresses <adminAddresses>', 'admin addresses').env('ADMIN_ADDRESSES'));
    program.addOption(new Option('-t, --adminThreshold <adminThreshold>', 'admin threshold').env('ADMIN_THRESHOLD'));

    program.action((options) => {
        main(options);
    });

    program.parse();
}

if (require.main === module) {
    programHandler();
}

module.exports = {
<<<<<<< HEAD
    deployGatewayv4_3: deploy,
=======
    deployGatewayv43: deploy,
>>>>>>> d4018fb7
};<|MERGE_RESOLUTION|>--- conflicted
+++ resolved
@@ -199,11 +199,7 @@
     if (verify) {
         // Verify contracts at the end to avoid deployment failures in the middle
         for (const contract of contractsToVerify) {
-<<<<<<< HEAD
             await verifyContract(options.env, chain, contract.address, contract.params);
-=======
-            await verifyContract(env, chain, contract.address, contract.params);
->>>>>>> d4018fb7
         }
 
         printLog('Verified all contracts!');
@@ -250,9 +246,5 @@
 }
 
 module.exports = {
-<<<<<<< HEAD
     deployGatewayv4_3: deploy,
-=======
-    deployGatewayv43: deploy,
->>>>>>> d4018fb7
 };