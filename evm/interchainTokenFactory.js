--- conflicted
+++ resolved
@@ -224,22 +224,14 @@
         }
 
         case 'registerCustomToken': {
-<<<<<<< HEAD
-            const { tokenAddress, tokenManagerType, operator } = options;
-=======
             const { tokenAddress, tokenManagerType, operator, gasValue } = options;
->>>>>>> 62c6c239
 
             const deploymentSalt = getDeploymentSalt(options);
 
             validateParameters({
                 isValidAddress: { tokenAddress },
                 isAddress: { operator },
-<<<<<<< HEAD
-                isValidNumber: { tokenManagerType },
-=======
                 isValidNumber: { tokenManagerType, gasValue },
->>>>>>> 62c6c239
             });
 
             const tx = await interchainTokenFactory.registerCustomToken(
@@ -247,12 +239,8 @@
                 tokenAddress,
                 tokenManagerType,
                 operator,
-<<<<<<< HEAD
-                gasOptions,
-=======
                 gasValue,
                 { value: gasValue, ...gasOptions },
->>>>>>> 62c6c239
             );
             const tokenId = await interchainTokenFactory.linkedTokenId(wallet.address, deploymentSalt);
             printInfo('tokenId', tokenId);
