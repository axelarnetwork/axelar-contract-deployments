'use strict';

const chalk = require('chalk');
const { ethers } = require('hardhat');
const { Contract } = ethers;
const {
    Wallet,
    getDefaultProvider,
    utils: { keccak256, toUtf8Bytes },
} = ethers;
const { Command, Option } = require('commander');
const {
    printInfo,
    printWarn,
    printError,
    getGasOptions,
    getBytecodeHash,
    printWalletInfo,
    getDeployedAddress,
    deployContract,
    saveConfig,
    prompt,
    mainProcessor,
    isContract,
    getContractJSON,
    getDeployOptions,
    validateParameters,
} = require('./utils');
const { addEvmOptions } = require('./cli-utils');

<<<<<<< HEAD
async function upgradeAxelarTransceiver(contractConfig, contractAbi, wallet, chain, options, gasOptions) {
    const proxyAddress = contractConfig.address;

    validateParameters({
        isAddress: { proxyAddress },
    });

    const proxyContract = new Contract(proxyAddress, contractAbi, wallet);

    // only be called when the new AxelarTransceiver implementation is deployed, part of the two-step upgrade process
    const newImplementation = contractConfig.implementation;

    printInfo(`AxelarTransceiver Proxy`, proxyAddress);
    printInfo(`New implementation`, newImplementation);

    if (prompt(`Proceed with upgrade on AxelarTransceiver on ${chain.name}?`, options.yes)) {
        return;
    }

    const upgradeTx = await proxyContract.upgrade(newImplementation, gasOptions);
    await upgradeTx.wait();

    printInfo('Upgrade completed successfully');
}

=======
>>>>>>> b2e9ef10
/**
 * Generates constructor arguments for a given contract based on its configuration and options.
 */
async function getConstructorArgs(contractName, config, contractConfig, wallet, options) {
    // Safety check for undefined contractConfig
    if (!contractConfig) {
        throw new Error(
            `Contract configuration is undefined for ${contractName}. This may indicate a missing contract in the chain configuration.`,
        );
    }

    const args = options.args ? JSON.parse(options.args) : {};
    Object.assign(contractConfig, args);

    switch (contractName) {
        case 'AxelarServiceGovernance': {
            const gateway = config.AxelarGateway?.address;
            const governanceChain = contractConfig.governanceChain || 'Axelarnet';
            contractConfig.governanceChain = governanceChain;
            const governanceAddress = contractConfig.governanceAddress || 'axelar10d07y265gmmuvt4z0w9aw880jnsr700j7v9daj';
            contractConfig.governanceAddress = governanceAddress;
            const minimumTimeDelay = contractConfig.minimumTimeDelay;
            const multisig = contractConfig.multisig;

            validateParameters({
                isAddress: { gateway, multisig },
                isNonEmptyString: { governanceChain, governanceAddress },
                isNumber: { minimumTimeDelay },
            });

            return [gateway, governanceChain, governanceAddress, minimumTimeDelay, multisig];
        }

        case 'InterchainProposalSender': {
            const gateway = config.AxelarGateway?.address;
            const gasService = config.AxelarGasService?.address;

            validateParameters({
                isAddress: { gateway, gasService },
            });

            return [gateway, gasService];
        }

        case 'InterchainGovernance': {
            const gateway = config.AxelarGateway?.address;
            const governanceChain = contractConfig.governanceChain || 'Axelarnet';
            contractConfig.governanceChain = governanceChain;
            const governanceAddress = contractConfig.governanceAddress || 'axelar10d07y265gmmuvt4z0w9aw880jnsr700j7v9daj';
            contractConfig.governanceAddress = governanceAddress;
            const minimumTimeDelay = contractConfig.minimumTimeDelay;

            validateParameters({
                isAddress: { gateway },
                isNonEmptyString: { governanceChain, governanceAddress },
                isNumber: { minimumTimeDelay },
            });

            return [gateway, governanceChain, governanceAddress, minimumTimeDelay];
        }

        case 'Multisig': {
            const signers = contractConfig.signers;
            const threshold = contractConfig.threshold;

            validateParameters({
                isAddressArray: { signers },
                isNumber: { threshold },
            });

            return [signers, threshold];
        }

        case 'Operators': {
            let owner = contractConfig.owner;

            if (!owner) {
                owner = wallet.address;
                contractConfig.owner = owner;
            } else {
                validateParameters({
                    isAddress: { owner },
                });
            }

            return [owner];
        }

        case 'ConstAddressDeployer': {
            return [];
        }

        case 'Create3Deployer': {
            return [];
        }

        case 'TokenDeployer': {
            return [];
        }

        case 'AxelarTransceiver': {
            const gateway = config.AxelarGateway?.address;
            const gasService = config.AxelarGasService?.address;
            const gmpManager = options.gmpManager ? options.gmpManager : config.AxelarTransceiver.gmpManager;

            if (!options.gmpManager) {
                printWarn(`--gmpManager is not provided. Using gmpManager from chain config.`);
            }

            validateParameters({
                isAddress: { gateway, gasService, gmpManager },
            });

            return [gateway, gasService, gmpManager];
        }

        case 'ERC1967Proxy': {
            const forContract = options.forContract;
            const proxyData = options.proxyData || '0x';

            const implementationAddress = config[forContract]?.implementation;

            validateParameters({
                isAddress: { implementationAddress },
            });

            return [implementationAddress, proxyData];
        }
    }

    throw new Error(`${contractName} is not supported.`);
}

async function checkContract(contractName, contract, contractConfig) {
    switch (contractName) {
        case 'Operators': {
            const owner = await contract.owner();

            if (owner !== contractConfig.owner) {
                printError(`Expected owner ${contractConfig.owner} but got ${owner}.`);
            }

            break;
        }

        case 'InterchainGovernance': {
            const governanceChain = await contract.governanceChain();

            if (governanceChain !== contractConfig.governanceChain) {
                printError(`Expected governanceChain ${contractConfig.governanceChain} but got ${governanceChain}.`);
            }

            const governanceChainHash = await contract.governanceChainHash();
            const expectedChainHash = keccak256(toUtf8Bytes(contractConfig.governanceChain));

            if (governanceChainHash !== expectedChainHash) {
                printError(`Expected governanceChainHash ${expectedChainHash} but got ${governanceChainHash}.`);
            }

            const governanceAddress = await contract.governanceAddress();

            if (governanceAddress !== contractConfig.governanceAddress) {
                printError(`Expected governanceAddress ${contractConfig.governanceAddress} but got ${governanceAddress}.`);
            }

            const governanceAddressHash = await contract.governanceAddressHash();
            const expectedAddressHash = keccak256(toUtf8Bytes(contractConfig.governanceAddress));

            if (governanceAddressHash !== expectedAddressHash) {
                printError(`Expected governanceAddressHash ${expectedAddressHash} but got ${governanceAddressHash}.`);
            }

            const minimumTimeDelay = await contract.minimumTimeLockDelay();

            if (!minimumTimeDelay.eq(contractConfig.minimumTimeDelay)) {
                printError(`Expected minimumTimeDelay ${contractConfig.minimumTimeDelay} but got ${minimumTimeDelay}.`);
            }

            break;
        }

        case 'AxelarTransceiver': {
            const gateway = await contract.gateway();
            const gasService = await contract.gasService();
            const gmpManager = await contract.nttManager();

            if (gateway !== contractConfig.gateway) {
                printError(`Expected gateway ${contractConfig.gateway} but got ${gateway}.`);
            }

            if (gasService !== contractConfig.gasService) {
                printError(`Expected gasService ${contractConfig.gasService} but got ${gasService}.`);
            }

            if (gmpManager !== contractConfig.gmpManager) {
                printError(`Expected gmpManager ${contractConfig.gmpManager} but got ${gmpManager}.`);
            }

            printInfo('Transceiver contract verification passed');
            break;
        }
    }
}

async function processCommand(config, chain, options) {
<<<<<<< HEAD
    const { env, artifactPath, contractName, privateKey, verify, yes, predictOnly, upgrade, reuseProxy } = options;
=======
    const { env, artifactPath, contractName, privateKey, verify, yes, predictOnly } = options;
>>>>>>> b2e9ef10
    let { deployMethod } = options;
    const verifyOptions = verify ? { env, chain: chain.axelarId, only: verify === 'only' } : null;

    if (!chain.contracts) {
        chain.contracts = {};
    }

    const contracts = chain.contracts;

    let contractConfig;
    switch (contractName) {
        case 'ERC1967Proxy': {
            if (!artifactPath) {
                printError(`--artifactPath is required. Please provide the path to the compiled artifacts.`);
                return;
            }

            if (!options.forContract) {
                printError('--forContract is required. Please specify which contract this proxy is for.');
                return;
            }
            contractConfig = contracts[options.forContract];
            if (!contractConfig) {
                printError(`Contract ${options.forContract} not found in chain config.`);
                return;
            }

            if (contractConfig.address && options.skipExisting) {
                printWarn(`Skipping ${options.forContract} on ${chain.name} because it is already deployed.`);
                return;
            }
            break;
        }

        case 'AxelarTransceiver': {
            if (!artifactPath) {
                printError('--artifactPath is required. Please provide the path to the compiled artifacts.');
                return;
            }

            if (!contracts[contractName]) {
                contracts[contractName] = {};
            }
            contractConfig = contracts[contractName];

<<<<<<< HEAD
            // Handle reuseProxy case
            if (reuseProxy) {
                if (!contractConfig.implementation) {
                    printError(`AxelarTransceiver is not deployed on ${chain.name}. Cannot reuse proxy.`);
                    return;
                }
                printInfo(`Reusing existing AxelarTransceiver proxy on ${chain.name}`);
            }

=======
>>>>>>> b2e9ef10
            if (contractConfig.implementation && options.skipExisting) {
                printWarn(`Skipping ${contractName} deployment on ${chain.name} because it is already deployed.`);
                return;
            }
            break;
        }

        default: {
            if (!contracts[contractName]) {
                contracts[contractName] = {};
            }
            contractConfig = contracts[contractName];

            if (contractConfig.address && options.skipExisting) {
                printWarn(`Skipping ${contractName} deployment on ${chain.name} because it is already deployed.`);
                return;
            }
            break;
        }
    }

    const rpc = chain.rpc;
    const provider = getDefaultProvider(rpc);

    const wallet = new Wallet(privateKey, provider);
    await printWalletInfo(wallet);

    printInfo('Contract name', contractName);

    const contractJson = getContractJSON(contractName, artifactPath);
    const constructorArgs = await getConstructorArgs(contractName, contracts, contractConfig, wallet, options);

    const predeployCodehash = await getBytecodeHash(contractJson, chain.axelarId);
    printInfo('Pre-deploy Contract bytecode hash', predeployCodehash);
    const gasOptions = await getGasOptions(chain, options, contractName);

    // Handle upgrade for AxelarTransceiver
    if (upgrade && contractName === 'AxelarTransceiver') {
        await upgradeAxelarTransceiver(contractConfig, contractJson.abi, wallet, chain, options, gasOptions);
        return;
    }

    printInfo(`Constructor args for chain ${chain.name}`, constructorArgs);

    const { deployerContract, salt } = getDeployOptions(deployMethod, options.salt || contractName, chain);

    const predictedAddress = await getDeployedAddress(wallet.address, deployMethod, {
        salt,
        deployerContract,
        contractJson: contractJson,
        constructorArgs,
        provider: wallet.provider,
    });

    if ((await isContract(predictedAddress, provider)) && !reuseProxy) {
        printWarn(`Contract ${contractName} is already deployed on ${chain.name} at ${predictedAddress}`);
        return;
    }

    if (deployMethod !== 'create') {
        printInfo(`${contractName} deployment salt`, salt);
    }

    printInfo('Deployment method', deployMethod);
    printInfo('Deployer contract', deployerContract);
    printInfo(`${contractName} will be deployed to`, predictedAddress, chalk.cyan);

    let existingAddress, existingCodeHash;

    for (const chainConfig of Object.values(config.chains)) {
        existingAddress = chainConfig.contracts?.[contractName]?.address;
        existingCodeHash = chainConfig.contracts?.[contractName]?.predeployCodehash;

        if (existingAddress !== undefined) {
            break;
        }
    }

    if (existingAddress !== undefined && predictedAddress !== existingAddress) {
        printWarn(`Predicted address ${predictedAddress} does not match existing deployment ${existingAddress} in chain configs.`);

        if (predeployCodehash !== existingCodeHash) {
            printWarn(
                `Pre-deploy bytecode hash ${predeployCodehash} does not match existing deployment's predeployCodehash ${existingCodeHash} in chain configs.`,
            );
        }

        printWarn('For official deployment, recheck the deployer, salt, args, or contract bytecode.');
        printWarn('This is NOT required if the deployments are done by different integrators');
    }

    if (predictOnly || prompt(`Proceed with deployment on ${chain.name}?`, yes)) {
        return;
    }

    const contract = await deployContract(
        deployMethod,
        wallet,
        contractJson,
        constructorArgs,
        { salt, deployerContract },
        gasOptions,
        verifyOptions,
        chain,
    );

    const codehash = await getBytecodeHash(contract, chain.axelarId);
    printInfo('Deployed Contract bytecode hash', codehash);

    // Update configuration
    if (contractName === 'ERC1967Proxy') {
        const targetContract = options.forContract;
        if (targetContract && contractConfig) {
            contractConfig.address = contract.address;
            if (constructorArgs[0] !== contractConfig.implementation) {
                printWarn(
                    `Proxy deployed with implementation ${constructorArgs[0]} but contract config has implementation ${contractConfig.implementation}`,
                );
            }
        }
    } else if (contractName === 'AxelarTransceiver') {
        contractConfig.implementation = contract.address;
        contractConfig.gateway = await contract.gateway();
        contractConfig.gasService = await contract.gasService();
        contractConfig.gmpManager = await contract.nttManager();
    } else {
        contractConfig.address = contract.address;
        contractConfig.predeployCodehash = predeployCodehash;
    }

    // Common fields for all contracts
    contractConfig.deployer = wallet.address;
    contractConfig.deploymentMethod = deployMethod;
    contractConfig.codehash = codehash;
    if (deployMethod !== 'create') {
        contractConfig.salt = salt;
    }

    saveConfig(config, options.env);

    printInfo(
        `${chain.name} | ${contractName}`,
        contractName === 'AxelarTransceiver' ? contractConfig.implementation : contractConfig.address,
    );

    await checkContract(contractName, contract, contractConfig);

    return contract;
}

/**
 * Main entry point for the deploy-contract script.
 * Processes deployment options and executes the deployment across specified chains.
 */
async function main(options) {
    await mainProcessor(options, processCommand);
}

if (require.main === module) {
    const program = new Command();

    program.name('deploy-contract').description('Deploy contracts using create, create2, or create3');

    addEvmOptions(program, {
        artifactPath: true,
        contractName: true,
        salt: true,
        skipChains: true,
        skipExisting: true,
        predictOnly: true,
        upgrade: true,
    });

    program.addOption(
        new Option('-m, --deployMethod <deployMethod>', 'deployment method').choices(['create', 'create2', 'create3']).default('create2'),
    );
    program.addOption(new Option('--ignoreError', 'ignore errors during deployment for a given chain'));
    program.addOption(new Option('--args <args>', 'custom deployment args'));
    program.addOption(new Option('--forContract <forContract>', 'specify which contract this proxy is for (e.g., AxelarTransceiver)'));
    program.addOption(new Option('--proxyData <data>', 'specify initialization data for proxy (defaults to "0x" if not provided)'));
    program.addOption(new Option('--gmpManager <address>', 'specify the GMP manager address for AxelarTransceiver deployment'));
<<<<<<< HEAD
    program.addOption(new Option('--reuseProxy', 'reuse existing proxy contract (useful for upgrade deployments)'));
=======
>>>>>>> b2e9ef10

    program.action((options) => {
        main(options);
    });

    program.parse();
}

<<<<<<< HEAD
module.exports = { processCommand, getConstructorArgs, upgradeAxelarTransceiver };
=======
module.exports = { processCommand, getConstructorArgs };
>>>>>>> b2e9ef10
<|MERGE_RESOLUTION|>--- conflicted
+++ resolved
@@ -28,7 +28,6 @@
 } = require('./utils');
 const { addEvmOptions } = require('./cli-utils');
 
-<<<<<<< HEAD
 async function upgradeAxelarTransceiver(contractConfig, contractAbi, wallet, chain, options, gasOptions) {
     const proxyAddress = contractConfig.address;
 
@@ -54,8 +53,6 @@
     printInfo('Upgrade completed successfully');
 }
 
-=======
->>>>>>> b2e9ef10
 /**
  * Generates constructor arguments for a given contract based on its configuration and options.
  */
@@ -261,11 +258,8 @@
 }
 
 async function processCommand(config, chain, options) {
-<<<<<<< HEAD
     const { env, artifactPath, contractName, privateKey, verify, yes, predictOnly, upgrade, reuseProxy } = options;
-=======
-    const { env, artifactPath, contractName, privateKey, verify, yes, predictOnly } = options;
->>>>>>> b2e9ef10
+
     let { deployMethod } = options;
     const verifyOptions = verify ? { env, chain: chain.axelarId, only: verify === 'only' } : null;
 
@@ -311,7 +305,6 @@
             }
             contractConfig = contracts[contractName];
 
-<<<<<<< HEAD
             // Handle reuseProxy case
             if (reuseProxy) {
                 if (!contractConfig.implementation) {
@@ -321,8 +314,6 @@
                 printInfo(`Reusing existing AxelarTransceiver proxy on ${chain.name}`);
             }
 
-=======
->>>>>>> b2e9ef10
             if (contractConfig.implementation && options.skipExisting) {
                 printWarn(`Skipping ${contractName} deployment on ${chain.name} because it is already deployed.`);
                 return;
@@ -504,10 +495,8 @@
     program.addOption(new Option('--forContract <forContract>', 'specify which contract this proxy is for (e.g., AxelarTransceiver)'));
     program.addOption(new Option('--proxyData <data>', 'specify initialization data for proxy (defaults to "0x" if not provided)'));
     program.addOption(new Option('--gmpManager <address>', 'specify the GMP manager address for AxelarTransceiver deployment'));
-<<<<<<< HEAD
     program.addOption(new Option('--reuseProxy', 'reuse existing proxy contract (useful for upgrade deployments)'));
-=======
->>>>>>> b2e9ef10
+
 
     program.action((options) => {
         main(options);
@@ -516,8 +505,5 @@
     program.parse();
 }
 
-<<<<<<< HEAD
-module.exports = { processCommand, getConstructorArgs, upgradeAxelarTransceiver };
-=======
-module.exports = { processCommand, getConstructorArgs };
->>>>>>> b2e9ef10
+
+module.exports = { processCommand, getConstructorArgs };