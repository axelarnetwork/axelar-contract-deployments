'use strict';

const chalk = require('chalk');
const { ethers } = require('hardhat');
const { Contract } = ethers;
const {
    Wallet,
    getDefaultProvider,
    utils: { keccak256, toUtf8Bytes },
} = ethers;
const { Command, Option } = require('commander');
const {
    printInfo,
    printWarn,
    printError,
    getGasOptions,
    getBytecodeHash,
    printWalletInfo,
    getDeployedAddress,
    deployContract,
    saveConfig,
    prompt,
    mainProcessor,
    isContract,
    getContractJSON,
    getDeployOptions,
    validateParameters,
} = require('./utils');
const { addEvmOptions } = require('./cli-utils');

async function upgradeAxelarTransceiver(contractConfig, contractAbi, wallet, chain, options, gasOptions) {
    const proxyAddress = contractConfig.address;
    // using new AxelarTransceiver contract's address, which is recently deployed; part of the two-step upgrade process
    const newImplementation = contractConfig.implementation;

    validateParameters({
        isAddress: { proxyAddress, newImplementation },
    });

    const proxyContract = new Contract(proxyAddress, contractAbi, wallet);

    printInfo(`AxelarTransceiver Proxy`, proxyAddress);
    printInfo(`New implementation`, newImplementation);

    if (prompt(`Proceed with upgrade on AxelarTransceiver on ${chain.name}?`, options.yes)) {
        return;
    }

    const upgradeTx = await proxyContract.upgrade(newImplementation, gasOptions);
    await upgradeTx.wait();

    printInfo('Upgrade completed successfully');
}

/**
 * Generates constructor arguments for a given contract based on its configuration and options.
 */
async function getConstructorArgs(contractName, contracts, contractConfig, wallet, options) {
    // Safety check for undefined contractConfig
    if (!contractConfig) {
        throw new Error(
            `Contract configuration is undefined for ${contractName}. This may indicate a missing contract in the chain configuration.`,
        );
    }

    const args = options.args ? JSON.parse(options.args) : {};
    Object.assign(contractConfig, args);

    switch (contractName) {
        case 'AxelarServiceGovernance': {
            const gateway = contracts.AxelarGateway?.address;
            const governanceChain = contractConfig.governanceChain || 'Axelarnet';
            contractConfig.governanceChain = governanceChain;
            const governanceAddress = contractConfig.governanceAddress || 'axelar10d07y265gmmuvt4z0w9aw880jnsr700j7v9daj';
            contractConfig.governanceAddress = governanceAddress;
            const minimumTimeDelay = contractConfig.minimumTimeDelay;
            const multisig = contractConfig.multisig;

            validateParameters({
                isAddress: { gateway, multisig },
                isNonEmptyString: { governanceChain, governanceAddress },
                isNumber: { minimumTimeDelay },
            });

            return [gateway, governanceChain, governanceAddress, minimumTimeDelay, multisig];
        }

        case 'InterchainProposalSender': {
            const gateway = contracts.AxelarGateway?.address;
            const gasService = contracts.AxelarGasService?.address;

            validateParameters({
                isAddress: { gateway, gasService },
            });

            return [gateway, gasService];
        }

        case 'InterchainGovernance': {
            const gateway = contracts.AxelarGateway?.address;
            const governanceChain = contractConfig.governanceChain || 'Axelarnet';
            contractConfig.governanceChain = governanceChain;
            const governanceAddress = contractConfig.governanceAddress || 'axelar10d07y265gmmuvt4z0w9aw880jnsr700j7v9daj';
            contractConfig.governanceAddress = governanceAddress;
            const minimumTimeDelay = contractConfig.minimumTimeDelay;

            validateParameters({
                isAddress: { gateway },
                isNonEmptyString: { governanceChain, governanceAddress },
                isNumber: { minimumTimeDelay },
            });

            return [gateway, governanceChain, governanceAddress, minimumTimeDelay];
        }

        case 'Multisig': {
            const signers = contractConfig.signers;
            const threshold = contractConfig.threshold;

            validateParameters({
                isAddressArray: { signers },
                isNumber: { threshold },
            });

            return [signers, threshold];
        }

        case 'Operators': {
            let owner = contractConfig.owner;

            if (!owner) {
                owner = wallet.address;
                contractConfig.owner = owner;
            } else {
                validateParameters({
                    isAddress: { owner },
                });
            }

            return [owner];
        }

        case 'ConstAddressDeployer': {
            return [];
        }

        case 'Create3Deployer': {
            return [];
        }

        case 'TokenDeployer': {
            return [];
        }

        case 'AxelarTransceiver': {
            const gateway = contracts.AxelarGateway?.address;
            const gasService = contracts.AxelarGasService?.address;
            const gmpManager = options.gmpManager ? options.gmpManager : contracts.AxelarTransceiver.gmpManager;

            if (!options.gmpManager) {
                printWarn(`--gmpManager is not provided. Using gmpManager from chain config.`);
            }

            validateParameters({
                isAddress: { gateway, gasService, gmpManager },
            });

            return [gateway, gasService, gmpManager];
        }

        case 'ERC1967Proxy': {
            const forContract = options.forContract;
            const proxyData = options.proxyData || '0x';

            const implementationAddress = contracts[forContract]?.implementation;

            validateParameters({
                isAddress: { implementationAddress },
            });

            return [implementationAddress, proxyData];
        }
    }

    throw new Error(`${contractName} is not supported.`);
}

async function checkContract(contractName, contract, contractConfig) {
    switch (contractName) {
        case 'Operators': {
            const owner = await contract.owner();

            if (owner !== contractConfig.owner) {
                printError(`Expected owner ${contractConfig.owner} but got ${owner}.`);
            }

            break;
        }

        case 'InterchainGovernance': {
            const governanceChain = await contract.governanceChain();

            if (governanceChain !== contractConfig.governanceChain) {
                printError(`Expected governanceChain ${contractConfig.governanceChain} but got ${governanceChain}.`);
            }

            const governanceChainHash = await contract.governanceChainHash();
            const expectedChainHash = keccak256(toUtf8Bytes(contractConfig.governanceChain));

            if (governanceChainHash !== expectedChainHash) {
                printError(`Expected governanceChainHash ${expectedChainHash} but got ${governanceChainHash}.`);
            }

            const governanceAddress = await contract.governanceAddress();

            if (governanceAddress !== contractConfig.governanceAddress) {
                printError(`Expected governanceAddress ${contractConfig.governanceAddress} but got ${governanceAddress}.`);
            }

            const governanceAddressHash = await contract.governanceAddressHash();
            const expectedAddressHash = keccak256(toUtf8Bytes(contractConfig.governanceAddress));

            if (governanceAddressHash !== expectedAddressHash) {
                printError(`Expected governanceAddressHash ${expectedAddressHash} but got ${governanceAddressHash}.`);
            }

            const minimumTimeDelay = await contract.minimumTimeLockDelay();

            if (!minimumTimeDelay.eq(contractConfig.minimumTimeDelay)) {
                printError(`Expected minimumTimeDelay ${contractConfig.minimumTimeDelay} but got ${minimumTimeDelay}.`);
            }

            break;
        }

        case 'AxelarTransceiver': {
            const gateway = await contract.gateway();
            const gasService = await contract.gasService();
            const gmpManager = await contract.nttManager();

            if (gateway !== contractConfig.gateway) {
                printError(`Expected gateway ${contractConfig.gateway} but got ${gateway}.`);
            }

            if (gasService !== contractConfig.gasService) {
                printError(`Expected gasService ${contractConfig.gasService} but got ${gasService}.`);
            }

            if (gmpManager !== contractConfig.gmpManager) {
                printError(`Expected gmpManager ${contractConfig.gmpManager} but got ${gmpManager}.`);
            }

            printInfo('Transceiver contract verification passed');
            break;
        }
    }
}

<<<<<<< HEAD
async function processCommand(_axelarConfig, chain, _chainsSnapshot, options) {
    const { env, artifactPath, contractName, privateKey, verify, yes, predictOnly } = options;
=======
async function processCommand(config, chain, options) {
    const { env, artifactPath, contractName, privateKey, verify, yes, predictOnly, upgrade, reuseProxy } = options;

>>>>>>> 2d7f127b
    let { deployMethod } = options;
    const verifyOptions = verify ? { env, chain: chain.axelarId, only: verify === 'only' } : null;

    if (!chain.contracts) {
        chain.contracts = {};
    }

    const contracts = chain.contracts;

    let contractConfig;
    switch (contractName) {
        case 'ERC1967Proxy': {
            if (!artifactPath) {
                printError(`--artifactPath is required. Please provide the path to the compiled artifacts.`);
                return;
            }

            if (!options.forContract) {
                printError('--forContract is required. Please specify which contract this proxy is for.');
                return;
            }
            contractConfig = contracts[options.forContract];
            if (!contractConfig) {
                printError(`Contract ${options.forContract} not found in chain config.`);
                return;
            }

            if (contractConfig.address && options.skipExisting) {
                printWarn(`Skipping ${options.forContract} on ${chain.name} because it is already deployed.`);
                return;
            }
            break;
        }

        case 'AxelarTransceiver': {
            if (!artifactPath) {
                printError('--artifactPath is required. Please provide the path to the compiled artifacts.');
                return;
            }

            if (!contracts[contractName]) {
                contracts[contractName] = {};
            }
            contractConfig = contracts[contractName];

            // Handle reuseProxy case
            if (reuseProxy) {
                if (!contractConfig.implementation) {
                    printError(`AxelarTransceiver is not deployed on ${chain.name}. Cannot reuse proxy.`);
                    return;
                }
                printInfo(`Reusing existing AxelarTransceiver proxy on ${chain.name}`);
            }

            if (contractConfig.implementation && options.skipExisting) {
                printWarn(`Skipping ${contractName} deployment on ${chain.name} because it is already deployed.`);
                return;
            }
            break;
        }

        default: {
            if (!contracts[contractName]) {
                contracts[contractName] = {};
            }
            contractConfig = contracts[contractName];

            if (contractConfig.address && options.skipExisting) {
                printWarn(`Skipping ${contractName} deployment on ${chain.name} because it is already deployed.`);
                return;
            }
            break;
        }
    }

    const rpc = chain.rpc;
    const provider = getDefaultProvider(rpc);

    const wallet = new Wallet(privateKey, provider);
    await printWalletInfo(wallet);

    printInfo('Contract name', contractName);

    const contractJson = getContractJSON(contractName, artifactPath);
    const constructorArgs = await getConstructorArgs(contractName, contracts, contractConfig, wallet, options);

    const predeployCodehash = await getBytecodeHash(contractJson, chain.axelarId);
    printInfo('Pre-deploy Contract bytecode hash', predeployCodehash);
    const gasOptions = await getGasOptions(chain, options, contractName);

    // Handle upgrade for AxelarTransceiver
    if (upgrade && contractName === 'AxelarTransceiver') {
        await upgradeAxelarTransceiver(contractConfig, contractJson.abi, wallet, chain, options, gasOptions);
        return;
    }

    printInfo(`Constructor args for chain ${chain.name}`, constructorArgs);

    const { deployerContract, salt } = getDeployOptions(deployMethod, options.salt || contractName, chain);

    const predictedAddress = await getDeployedAddress(wallet.address, deployMethod, {
        salt,
        deployerContract,
        contractJson: contractJson,
        constructorArgs,
        provider: wallet.provider,
    });

    if ((await isContract(predictedAddress, provider)) && !reuseProxy) {
        printWarn(`Contract ${contractName} is already deployed on ${chain.name} at ${predictedAddress}`);
        return;
    }

    if (deployMethod !== 'create') {
        printInfo(`${contractName} deployment salt`, salt);
    }

    printInfo('Deployment method', deployMethod);
    printInfo('Deployer contract', deployerContract);
    printInfo(`${contractName} will be deployed to`, predictedAddress, chalk.cyan);

    if (predictOnly || prompt(`Proceed with deployment on ${chain.name}?`, yes)) {
        return;
    }

    const contract = await deployContract(
        deployMethod,
        wallet,
        contractJson,
        constructorArgs,
        { salt, deployerContract },
        gasOptions,
        verifyOptions,
        chain,
    );

    const codehash = await getBytecodeHash(contract, chain.axelarId);
    printInfo('Deployed Contract bytecode hash', codehash);

    // Update configuration
    if (contractName === 'ERC1967Proxy') {
        const targetContract = options.forContract;
        if (targetContract && contractConfig) {
            contractConfig.address = contract.address;
            if (constructorArgs[0] !== contractConfig.implementation) {
                printWarn(
                    `Proxy deployed with implementation ${constructorArgs[0]} but contract config has implementation ${contractConfig.implementation}`,
                );
            }
        }
    } else if (contractName === 'AxelarTransceiver') {
        contractConfig.implementation = contract.address;
        contractConfig.gateway = await contract.gateway();
        contractConfig.gasService = await contract.gasService();
        contractConfig.gmpManager = await contract.nttManager();
    } else {
        contractConfig.address = contract.address;
        contractConfig.predeployCodehash = predeployCodehash;
    }

    // Common fields for all contracts
    contractConfig.deployer = wallet.address;
    contractConfig.deploymentMethod = deployMethod;
    contractConfig.codehash = codehash;
    if (deployMethod !== 'create') {
        contractConfig.salt = salt;
    }

    printInfo(
        `${chain.name} | ${contractName}`,
        contractName === 'AxelarTransceiver' ? contractConfig.implementation : contractConfig.address,
    );

    await checkContract(contractName, contract, contractConfig);

    return contract;
}

/**
 * Main entry point for the deploy-contract script.
 * Processes deployment options and executes the deployment across specified chains.
 */
async function main(options) {
    await mainProcessor(options, processCommand);
}

if (require.main === module) {
    const program = new Command();

    program.name('deploy-contract').description('Deploy contracts using create, create2, or create3');

    addEvmOptions(program, {
        artifactPath: true,
        contractName: true,
        salt: true,
        skipChains: true,
        skipExisting: true,
        predictOnly: true,
        upgrade: true,
    });

    program.addOption(
        new Option('-m, --deployMethod <deployMethod>', 'deployment method').choices(['create', 'create2', 'create3']).default('create2'),
    );
    program.addOption(new Option('--ignoreError', 'ignore errors during deployment for a given chain'));
    program.addOption(new Option('--args <args>', 'custom deployment args'));
    program.addOption(new Option('--forContract <forContract>', 'specify which contract this proxy is for (e.g., AxelarTransceiver)'));
    program.addOption(new Option('--proxyData <data>', 'specify initialization data for proxy (defaults to "0x" if not provided)'));
    program.addOption(new Option('--gmpManager <address>', 'specify the GMP manager address for AxelarTransceiver deployment'));
    program.addOption(new Option('--reuseProxy', 'reuse existing proxy contract (useful for upgrade deployments)'));

    program.action((options) => {
        main(options);
    });

    program.parse();
}

module.exports = { processCommand, getConstructorArgs };<|MERGE_RESOLUTION|>--- conflicted
+++ resolved
@@ -256,14 +256,9 @@
     }
 }
 
-<<<<<<< HEAD
 async function processCommand(_axelarConfig, chain, _chainsSnapshot, options) {
-    const { env, artifactPath, contractName, privateKey, verify, yes, predictOnly } = options;
-=======
-async function processCommand(config, chain, options) {
     const { env, artifactPath, contractName, privateKey, verify, yes, predictOnly, upgrade, reuseProxy } = options;
 
->>>>>>> 2d7f127b
     let { deployMethod } = options;
     const verifyOptions = verify ? { env, chain: chain.axelarId, only: verify === 'only' } : null;
 
