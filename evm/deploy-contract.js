--- conflicted
+++ resolved
@@ -27,15 +27,10 @@
 } = require('./utils');
 const { addEvmOptions } = require('./cli-utils');
 
-<<<<<<< HEAD
-async function getConstructorArgs(contractName, contracts, wallet, options) {
-    const args = options.args ? JSON.parse(options.args) : {};
-    const contractConfig = contracts[contractName];
-=======
 /**
  * Generates constructor arguments for a given contract based on its configuration and options.
  */
-async function getConstructorArgs(contractName, config, contractConfig, wallet, options) {
+async function getConstructorArgs(contractName, contracts, contractConfig, wallet, options) {
     // Safety check for undefined contractConfig
     if (!contractConfig) {
         throw new Error(
@@ -44,21 +39,11 @@
     }
 
     const args = options.args ? JSON.parse(options.args) : {};
->>>>>>> b2e9ef10
     Object.assign(contractConfig, args);
 
     switch (contractName) {
         case 'AxelarServiceGovernance': {
-<<<<<<< HEAD
             const gateway = contracts.AxelarGateway?.address;
-
-            if (!isAddress(gateway)) {
-                throw new Error(`Missing AxelarGateway address in the chain info.`);
-            }
-
-=======
-            const gateway = config.AxelarGateway?.address;
->>>>>>> b2e9ef10
             const governanceChain = contractConfig.governanceChain || 'Axelarnet';
             contractConfig.governanceChain = governanceChain;
             const governanceAddress = contractConfig.governanceAddress || 'axelar10d07y265gmmuvt4z0w9aw880jnsr700j7v9daj';
@@ -87,16 +72,7 @@
         }
 
         case 'InterchainGovernance': {
-<<<<<<< HEAD
             const gateway = contracts.AxelarGateway?.address;
-
-            if (!isAddress(gateway)) {
-                throw new Error(`Missing AxelarGateway address in the chain info.`);
-            }
-
-=======
-            const gateway = config.AxelarGateway?.address;
->>>>>>> b2e9ef10
             const governanceChain = contractConfig.governanceChain || 'Axelarnet';
             contractConfig.governanceChain = governanceChain;
             const governanceAddress = contractConfig.governanceAddress || 'axelar10d07y265gmmuvt4z0w9aw880jnsr700j7v9daj';
@@ -152,9 +128,9 @@
         }
 
         case 'AxelarTransceiver': {
-            const gateway = config.AxelarGateway?.address;
-            const gasService = config.AxelarGasService?.address;
-            const gmpManager = options.gmpManager ? options.gmpManager : config.AxelarTransceiver.gmpManager;
+            const gateway = contracts.AxelarGateway?.address;
+            const gasService = contracts.AxelarGasService?.address;
+            const gmpManager = options.gmpManager ? options.gmpManager : contracts.AxelarTransceiver.gmpManager;
 
             if (!options.gmpManager) {
                 printWarn(`--gmpManager is not provided. Using gmpManager from chain config.`);
@@ -171,7 +147,7 @@
             const forContract = options.forContract;
             const proxyData = options.proxyData || '0x';
 
-            const implementationAddress = config[forContract]?.implementation;
+            const implementationAddress = contracts[forContract]?.implementation;
 
             validateParameters({
                 isAddress: { implementationAddress },
@@ -255,14 +231,9 @@
     }
 }
 
-<<<<<<< HEAD
 async function processCommand(_constAxelarNetwork, chain, options) {
-    const { env, artifactPath, contractName, deployMethod, privateKey, verify, yes, predictOnly } = options;
-=======
-async function processCommand(config, chain, options) {
     const { env, artifactPath, contractName, privateKey, verify, yes, predictOnly } = options;
     let { deployMethod } = options;
->>>>>>> b2e9ef10
     const verifyOptions = verify ? { env, chain: chain.axelarId, only: verify === 'only' } : null;
 
     if (!chain.contracts) {
@@ -415,16 +386,10 @@
         contractConfig.salt = salt;
     }
 
-<<<<<<< HEAD
-    printInfo(`${chain.name} | ${contractName}`, contractConfig.address);
-=======
-    saveConfig(config, options.env);
-
     printInfo(
         `${chain.name} | ${contractName}`,
         contractName === 'AxelarTransceiver' ? contractConfig.implementation : contractConfig.address,
     );
->>>>>>> b2e9ef10
 
     await checkContract(contractName, contract, contractConfig);
 
