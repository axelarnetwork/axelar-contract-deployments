--- conflicted
+++ resolved
@@ -1058,9 +1058,8 @@
 
 const isConsensusChain = (chain) => chain.contracts.AxelarGateway?.connectionType !== 'amplifier';
 
-<<<<<<< HEAD
 const INTERCHAIN_TRANSFER = 'interchainTransfer(bytes32,string,bytes,uint256)';
-=======
+
 const deriveAccounts = async (mnemonic, quantity) => {
     const hdNode = HDNode.fromMnemonic(mnemonic);
     const accounts = [];
@@ -1079,7 +1078,6 @@
 
     return accounts;
 };
->>>>>>> 0121c8c1
 
 module.exports = {
     ...require('../common/utils'),
@@ -1121,9 +1119,6 @@
     getQualifiedContractName,
     verifyContractByName,
     isConsensusChain,
-<<<<<<< HEAD
     INTERCHAIN_TRANSFER,
-=======
     deriveAccounts,
->>>>>>> 0121c8c1
 };