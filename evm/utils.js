--- conflicted
+++ resolved
@@ -942,8 +942,6 @@
     }
 }
 
-<<<<<<< HEAD
-=======
 function validateChain(chains, chainName) {
     const validChain = Object.values(chains).some((chainObject) => chainObject.axelarId === chainName);
 
@@ -952,7 +950,6 @@
     }
 }
 
->>>>>>> 5c300f2e
 async function relayTransaction(options, chain, contract, method, params, nativeValue = 0, gasOptions = {}, expectedEvent = null) {
     if (options.relayerAPI) {
         const result = await httpPost(options.relayerAPI, {
@@ -1118,10 +1115,7 @@
     getGasOptions,
     getSaltFromKey,
     getDeployOptions,
-<<<<<<< HEAD
-=======
     validateChain,
->>>>>>> 5c300f2e
     relayTransaction,
     getDeploymentTx,
     getWeightedSigners,
