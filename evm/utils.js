--- conflicted
+++ resolved
@@ -1,14 +1,8 @@
 'use strict';
 
 const {
-<<<<<<< HEAD
-    Wallet,
-    ContractFactory,
-    utils: { isAddress },
-=======
     ContractFactory,
     utils: { getContractAddress, keccak256 },
->>>>>>> ad0ec422
 } = require('ethers');
 const http = require('http');
 const { outputJsonSync, readJsonSync } = require('fs-extra');
@@ -235,60 +229,6 @@
         });
 };
 
-<<<<<<< HEAD
-const isString = (arg) => {
-    return typeof arg === 'string';
-};
-
-const isNumber = (arg) => {
-    return Number.isInteger(arg);
-};
-
-const isAddressArray = (arg) => {
-    if (!Array.isArray(arg)) return false;
-
-    for (const ele of arg) {
-        if (!isAddress(ele)) {
-            return false;
-        }
-    }
-
-    return true;
-};
-
-const deployMultiple = async (options, chain, deployments) => {
-    const { privateKey, contractName, skipExisting } = options;
-
-    const rpc = chain.rpc;
-    const provider = getDefaultProvider(rpc);
-    const wallet = new Wallet(privateKey, provider);
-
-    printInfo('Deployer address', wallet.address);
-
-    console.log(
-        `Deployer has ${(await provider.getBalance(wallet.address)) / 1e18} ${chalk.green(
-            chain.tokenSymbol,
-        )} and nonce ${await provider.getTransactionCount(wallet.address)} on ${chain.name}.`,
-    );
-
-    const contracts = chain.contracts;
-    const contractConfig = contracts[contractName] || {};
-    for(const key in deployments) {
-        if(skipExisting && isAddress(contractConfig[key])) continue;
-
-        console.log(`Deploying ${key}.`);
-
-        const contract = await deployments[key](wallet);
-        if(Array.isArray(contract)) {
-            contractConfig[key] = contract.map(val => val.address);
-        } else {
-            contractConfig[key] = contract.address;
-        }
-
-        constole.log(`Deployed ${key} at ${contract.address}`);
-    }
-}
-=======
 /**
  * Compute bytecode hash for a deployed contract or contract factory as it would appear on-chain.
  * Some chains don't use keccak256 for their state representation, which is taken into account by this function.
@@ -325,7 +265,6 @@
 
     return address;
 };
->>>>>>> ad0ec422
 
 module.exports = {
     deployContract,
@@ -340,11 +279,5 @@
     printObj,
     getBytecodeHash,
     printInfo,
-<<<<<<< HEAD
-    isString,
-    isNumber,
-    isAddressArray,
-=======
     predictAddressCreate,
->>>>>>> ad0ec422
 };