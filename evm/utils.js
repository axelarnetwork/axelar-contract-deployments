'use strict';

const axios = require('axios');
const { ethers } = require('hardhat');
const {
    ContractFactory,
    Contract,
    utils: {
        computeAddress,
        getContractAddress,
        keccak256,
        isAddress,
        getCreate2Address,
        defaultAbiCoder,
        isHexString,
        hexZeroPad,
        HDNode,
    },
    constants: { AddressZero, HashZero },
    getDefaultProvider,
    BigNumber,
    Wallet,
} = ethers;
const { Writable } = require('stream');
const fs = require('fs');
const path = require('path');
const chalk = require('chalk');
const {
    loadConfig,
    saveConfig,
    isNonEmptyString,
    isNonEmptyStringArray,
    isNumber,
    isNumberArray,
    isString,
    isValidNumber,
    isValidTimeFormat,
    printInfo,
    isValidDecimal,
    copyObject,
    printError,
    printWarn,
    httpGet,
    httpPost,
    sleep,
    findProjectRoot,
    timeout,
    getSaltFromKey,
    getCurrentVerifierSet,
    asyncLocalLoggerStorage,
} = require('../common');
const {
    create3DeployContract,
    deployContractConstant,
    predictContractConstant,
    getCreate3Address,
    printObj,
} = require('@axelar-network/axelar-gmp-sdk-solidity');
const CreateDeploy = require('@axelar-network/axelar-gmp-sdk-solidity/artifacts/contracts/deploy/CreateDeploy.sol/CreateDeploy.json');
const IDeployer = require('@axelar-network/axelar-gmp-sdk-solidity/interfaces/IDeployer.json');
const ITSPackage = require('@axelar-network/interchain-token-service/package.json');
const { verifyContract } = require(`${__dirname}/../axelar-chains-config`);

const deployCreate = async (wallet, contractJson, args = [], options = {}, verifyOptions = null, chain = {}) => {
    const factory = new ContractFactory(contractJson.abi, contractJson.bytecode, wallet);

    const contract = await factory.deploy(...args, options);
    await contract.deployTransaction.wait(chain.confirmations);

    if (verifyOptions?.env) {
        sleep(10000);

        try {
            await verifyContract(verifyOptions.env, verifyOptions.chain, contract.address, args, verifyOptions);
        } catch (e) {
            printError('FAILED VERIFICATION!!');
        }
    }

    return contract;
};

const deployCreate2 = async (
    constAddressDeployerAddress,
    wallet,
    contractJson,
    args = [],
    salt = Date.now(),
    gasOptions = null,
    verifyOptions = null,
    chain = {},
) => {
    let contract;

    if (!verifyOptions?.only) {
        contract = await deployContractConstant(
            constAddressDeployerAddress,
            wallet,
            contractJson,
            salt,
            args,
            gasOptions,
            chain.confirmations,
        );
    } else {
        contract = { address: await predictContractConstant(constAddressDeployerAddress, wallet, contractJson, salt, args) };
    }

    if (verifyOptions?.env) {
        sleep(2000);

        try {
            await verifyContract(verifyOptions.env, verifyOptions.chain, contract.address, args, verifyOptions);
        } catch (e) {
            printError(`FAILED VERIFICATION!! ${e}`);
        }
    }

    return contract;
};

const deployCreate3 = async (
    create3DeployerAddress,
    wallet,
    contractJson,
    args = [],
    key = Date.now(),
    gasOptions = null,
    verifyOptions = null,
    chain = {},
) => {
    let contract;

    if (!verifyOptions?.only) {
        contract = await create3DeployContract(create3DeployerAddress, wallet, contractJson, key, args, gasOptions, chain.confirmations);
    } else {
        contract = { address: await getCreate3Address(create3DeployerAddress, wallet, key) };
    }

    if (verifyOptions?.env) {
        sleep(2000);

        try {
            await verifyContract(verifyOptions.env, verifyOptions.chain, contract.address, args, verifyOptions);
        } catch (e) {
            printError(`FAILED VERIFICATION!! ${e}`);
        }
    }

    return contract;
};

const isAddressArray = (arr) => {
    if (!Array.isArray(arr)) {
        return false;
    }

    for (const item of arr) {
        if (!isAddress(item)) {
            return false;
        }
    }

    return true;
};

const isBytes32Array = (arr) => {
    if (!Array.isArray(arr)) {
        return false;
    }

    for (const item of arr) {
        if (typeof item !== 'string' || !item.startsWith('0x') || item.length !== 66) {
            return false;
        }
    }

    return true;
};

function isKeccak256Hash(input) {
    // Ensure it's a string of 66 characters length and starts with '0x'
    if (typeof input !== 'string' || input.length !== 66 || input.slice(0, 2) !== '0x') {
        return false;
    }

    // Ensure all characters after the '0x' prefix are hexadecimal (0-9, a-f, A-F)
    const hexPattern = /^[a-fA-F0-9]{64}$/;

    return hexPattern.test(input.slice(2));
}

function isValidCalldata(input) {
    if (input === '0x') {
        return true;
    }

    // Ensure it's a string, starts with '0x' and has an even number of characters after '0x'
    if (typeof input !== 'string' || input.slice(0, 2) !== '0x' || input.length % 2 !== 0) {
        return false;
    }

    // Ensure all characters after the '0x' prefix are hexadecimal (0-9, a-f, A-F)
    const hexPattern = /^[a-fA-F0-9]+$/;

    return hexPattern.test(input.slice(2));
}

function isValidBytesAddress(input) {
    const addressRegex = /^0x[a-fA-F0-9]{40}$/;
    return addressRegex.test(input);
}

function isValidBytesArray(input) {
    if (input.length % 2 === 1) {
        return false;
    }

    const bytesRegex = /^0x[a-fA-F0-9]*/;
    return bytesRegex.test(input);
}

const isContract = async (address, provider) => {
    const code = await provider.getCode(address);
    return code && code !== '0x';
};

function isValidAddress(address, allowZeroAddress) {
    if (!allowZeroAddress && address === AddressZero) {
        return false;
    }

    return isAddress(address);
}

function getGovernanceAddress(chain, contractName, address) {
    if (isValidAddress(address)) {
        return address;
    }

    const contractConfig = chain.contracts[contractName];
    if (!contractConfig?.address) {
        throw new Error(`Contract ${contractName} is not deployed on ${chain.name}`);
    }

    return contractConfig.address;
}

function getGovernanceContract(chain, options = {}) {
    const governanceContract = options.governanceContract;

    if (options.operatorProposal && governanceContract !== 'AxelarServiceGovernance') {
<<<<<<< HEAD
        throw new Error(
            'Operator proposals require --governanceContract AxelarServiceGovernance or unset --operatorProposal.',
        );
=======
        throw new Error('Operator proposals require --governanceContract AxelarServiceGovernance or unset --operatorProposal.');
>>>>>>> c8a286b4
    }

    const governanceAddress = getGovernanceAddress(chain, governanceContract);

    return { governanceContract, governanceAddress };
}

// Validate if the input privateKey is correct
function isValidPrivateKey(privateKey) {
    // Check if it's a valid hexadecimal string
    if (!privateKey?.startsWith('0x')) {
        privateKey = '0x' + privateKey;
    }

    if (!isHexString(privateKey) || privateKey.length !== 66) {
        return false;
    }

    return true;
}

function isValidTokenId(input) {
    if (!input?.startsWith('0x')) {
        return false;
    }

    const hexPattern = /^[0-9a-fA-F]+$/;

    if (!hexPattern.test(input.slice(2))) {
        return false;
    }

    if (input.length !== 66) {
        return false;
    }

    return true;
}

const validationFunctions = {
    isNonEmptyString,
    isNumber,
    isValidNumber,
    isValidDecimal,
    isNumberArray,
    isString,
    isNonEmptyStringArray,
    isAddress,
    isAddressArray,
    isKeccak256Hash,
    isValidCalldata,
    isValidBytesAddress,
    isValidTimeFormat,
    isContract,
    isValidAddress,
    isValidPrivateKey,
    isValidTokenId,
    isValidBytesArray,
};

function validateParameters(parameters) {
    for (const [validatorFunctionString, paramsObj] of Object.entries(parameters)) {
        const validatorFunction = validationFunctions[validatorFunctionString];

        if (typeof validatorFunction !== 'function') {
            throw new Error(`Validator function ${validatorFunction} is not defined`);
        }

        for (const paramKey of Object.keys(paramsObj)) {
            const paramValue = paramsObj[paramKey];
            if (paramValue === undefined) {
                throw new Error(`${paramKey} is not defined. Missing in the chain config.`);
            }
            const isValid = validatorFunction(paramValue);

            if (!isValid) {
                throw new Error(`Input validation failed for ${validatorFunctionString} with parameter ${paramKey}: ${paramValue}`);
            }
        }
    }
}

async function getBytecodeFromAddress(address, provider) {
    if (!provider) {
        throw new Error('Provider must be provided for address');
    }
    return await provider.getCode(address);
}

async function getBytecodeFromContractInstance(contractObject) {
    if (!contractObject.provider) {
        throw new Error('Contract instance must have a provider');
    }
    return await getBytecodeFromAddress(contractObject.address, contractObject.provider);
}

function getBytecodeFromDeployedBytecode(contractObject) {
    const deployedBytecode = contractObject.deployedBytecode;

    if (typeof deployedBytecode === 'string') {
        return deployedBytecode;
    } else if (typeof deployedBytecode === 'object' && deployedBytecode.object) {
        return deployedBytecode.object;
    } else {
        throw new Error('Invalid deployedBytecode format in contract JSON.');
    }
}

function getBytecodeFromBytecode(contractObject) {
    const bytecode = contractObject.bytecode;

    if (typeof bytecode === 'string') {
        return bytecode;
    } else if (typeof bytecode === 'object' && bytecode.object) {
        return bytecode.object;
    } else {
        throw new Error('Invalid bytecode format in contract JSON.');
    }
}

async function getBytecodeHash(contractObject, chain = '', provider = null) {
    let bytecode;

    if (isNonEmptyString(contractObject)) {
        bytecode = await getBytecodeFromAddress(contractObject, provider);
    } else if (contractObject.address) {
        // Contract instance
        bytecode = await getBytecodeFromContractInstance(contractObject);
    } else if (contractObject.deployedBytecode) {
        // Foundry outputs bytecode as an object with metadata, extract the actual bytecode
        bytecode = getBytecodeFromDeployedBytecode(contractObject);
    } else if (contractObject.bytecode) {
        bytecode = getBytecodeFromBytecode(contractObject);
    } else {
        throw new Error('Invalid contract object. Expected ethers.js Contract, ContractFactory, or contract JSON with bytecode.');
    }

    if (bytecode === '0x') {
        throw new Error('Contract bytecode is empty');
    }

    if (chain.toLowerCase() === 'polygon-zkevm') {
        throw new Error('polygon-zkevm uses a custom bytecode hash derivation and is not supported');
    }
    return keccak256(bytecode);
}

const predictAddressCreate = async (from, nonce) => {
    const address = getContractAddress({
        from,
        nonce,
    });

    return address;
};

const getDeployOptions = (deployMethod, salt, chain) => {
    let deployer;

    if (deployMethod === 'create') {
        return {};
    }

    if (deployMethod === 'create2') {
        deployer = chain.contracts.ConstAddressDeployer?.address || chain.contracts.Create2Deployer?.address;
    } else {
        deployer = chain.contracts.Create3Deployer?.address;
    }

    if (!isValidAddress(deployer)) {
        throw new Error('ConstAddressDeployer address is not valid');
    }

    if (!isNonEmptyString(salt)) {
        throw new Error('Salt was not provided');
    }

    return {
        salt,
        deployerContract: deployer,
    };
};

const getDeployedAddress = async (deployer, deployMethod, options = {}) => {
    switch (deployMethod) {
        case 'create': {
            let nonce = options.nonce;

            if (!nonce && !options.offline) {
                nonce = await options.provider.getTransactionCount(deployer);
            } else if (!isNumber(nonce)) {
                throw new Error('Nonce must be provided for create deployment');
            }

            return getContractAddress({
                from: deployer,
                nonce,
            });
        }

        case 'create2': {
            let salt = getSaltFromKey(options.salt);

            const deployerContract = options.deployerContract;

            if (!isNonEmptyString(deployerContract)) {
                throw new Error('Deployer contract address was not provided');
            }

            const contractJson = options.contractJson;
            const constructorArgs = options.constructorArgs;
            const factory = new ContractFactory(contractJson.abi, contractJson.bytecode);
            const initCode = factory.getDeployTransaction(...constructorArgs).data;

            if (!options.offline) {
                const deployerInterface = new Contract(deployerContract, IDeployer.abi, options.provider);

                return deployerInterface.deployedAddress(initCode, deployer, salt);
            }

            salt = keccak256(defaultAbiCoder.encode(['address', 'bytes32'], [deployer, salt]));

            return getCreate2Address(deployerContract, salt, keccak256(initCode));
        }

        case 'create3': {
            const deployerContract = options.deployerContract;

            if (!isNonEmptyString(deployerContract)) {
                throw new Error('Deployer contract address was not provided');
            }

            if (!options.offline) {
                const salt = getSaltFromKey(options.salt);

                const deployerInterface = new Contract(deployerContract, IDeployer.abi, options.provider);

                return deployerInterface.deployedAddress('0x', deployer, salt);
            }

            const createDeployer = await getDeployedAddress(deployer, 'create2', {
                salt: options.salt,
                deployerContract,
                contractJson: CreateDeploy,
                constructorArgs: [],
            });

            const contractAddress = getContractAddress({
                from: createDeployer,
                nonce: 1,
            });

            return contractAddress;
        }

        default: {
            throw new Error(`Invalid deployment method: ${deployMethod}`);
        }
    }
};

const getProxy = async (axelar, chain) => {
    const address = (await httpGet(`${axelar.lcd}/axelar/evm/v1beta1/gateway_address/${chain}`)).address;
    return address;
};

const getEVMBatch = async (axelar, chain, batchID = '') => {
    const batch = await httpGet(`${axelar.lcd}/axelar/evm/v1beta1/batched_commands/${chain}/${batchID}`);
    return batch;
};

const getAmplifierVerifiers = async (axelar, chain) => {
    const { verifierSetId, verifierSet, signers } = await getCurrentVerifierSet(axelar, chain);

    const weightedAddresses = signers
        .map((signer) => ({
            address: computeAddress(`0x${signer.pub_key.ecdsa}`),
            weight: signer.weight,
        }))
        .sort((a, b) => a.address.localeCompare(b.address));

    return { addresses: weightedAddresses, threshold: verifierSet.threshold, created_at: verifierSet.created_at, verifierSetId };
};

const getEVMAddresses = async (axelar, chain, options = {}) => {
    const keyID = options.keyID || '';

    if (isAddress(keyID)) {
        return { addresses: [keyID], weights: [Number(1)], threshold: 1, keyID: 'debug' };
    }

    const evmAddresses = options.amplifier
        ? await getAmplifierVerifiers(axelar, chain)
        : await httpGet(`${axelar.lcd}/axelar/evm/v1beta1/key_address/${chain}?key_id=${keyID}`);

    const sortedAddresses = evmAddresses.addresses.sort((a, b) => a.address.toLowerCase().localeCompare(b.address.toLowerCase()));

    const addresses = sortedAddresses.map((weightedAddress) => weightedAddress.address);
    const weights = sortedAddresses.map((weightedAddress) => Number(weightedAddress.weight));
    const threshold = Number(evmAddresses.threshold);

    return { addresses, weights, threshold, keyID: evmAddresses.key_id };
};

async function printWalletInfo(wallet, options = {}, chain = {}) {
    let balance = 0;
    const address = await wallet.getAddress();
    printInfo('Wallet address', address);

    if (!options.offline) {
        balance = await wallet.provider.getBalance(address);

        if (balance.isZero()) {
            printError('Wallet balance', '0');
        } else {
            printInfo('Wallet balance', `${balance / 1e18} ${chain.tokenSymbol || ''}`);
        }

        printInfo('Wallet nonce', (await wallet.provider.getTransactionCount(address)).toString());
    }

    return { address, balance };
}

const deployContract = async (
    deployMethod,
    wallet,
    contractJson,
    constructorArgs,
    deployOptions = {},
    gasOptions = {},
    verifyOptions = {},
    chain = {},
) => {
    const predictedAddress = await getDeployedAddress(wallet.address, deployMethod, {
        salt: deployOptions.salt,
        deployerContract: deployOptions.deployerContract,
        contractJson,
        constructorArgs,
        provider: wallet.provider,
    });

    if (await isContract(predictedAddress, wallet.provider)) {
        printError(`Contract is already deployed at ${predictedAddress}, skipping`);
        return new Contract(predictedAddress, contractJson.abi, wallet);
    }

    switch (deployMethod) {
        case 'create': {
            const contract = await deployCreate(wallet, contractJson, constructorArgs, gasOptions, verifyOptions, chain);
            return contract;
        }

        case 'create2': {
            if (!isNonEmptyString(deployOptions.deployerContract)) {
                throw new Error('Deployer contract address was not provided');
            }

            if (!isNonEmptyString(deployOptions.salt)) {
                throw new Error('Salt was not provided');
            }

            const contract = await deployCreate2(
                deployOptions.deployerContract,
                wallet,
                contractJson,
                constructorArgs,
                deployOptions.salt,
                gasOptions,
                verifyOptions,
                chain,
            );

            return contract;
        }

        case 'create3': {
            if (!isNonEmptyString(deployOptions.deployerContract)) {
                throw new Error('Deployer contract address was not provided');
            }

            if (!isNonEmptyString(deployOptions.salt)) {
                throw new Error('Salt was not provided');
            }

            const contract = await deployCreate3(
                deployOptions.deployerContract,
                wallet,
                contractJson,
                constructorArgs,
                deployOptions.salt,
                gasOptions,
                verifyOptions,
                chain,
            );

            return contract;
        }

        default: {
            throw new Error(`Invalid deployment method: ${deployMethod}`);
        }
    }
};

function wasEventEmitted(receipt, contract, eventName) {
    const event = contract.filters[eventName]();

    return receipt.logs.some((log) => log.topics[0] === event.topics[0]);
}

async function handleTransactionWithEvent(tx, chain, contract, action, eventName) {
    printInfo(`${action} transaction`, tx.hash);
    const receipt = await tx.wait(chain.confirmations);

    if (eventName) {
        const eventEmitted = wasEventEmitted(receipt, contract, eventName);
        if (!eventEmitted) {
            printWarn(`Event ${eventName} not emitted in receipt.`);
        }
    }

    return receipt;
}

const deepCopy = (obj) => JSON.parse(JSON.stringify(obj));

/**
 * Retrieves and filters a list of EVM chains based on specified criteria.
 *
 * This function processes chain selection based on various input parameters and returns
 * a filtered list of chain objects that meet the specified criteria.
 *
 */
const getChains = (config, chainNames, skipChains, startFromChain) => {
    const allEVMChains = Object.keys(config.chains).filter((name) => config.chains[name].chainType === 'evm');
    const chainsToSkip = new Set(skipChains ? skipChains.split(',') : []);
    let chains = chainNames === 'all' ? allEVMChains : chainNames.split(',') || [];

    const startFromIndex = chains.findIndex((chainName) => chainName === startFromChain);
    if (startFromChain) {
        if (startFromIndex === -1) {
            throw new Error(`Chain to start from "${startFromChain}" not found in the list of chains to process`);
        }
        chains = chains.slice(startFromIndex);
    }

    chains = chains.filter((chainName) => {
        if (!config.chains[chainName]) {
            throw new Error(`Chain "${chainName}" is not defined in the config file`);
        }

        if (config.chains[chainName].chainType !== 'evm') {
            throw new Error(`Chain "${chainName}" is not an EVM chain`);
        }

        const wasRemoved = chainsToSkip.delete(chainName);

        return !wasRemoved;
    });

    if (chainsToSkip.size > 0) {
        throw new Error(`Chains to skip "${Array.from(chainsToSkip).join(',')}" not found in the list of chains to process`);
    }

    if (chains.length === 0) {
        throw new Error('No valid chains found');
    }

    return chains.map((chainName) => config.chains[chainName]);
};

/**
 * Processes chains concurrently (in parallel) or sequentially using the provided command function.
 *
 * This function executes the processCommand for multiple chains either simultaneously
 * (parallel mode) or sequentially (sequential mode), which can significantly improve
 * performance when processing many chains. The function supports both execution modes
 * based on the options.parallel flag.
 *
 */
const mainProcessor = async (options, processCommand, save = true) => {
    if (!options.env) {
        throw new Error('Environment was not provided');
    }
    printInfo('Environment', options.env);

    const config = loadConfig(options.env);
    const chains = getChains(config, options.chainNames, options.skipChains, options.startFromChain);
    const axelar = config.axelar;
    const chainsDeepCopy = deepCopy(config.chains);

    let failedChains = {};
    let promisedChainsResults = [];
    let results = {};
    for (const chain of chains) {
        const chainTask = asyncChainTask(processCommand, deepCopy(axelar), chain, deepCopy(chainsDeepCopy), options);

        if (options.parallel) {
            promisedChainsResults.push({ promise: chainTask, chainId: chain.axelarId });
        } else {
            const { result, loggerError } = await chainTask;
            if (result !== undefined) {
                results[chain.axelarId] = result;
            }
            if (loggerError) {
                failedChains[chain.axelarId] = loggerError;
            }
        }
    }

    if (options.parallel) {
        const resultsWithErrLogs = await Promise.allSettled(promisedChainsResults.map((item) => item.promise));

        const successfulResults = resultsWithErrLogs
            .map((promiseResult, originalIndex) => ({ promiseResult, originalIndex }))
            .filter(
                ({ promiseResult }) =>
                    promiseResult.status === 'fulfilled' && !promiseResult.value.loggerError && promiseResult.value.result !== undefined,
            )
            .map(({ promiseResult, originalIndex }) => [promisedChainsResults[originalIndex].chainId, promiseResult.value.result]);

        const failedResults = resultsWithErrLogs
            .map((promiseResult, originalIndex) => ({ promiseResult, originalIndex }))
            .filter(
                ({ promiseResult }) =>
                    promiseResult.status === 'rejected' || (promiseResult.status === 'fulfilled' && promiseResult.value.loggerError),
            )
            .map(({ promiseResult, originalIndex }) => {
                const chainId = promisedChainsResults[originalIndex].chainId;
                if (promiseResult.status === 'rejected') {
                    return [chainId, promiseResult.reason.message];
                } else {
                    return [chainId, promiseResult.value.loggerError];
                }
            });

        results = Object.fromEntries(successfulResults);
        failedChains = Object.fromEntries(failedResults);
    }

    for (const [chainId, loggerError] of Object.entries(failedChains)) {
        printError(`Failed with error on ${chainId}: ${loggerError}`);
    }

    if (save) {
        saveConfig(config, options.env);
    }

    printInfo(
        'Succeeded chains',
        chains.filter((chain) => !failedChains[chain.axelarId]).map((chain) => chain.name),
    );

    if (Object.keys(failedChains).length > 0) {
        printError(
            'Failed chains',
            chains.filter((chain) => failedChains[chain.axelarId]).map((chain) => chain.name),
        );
        process.exit(1);
    }

    return results;
};

const asyncChainTask = (processCommand, axelar, chain, chains, options) => {
    let loggerOutput = '';
    let loggerError = '';
    let result;

    let stdStream, errorStream;

    if (options.parallel) {
        // For parallel execution, capture output to prevent interleaved output
        stdStream = new Writable({
            write(chunk, _encoding, callback) {
                loggerOutput += chunk.toString();
                callback();
            },
        });
        errorStream = new Writable({
            write(chunk, _encoding, callback) {
                loggerError += chunk.toString();
                callback();
            },
        });
    } else {
        // For sequential execution, use actual stdout/stderr for real-time output
        stdStream = process.stdout;
        errorStream = process.stderr;
    }

    const processCommandAsyncTask = asyncLocalLoggerStorage.run({ stdStream, errorStream }, async () => {
        try {
            printInfo('Chain', chain.name, chalk.cyan);
            result = await processCommand(axelar, chain, chains, options);
        } catch (error) {
            printError(`Error processing chain ${chain.name}`, error.message);
            loggerError = error.message;
        }

        if (options.parallel) {
            process.stdout.write(`${loggerOutput}\n`);
        }

        return { result, loggerError };
    });
    return processCommandAsyncTask;
};

function getConfigByChainId(chainId, config) {
    for (const chain of Object.values(config.chains)) {
        if (chain.chainId === chainId) {
            return chain;
        }
    }

    throw new Error(`Chain with chainId ${chainId} not found in the config`);
}

function findContractPath(dir, contractName) {
    const files = fs.readdirSync(dir);

    for (const file of files) {
        const filePath = path.join(dir, file);
        const stat = fs.statSync(filePath);

        if (stat && stat.isDirectory()) {
            const recursivePath = findContractPath(filePath, contractName);

            if (recursivePath) {
                return recursivePath;
            }
        } else if (file === `${contractName}.json`) {
            return filePath;
        }
    }
}

function getContractPath(contractName) {
    const searchDirs = [
        path.join(findProjectRoot(__dirname), 'node_modules', '@axelar-network', 'axelar-gmp-sdk-solidity', 'artifacts', 'contracts'),
        path.join(findProjectRoot(__dirname), 'node_modules', '@axelar-network', 'axelar-cgp-solidity', 'artifacts', 'contracts'),
        path.join(findProjectRoot(__dirname), 'node_modules', '@axelar-network', 'interchain-token-service', 'artifacts', 'contracts'),
        path.join(findProjectRoot(__dirname), 'evm', 'legacy'),
    ];

    for (const dir of searchDirs) {
        if (fs.existsSync(dir)) {
            const contractPath = findContractPath(dir, contractName);

            if (contractPath) {
                return contractPath;
            }
        }
    }

    throw new Error(`Contract path for ${contractName} must be entered manually.`);
}

function normalizeContractJSON(contractJson, contractName) {
    // Handle Foundry JSON format which doesn't have contractName and sourceName
    if (!contractJson.contractName && contractJson.abi) {
        contractJson.contractName = contractName;
        contractJson.sourceName = `${contractName}.sol`;
    }

    if (contractJson.bytecode && typeof contractJson.bytecode === 'object' && contractJson.bytecode.object) {
        contractJson.bytecode = contractJson.bytecode.object;
    }

    if (contractJson.deployedBytecode && typeof contractJson.deployedBytecode === 'object' && contractJson.deployedBytecode.object) {
        contractJson.deployedBytecode = contractJson.deployedBytecode.object;
    }

    return contractJson;
}

function getContractJSON(contractName, artifactPath) {
    let contractPath;

    if (artifactPath) {
        contractPath = artifactPath.endsWith('.json') ? artifactPath : artifactPath + contractName + '.sol/' + contractName + '.json';
    } else {
        contractPath = getContractPath(contractName);
    }

    try {
        const contractJson = require(contractPath);
        return normalizeContractJSON(contractJson, contractName);
    } catch (err) {
        throw new Error(`Failed to load contract JSON for ${contractName} at path ${contractPath} with error: ${err}`);
    }
}

function getQualifiedContractName(contractName) {
    const contractJSON = getContractJSON(contractName);
    return `${contractJSON.sourceName}:${contractJSON.contractName}`;
}

async function getGasOptions(chain, options, contractName, defaultGasOptions = {}) {
    const { offline, gasOptions: gasOptionsCli } = options;
    const contractConfig = contractName ? chain?.contracts[contractName] : null;

    let gasOptions;

    if (gasOptionsCli) {
        try {
            gasOptions = JSON.parse(gasOptionsCli);
        } catch (error) {
            throw new Error(`Invalid gas options override: ${gasOptionsCli}`);
        }
    } else if (offline) {
        gasOptions = copyObject(contractConfig?.staticGasOptions || chain?.staticGasOptions || defaultGasOptions);
    } else {
        gasOptions = copyObject(contractConfig?.gasOptions || chain?.gasOptions || defaultGasOptions);
    }

    validateGasOptions(gasOptions);
    gasOptions = await handleGasPriceAdjustment(chain, gasOptions);

    printInfo('Gas options', gasOptions);

    return gasOptions;
}

async function handleGasPriceAdjustment(chain, gasOptions) {
    const gasPriceAdjustment = gasOptions.gasPriceAdjustment;

    if (gasPriceAdjustment && !gasOptions.gasPrice) {
        try {
            const provider = getDefaultProvider(chain.rpc);
            gasOptions.gasPrice = Math.floor((await provider.getGasPrice()) * gasPriceAdjustment);
        } catch (err) {
            throw new Error(`Provider failed to retrieve gas price on chain ${chain.name}: ${err}`);
        }
    }

    if (gasPriceAdjustment) {
        delete gasOptions.gasPriceAdjustment;
    }

    return gasOptions;
}

function validateGasOptions(gasOptions) {
    const allowedFields = ['gasLimit', 'gasPrice', 'maxPriorityFeePerGas', 'maxFeePerGas', 'gasPriceAdjustment'];

    for (const [key, value] of Object.entries(gasOptions)) {
        if (!allowedFields.includes(key)) {
            throw new Error(`Invalid gas option field: ${key}`);
        }

        if (!isValidNumber(value)) {
            throw new Error(`Invalid ${key} value: ${value}`);
        }
    }
}

async function relayTransaction(options, chain, contract, method, params, nativeValue = 0, gasOptions = {}, expectedEvent = null) {
    if (options.relayerAPI) {
        const result = await httpPost(options.relayerAPI, {
            chain: chain.axelarId,
            to: contract.address,
            calldata: contract.interface.encodeFunctionData(method, params),
            value: nativeValue.toString(),
        });

        if (!result.error) {
            printInfo('Relay ID', result.relayId);
        } else {
            throw new Error(`Relay Error: ${result.error}`);
        }

        return;
    }

    await timeout(
        (async () => {
            const tx = await contract[method](...params, gasOptions);
            printInfo('Tx hash', tx.hash);

            const receipt = await tx.wait(chain.confirmations);

            if (expectedEvent) {
                const eventEmitted = wasEventEmitted(receipt, contract, expectedEvent);

                if (!eventEmitted) {
                    printWarn('Event not emitted in receipt.');
                }
            }
        })(),

        chain.txTimeout || 60000,
        new Error(`Timeout updating gas info for ${chain.name}`),
    );
}

async function getDeploymentTx(apiUrl, apiKey, tokenAddress) {
    apiUrl = `${apiUrl}?module=contract&action=getcontractcreation&contractaddresses=${tokenAddress}&apikey=${apiKey}`;

    try {
        const response = await axios.get(apiUrl);
        return response.data.result[0].txHash;
    } catch (error) {
        printWarn(`Error fetching deployment tx for token ${tokenAddress}:`, error);
    }

    throw new Error('Deployment transaction not found.');
}

async function getWeightedSigners(axelar, chain, options) {
    let signers;
    let verifierSetId;

    if (isValidAddress(options.keyID)) {
        // set the keyID as the signer for debug deployments
        signers = {
            signers: [
                {
                    signer: options.keyID,
                    weight: 1,
                },
            ],
            threshold: 1,
            nonce: HashZero,
        };
    } else {
        const addresses = await getAmplifierVerifiers(axelar, chain.axelarId);
        const nonce = hexZeroPad(BigNumber.from(addresses.created_at).toHexString(), 32);

        signers = {
            signers: addresses.addresses.map(({ address, weight }) => ({ signer: address, weight: Number(weight) })),
            threshold: Number(addresses.threshold),
            nonce,
        };

        verifierSetId = addresses.verifierSetId;
    }

    return { signers: [signers], verifierSetId };
}

// Verify contract using it's source code path. The path is retrieved dynamically by the name.
const verifyContractByName = (env, chain, name, contract, args, options = {}) => {
    verifyContract(env, chain, contract, args, { ...options, contractPath: getQualifiedContractName(name) });
};

const isConsensusChain = (chain) => chain.contracts.AxelarGateway?.connectionType !== 'amplifier';

const isHyperliquidChain = (chain) => chain.axelarId.toLowerCase().includes('hyperliquid');
const isHederaChain = (chain) => chain.axelarId.toLowerCase().includes('hedera');

const INTERCHAIN_TRANSFER = 'interchainTransfer(bytes32,string,bytes,uint256,bytes,uint256)';
const INTERCHAIN_TRANSFER_WITH_METADATA = 'interchainTransfer(bytes32,string,bytes,uint256,bytes,uint256)';

const deriveAccounts = async (mnemonic, quantity) => {
    const hdNode = HDNode.fromMnemonic(mnemonic);
    const accounts = [];

    for (let i = 0; i < quantity; i++) {
        const path = `m/44'/60'/0'/0/${i}`;
        const derivedNode = hdNode.derivePath(path);

        const wallet = new Wallet(derivedNode.privateKey);

        accounts.push({
            address: wallet.address,
            privateKey: wallet.privateKey,
        });
    }

    return accounts;
};

async function printTokenInfo(tokenAddress, provider) {
    try {
        const token = new Contract(tokenAddress, getContractJSON('InterchainToken').abi, provider);
        const [name, symbol, decimals] = await Promise.all([token.name(), token.symbol(), token.decimals()]);

        printInfo(`Token name`, name);
        printInfo(`Token symbol`, symbol);
        printInfo(`Token decimals`, decimals);

        return { name, symbol, decimals };
    } catch (error) {
        printError(`Could not fetch token information for ${tokenAddress}: ${error.message}`);
        throw error;
    }
}

async function isTrustedChain(destinationChain, interchainTokenService, itsVersion) {
    if (itsVersion === '2.1.1') {
        return (await interchainTokenService.trustedAddress(destinationChain)) !== '';
    } else {
        return await interchainTokenService.isTrustedChain(destinationChain);
    }
}

function detectITSVersion() {
    return ITSPackage.version;
}

module.exports = {
    ...require('../common/utils'),
    deployCreate,
    deployCreate2,
    deployCreate3,
    deployContract,
    printObj,
    getBytecodeHash,
    predictAddressCreate,
    getDeployedAddress,
    isAddressArray,
    isKeccak256Hash,
    isValidCalldata,
    isValidBytesAddress,
    validateParameters,
    getProxy,
    getEVMBatch,
    getEVMAddresses,
    getConfigByChainId,
    printWalletInfo,
    wasEventEmitted,
    handleTransactionWithEvent,
    isContract,
    isValidAddress,
    getGovernanceContract,
    getGovernanceAddress,
    isValidPrivateKey,
    isValidTokenId,
    verifyContract,
    mainProcessor,
    getContractPath,
    getContractJSON,
    normalizeContractJSON,
    isBytes32Array,
    getGasOptions,
    getSaltFromKey,
    getDeployOptions,
    relayTransaction,
    getDeploymentTx,
    getWeightedSigners,
    getQualifiedContractName,
    verifyContractByName,
    isConsensusChain,
    isHyperliquidChain,
    isHederaChain,
    INTERCHAIN_TRANSFER,
    INTERCHAIN_TRANSFER_WITH_METADATA,
    deriveAccounts,
    printTokenInfo,
    isTrustedChain,
    detectITSVersion,
    getChains,
};<|MERGE_RESOLUTION|>--- conflicted
+++ resolved
@@ -250,13 +250,7 @@
     const governanceContract = options.governanceContract;
 
     if (options.operatorProposal && governanceContract !== 'AxelarServiceGovernance') {
-<<<<<<< HEAD
-        throw new Error(
-            'Operator proposals require --governanceContract AxelarServiceGovernance or unset --operatorProposal.',
-        );
-=======
         throw new Error('Operator proposals require --governanceContract AxelarServiceGovernance or unset --operatorProposal.');
->>>>>>> c8a286b4
     }
 
     const governanceAddress = getGovernanceAddress(chain, governanceContract);
