--- conflicted
+++ resolved
@@ -4,14 +4,9 @@
 const {
     ContractFactory,
     Contract,
-<<<<<<< HEAD
-    utils: { computeAddress, getContractAddress, keccak256, isAddress, getCreate2Address, defaultAbiCoder },
+    utils: { computeAddress, getContractAddress, keccak256, isAddress, getCreate2Address, defaultAbiCoder, isHexString },
     constants: { AddressZero },
-} = require('ethers');
-=======
-    utils: { computeAddress, getContractAddress, keccak256, isAddress, getCreate2Address, defaultAbiCoder, isHexString },
 } = ethers;
->>>>>>> de869fd9
 const https = require('https');
 const http = require('http');
 const { outputJsonSync } = require('fs-extra');
@@ -588,7 +583,6 @@
     return Math.floor(date.getTime() / 1000);
 };
 
-<<<<<<< HEAD
 const unixTimestampToEta = (timestamp) => {
     const date = new Date(timestamp * 1000);
 
@@ -603,8 +597,6 @@
     return Date.now() / 1000;
 };
 
-=======
->>>>>>> de869fd9
 /**
  * Check if a specific event was emitted in a transaction receipt.
  *
@@ -629,7 +621,6 @@
     }
 };
 
-<<<<<<< HEAD
 function isValidAddress(address, allowZeroAddress) {
     if (allowZeroAddress) {
         return isAddress(address);
@@ -637,7 +628,7 @@
 
     return isAddress(address) && address !== AddressZero;
 }
-=======
+
 const mainProcessor = async (options, processCommand, save = false, catchErr = false) => {
     if (!options.env) {
         throw new Error('Environment was not provided');
@@ -674,7 +665,6 @@
         }
     }
 };
->>>>>>> de869fd9
 
 module.exports = {
     deployCreate,
@@ -711,11 +701,8 @@
     getCurrentTimeInSeconds,
     wasEventEmitted,
     isContract,
-<<<<<<< HEAD
     isValidAddress,
-=======
     isValidPrivateKey,
     verifyContract,
     mainProcessor,
->>>>>>> de869fd9
 };