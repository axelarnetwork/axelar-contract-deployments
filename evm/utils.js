'use strict';

const axios = require('axios');
const { ethers } = require('hardhat');
const {
    ContractFactory,
    Contract,
    utils: {
        computeAddress,
        getContractAddress,
        keccak256,
        isAddress,
        getCreate2Address,
        defaultAbiCoder,
        isHexString,
        hexZeroPad,
        HDNode,
    },
    constants: { AddressZero, HashZero },
    getDefaultProvider,
    BigNumber,
    Wallet,
} = ethers;
const fs = require('fs');
const path = require('path');
const chalk = require('chalk');
const {
    loadConfig,
    saveConfig,
    isNonEmptyString,
    isNonEmptyStringArray,
    isNumber,
    isNumberArray,
    isString,
    isValidNumber,
    isValidTimeFormat,
    printInfo,
    isValidDecimal,
    copyObject,
    printError,
    printWarn,
    writeJSON,
    httpGet,
    httpPost,
    sleep,
    findProjectRoot,
    timeout,
    getSaltFromKey,
    getCurrentVerifierSet,
} = require('../common');
const {
    create3DeployContract,
    deployContractConstant,
    predictContractConstant,
    getCreate3Address,
    printObj,
} = require('@axelar-network/axelar-gmp-sdk-solidity');
const CreateDeploy = require('@axelar-network/axelar-gmp-sdk-solidity/artifacts/contracts/deploy/CreateDeploy.sol/CreateDeploy.json');
const IDeployer = require('@axelar-network/axelar-gmp-sdk-solidity/interfaces/IDeployer.json');
const { exec } = require('child_process');
const { verifyContract } = require(`${__dirname}/../axelar-chains-config`);

const deployCreate = async (wallet, contractJson, args = [], options = {}, verifyOptions = null, chain = {}) => {
    const factory = new ContractFactory(contractJson.abi, contractJson.bytecode, wallet);

    const contract = await factory.deploy(...args, options);
    await contract.deployTransaction.wait(chain.confirmations);

    if (verifyOptions?.env) {
        sleep(10000);

        try {
            await verifyContract(verifyOptions.env, verifyOptions.chain, contract.address, args, verifyOptions);
        } catch (e) {
            console.log('FAILED VERIFICATION!!');
        }
    }

    return contract;
};

const deployCreate2 = async (
    constAddressDeployerAddress,
    wallet,
    contractJson,
    args = [],
    salt = Date.now(),
    gasOptions = null,
    verifyOptions = null,
    chain = {},
) => {
    let contract;

    if (!verifyOptions?.only) {
        contract = await deployContractConstant(
            constAddressDeployerAddress,
            wallet,
            contractJson,
            salt,
            args,
            gasOptions,
            chain.confirmations,
        );
    } else {
        contract = { address: await predictContractConstant(constAddressDeployerAddress, wallet, contractJson, salt, args) };
    }

    if (verifyOptions?.env) {
        sleep(2000);

        try {
            await verifyContract(verifyOptions.env, verifyOptions.chain, contract.address, args, verifyOptions);
        } catch (e) {
            console.log(`FAILED VERIFICATION!! ${e}`);
        }
    }

    return contract;
};

const deployCreate3 = async (
    create3DeployerAddress,
    wallet,
    contractJson,
    args = [],
    key = Date.now(),
    gasOptions = null,
    verifyOptions = null,
    chain = {},
) => {
    let contract;

    if (!verifyOptions?.only) {
        contract = await create3DeployContract(create3DeployerAddress, wallet, contractJson, key, args, gasOptions, chain.confirmations);
    } else {
        contract = { address: await getCreate3Address(create3DeployerAddress, wallet, key) };
    }

    if (verifyOptions?.env) {
        sleep(2000);

        try {
            await verifyContract(verifyOptions.env, verifyOptions.chain, contract.address, args, verifyOptions);
        } catch (e) {
            console.log(`FAILED VERIFICATION!! ${e}`);
        }
    }

    return contract;
};

const isAddressArray = (arr) => {
    if (!Array.isArray(arr)) return false;

    for (const item of arr) {
        if (!isAddress(item)) {
            return false;
        }
    }

    return true;
};

const isBytes32Array = (arr) => {
    if (!Array.isArray(arr)) {
        return false;
    }

    for (const item of arr) {
        if (typeof item !== 'string' || !item.startsWith('0x') || item.length !== 66) {
            return false;
        }
    }

    return true;
};

function isKeccak256Hash(input) {
    // Ensure it's a string of 66 characters length and starts with '0x'
    if (typeof input !== 'string' || input.length !== 66 || input.slice(0, 2) !== '0x') {
        return false;
    }

    // Ensure all characters after the '0x' prefix are hexadecimal (0-9, a-f, A-F)
    const hexPattern = /^[a-fA-F0-9]{64}$/;

    return hexPattern.test(input.slice(2));
}

function isValidCalldata(input) {
    if (input === '0x') {
        return true;
    }

    // Ensure it's a string, starts with '0x' and has an even number of characters after '0x'
    if (typeof input !== 'string' || input.slice(0, 2) !== '0x' || input.length % 2 !== 0) {
        return false;
    }

    // Ensure all characters after the '0x' prefix are hexadecimal (0-9, a-f, A-F)
    const hexPattern = /^[a-fA-F0-9]+$/;

    return hexPattern.test(input.slice(2));
}

function isValidBytesAddress(input) {
    const addressRegex = /^0x[a-fA-F0-9]{40}$/;
    return addressRegex.test(input);
}

function isValidBytesArray(input) {
    if (input.length % 2 === 1) {
        return false;
    }

    const bytesRegex = /^0x[a-fA-F0-9]*/;
    return bytesRegex.test(input);
}

const isContract = async (address, provider) => {
    const code = await provider.getCode(address);
    return code && code !== '0x';
};

function isValidAddress(address, allowZeroAddress) {
    if (!allowZeroAddress && address === AddressZero) {
        return false;
    }

    return isAddress(address);
}

// Validate if the input privateKey is correct
function isValidPrivateKey(privateKey) {
    // Check if it's a valid hexadecimal string
    if (!privateKey?.startsWith('0x')) {
        privateKey = '0x' + privateKey;
    }

    if (!isHexString(privateKey) || privateKey.length !== 66) {
        return false;
    }

    return true;
}

function isValidTokenId(input) {
    if (!input?.startsWith('0x')) {
        return false;
    }

    const hexPattern = /^[0-9a-fA-F]+$/;

    if (!hexPattern.test(input.slice(2))) {
        return false;
    }

    const minValue = BigInt('0x00');
    const maxValue = BigInt('0xFFFFFFFFFFFFFFFFFFFFFFFFFFFFFFFFFFFFFFFFFFFFFFFFFFFFFFFFFFFFFFFF');
    const numericValue = BigInt(input);

    return numericValue >= minValue && numericValue <= maxValue;
}

const validationFunctions = {
    isNonEmptyString,
    isNumber,
    isValidNumber,
    isValidDecimal,
    isNumberArray,
    isString,
    isNonEmptyStringArray,
    isAddress,
    isAddressArray,
    isKeccak256Hash,
    isValidCalldata,
    isValidBytesAddress,
    isValidTimeFormat,
    isContract,
    isValidAddress,
    isValidPrivateKey,
    isValidTokenId,
    isValidBytesArray,
};

function validateParameters(parameters) {
    for (const [validatorFunctionString, paramsObj] of Object.entries(parameters)) {
        const validatorFunction = validationFunctions[validatorFunctionString];

        if (typeof validatorFunction !== 'function') {
            throw new Error(`Validator function ${validatorFunction} is not defined`);
        }

        for (const paramKey of Object.keys(paramsObj)) {
            const paramValue = paramsObj[paramKey];
            if (paramValue === undefined) {
                throw new Error(`${paramKey} is not defined. Missing in the chain config.`);
            }
            const isValid = validatorFunction(paramValue);

            if (!isValid) {
                throw new Error(`Input validation failed for ${validatorFunctionString} with parameter ${paramKey}: ${paramValue}`);
            }
        }
    }
}

async function getBytecodeFromAddress(address, provider) {
    if (!provider) {
        throw new Error('Provider must be provided for address');
    }
    return await provider.getCode(address);
}

async function getBytecodeFromContractInstance(contractObject) {
    if (!contractObject.provider) {
        throw new Error('Contract instance must have a provider');
    }
    return await getBytecodeFromAddress(contractObject.address, contractObject.provider);
}

function getBytecodeFromDeployedBytecode(contractObject) {
    const deployedBytecode = contractObject.deployedBytecode;

    if (typeof deployedBytecode === 'string') {
        return deployedBytecode;
    } else if (typeof deployedBytecode === 'object' && deployedBytecode.object) {
        return deployedBytecode.object;
    } else {
        throw new Error('Invalid deployedBytecode format in contract JSON.');
    }
}

function getBytecodeFromBytecode(contractObject) {
    const bytecode = contractObject.bytecode;

    if (typeof bytecode === 'string') {
        return bytecode;
    } else if (typeof bytecode === 'object' && bytecode.object) {
        return bytecode.object;
    } else {
        throw new Error('Invalid bytecode format in contract JSON.');
    }
}

async function getBytecodeHash(contractObject, chain = '', provider = null) {
    let bytecode;

    if (isNonEmptyString(contractObject)) {
        bytecode = await getBytecodeFromAddress(contractObject, provider);
    } else if (contractObject.address) {
        // Contract instance
        bytecode = await getBytecodeFromContractInstance(contractObject);
    } else if (contractObject.deployedBytecode) {
        // Foundry outputs bytecode as an object with metadata, extract the actual bytecode
        bytecode = getBytecodeFromDeployedBytecode(contractObject);
    } else if (contractObject.bytecode) {
        bytecode = getBytecodeFromBytecode(contractObject);
    } else {
        throw new Error('Invalid contract object. Expected ethers.js Contract, ContractFactory, or contract JSON with bytecode.');
    }

    if (bytecode === '0x') {
        throw new Error('Contract bytecode is empty');
    }

    if (chain.toLowerCase() === 'polygon-zkevm') {
        throw new Error('polygon-zkevm uses a custom bytecode hash derivation and is not supported');
    }
    return keccak256(bytecode);
}

const predictAddressCreate = async (from, nonce) => {
    const address = getContractAddress({
        from,
        nonce,
    });

    return address;
};

const getDeployOptions = (deployMethod, salt, chain) => {
    let deployer;

    if (deployMethod === 'create') {
        return {};
    }

    if (deployMethod === 'create2') {
        deployer = chain.contracts.ConstAddressDeployer?.address || chain.contracts.Create2Deployer?.address;
    } else {
        deployer = chain.contracts.Create3Deployer?.address;
    }

    if (!isValidAddress(deployer)) {
        throw new Error('ConstAddressDeployer address is not valid');
    }

    if (!isNonEmptyString(salt)) {
        throw new Error('Salt was not provided');
    }

    return {
        salt,
        deployerContract: deployer,
    };
};

const getDeployedAddress = async (deployer, deployMethod, options = {}) => {
    switch (deployMethod) {
        case 'create': {
            let nonce = options.nonce;

            if (!nonce && !options.offline) {
                nonce = await options.provider.getTransactionCount(deployer);
            } else if (!isNumber(nonce)) {
                throw new Error('Nonce must be provided for create deployment');
            }

            return getContractAddress({
                from: deployer,
                nonce,
            });
        }

        case 'create2': {
            let salt = getSaltFromKey(options.salt);

            const deployerContract = options.deployerContract;

            if (!isNonEmptyString(deployerContract)) {
                throw new Error('Deployer contract address was not provided');
            }

            const contractJson = options.contractJson;
            const constructorArgs = options.constructorArgs;
            const factory = new ContractFactory(contractJson.abi, contractJson.bytecode);
            const initCode = factory.getDeployTransaction(...constructorArgs).data;

            if (!options.offline) {
                const deployerInterface = new Contract(deployerContract, IDeployer.abi, options.provider);

                return deployerInterface.deployedAddress(initCode, deployer, salt);
            }

            salt = keccak256(defaultAbiCoder.encode(['address', 'bytes32'], [deployer, salt]));

            return getCreate2Address(deployerContract, salt, keccak256(initCode));
        }

        case 'create3': {
            const deployerContract = options.deployerContract;

            if (!isNonEmptyString(deployerContract)) {
                throw new Error('Deployer contract address was not provided');
            }

            if (!options.offline) {
                const salt = getSaltFromKey(options.salt);

                const deployerInterface = new Contract(deployerContract, IDeployer.abi, options.provider);

                return deployerInterface.deployedAddress('0x', deployer, salt);
            }

            const createDeployer = await getDeployedAddress(deployer, 'create2', {
                salt: options.salt,
                deployerContract,
                contractJson: CreateDeploy,
                constructorArgs: [],
            });

            const contractAddress = getContractAddress({
                from: createDeployer,
                nonce: 1,
            });

            return contractAddress;
        }

        default: {
            throw new Error(`Invalid deployment method: ${deployMethod}`);
        }
    }
};

const getProxy = async (axelarConfig, chain) => {
    const address = (await httpGet(`${axelarConfig.lcd}/axelar/evm/v1beta1/gateway_address/${chain}`)).address;
    return address;
};

const getEVMBatch = async (axelarConfig, chain, batchID = '') => {
    const batch = await httpGet(`${axelarConfig.lcd}/axelar/evm/v1beta1/batched_commands/${chain}/${batchID}`);
    return batch;
};

const getAmplifierVerifiers = async (axelarConfig, chain) => {
    const { verifierSetId, verifierSet, signers } = await getCurrentVerifierSet(axelarConfig, chain);

    const weightedAddresses = signers
        .map((signer) => ({
            address: computeAddress(`0x${signer.pub_key.ecdsa}`),
            weight: signer.weight,
        }))
        .sort((a, b) => a.address.localeCompare(b.address));

    return { addresses: weightedAddresses, threshold: verifierSet.threshold, created_at: verifierSet.created_at, verifierSetId };
};

const getEVMAddresses = async (axelarConfig, chain, options = {}) => {
    const keyID = options.keyID || '';

    if (isAddress(keyID)) {
        return { addresses: [keyID], weights: [Number(1)], threshold: 1, keyID: 'debug' };
    }

    const evmAddresses = options.amplifier
        ? await getAmplifierVerifiers(axelarConfig, chain)
        : await httpGet(`${axelarConfig.lcd}/axelar/evm/v1beta1/key_address/${chain}?key_id=${keyID}`);

    const sortedAddresses = evmAddresses.addresses.sort((a, b) => a.address.toLowerCase().localeCompare(b.address.toLowerCase()));

    const addresses = sortedAddresses.map((weightedAddress) => weightedAddress.address);
    const weights = sortedAddresses.map((weightedAddress) => Number(weightedAddress.weight));
    const threshold = Number(evmAddresses.threshold);

    return { addresses, weights, threshold, keyID: evmAddresses.key_id };
};

function loadParallelExecutionConfig(env, chain) {
    return require(`${__dirname}/../chains-info/${env}-${chain}.json`);
}

function saveParallelExecutionConfig(config, env, chain) {
    writeJSON(config, `${__dirname}/../chains-info/${env}-${chain}.json`);
}

async function printWalletInfo(wallet, options = {}, chain = {}) {
    let balance = 0;
    const address = await wallet.getAddress();
    printInfo('Wallet address', address);

    if (!options.offline) {
        balance = await wallet.provider.getBalance(address);

        if (balance.isZero()) {
            printError('Wallet balance', '0');
        } else {
            printInfo('Wallet balance', `${balance / 1e18} ${chain.tokenSymbol || ''}`);
        }

        printInfo('Wallet nonce', (await wallet.provider.getTransactionCount(address)).toString());
    }

    return { address, balance };
}

const deployContract = async (
    deployMethod,
    wallet,
    contractJson,
    constructorArgs,
    deployOptions = {},
    gasOptions = {},
    verifyOptions = {},
    chain = {},
) => {
    const predictedAddress = await getDeployedAddress(wallet.address, deployMethod, {
        salt: deployOptions.salt,
        deployerContract: deployOptions.deployerContract,
        contractJson,
        constructorArgs,
        provider: wallet.provider,
    });

    if (await isContract(predictedAddress, wallet.provider)) {
        printError(`Contract is already deployed at ${predictedAddress}, skipping`);
        return new Contract(predictedAddress, contractJson.abi, wallet);
    }

    switch (deployMethod) {
        case 'create': {
            const contract = await deployCreate(wallet, contractJson, constructorArgs, gasOptions, verifyOptions, chain);
            return contract;
        }

        case 'create2': {
            if (!isNonEmptyString(deployOptions.deployerContract)) {
                throw new Error('Deployer contract address was not provided');
            }

            if (!isNonEmptyString(deployOptions.salt)) {
                throw new Error('Salt was not provided');
            }

            const contract = await deployCreate2(
                deployOptions.deployerContract,
                wallet,
                contractJson,
                constructorArgs,
                deployOptions.salt,
                gasOptions,
                verifyOptions,
                chain,
            );

            return contract;
        }

        case 'create3': {
            if (!isNonEmptyString(deployOptions.deployerContract)) {
                throw new Error('Deployer contract address was not provided');
            }

            if (!isNonEmptyString(deployOptions.salt)) {
                throw new Error('Salt was not provided');
            }

            const contract = await deployCreate3(
                deployOptions.deployerContract,
                wallet,
                contractJson,
                constructorArgs,
                deployOptions.salt,
                gasOptions,
                verifyOptions,
                chain,
            );

            return contract;
        }

        default: {
            throw new Error(`Invalid deployment method: ${deployMethod}`);
        }
    }
};

function wasEventEmitted(receipt, contract, eventName) {
    const event = contract.filters[eventName]();

    return receipt.logs.some((log) => log.topics[0] === event.topics[0]);
}

const mainProcessor = async (options, processCommand, save = true, catchErr = false) => {
    if (!options.env) {
        throw new Error('Environment was not provided');
    }

    printInfo('Environment', options.env);

    const config = loadConfig(options.env);
    const chainsToSkip = (options.skipChains || '').split(',').map((str) => str.trim().toLowerCase());

    let chains = [];

    if (options.chainNames === 'all') {
        chains = Object.keys(config.chains);
        chains = chains.filter((chain) => !config.chains[chain].chainType || config.chains[chain].chainType === 'evm');
    } else if (options.chainNames) {
        chains = options.chainNames.split(',');
        chains.forEach((chain) => {
            if (config.chains[chain].chainType && config.chains[chain].chainType !== 'evm') {
                throw new Error(`Cannot run script for a non EVM chain: ${chain}`);
            }
        });
    }

    if (chains.length === 0) {
        throw new Error('Chain names were not provided');
    }

    chains = chains.map((chain) => chain.trim().toLowerCase());

    if (options.startFromChain) {
        const startIndex = chains.findIndex((chain) => chain === options.startFromChain.toLowerCase());

        if (startIndex === -1) {
            throw new Error(`Chain ${options.startFromChain} is not defined in the info file`);
        }

        chains = chains.slice(startIndex);
    }

    for (const chainName of chains) {
        if (config.chains[chainName.toLowerCase()] === undefined) {
            throw new Error(`Chain ${chainName} is not defined in the info file`);
        }
    }

    if (options.parallel && chains.length > 1) {
        const cmds = process.argv.filter((command) => command);
        let chainCommandIndex = -1;
        let skipPrompt = false;

        for (let commandIndex = 0; commandIndex < cmds.length; commandIndex++) {
            const cmd = cmds[commandIndex];

            if (cmd === '-n' || cmd === '--chainName' || cmd === '--chainNames') {
                chainCommandIndex = commandIndex;
            } else if (cmd === '--parallel') {
                cmds[commandIndex] = '--saveChainSeparately';
            } else if (cmd === '-y' || cmd === '--yes') {
                skipPrompt = true;
            }
        }

        if (!skipPrompt) {
            cmds.push('-y');
        }

        const successfullChains = [];

        const executeChain = (chainName) => {
            const chain = config.chains[chainName.toLowerCase()];

            if (chainsToSkip.includes(chain.name.toLowerCase()) || chain.status === 'deactive') {
                printWarn('Skipping chain', chain.name);
                return Promise.resolve();
            }

            return new Promise((resolve) => {
                cmds[chainCommandIndex + 1] = chainName;

                exec(cmds.join(' '), { stdio: 'inherit' }, (error, stdout) => {
                    printInfo('-------------------------------------------------------');
                    printInfo(`Logs for ${chainName}`, stdout);

                    if (error) {
                        printError(`Error while running script for ${chainName}`, error);
                    } else {
                        successfullChains.push(chainName);
                        printInfo(`Finished running script for chain`, chainName);
                    }

                    resolve();
                });
            });
        };

        await Promise.all(chains.map(executeChain));

        if (save) {
            for (const chainName of successfullChains) {
                config.chains[chainName.toLowerCase()] = loadParallelExecutionConfig(options.env, chainName);
            }

            saveConfig(config, options.env);
        }

        return;
    }

    const chainsSnapshot = JSON.parse(JSON.stringify(config.chains));

    let results = [];
    for (const chainName of chains) {
        const chain = config.chains[chainName.toLowerCase()];

        if (chainsToSkip.includes(chain.name.toLowerCase()) || chain.status === 'deactive') {
            printWarn('Skipping chain', chain.name);
            continue;
        }

        console.log('');
        printInfo('Chain', chain.name, chalk.cyan);

        try {
            const result = await processCommand(config.axelar, chain, chainsSnapshot, options);

            if (result) {
                results.push(result);
            }
        } catch (error) {
            printError(`Failed with error on ${chain.name}`, error.message);

            if (!catchErr && !options.ignoreError) {
                throw error;
            }
        }

        if (save) {
            if (options.saveChainSeparately) {
                saveParallelExecutionConfig(config.chains[chainName.toLowerCase()], options.env, chainName);
            } else {
                saveConfig(config, options.env);
            }
        }
    }

    return results;
};

function getConfigByChainId(chainId, config) {
    for (const chain of Object.values(config.chains)) {
        if (chain.chainId === chainId) {
            return chain;
        }
    }

    throw new Error(`Chain with chainId ${chainId} not found in the config`);
}

function findContractPath(dir, contractName) {
    const files = fs.readdirSync(dir);

    for (const file of files) {
        const filePath = path.join(dir, file);
        const stat = fs.statSync(filePath);

        if (stat && stat.isDirectory()) {
            const recursivePath = findContractPath(filePath, contractName);

            if (recursivePath) {
                return recursivePath;
            }
        } else if (file === `${contractName}.json`) {
            return filePath;
        }
    }
}

function getContractPath(contractName) {
    const searchDirs = [
        path.join(findProjectRoot(__dirname), 'node_modules', '@axelar-network', 'axelar-gmp-sdk-solidity', 'artifacts', 'contracts'),
        path.join(findProjectRoot(__dirname), 'node_modules', '@axelar-network', 'axelar-cgp-solidity', 'artifacts', 'contracts'),
        path.join(findProjectRoot(__dirname), 'node_modules', '@axelar-network', 'interchain-token-service', 'artifacts', 'contracts'),
        path.join(findProjectRoot(__dirname), 'evm', 'legacy'),
    ];

    for (const dir of searchDirs) {
        if (fs.existsSync(dir)) {
            const contractPath = findContractPath(dir, contractName);

            if (contractPath) {
                return contractPath;
            }
        }
    }

    throw new Error(`Contract path for ${contractName} must be entered manually.`);
}

function normalizeContractJSON(contractJson, contractName) {
    // Handle Foundry JSON format which doesn't have contractName and sourceName
    if (!contractJson.contractName && contractJson.abi) {
        contractJson.contractName = contractName;
        contractJson.sourceName = `${contractName}.sol`;
    }

    if (contractJson.bytecode && typeof contractJson.bytecode === 'object' && contractJson.bytecode.object) {
        contractJson.bytecode = contractJson.bytecode.object;
    }

    if (contractJson.deployedBytecode && typeof contractJson.deployedBytecode === 'object' && contractJson.deployedBytecode.object) {
        contractJson.deployedBytecode = contractJson.deployedBytecode.object;
    }

    return contractJson;
}

function getContractJSON(contractName, artifactPath) {
    let contractPath;

    if (artifactPath) {
        contractPath = artifactPath.endsWith('.json') ? artifactPath : artifactPath + contractName + '.sol/' + contractName + '.json';
    } else {
        contractPath = getContractPath(contractName);
    }

    try {
        const contractJson = require(contractPath);
        return normalizeContractJSON(contractJson, contractName);
    } catch (err) {
        throw new Error(`Failed to load contract JSON for ${contractName} at path ${contractPath} with error: ${err}`);
    }
}

function getQualifiedContractName(contractName) {
    const contractJSON = getContractJSON(contractName);
    return `${contractJSON.sourceName}:${contractJSON.contractName}`;
}

async function getGasOptions(chain, options, contractName, defaultGasOptions = {}) {
    const { offline, gasOptions: gasOptionsCli } = options;
    const contractConfig = contractName ? chain?.contracts[contractName] : null;

    let gasOptions;

    if (gasOptionsCli) {
        try {
            gasOptions = JSON.parse(gasOptionsCli);
        } catch (error) {
            throw new Error(`Invalid gas options override: ${gasOptionsCli}`);
        }
    } else if (offline) {
        gasOptions = copyObject(contractConfig?.staticGasOptions || chain?.staticGasOptions || defaultGasOptions);
    } else {
        gasOptions = copyObject(contractConfig?.gasOptions || chain?.gasOptions || defaultGasOptions);
    }

    validateGasOptions(gasOptions);
    gasOptions = await handleGasPriceAdjustment(chain, gasOptions);

    printInfo('Gas options', JSON.stringify(gasOptions, null, 2));

    return gasOptions;
}

async function handleGasPriceAdjustment(chain, gasOptions) {
    const gasPriceAdjustment = gasOptions.gasPriceAdjustment;

    if (gasPriceAdjustment && !gasOptions.gasPrice) {
        try {
            const provider = getDefaultProvider(chain.rpc);
            gasOptions.gasPrice = Math.floor((await provider.getGasPrice()) * gasPriceAdjustment);
        } catch (err) {
            throw new Error(`Provider failed to retrieve gas price on chain ${chain.name}: ${err}`);
        }
    }

    if (gasPriceAdjustment) {
        delete gasOptions.gasPriceAdjustment;
    }

    return gasOptions;
}

function validateGasOptions(gasOptions) {
    const allowedFields = ['gasLimit', 'gasPrice', 'maxPriorityFeePerGas', 'maxFeePerGas', 'gasPriceAdjustment'];

    for (const [key, value] of Object.entries(gasOptions)) {
        if (!allowedFields.includes(key)) {
            throw new Error(`Invalid gas option field: ${key}`);
        }

        if (!isValidNumber(value)) {
            throw new Error(`Invalid ${key} value: ${value}`);
        }
    }
}

<<<<<<< HEAD
function isValidChain(chains, chainName) {
    if (chainName === '') {
        return;
    }

=======
function validateChain(chains, chainName) {
>>>>>>> 145517bd
    const validChain = Object.values(chains).some((chainObject) => chainObject.axelarId === chainName);

    if (!validChain) {
        throw new Error(`Invalid destination chain: ${chainName}`);
    }
}

async function relayTransaction(options, chain, contract, method, params, nativeValue = 0, gasOptions = {}, expectedEvent = null) {
    if (options.relayerAPI) {
        const result = await httpPost(options.relayerAPI, {
            chain: chain.axelarId,
            to: contract.address,
            calldata: contract.interface.encodeFunctionData(method, params),
            value: nativeValue.toString(),
        });

        if (!result.error) {
            printInfo('Relay ID', result.relayId);
        } else {
            throw new Error(`Relay Error: ${result.error}`);
        }

        return;
    }

    await timeout(
        (async () => {
            const tx = await contract[method](...params, gasOptions);
            printInfo('Tx hash', tx.hash);

            const receipt = await tx.wait(chain.confirmations);

            if (expectedEvent) {
                const eventEmitted = wasEventEmitted(receipt, contract, expectedEvent);

                if (!eventEmitted) {
                    printWarn('Event not emitted in receipt.');
                }
            }
        })(),

        chain.txTimeout || 60000,
        new Error(`Timeout updating gas info for ${chain.name}`),
    );
}

async function getDeploymentTx(apiUrl, apiKey, tokenAddress) {
    apiUrl = `${apiUrl}?module=contract&action=getcontractcreation&contractaddresses=${tokenAddress}&apikey=${apiKey}`;

    try {
        const response = await axios.get(apiUrl);
        return response.data.result[0].txHash;
    } catch (error) {
        printWarn(`Error fetching deployment tx for token ${tokenAddress}:`, error);
    }

    throw new Error('Deployment transaction not found.');
}

async function getWeightedSigners(axelarConfig, chain, options) {
    let signers;
    let verifierSetId;

    if (isValidAddress(options.keyID)) {
        // set the keyID as the signer for debug deployments
        signers = {
            signers: [
                {
                    signer: options.keyID,
                    weight: 1,
                },
            ],
            threshold: 1,
            nonce: HashZero,
        };
    } else {
        const addresses = await getAmplifierVerifiers(axelarConfig, chain.axelarId);
        const nonce = hexZeroPad(BigNumber.from(addresses.created_at).toHexString(), 32);

        signers = {
            signers: addresses.addresses.map(({ address, weight }) => ({ signer: address, weight: Number(weight) })),
            threshold: Number(addresses.threshold),
            nonce,
        };

        verifierSetId = addresses.verifierSetId;
    }

    return { signers: [signers], verifierSetId };
}

// Verify contract using it's source code path. The path is retrieved dynamically by the name.
const verifyContractByName = (env, chain, name, contract, args, options = {}) => {
    verifyContract(env, chain, contract, args, { ...options, contractPath: getQualifiedContractName(name) });
};

const isConsensusChain = (chain) => chain.contracts.AxelarGateway?.connectionType !== 'amplifier';

const isHyperliquidChain = (chain) => chain.axelarId.toLowerCase().includes('hyperliquid');

const INTERCHAIN_TRANSFER = 'interchainTransfer(bytes32,string,bytes,uint256,bytes,uint256)';
const INTERCHAIN_TRANSFER_WITH_METADATA = 'interchainTransfer(bytes32,string,bytes,uint256,bytes,uint256)';

const deriveAccounts = async (mnemonic, quantity) => {
    const hdNode = HDNode.fromMnemonic(mnemonic);
    const accounts = [];

    for (let i = 0; i < quantity; i++) {
        const path = `m/44'/60'/0'/0/${i}`;
        const derivedNode = hdNode.derivePath(path);

        const wallet = new Wallet(derivedNode.privateKey);

        accounts.push({
            address: wallet.address,
            privateKey: wallet.privateKey,
        });
    }

    return accounts;
};

async function printTokenInfo(tokenAddress, provider) {
    try {
        const token = new Contract(tokenAddress, getContractJSON('InterchainToken').abi, provider);
        const [name, symbol, decimals] = await Promise.all([token.name(), token.symbol(), token.decimals()]);

        printInfo(`Token name`, name);
        printInfo(`Token symbol`, symbol);
        printInfo(`Token decimals`, decimals);

        return { name, symbol, decimals };
    } catch (error) {
        printError(`Could not fetch token information for ${tokenAddress}: ${error.message}`);
        throw error;
    }
}

module.exports = {
    ...require('../common/utils'),
    deployCreate,
    deployCreate2,
    deployCreate3,
    deployContract,
    printObj,
    getBytecodeHash,
    predictAddressCreate,
    getDeployedAddress,
    isAddressArray,
    isKeccak256Hash,
    isValidCalldata,
    isValidBytesAddress,
    validateParameters,
    getProxy,
    getEVMBatch,
    getEVMAddresses,
    getConfigByChainId,
    printWalletInfo,
    wasEventEmitted,
    isContract,
    isValidAddress,
    isValidPrivateKey,
    isValidTokenId,
    verifyContract,
    mainProcessor,
    getContractPath,
    getContractJSON,
    normalizeContractJSON,
    isBytes32Array,
    getGasOptions,
    getSaltFromKey,
    getDeployOptions,
    validateChain,
    relayTransaction,
    getDeploymentTx,
    getWeightedSigners,
    getQualifiedContractName,
    verifyContractByName,
    isConsensusChain,
    isHyperliquidChain,
    INTERCHAIN_TRANSFER,
    INTERCHAIN_TRANSFER_WITH_METADATA,
    deriveAccounts,
    printTokenInfo,
};<|MERGE_RESOLUTION|>--- conflicted
+++ resolved
@@ -940,15 +940,7 @@
     }
 }
 
-<<<<<<< HEAD
-function isValidChain(chains, chainName) {
-    if (chainName === '') {
-        return;
-    }
-
-=======
 function validateChain(chains, chainName) {
->>>>>>> 145517bd
     const validChain = Object.values(chains).some((chainObject) => chainObject.axelarId === chainName);
 
     if (!validChain) {
