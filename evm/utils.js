'use strict';

const {
    ContractFactory,
<<<<<<< HEAD
    utils: { getContractAddress, keccak256, isAddress },
=======
    utils: { isAddress, getContractAddress, keccak256 },
>>>>>>> f53401c8
} = require('ethers');
const http = require('http');
const { outputJsonSync, readJsonSync } = require('fs-extra');
const { exec } = require('child_process');
const { writeFile } = require('fs');
const { promisify } = require('util');
const zkevm = require('@0xpolygonhermez/zkevm-commonjs');
const chalk = require('chalk');
const { deployCreate3Contract, deployContractConstant } = require('@axelar-network/axelar-gmp-sdk-solidity');

const execAsync = promisify(exec);
const writeFileAsync = promisify(writeFile);

const deployContract = async (wallet, contractJson, args = [], options = {}, verifyOptions = null) => {
    const factory = new ContractFactory(contractJson.abi, contractJson.bytecode, wallet);

    const contract = await factory.deploy(...args, { ...options });
    await contract.deployed();

    if (verifyOptions) {
        await verifyContract(verifyOptions.env, verifyOptions.chain, contract.address, args);
    }

    return contract;
};

const deployCreate2 = async (
    constAddressDeployerAddress,
    wallet,
    contractJson,
    args = [],
    key = Date.now(),
    gasLimit = null,
    verifyOptions = null,
) => {
    const contract = await deployContractConstant(constAddressDeployerAddress, wallet, contractJson, key, args, gasLimit);

    if (verifyOptions) {
        await verifyContract(verifyOptions.env, verifyOptions.chain, contract.address, args);
    }

    return contract;
};

const deployCreate3 = async (
    create3DeployerAddress,
    wallet,
    contractJson,
    args = [],
    key = Date.now(),
    gasLimit = null,
    verifyOptions = null,
) => {
    const contract = await deployCreate3Contract(create3DeployerAddress, wallet, contractJson, key, args, gasLimit);

    if (verifyOptions) {
        await verifyContract(verifyOptions.env, verifyOptions.chain, contract.address, args);
    }

    return contract;
};

const printObj = (obj) => {
    console.log(JSON.stringify(obj, null, 2));
};

const printInfo = (msg, info) => {
    console.log(`${msg}: ${chalk.green(info)}`);
};

const readJSON = (filePath, require = false) => {
    let data;

    try {
        data = readJsonSync(filePath, 'utf8');
    } catch (err) {
        if (err.code === 'ENOENT' && !require) {
            return undefined;
        }

        throw err;
    }

    return data;
};

const writeJSON = (data, name) => {
    outputJsonSync(name, data, {
        spaces: 2,
        EOL: '\n',
    });
};

const httpGet = (url) => {
    return new Promise((resolve, reject) => {
        http.get(url, (res) => {
            const { statusCode } = res;
            const contentType = res.headers['content-type'];
            let error;

            if (statusCode !== 200) {
                error = new Error('Request Failed.\n' + `Status Code: ${statusCode}`);
            } else if (!/^application\/json/.test(contentType)) {
                error = new Error('Invalid content-type.\n' + `Expected application/json but received ${contentType}`);
            }

            if (error) {
                res.resume();
                reject(error);
                return;
            }

            res.setEncoding('utf8');
            let rawData = '';
            res.on('data', (chunk) => {
                rawData += chunk;
            });
            res.on('end', () => {
                try {
                    const parsedData = JSON.parse(rawData);
                    resolve(parsedData);
                } catch (e) {
                    reject(e);
                }
            });
        });
    });
};

/**
 * Imports custom networks into hardhat config format.
 * Check out the example hardhat config for usage `.example.hardhat.config.js`.
 *
 * @param {Object[]} chains - Array of chain objects following the format in info/mainnet.json
 * @param {Object} keys - Object containing keys for contract verification and accounts
 * @returns {Object} - Object containing networks and etherscan config
 */
const importNetworks = (chains, keys) => {
    const networks = {
        hardhat: {
            chainId: 31337, // default hardhat network chain id
            id: 'hardhat',
            confirmations: 1,
        },
    };

    const etherscan = {
        apiKey: {},
        customChains: [],
    };

    if (!chains.chains) {
        // Use new format
        chains = {
            chains: chains.reduce((obj, chain) => {
                obj[chain.name.toLowerCase()] = chain;
                return obj;
            }, {}),
        };
    }

    // Add custom networks
    Object.entries(chains.chains).forEach(([chainName, chain]) => {
        const name = chainName.toLowerCase();
        networks[name] = {
            chainId: chain.chainId,
            id: chain.id,
            url: chain.rpc,
            blockGasLimit: chain.gasOptions?.gasLimit,
            confirmations: chain.confirmations || 1,
            contracts: chain.contracts,
        };

        if (keys) {
            networks[name].accounts = keys.accounts || keys.chains[name]?.accounts;
        }

        // Add contract verification keys
        if (chain.explorer) {
            if (keys) {
                etherscan.apiKey[name] = keys.chains[name]?.api;
            }

            etherscan.customChains.push({
                network: name,
                chainId: chain.chainId,
                urls: {
                    apiURL: chain.explorer.api,
                    browserURL: chain.explorer.url,
                },
            });
        }
    });

    return { networks, etherscan };
};

/**
 * Verifies a contract on etherscan-like explorer of the provided chain using hardhat.
 * This assumes that the chain has been loaded as a custom network in hardhat.
 *
 * @async
 * @param {string} env
 * @param {string} chain
 * @param {string} contract
 * @param {any[]} args
 * @returns {Promise<void>}
 */
const verifyContract = async (env, chain, contract, args) => {
    const stringArgs = args.map((arg) => JSON.stringify(arg));
    const content = `module.exports = [\n    ${stringArgs.join(',\n    ')}\n];`;
    const file = 'temp-arguments.js';
    const cmd = `ENV=${env} npx hardhat verify --network ${chain.toLowerCase()} --no-compile --constructor-args ${file} ${contract} --show-stack-traces`;

    return writeFileAsync(file, content, 'utf-8')
        .then(() => {
            console.log(`Verifying contract ${contract} with args '${stringArgs.join(',')}'`);
            console.log(cmd);

            return execAsync(cmd, { stdio: 'inherit' });
        })
        .then(() => {
            console.log('Verified!');
        });
};

const isString = (arg) => {
    return typeof arg === 'string';
};

const isNumber = (arg) => {
    return Number.isInteger(arg);
};

const isAddressArray = (arg) => {
    if (!Array.isArray(arg)) return false;

    for (const ele of arg) {
        if (!isAddress(ele)) {
            return false;
        }
    }

    return true;
};

/**
 * Compute bytecode hash for a deployed contract or contract factory as it would appear on-chain.
 * Some chains don't use keccak256 for their state representation, which is taken into account by this function.
 * @param {Object} contractObject - An instance of the contract or a contract factory (ethers.js Contract or ContractFactory object)
 * @returns {Promise<string>} - The keccak256 hash of the contract bytecode
 */
async function getBytecodeHash(contractObject, chain = '') {
    let bytecode;

    if (contractObject.address) {
        // Contract instance
        const provider = contractObject.provider;
        bytecode = await provider.getCode(contractObject.address);
    } else if (contractObject.bytecode) {
        // Contract factory
        bytecode = contractObject.bytecode;
    } else {
        throw new Error('Invalid contract object. Expected ethers.js Contract or ContractFactory.');
    }

    if (chain.toLowerCase() === 'polygon-zkevm') {
        const codehash = await zkevm.smtUtils.hashContractBytecode(bytecode);
        return codehash;
    }

    return keccak256(bytecode);
}

const predictAddressCreate = async (from, nonce) => {
    const address = getContractAddress({
        from,
        nonce,
    });

    return address;
};

const deployMultiple = async (options, chain, deployments) => {
    const { contractName, skipExisting } = options;

    const contracts = chain.contracts;
    const contractConfig = contracts[contractName] || {};
    for(const key in deployments) {
        if(skipExisting && ( isAddress(contractConfig[key]) || Array.isArray(contractConfig[key]))) continue;

        console.log(`Deploying ${key}.`);

        const contract = await deployments[key]();
        if(Array.isArray(contract)) {
            const addresses = contract.map(val => val.address);
            contractConfig[key] = addresses
            console.log(`Deployed ${key} at ${JSON.stringify(addresses)}`);
        } else {
            contractConfig[key] = contract.address;
            console.log(`Deployed ${key} at ${contract.address}`);
        }

    }
}

module.exports = {
    deployContract,
    deployCreate2,
    deployCreate3,
<<<<<<< HEAD
    deployMultiple,
=======
>>>>>>> f53401c8
    readJSON,
    writeJSON,
    httpGet,
    importNetworks,
    verifyContract,
    printObj,
    getBytecodeHash,
    printInfo,
    predictAddressCreate,
    isString,
    isNumber,
    isAddressArray,
};<|MERGE_RESOLUTION|>--- conflicted
+++ resolved
@@ -2,11 +2,7 @@
 
 const {
     ContractFactory,
-<<<<<<< HEAD
     utils: { getContractAddress, keccak256, isAddress },
-=======
-    utils: { isAddress, getContractAddress, keccak256 },
->>>>>>> f53401c8
 } = require('ethers');
 const http = require('http');
 const { outputJsonSync, readJsonSync } = require('fs-extra');
@@ -317,10 +313,7 @@
     deployContract,
     deployCreate2,
     deployCreate3,
-<<<<<<< HEAD
     deployMultiple,
-=======
->>>>>>> f53401c8
     readJSON,
     writeJSON,
     httpGet,
