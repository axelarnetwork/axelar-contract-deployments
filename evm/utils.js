--- conflicted
+++ resolved
@@ -658,16 +658,6 @@
 };
 
 function isValidAddress(address, allowZeroAddress) {
-<<<<<<< HEAD
-    if (allowZeroAddress) {
-        return isAddress(address);
-    }
-
-    return isAddress(address) && address !== AddressZero;
-}
-
-const mainProcessor = async (options, processCommand, save = false, catchErr = false) => {
-=======
     if (!allowZeroAddress && address === AddressZero) {
         return false;
     }
@@ -676,7 +666,6 @@
 }
 
 const mainProcessor = async (options, processCommand, save = true, catchErr = false) => {
->>>>>>> 8487321c
     if (!options.env) {
         throw new Error('Environment was not provided');
     }
