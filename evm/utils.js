--- conflicted
+++ resolved
@@ -1055,15 +1055,6 @@
     return gasOptions;
 }
 
-<<<<<<< HEAD
-function isValidChain(config, chainName) {
-    const chains = config.chains;
-
-    const validChain = Object.values(chains).some((chainObject) => chainObject.id === chainName);
-
-    if (!validChain) {
-        throw new Error(`Invalid destination chain: ${chainName}`);
-=======
 function validateGasOptions(gasOptions) {
     const allowedFields = ['gasLimit', 'gasPrice', 'maxPriorityFeePerGas', 'maxFeePerGas', 'gasPriceAdjustment'];
 
@@ -1075,7 +1066,16 @@
         if (!isValidNumber(value)) {
             throw new Error(`Invalid ${key} value: ${value}`);
         }
->>>>>>> e39d0b4b
+    }
+}
+
+function isValidChain(config, chainName) {
+    const chains = config.chains;
+
+    const validChain = Object.values(chains).some((chainObject) => chainObject.id === chainName);
+
+    if (!validChain) {
+        throw new Error(`Invalid destination chain: ${chainName}`);
     }
 }
 
