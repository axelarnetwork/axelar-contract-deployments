'use strict';

const { ethers } = require('hardhat');
const {
    ContractFactory,
    Contract,
    utils: { computeAddress, getContractAddress, keccak256, isAddress, getCreate2Address, defaultAbiCoder, isHexString },
    constants: { AddressZero },
    getDefaultProvider,
} = ethers;
const https = require('https');
const http = require('http');
const fs = require('fs');
const path = require('path');
const { outputJsonSync } = require('fs-extra');
const zkevm = require('@0xpolygonhermez/zkevm-commonjs');
const readlineSync = require('readline-sync');
const chalk = require('chalk');
const {
    create3DeployContract,
    deployContractConstant,
    predictContractConstant,
    getCreate3Address,
    printObj,
} = require('@axelar-network/axelar-gmp-sdk-solidity');
const { CosmWasmClient } = require('@cosmjs/cosmwasm-stargate');
const CreateDeploy = require('@axelar-network/axelar-gmp-sdk-solidity/artifacts/contracts/deploy/CreateDeploy.sol/CreateDeploy.json');
const IDeployer = require('@axelar-network/axelar-gmp-sdk-solidity/interfaces/IDeployer.json');
const { verifyContract } = require(`${__dirname}/../axelar-chains-config`);

const getSaltFromKey = (key) => {
    return keccak256(defaultAbiCoder.encode(['string'], [key.toString()]));
};

const deployCreate = async (wallet, contractJson, args = [], options = {}, verifyOptions = null, chain = {}) => {
    const factory = new ContractFactory(contractJson.abi, contractJson.bytecode, wallet);

    const contract = await factory.deploy(...args, options);
    await contract.deployTransaction.wait(chain.confirmations);

    if (verifyOptions?.env) {
        sleep(10000);

        try {
            await verifyContract(verifyOptions.env, verifyOptions.chain, contract.address, args, verifyOptions);
        } catch (e) {
            console.log('FAILED VERIFICATION!!');
        }
    }

    return contract;
};

const deployCreate2 = async (
    constAddressDeployerAddress,
    wallet,
    contractJson,
    args = [],
    salt = Date.now(),
    gasOptions = null,
    verifyOptions = null,
    chain = {},
) => {
    let contract;

    if (!verifyOptions?.only) {
        contract = await deployContractConstant(
            constAddressDeployerAddress,
            wallet,
            contractJson,
            salt,
            args,
            gasOptions,
            chain.confirmations,
        );
    } else {
        contract = { address: await predictContractConstant(constAddressDeployerAddress, wallet, contractJson, salt, args) };
    }

    if (verifyOptions?.env) {
        sleep(2000);

        try {
            await verifyContract(verifyOptions.env, verifyOptions.chain, contract.address, args, verifyOptions);
        } catch (e) {
            console.log(`FAILED VERIFICATION!! ${e}`);
        }
    }

    return contract;
};

const deployCreate3 = async (
    create3DeployerAddress,
    wallet,
    contractJson,
    args = [],
    key = Date.now(),
    gasOptions = null,
    verifyOptions = null,
    chain = {},
) => {
    let contract;

    if (!verifyOptions?.only) {
        contract = await create3DeployContract(create3DeployerAddress, wallet, contractJson, key, args, gasOptions, chain.confirmations);
    } else {
        contract = { address: await getCreate3Address(create3DeployerAddress, wallet, key) };
    }

    if (verifyOptions?.env) {
        sleep(2000);

        try {
            await verifyContract(verifyOptions.env, verifyOptions.chain, contract.address, args, verifyOptions);
        } catch (e) {
            console.log(`FAILED VERIFICATION!! ${e}`);
        }
    }

    return contract;
};

const printInfo = (msg, info = '', colour = chalk.green) => {
    if (info) {
        console.log(`${msg}: ${colour(info)}\n`);
    } else {
        console.log(`${msg}\n`);
    }
};

const printWarn = (msg, info = '') => {
    if (info) {
        msg = `${msg}: ${info}`;
    }

    console.log(`${chalk.italic.yellow(msg)}\n`);
};

const printError = (msg, info = '') => {
    if (info) {
        msg = `${msg}: ${info}`;
    }

    console.log(`${chalk.bold.red(msg)}\n`);
};

function printLog(log) {
    console.log(JSON.stringify({ log }, null, 2));
}

const writeJSON = (data, name) => {
    outputJsonSync(name, data, {
        spaces: 2,
        EOL: '\n',
    });
};

const httpGet = (url) => {
    return new Promise((resolve, reject) => {
        (url.startsWith('https://') ? https : http).get(url, (res) => {
            const { statusCode } = res;
            const contentType = res.headers['content-type'];
            let error;

            if (statusCode !== 200 && statusCode !== 301) {
                error = new Error('Request Failed.\n' + `Request: ${url}\nStatus Code: ${statusCode}`);
            } else if (!/^application\/json/.test(contentType)) {
                error = new Error('Invalid content-type.\n' + `Expected application/json but received ${contentType}`);
            }

            if (error) {
                res.resume();
                reject(error);
                return;
            }

            res.setEncoding('utf8');
            let rawData = '';
            res.on('data', (chunk) => {
                rawData += chunk;
            });
            res.on('end', () => {
                try {
                    const parsedData = JSON.parse(rawData);
                    resolve(parsedData);
                } catch (e) {
                    reject(e);
                }
            });
        });
    });
};

const isNonEmptyString = (arg) => {
    return typeof arg === 'string' && arg !== '';
};

const isString = (arg) => {
    return typeof arg === 'string';
};

const isNumber = (arg) => {
    return Number.isInteger(arg);
};

const isValidNumber = (arg) => {
    return !isNaN(parseInt(arg)) && isFinite(arg);
};

const isValidDecimal = (arg) => {
    return !isNaN(parseFloat(arg)) && isFinite(arg);
};

const isNumberArray = (arr) => {
    if (!Array.isArray(arr)) {
        return false;
    }

    for (const item of arr) {
        if (!isNumber(item)) {
            return false;
        }
    }

    return true;
};

const isNonEmptyStringArray = (arr) => {
    if (!Array.isArray(arr)) {
        return false;
    }

    for (const item of arr) {
        if (typeof item !== 'string') {
            return false;
        }
    }

    return true;
};

const isAddressArray = (arr) => {
    if (!Array.isArray(arr)) return false;

    for (const item of arr) {
        if (!isAddress(item)) {
            return false;
        }
    }

    return true;
};

const isBytes32Array = (arr) => {
    if (!Array.isArray(arr)) {
        return false;
    }

    for (const item of arr) {
        if (typeof item !== 'string' || !item.startsWith('0x') || item.length !== 66) {
            return false;
        }
    }

    return true;
};

const getCurrentTimeInSeconds = () => {
    const now = new Date();
    const currentTimeInSecs = Math.floor(now.getTime() / 1000);
    return currentTimeInSecs;
};

/**
 * Determines if a given input is a valid keccak256 hash.
 *
 * @param {string} input - The string to validate.
 * @returns {boolean} - Returns true if the input is a valid keccak256 hash, false otherwise.
 */
function isKeccak256Hash(input) {
    // Ensure it's a string of 66 characters length and starts with '0x'
    if (typeof input !== 'string' || input.length !== 66 || input.slice(0, 2) !== '0x') {
        return false;
    }

    // Ensure all characters after the '0x' prefix are hexadecimal (0-9, a-f, A-F)
    const hexPattern = /^[a-fA-F0-9]{64}$/;

    return hexPattern.test(input.slice(2));
}

/**
 * Determines if a given input is a valid calldata for Solidity.
 *
 * @param {string} input - The string to validate.
 * @returns {boolean} - Returns true if the input is a valid calldata, false otherwise.
 */
function isValidCalldata(input) {
    if (input === '0x') {
        return true;
    }

    // Ensure it's a string, starts with '0x' and has an even number of characters after '0x'
    if (typeof input !== 'string' || input.slice(0, 2) !== '0x' || input.length % 2 !== 0) {
        return false;
    }

    // Ensure all characters after the '0x' prefix are hexadecimal (0-9, a-f, A-F)
    const hexPattern = /^[a-fA-F0-9]+$/;

    return hexPattern.test(input.slice(2));
}

function isValidBytesAddress(input) {
    const addressRegex = /^0x[a-fA-F0-9]{40}$/;
    return addressRegex.test(input);
}

const isContract = async (address, provider) => {
    const code = await provider.getCode(address);
    return code && code !== '0x';
};

function isValidAddress(address, allowZeroAddress) {
    if (!allowZeroAddress && address === AddressZero) {
        return false;
    }

    return isAddress(address);
}

/**
 * Validate if the input string matches the time format YYYY-MM-DDTHH:mm:ss
 *
 * @param {string} timeString - The input time string.
 * @return {boolean} - Returns true if the format matches, false otherwise.
 */
function isValidTimeFormat(timeString) {
    const regex = /^\d{4}-(?:0[1-9]|1[0-2])-(?:0[1-9]|1\d|2\d|3[01])T(?:[01]\d|2[0-3]):[0-5]\d:[0-5]\d$/;

    if (timeString === '0') {
        return true;
    }

    return regex.test(timeString);
}

// Validate if the input privateKey is correct
function isValidPrivateKey(privateKey) {
    // Check if it's a valid hexadecimal string
    if (!privateKey?.startsWith('0x')) {
        privateKey = '0x' + privateKey;
    }

    if (!isHexString(privateKey) || privateKey.length !== 66) {
        return false;
    }

    return true;
}

function isValidTokenId(input) {
    if (!input?.startsWith('0x')) {
        return false;
    }

    const hexPattern = /^[0-9a-fA-F]+$/;

    if (!hexPattern.test(input.slice(2))) {
        return false;
    }

    const minValue = BigInt('0x00');
    const maxValue = BigInt('0xFFFFFFFFFFFFFFFFFFFFFFFFFFFFFFFFFFFFFFFFFFFFFFFFFFFFFFFFFFFFFFFF');
    const numericValue = BigInt(input);

    return numericValue >= minValue && numericValue <= maxValue;
}

const validationFunctions = {
    isNonEmptyString,
    isNumber,
    isValidNumber,
    isValidDecimal,
    isNumberArray,
    isString,
    isNonEmptyStringArray,
    isAddressArray,
    isKeccak256Hash,
    isValidCalldata,
    isValidBytesAddress,
    isValidTimeFormat,
    isContract,
    isValidAddress,
    isValidPrivateKey,
    isValidTokenId,
};

function validateParameters(parameters) {
    for (const [validatorFunctionString, paramsObj] of Object.entries(parameters)) {
        const validatorFunction = validationFunctions[validatorFunctionString];

        if (typeof validatorFunction !== 'function') {
            throw new Error(`Validator function ${validatorFunction} is not defined`);
        }

        for (const paramKey of Object.keys(paramsObj)) {
            const paramValue = paramsObj[paramKey];
            const isValid = validatorFunction(paramValue);

            if (!isValid) {
                throw new Error(`Input validation failed for ${validatorFunctionString} with parameter ${paramKey}: ${paramValue}`);
            }
        }
    }
}

/**
 * Parses the input string into an array of arguments, recognizing and converting
 * to the following types: boolean, number, array, and string.
 *
 * @param {string} input - The string of arguments to parse.
 *
 * @returns {Array} - An array containing parsed arguments.
 *
 * @example
 * const input = "hello true 123 [1,2,3]";
 * const output = parseArgs(input);
 * console.log(output); // Outputs: [ 'hello', true, 123, [ 1, 2, 3] ]
 */
const parseArgs = (args) => {
    return args
        .split(/\s+/)
        .filter((item) => item !== '')
        .map((arg) => {
            if (arg.startsWith('[') && arg.endsWith(']')) {
                return JSON.parse(arg);
            } else if (arg === 'true') {
                return true;
            } else if (arg === 'false') {
                return false;
            } else if (!isNaN(arg) && !arg.startsWith('0x')) {
                return Number(arg);
            }

            return arg;
        });
};

/**
 * Compute bytecode hash for a deployed contract or contract factory as it would appear on-chain.
 * Some chains don't use keccak256 for their state representation, which is taken into account by this function.
 * @param {Object} contractObject - An instance of the contract or a contract factory (ethers.js Contract or ContractFactory object)
 * @returns {Promise<string>} - The keccak256 hash of the contract bytecode
 */
async function getBytecodeHash(contractObject, chain = '', provider = null) {
    let bytecode;

    if (isNonEmptyString(contractObject)) {
        if (provider === null) {
            throw new Error('Provider must be provided for chain');
        }

        bytecode = await provider.getCode(contractObject);
    } else if (contractObject.address) {
        // Contract instance
        provider = contractObject.provider;
        bytecode = await provider.getCode(contractObject.address);
    } else if (contractObject.deployedBytecode) {
        // Contract factory
        bytecode = contractObject.deployedBytecode;
    } else {
        throw new Error('Invalid contract object. Expected ethers.js Contract or ContractFactory.');
    }

    if (bytecode === '0x') {
        throw new Error('Contract bytecode is empty');
    }

    if (chain.toLowerCase() === 'polygon-zkevm') {
        const codehash = zkevm.smtUtils.hashContractBytecode(bytecode);
        return codehash;
    }

    return keccak256(bytecode);
}

const predictAddressCreate = async (from, nonce) => {
    const address = getContractAddress({
        from,
        nonce,
    });

    return address;
};

/**
 * Get the predicted address of a contract deployment using one of create/create2/create3 deployment method.
 * @param {string} deployer - Sender address that's triggering the contract deployment
 * @param {string} deployMethod - 'create', 'create2', 'create3'
 * @param {Object} options - Options for the deployment
 * @param {string} options.deployerContract - Address of the contract that will deploy the contract
 * @param {string} options.contractJson - Compiled contract to be deployed
 * @param {any[]} options.constructorArgs - Arguments for the contract constructor
 * @param {string} options.salt - Salt for the deployment
 * @param {number} options.nonce - Nonce for the deployment
 * @param {boolean} options.offline - Whether to compute address offline or use an online provider to get the nonce/deployed address
 * @param {Object} options.provider - Provider to use for online deployment
 * @returns {Promise<string>} - The predicted contract address
 */
const getDeployedAddress = async (deployer, deployMethod, options = {}) => {
    switch (deployMethod) {
        case 'create': {
            let nonce = options.nonce;

            if (!nonce && !options.offline) {
                nonce = await options.provider.getTransactionCount(deployer);
            } else if (!isNumber(nonce)) {
                throw new Error('Nonce must be provided for create deployment');
            }

            return getContractAddress({
                from: deployer,
                nonce,
            });
        }

        case 'create2': {
            let salt = getSaltFromKey(options.salt);

            const deployerContract = options.deployerContract;

            if (!isNonEmptyString(deployerContract)) {
                throw new Error('Deployer contract address was not provided');
            }

            const contractJson = options.contractJson;
            const constructorArgs = options.constructorArgs;
            const factory = new ContractFactory(contractJson.abi, contractJson.bytecode);
            const initCode = factory.getDeployTransaction(...constructorArgs).data;

            if (!options.offline) {
                const deployerInterface = new Contract(deployerContract, IDeployer.abi, options.provider);

                return await deployerInterface.deployedAddress(initCode, deployer, salt);
            }

            salt = keccak256(defaultAbiCoder.encode(['address', 'bytes32'], [deployer, salt]));

            return getCreate2Address(deployerContract, salt, keccak256(initCode));
        }

        case 'create3': {
            const deployerContract = options.deployerContract;

            if (!isNonEmptyString(deployerContract)) {
                throw new Error('Deployer contract address was not provided');
            }

            if (!options.offline) {
                const salt = getSaltFromKey(options.salt);

                const deployerInterface = new Contract(deployerContract, IDeployer.abi, options.provider);

                return await deployerInterface.deployedAddress('0x', deployer, salt);
            }

            const createDeployer = await getDeployedAddress(deployer, 'create2', {
                salt: options.salt,
                deployerContract,
                contractJson: CreateDeploy,
                constructorArgs: [],
            });

            const contractAddress = getContractAddress({
                from: createDeployer,
                nonce: 1,
            });

            return contractAddress;
        }

        default: {
            throw new Error(`Invalid deployment method: ${deployMethod}`);
        }
    }
};

const getProxy = async (config, chain) => {
    const address = (await httpGet(`${config.axelar.lcd}/axelar/evm/v1beta1/gateway_address/${chain}`)).address;
    return address;
};

const getEVMBatch = async (config, chain, batchID = '') => {
    const batch = await httpGet(`${config.axelar.lcd}/axelar/evm/v1beta1/batched_commands/${chain}/${batchID}`);
    return batch;
};

const getEVMAddresses = async (config, chain, options = {}) => {
    const keyID = options.keyID || '';

    if (isAddress(keyID)) {
        return { addresses: [keyID], weights: [Number(1)], threshold: 1, keyID: 'debug' };
    }

    const evmAddresses = options.amplifier
        ? await getAmplifierKeyAddresses(config, chain)
        : await httpGet(`${config.axelar.lcd}/axelar/evm/v1beta1/key_address/${chain}?key_id=${keyID}`);

    const sortedAddresses = evmAddresses.addresses.sort((a, b) => a.address.toLowerCase().localeCompare(b.address.toLowerCase()));

    const addresses = sortedAddresses.map((weightedAddress) => weightedAddress.address);
    const weights = sortedAddresses.map((weightedAddress) => Number(weightedAddress.weight));
    const threshold = Number(evmAddresses.threshold);

    return { addresses, weights, threshold, keyID: evmAddresses.key_id };
};

const getAmplifierKeyAddresses = async (config, chain) => {
    const client = await CosmWasmClient.connect(config.axelar.rpc);
    const workerSet = await client.queryContractSmart(config.axelar.contracts.MultisigProver[chain].address, 'get_worker_set');

    const weightedAddresses = workerSet.signers.map((signer) => ({
        address: computeAddress(`0x${signer.pub_key.ecdsa}`),
        weight: signer.weight,
    }));

    return { addresses: weightedAddresses, threshold: workerSet.threshold };
};

function sleep(ms) {
    return new Promise((resolve) => setTimeout(resolve, ms));
}

function loadConfig(env) {
    return require(`${__dirname}/../axelar-chains-config/info/${env}.json`);
}

function saveConfig(config, env) {
    writeJSON(config, `${__dirname}/../axelar-chains-config/info/${env}.json`);
}

async function printWalletInfo(wallet, options = {}) {
    let balance = 0;
    const address = await wallet.getAddress();
    printInfo('Wallet address', address);

    if (!options.offline) {
        balance = await wallet.provider.getBalance(address);

        if (balance.isZero()) {
            printError('Wallet balance', '0');
        } else {
            printInfo('Wallet balance', `${balance / 1e18}`);
        }

        printInfo('Wallet nonce', (await wallet.provider.getTransactionCount(address)).toString());
    }

    return { address, balance };
}

const deployContract = async (
    deployMethod,
    wallet,
    contractJson,
    constructorArgs,
    deployOptions = {},
    gasOptions = {},
    verifyOptions = {},
    chain = {},
) => {
    const predictedAddress = await getDeployedAddress(wallet.address, deployMethod, {
        salt: deployOptions.salt,
        deployerContract: deployOptions.deployerContract,
        contractJson,
        constructorArgs,
        provider: wallet.provider,
    });

    if (await isContract(predictedAddress, wallet.provider)) {
        printError(`Contract is already deployed at ${predictedAddress}, skipping`);
        return new Contract(predictedAddress, contractJson.abi, wallet);
    }

    switch (deployMethod) {
        case 'create': {
            const contract = await deployCreate(wallet, contractJson, constructorArgs, gasOptions, verifyOptions, chain);
            return contract;
        }

        case 'create2': {
            if (!isNonEmptyString(deployOptions.deployerContract)) {
                throw new Error('Deployer contract address was not provided');
            }

            if (!isNonEmptyString(deployOptions.salt)) {
                throw new Error('Salt was not provided');
            }

            const contract = await deployCreate2(
                deployOptions.deployerContract,
                wallet,
                contractJson,
                constructorArgs,
                deployOptions.salt,
                gasOptions,
                verifyOptions,
                chain,
            );

            return contract;
        }

        case 'create3': {
            if (!isNonEmptyString(deployOptions.deployerContract)) {
                throw new Error('Deployer contract address was not provided');
            }

            if (!isNonEmptyString(deployOptions.salt)) {
                throw new Error('Salt was not provided');
            }

            const contract = await deployCreate3(
                deployOptions.deployerContract,
                wallet,
                contractJson,
                constructorArgs,
                deployOptions.salt,
                gasOptions,
                verifyOptions,
                chain,
            );

            return contract;
        }

        default: {
            throw new Error(`Invalid deployment method: ${deployMethod}`);
        }
    }
};

const dateToEta = (utcTimeString) => {
    if (utcTimeString === '0') {
        return 0;
    }

    const date = new Date(utcTimeString + 'Z');

    if (isNaN(date.getTime())) {
        throw new Error(`Invalid date format provided: ${utcTimeString}`);
    }

    return Math.floor(date.getTime() / 1000);
};

const etaToDate = (timestamp) => {
    const date = new Date(timestamp * 1000);

    if (isNaN(date.getTime())) {
        throw new Error(`Invalid timestamp provided: ${timestamp}`);
    }

    return date.toISOString().slice(0, 19);
};

/**
 * Check if a specific event was emitted in a transaction receipt.
 *
 * @param {object} receipt - The transaction receipt object.
 * @param {object} contract - The ethers.js contract instance.
 * @param {string} eventName - The name of the event.
 * @return {boolean} - Returns true if the event was emitted, false otherwise.
 */
function wasEventEmitted(receipt, contract, eventName) {
    const event = contract.filters[eventName]();

    return receipt.logs.some((log) => log.topics[0] === event.topics[0]);
}

function copyObject(obj) {
    return JSON.parse(JSON.stringify(obj));
}

const mainProcessor = async (options, processCommand, save = true, catchErr = false) => {
    if (!options.env) {
        throw new Error('Environment was not provided');
    }

    if (!options.chainName && !options.chainNames) {
        throw new Error('Chain names were not provided');
    }

    printInfo('Environment', options.env);

    const config = loadConfig(options.env);
    let chains = options.chainName ? [options.chainName] : options.chainNames.split(',').map((str) => str.trim());
    const chainsToSkip = (options.skipChains || '').split(',').map((str) => str.trim());

    if (options.chainNames === 'all') {
        chains = Object.keys(config.chains);
    }

    for (const chainName of chains) {
        if (config.chains[chainName.toLowerCase()] === undefined) {
            throw new Error(`Chain ${chainName} is not defined in the info file`);
        }
    }

    for (const chainName of chains) {
        const chain = config.chains[chainName.toLowerCase()];

        if (chainsToSkip.includes(chain.name.toLowerCase()) || chain.status === 'deactive') {
            printWarn('Skipping chain', chain.name);
            continue;
        }

        try {
            await processCommand(config, chain, options);
        } catch (error) {
            printError(`Failed with error on ${chain.name}`, error.message);

            if (!catchErr && !options.ignoreError) {
                throw error;
            }
        }

        if (save) {
            saveConfig(config, options.env);
        }
    }
};

/**
 * Prompt the user for confirmation
 * @param {string} question Prompt question
 * @param {boolean} yes If true, skip the prompt
 * @returns {boolean} Returns true if the prompt was skipped, false otherwise
 */
const prompt = (question, yes = false) => {
    // skip the prompt if yes was passed
    if (yes) {
        return false;
    }

    const answer = readlineSync.question(`${question} ${chalk.green('(y/n)')} `);
    console.log();

    return answer !== 'y';
};

function getConfigByChainId(chainId, config) {
    for (const chain of Object.values(config.chains)) {
        if (chain.chainId === chainId) {
            return chain;
        }
    }

    throw new Error(`Chain with chainId ${chainId} not found in the config`);
}

function findProjectRoot(startDir) {
    let currentDir = startDir;

    while (currentDir !== path.parse(currentDir).root) {
        const potentialPackageJson = path.join(currentDir, 'package.json');

        if (fs.existsSync(potentialPackageJson)) {
            return currentDir;
        }

        currentDir = path.resolve(currentDir, '..');
    }

    throw new Error('Unable to find project root');
}

function findContractPath(dir, contractName) {
    const files = fs.readdirSync(dir);

    for (const file of files) {
        const filePath = path.join(dir, file);
        const stat = fs.statSync(filePath);

        if (stat && stat.isDirectory()) {
            const recursivePath = findContractPath(filePath, contractName);

            if (recursivePath) {
                return recursivePath;
            }
        } else if (file === `${contractName}.json`) {
            return filePath;
        }
    }
}

function getContractPath(contractName) {
    const projectRoot = findProjectRoot(__dirname);

    const searchDirs = [
        path.join(projectRoot, 'node_modules', '@axelar-network', 'axelar-gmp-sdk-solidity', 'artifacts', 'contracts'),
        path.join(projectRoot, 'node_modules', '@axelar-network', 'axelar-cgp-solidity', 'artifacts', 'contracts'),
        path.join(projectRoot, 'node_modules', '@axelar-network', 'interchain-token-service', 'artifacts', 'contracts'),
    ];

    for (const dir of searchDirs) {
        if (fs.existsSync(dir)) {
            const contractPath = findContractPath(dir, contractName);

            if (contractPath) {
                return contractPath;
            }
        }
    }

    throw new Error(`Contract path for ${contractName} must be entered manually.`);
}

function getContractJSON(contractName, artifactPath) {
    let contractPath;

    if (artifactPath) {
        contractPath = artifactPath.endsWith('.json') ? artifactPath : artifactPath + contractName + '.sol/' + contractName + '.json';
    } else {
        contractPath = getContractPath(contractName);
    }

    try {
        const contractJson = require(contractPath);
        return contractJson;
    } catch (err) {
        throw new Error(`Failed to load contract JSON for ${contractName} at path ${contractPath} with error: ${err}`);
    }
}

/**
 * Retrieves gas options for contract interactions.
 *
 * This function determines the appropriate gas options for a given transaction.
 * It supports offline scenarios and applies gas price adjustments if specified.
 *
 * @param {Object} chain - The chain config object.
 * @param {Object} options - Script options, including the 'offline' flag.
 * @param {String} contractName - The name of the contract to deploy/interact with.
 * @param {Object} defaultGasOptions - Optional default gas options if none are provided in the chain or contract configs.
 *
 * @returns {Object} An object containing gas options for the transaction.
 *
 * @throws {Error} Throws an error if fetching the gas price fails.
 *
 * Note:
 * - If 'options.offline' is true, static gas options from the contract or chain config are used.
 * - If 'gasPriceAdjustment' is set in gas options and 'gasPrice' is not pre-defined, the gas price
 *   is fetched from the provider and adjusted according to 'gasPriceAdjustment'.
 */
async function getGasOptions(chain, options, contractName, defaultGasOptions) {
    const { offline } = options;

    const contractConfig = contractName ? chain?.contracts[contractName] : null;

    if (offline) {
        return copyObject(contractConfig?.staticGasOptions || chain?.staticGasOptions || defaultGasOptions ? defaultGasOptions : {});
    }

    const gasOptions = copyObject(contractConfig?.gasOptions || chain?.gasOptions || defaultGasOptions ? defaultGasOptions : {});
    const gasPriceAdjustment = gasOptions.gasPriceAdjustment;

    if (gasPriceAdjustment && !gasOptions.gasPrice) {
        try {
            const provider = getDefaultProvider(chain.rpc);
            gasOptions.gasPrice = Math.floor((await provider.getGasPrice()) * gasPriceAdjustment);
        } catch (err) {
            throw new Error(`Provider failed to retrieve gas price on chain ${chain.name}: ${err}`);
        }
    }

    if (gasPriceAdjustment) {
        delete gasOptions.gasPriceAdjustment;
    }

    printInfo('Gas options', JSON.stringify(gasOptions, null, 2));

    return gasOptions;
}

module.exports = {
    deployCreate,
    deployCreate2,
    deployCreate3,
    deployContract,
    writeJSON,
    copyObject,
    httpGet,
    printObj,
    printLog,
    printInfo,
    printWarn,
    printError,
    getBytecodeHash,
    predictAddressCreate,
    getDeployedAddress,
    isString,
    isNonEmptyString,
    isNumber,
    isValidNumber,
    isValidDecimal,
    isNumberArray,
    isNonEmptyStringArray,
    isAddressArray,
    isKeccak256Hash,
    isValidCalldata,
    isValidBytesAddress,
    validateParameters,
    parseArgs,
    getProxy,
    getEVMBatch,
    getEVMAddresses,
    getConfigByChainId,
    sleep,
    loadConfig,
    saveConfig,
    printWalletInfo,
    isValidTimeFormat,
    dateToEta,
    etaToDate,
    getCurrentTimeInSeconds,
    wasEventEmitted,
    isContract,
    isValidAddress,
    isValidPrivateKey,
    isValidTokenId,
    verifyContract,
    prompt,
    mainProcessor,
    getContractPath,
    getContractJSON,
<<<<<<< HEAD
    isBytes32Array,
=======
    getGasOptions,
>>>>>>> ea072b7d
};<|MERGE_RESOLUTION|>--- conflicted
+++ resolved
@@ -1036,9 +1036,6 @@
     mainProcessor,
     getContractPath,
     getContractJSON,
-<<<<<<< HEAD
     isBytes32Array,
-=======
     getGasOptions,
->>>>>>> ea072b7d
 };