'use strict';

const { ethers } = require('hardhat');
const {
    ContractFactory,
    Contract,
<<<<<<< HEAD
    utils: { computeAddress, getContractAddress, keccak256, isAddress, getCreate2Address, defaultAbiCoder },
    constants: { AddressZero },
} = require('ethers');
=======
    utils: { computeAddress, getContractAddress, keccak256, isAddress, getCreate2Address, defaultAbiCoder, isHexString },
} = ethers;
>>>>>>> de869fd9
const https = require('https');
const http = require('http');
const { outputJsonSync } = require('fs-extra');
const zkevm = require('@0xpolygonhermez/zkevm-commonjs');
const chalk = require('chalk');
const {
    create3DeployContract,
    deployContractConstant,
    predictContractConstant,
    getCreate3Address,
    printObj,
} = require('@axelar-network/axelar-gmp-sdk-solidity');
const { CosmWasmClient } = require('@cosmjs/cosmwasm-stargate');
const CreateDeploy = require('@axelar-network/axelar-gmp-sdk-solidity/artifacts/contracts/deploy/CreateDeploy.sol/CreateDeploy.json');
const IDeployer = require('@axelar-network/axelar-gmp-sdk-solidity/interfaces/IDeployer.json');
const { verifyContract } = require(`${__dirname}/../axelar-chains-config`);

const getSaltFromKey = (key) => {
    return keccak256(defaultAbiCoder.encode(['string'], [key.toString()]));
};

const deployCreate = async (wallet, contractJson, args = [], options = {}, verifyOptions = null) => {
    const factory = new ContractFactory(contractJson.abi, contractJson.bytecode, wallet);

    const contract = await factory.deploy(...args, { ...options });
    await contract.deployed();

    if (verifyOptions?.env) {
        sleep(10000);

        try {
            await verifyContract(verifyOptions.env, verifyOptions.chain, contract.address, args, verifyOptions);
        } catch (e) {
            console.log('FAILED VERIFICATION!!');
        }
    }

    return contract;
};

const deployCreate2 = async (
    constAddressDeployerAddress,
    wallet,
    contractJson,
    args = [],
    salt = Date.now(),
    gasOptions = null,
    verifyOptions = null,
) => {
    let contract;

    if (!verifyOptions?.only) {
        contract = await deployContractConstant(constAddressDeployerAddress, wallet, contractJson, salt, args, gasOptions?.gasLimit);
    } else {
        contract = { address: await predictContractConstant(constAddressDeployerAddress, wallet, contractJson, salt, args) };
    }

    if (verifyOptions?.env) {
        sleep(2000);

        try {
            await verifyContract(verifyOptions.env, verifyOptions.chain, contract.address, args, verifyOptions);
        } catch (e) {
            console.log(`FAILED VERIFICATION!! ${e}`);
        }
    }

    return contract;
};

const deployCreate3 = async (
    create3DeployerAddress,
    wallet,
    contractJson,
    args = [],
    key = Date.now(),
    gasOptions = null,
    verifyOptions = null,
) => {
    let contract;

    if (!verifyOptions?.only) {
        contract = await create3DeployContract(create3DeployerAddress, wallet, contractJson, key, args, gasOptions.gasLimit);
    } else {
        contract = { address: await getCreate3Address(create3DeployerAddress, wallet, key) };
    }

    if (verifyOptions?.env) {
        sleep(2000);

        try {
            await verifyContract(verifyOptions.env, verifyOptions.chain, contract.address, args, verifyOptions);
        } catch (e) {
            console.log(`FAILED VERIFICATION!! ${e}`);
        }
    }

    return contract;
};

const printInfo = (msg, info = '') => {
    if (info) {
        console.log(`${msg}: ${chalk.green(info)}\n`);
    } else {
        console.log(`${msg}\n`);
    }
};

const printWarn = (msg, info = '') => {
    if (info) {
        msg = `${msg}: ${info}`;
    }

    console.log(`${chalk.yellow(msg)}\n`);
};

const printError = (msg, info = '') => {
    if (info) {
        msg = `${msg}: ${info}`;
    }

    console.log(`${chalk.red(msg)}\n`);
};

function printLog(log) {
    console.log(JSON.stringify({ log }, null, 2));
}

const writeJSON = (data, name) => {
    outputJsonSync(name, data, {
        spaces: 2,
        EOL: '\n',
    });
};

const httpGet = (url) => {
    return new Promise((resolve, reject) => {
        (url.startsWith('https://') ? https : http).get(url, (res) => {
            const { statusCode } = res;
            const contentType = res.headers['content-type'];
            let error;

            if (statusCode !== 200) {
                error = new Error('Request Failed.\n' + `Request: ${url}\nStatus Code: ${statusCode}`);
            } else if (!/^application\/json/.test(contentType)) {
                error = new Error('Invalid content-type.\n' + `Expected application/json but received ${contentType}`);
            }

            if (error) {
                res.resume();
                reject(error);
                return;
            }

            res.setEncoding('utf8');
            let rawData = '';
            res.on('data', (chunk) => {
                rawData += chunk;
            });
            res.on('end', () => {
                try {
                    const parsedData = JSON.parse(rawData);
                    resolve(parsedData);
                } catch (e) {
                    reject(e);
                }
            });
        });
    });
};

const isString = (arg) => {
    return typeof arg === 'string' && arg !== '';
};

const isNumber = (arg) => {
    return Number.isInteger(arg);
};

const isValidNumber = (arg) => {
    return !isNaN(parseInt(arg)) && isFinite(arg);
};

const isValidDecimal = (arg) => {
    return !isNaN(parseFloat(arg)) && isFinite(arg);
};

const isNumberArray = (arr) => {
    if (!Array.isArray(arr)) {
        return false;
    }

    for (const item of arr) {
        if (!isNumber(item)) {
            return false;
        }
    }

    return true;
};

<<<<<<< HEAD
const isStringArray = (arr) => {
    if (!Array.isArray(arr)) {
        return false;
    }

    for (const item of arr) {
        if (typeof item !== 'string') {
            return false;
        }
    }

    return true;
};

const isAddressArray = (arg) => {
    if (!Array.isArray(arg)) return false;
=======
const isAddressArray = (addresses) => {
    if (!Array.isArray(addresses)) return false;
>>>>>>> de869fd9

    for (const address of addresses) {
        if (!isAddress(address)) {
            return false;
        }
    }

    return true;
};

const getCurrentTimeInSeconds = () => {
    const now = new Date();
    const currentTimeInSecs = Math.floor(now.getTime() / 1000);
    return currentTimeInSecs;
};

/**
 * Determines if a given input is a valid keccak256 hash.
 *
 * @param {string} input - The string to validate.
 * @returns {boolean} - Returns true if the input is a valid keccak256 hash, false otherwise.
 */
function isKeccak256Hash(input) {
    // Ensure it's a string of 66 characters length and starts with '0x'
    if (typeof input !== 'string' || input.length !== 66 || input.slice(0, 2) !== '0x') {
        return false;
    }

    // Ensure all characters after the '0x' prefix are hexadecimal (0-9, a-f, A-F)
    const hexPattern = /^[a-fA-F0-9]{64}$/;

    return hexPattern.test(input.slice(2));
}

/**
 * Determines if a given input is a valid calldata for Solidity.
 *
 * @param {string} input - The string to validate.
 * @returns {boolean} - Returns true if the input is a valid calldata, false otherwise.
 */
function isValidCalldata(input) {
    if (input === '0x') {
        return true;
    }

    // Ensure it's a string, starts with '0x' and has an even number of characters after '0x'
    if (typeof input !== 'string' || input.slice(0, 2) !== '0x' || input.length % 2 !== 0) {
        return false;
    }

    // Ensure all characters after the '0x' prefix are hexadecimal (0-9, a-f, A-F)
    const hexPattern = /^[a-fA-F0-9]+$/;

    return hexPattern.test(input.slice(2));
}

/**
 * Parses the input string into an array of arguments, recognizing and converting
 * to the following types: boolean, number, array, and string.
 *
 * @param {string} input - The string of arguments to parse.
 *
 * @returns {Array} - An array containing parsed arguments.
 *
 * @example
 * const input = "hello true 123 [1,2,3]";
 * const output = parseArgs(input);
 * console.log(output); // Outputs: [ 'hello', true, 123, [ 1, 2, 3] ]
 */
const parseArgs = (args) => {
    return args
        .split(/\s+/)
        .filter((item) => item !== '')
        .map((arg) => {
            if (arg.startsWith('[') && arg.endsWith(']')) {
                return JSON.parse(arg);
            } else if (arg === 'true') {
                return true;
            } else if (arg === 'false') {
                return false;
            } else if (!isNaN(arg) && !arg.startsWith('0x')) {
                return Number(arg);
            }

            return arg;
        });
};

/**
 * Compute bytecode hash for a deployed contract or contract factory as it would appear on-chain.
 * Some chains don't use keccak256 for their state representation, which is taken into account by this function.
 * @param {Object} contractObject - An instance of the contract or a contract factory (ethers.js Contract or ContractFactory object)
 * @returns {Promise<string>} - The keccak256 hash of the contract bytecode
 */
async function getBytecodeHash(contractObject, chain = '', provider = null) {
    let bytecode;

    if (isString(contractObject)) {
        if (provider === null) {
            throw new Error('Provider must be provided for chain');
        }

        bytecode = await provider.getCode(contractObject);
    } else if (contractObject.address) {
        // Contract instance
        provider = contractObject.provider;
        bytecode = await provider.getCode(contractObject.address);
    } else if (contractObject.bytecode) {
        // Contract factory
        bytecode = contractObject.bytecode;
    } else {
        throw new Error('Invalid contract object. Expected ethers.js Contract or ContractFactory.');
    }

    if (chain.toLowerCase() === 'polygon-zkevm') {
        const codehash = await zkevm.smtUtils.hashContractBytecode(bytecode);
        return codehash;
    }

    return keccak256(bytecode);
}

const predictAddressCreate = async (from, nonce) => {
    const address = getContractAddress({
        from,
        nonce,
    });

    return address;
};

/**
 * Get the predicted address of a contract deployment using one of create/create2/create3 deployment method.
 * @param {string} deployer - Sender address that's triggering the contract deployment
 * @param {string} deployMethod - 'create', 'create2', 'create3'
 * @param {Object} options - Options for the deployment
 * @param {string} options.deployerContract - Address of the contract that will deploy the contract
 * @param {string} options.contractJson - Compiled contract to be deployed
 * @param {any[]} options.constructorArgs - Arguments for the contract constructor
 * @param {string} options.salt - Salt for the deployment
 * @param {number} options.nonce - Nonce for the deployment
 * @param {boolean} options.offline - Whether to compute address offline or use an online provider to get the nonce/deployed address
 * @param {Object} options.provider - Provider to use for online deployment
 * @returns {Promise<string>} - The predicted contract address
 */
const getDeployedAddress = async (deployer, deployMethod, options = {}) => {
    switch (deployMethod) {
        case 'create': {
            let nonce = options.nonce;

            if (!nonce && !options.offline) {
                nonce = await options.provider.getTransactionCount(deployer);
            } else if (!isNumber(nonce)) {
                throw new Error('Nonce must be provided for create deployment');
            }

            return getContractAddress({
                from: deployer,
                nonce,
            });
        }

        case 'create2': {
            let salt = getSaltFromKey(options.salt);

            const deployerContract = options.deployerContract;

            if (!isString(deployerContract)) {
                throw new Error('Deployer contract address was not provided');
            }

            const contractJson = options.contractJson;
            const constructorArgs = options.constructorArgs;
            const factory = new ContractFactory(contractJson.abi, contractJson.bytecode);
            const initCode = factory.getDeployTransaction(...constructorArgs).data;

            if (!options.offline) {
                const deployerInterface = new Contract(deployerContract, IDeployer.abi, options.provider);

                return await deployerInterface.deployedAddress(initCode, deployer, salt);
            }

            salt = keccak256(defaultAbiCoder.encode(['address', 'bytes32'], [deployer, salt]));

            return getCreate2Address(deployerContract, salt, keccak256(initCode));
        }

        case 'create3': {
            const deployerContract = options.deployerContract;

            if (!isString(deployerContract)) {
                throw new Error('Deployer contract address was not provided');
            }

            if (!options.offline) {
                const salt = getSaltFromKey(options.salt);

                const deployerInterface = new Contract(deployerContract, IDeployer.abi, options.provider);

                return await deployerInterface.deployedAddress('0x', deployer, salt);
            }

            const createDeployer = await getDeployedAddress(deployer, 'create2', {
                salt: options.salt,
                deployerContract,
                contractJson: CreateDeploy,
                constructorArgs: [],
            });

            const contractAddress = getContractAddress({
                from: createDeployer,
                nonce: 1,
            });

            return contractAddress;
        }

        default: {
            throw new Error(`Invalid deployment method: ${deployMethod}`);
        }
    }
};

const getProxy = async (config, chain) => {
    const address = (await httpGet(`${config.axelar.lcd}/axelar/evm/v1beta1/gateway_address/${chain}`)).address;
    return address;
};

const getEVMAddresses = async (config, chain, options = {}) => {
    const keyID = options.keyID || '';

    const evmAddresses = options.amplifier
        ? await getAmplifierKeyAddresses(config, chain)
        : await httpGet(`${config.axelar.lcd}/axelar/evm/v1beta1/key_address/${chain}?key_id=${keyID}`);

    const sortedAddresses = evmAddresses.addresses.sort((a, b) => a.address.toLowerCase().localeCompare(b.address.toLowerCase()));

    const addresses = sortedAddresses.map((weightedAddress) => weightedAddress.address);
    const weights = sortedAddresses.map((weightedAddress) => Number(weightedAddress.weight));
    const threshold = Number(evmAddresses.threshold);

    return { addresses, weights, threshold, keyID: evmAddresses.key_id };
};

const getAmplifierKeyAddresses = async (config, chain) => {
    const client = await CosmWasmClient.connect(config.axelar.rpc);
    const workerSet = await client.queryContractSmart(config.axelar.contracts.MultisigProver[chain].address, 'get_worker_set');

    const weightedAddresses = workerSet.signers.map((signer) => ({
        address: computeAddress(`0x${signer.pub_key.ecdsa}`),
        weight: signer.weight,
    }));

    return { addresses: weightedAddresses, threshold: workerSet.threshold };
};

function sleep(ms) {
    return new Promise((resolve) => setTimeout(resolve, ms));
}

function loadConfig(env) {
    return require(`${__dirname}/../axelar-chains-config/info/${env}.json`);
}

function saveConfig(config, env) {
    writeJSON(config, `${__dirname}/../axelar-chains-config/info/${env}.json`);
}

async function printWalletInfo(wallet, options = {}) {
    let balance = 0;
    const address = await wallet.getAddress();
    printInfo('Wallet address', address);

    if (!options.offline) {
        balance = await wallet.provider.getBalance(address);
        printInfo('Wallet balance', `${balance / 1e18}`);
        printInfo('Wallet nonce', (await wallet.provider.getTransactionCount(address)).toString());

        if (balance.isZero()) {
            printError('Wallet balance is 0');
        }
    }

    return { address, balance };
}

const deployContract = async (
    deployMethod,
    wallet,
    contractJson,
    constructorArgs,
    deployOptions = {},
    gasOptions = {},
    verifyOptions = {},
) => {
    switch (deployMethod) {
        case 'create': {
            const contract = await deployCreate(wallet, contractJson, constructorArgs, gasOptions, verifyOptions);
            return contract;
        }

        case 'create2': {
            if (!isString(deployOptions.deployerContract)) {
                throw new Error('Deployer contract address was not provided');
            }

            if (!isString(deployOptions.salt)) {
                throw new Error('Salt was not provided');
            }

            const contract = await deployCreate2(
                deployOptions.deployerContract,
                wallet,
                contractJson,
                constructorArgs,
                deployOptions.salt,
                gasOptions.gasLimit,
                verifyOptions,
            );

            return contract;
        }

        case 'create3': {
            if (!isString(deployOptions.deployerContract)) {
                throw new Error('Deployer contract address was not provided');
            }

            if (!isString(deployOptions.salt)) {
                throw new Error('Salt was not provided');
            }

            const contract = await deployCreate3(
                deployOptions.deployerContract,
                wallet,
                contractJson,
                constructorArgs,
                deployOptions.salt,
                gasOptions,
                verifyOptions,
            );

            return contract;
        }

        default: {
            throw new Error(`Invalid deployment method: ${deployMethod}`);
        }
    }
};

/**
 * Validate if the input string matches the time format YYYY-MM-DDTHH:mm:ss
 *
 * @param {string} timeString - The input time string.
 * @return {boolean} - Returns true if the format matches, false otherwise.
 */
function isValidTimeFormat(timeString) {
    const regex = /^\d{4}-(?:0[1-9]|1[0-2])-(?:0[1-9]|1\d|2\d|3[01])T(?:[01]\d|2[0-3]):[0-5]\d:[0-5]\d$/;

    if (timeString === '0') {
        return true;
    }

    return regex.test(timeString);
}

// Validate if the input privateKey is correct
function isValidPrivateKey(privateKey) {
    // Check if it's a valid hexadecimal string
    if (!privateKey.startsWith('0x')) {
        privateKey = '0x' + privateKey;
    }

    if (!isHexString(privateKey) || privateKey.length !== 66) {
        return false;
    }

    return true;
}

const etaToUnixTimestamp = (utcTimeString) => {
    if (utcTimeString === '0') {
        return 0;
    }

    const date = new Date(utcTimeString + 'Z');

    if (isNaN(date.getTime())) {
        throw new Error(`Invalid date format provided: ${utcTimeString}`);
    }

    return Math.floor(date.getTime() / 1000);
};

/**
 * Check if a specific event was emitted in a transaction receipt.
 *
 * @param {object} receipt - The transaction receipt object.
 * @param {object} contract - The ethers.js contract instance.
 * @param {string} eventName - The name of the event.
 * @return {boolean} - Returns true if the event was emitted, false otherwise.
 */
function wasEventEmitted(receipt, contract, eventName) {
    const event = contract.filters[eventName]();

    return receipt.logs.some((log) => log.topics[0] === event.topics[0]);
}

const isContract = async (address, provider) => {
    try {
        const code = await provider.getCode(address);
        return code && code !== '0x';
    } catch (err) {
        console.error('Error:', err);
        return false;
    }
};

<<<<<<< HEAD
function isValidAddress(address, allowZeroAddress) {
    if (allowZeroAddress) {
        return isAddress(address);
    }

    return isAddress(address) && address !== AddressZero;
}
=======
const mainProcessor = async (options, processCommand, save = false, catchErr = false) => {
    if (!options.env) {
        throw new Error('Environment was not provided');
    }

    if (!options.chainName && !options.chainNames) {
        throw new Error('Chain names were not provided');
    }

    const config = loadConfig(options.env);
    const chains = options.chainName ? [options.chainName] : options.chainNames.split(',').map((str) => str.trim());

    for (const chainName of chains) {
        if (config.chains[chainName.toLowerCase()] === undefined) {
            throw new Error(`Chain ${chainName} is not defined in the info file`);
        }
    }

    for (const chainName of chains) {
        const chain = config.chains[chainName.toLowerCase()];

        try {
            await processCommand(config, chain, options);
        } catch (error) {
            printError(`Failed with error on ${chain.name}`, error.message);

            if (!catchErr) {
                throw error;
            }
        }

        if (save) {
            saveConfig(config, options.env);
        }
    }
};
>>>>>>> de869fd9

module.exports = {
    deployCreate,
    deployCreate2,
    deployCreate3,
    deployContract,
    writeJSON,
    httpGet,
    printObj,
    printLog,
    printInfo,
    printWarn,
    printError,
    getBytecodeHash,
    predictAddressCreate,
    getDeployedAddress,
    isString,
    isNumber,
    isValidNumber,
    isValidDecimal,
    isNumberArray,
    isStringArray,
    isAddressArray,
    isKeccak256Hash,
    isValidCalldata,
    parseArgs,
    getProxy,
    getEVMAddresses,
    sleep,
    loadConfig,
    saveConfig,
    printWalletInfo,
    isValidTimeFormat,
    etaToUnixTimestamp,
    getCurrentTimeInSeconds,
    wasEventEmitted,
    isContract,
<<<<<<< HEAD
    isValidAddress,
=======
    isValidPrivateKey,
    verifyContract,
    mainProcessor,
>>>>>>> de869fd9
};<|MERGE_RESOLUTION|>--- conflicted
+++ resolved
@@ -4,14 +4,9 @@
 const {
     ContractFactory,
     Contract,
-<<<<<<< HEAD
-    utils: { computeAddress, getContractAddress, keccak256, isAddress, getCreate2Address, defaultAbiCoder },
+    utils: { computeAddress, getContractAddress, keccak256, isAddress, getCreate2Address, defaultAbiCoder, isHexString },
     constants: { AddressZero },
-} = require('ethers');
-=======
-    utils: { computeAddress, getContractAddress, keccak256, isAddress, getCreate2Address, defaultAbiCoder, isHexString },
 } = ethers;
->>>>>>> de869fd9
 const https = require('https');
 const http = require('http');
 const { outputJsonSync } = require('fs-extra');
@@ -213,7 +208,6 @@
     return true;
 };
 
-<<<<<<< HEAD
 const isStringArray = (arr) => {
     if (!Array.isArray(arr)) {
         return false;
@@ -228,15 +222,11 @@
     return true;
 };
 
-const isAddressArray = (arg) => {
-    if (!Array.isArray(arg)) return false;
-=======
-const isAddressArray = (addresses) => {
-    if (!Array.isArray(addresses)) return false;
->>>>>>> de869fd9
-
-    for (const address of addresses) {
-        if (!isAddress(address)) {
+const isAddressArray = (arr) => {
+    if (!Array.isArray(arr)) return false;
+
+    for (const item of arr) {
+        if (!isAddress(item)) {
             return false;
         }
     }
@@ -653,16 +643,15 @@
     }
 };
 
-<<<<<<< HEAD
-function isValidAddress(address, allowZeroAddress) {
-    if (allowZeroAddress) {
-        return isAddress(address);
-    }
-
-    return isAddress(address) && address !== AddressZero;
-}
-=======
-const mainProcessor = async (options, processCommand, save = false, catchErr = false) => {
+function isValidAddress(address, allowZeroAddress = false) {
+    if (!allowZeroAddress || address === AddressZero) {
+        return false;
+    }
+
+    return isAddress(address);
+}
+
+const mainProcessor = async (options, processCommand, save = true, catchErr = false) => {
     if (!options.env) {
         throw new Error('Environment was not provided');
     }
@@ -698,7 +687,6 @@
         }
     }
 };
->>>>>>> de869fd9
 
 module.exports = {
     deployCreate,
@@ -736,11 +724,8 @@
     getCurrentTimeInSeconds,
     wasEventEmitted,
     isContract,
-<<<<<<< HEAD
     isValidAddress,
-=======
     isValidPrivateKey,
     verifyContract,
     mainProcessor,
->>>>>>> de869fd9
 };