'use strict';

<<<<<<< HEAD
const { ContractFactory, utils: { keccak256 } } = require('ethers');
=======
const {
    ContractFactory,
    utils: { getContractAddress },
} = require('ethers');
>>>>>>> eb698c3b
const http = require('http');
const { outputJsonSync, readJsonSync } = require('fs-extra');
const { exec } = require('child_process');
const { writeFile } = require('fs');
const { promisify } = require('util');
<<<<<<< HEAD
const zkevm = require("@0xpolygonhermez/zkevm-commonjs");
=======
const chalk = require('chalk');
>>>>>>> eb698c3b

const execAsync = promisify(exec);
const writeFileAsync = promisify(writeFile);

const deployContract = async (wallet, contractJson, args = [], options = {}) => {
    const factory = new ContractFactory(contractJson.abi, contractJson.bytecode, wallet);

    const contract = await factory.deploy(...args, { ...options });
    await contract.deployed();
    return contract;
};

const printObj = (obj) => {
    console.log(JSON.stringify(obj, null, 2));
};

const printInfo = (msg, info) => {
    console.log(`${msg}: ${chalk.green(info)}`);
};

const readJSON = (filePath, require = false) => {
    let data;

    try {
        data = readJsonSync(filePath, 'utf8');
    } catch (err) {
        if (err.code === 'ENOENT' && !require) {
            return undefined;
        }

        throw err;
    }

    return data;
};

const writeJSON = (data, name) => {
    outputJsonSync(name, data, {
        spaces: 2,
        EOL: '\n',
    });
};

const httpGet = (url) => {
    return new Promise((resolve, reject) => {
        http.get(url, (res) => {
            const { statusCode } = res;
            const contentType = res.headers['content-type'];
            let error;

            if (statusCode !== 200) {
                error = new Error('Request Failed.\n' + `Status Code: ${statusCode}`);
            } else if (!/^application\/json/.test(contentType)) {
                error = new Error('Invalid content-type.\n' + `Expected application/json but received ${contentType}`);
            }

            if (error) {
                res.resume();
                reject(error);
                return;
            }

            res.setEncoding('utf8');
            let rawData = '';
            res.on('data', (chunk) => {
                rawData += chunk;
            });
            res.on('end', () => {
                try {
                    const parsedData = JSON.parse(rawData);
                    resolve(parsedData);
                } catch (e) {
                    reject(e);
                }
            });
        });
    });
};

/**
 * Imports custom networks into hardhat config format.
 * Check out the example hardhat config for usage `.example.hardhat.config.js`.
 *
 * @param {Object[]} chains - Array of chain objects following the format in info/mainnet.json
 * @param {Object} keys - Object containing keys for contract verification and accounts
 * @returns {Object} - Object containing networks and etherscan config
 */
const importNetworks = (chains, keys) => {
    const networks = {
        hardhat: {
            chainId: 31337, // default hardhat network chain id
            id: 'hardhat',
            confirmations: 1,
        },
    };

    const etherscan = {
        apiKey: {},
        customChains: [],
    };

    if (chains.chains) {
        // Use new info format
        chains = Object.values(chains.chains);
    }

    // Add custom networks
    chains.forEach((chain) => {
        const name = chain.name.toLowerCase();
        networks[name] = {
            chainId: chain.chainId,
            id: chain.id,
            url: chain.rpc,
            blockGasLimit: chain.gasOptions?.gasLimit,
            confirmations: chain.confirmations || 1,
        };

        if (keys) {
            networks[name].accounts = keys.accounts || keys.chains[name]?.accounts;
        }

        // Add contract verification keys
        if (chain.explorer) {
            if (keys) {
                etherscan.apiKey[name] = keys.chains[name]?.api;
            }

            etherscan.customChains.push({
                network: name,
                chainId: chain.chainId,
                urls: {
                    apiURL: chain.explorer.api,
                    browserURL: chain.explorer.url,
                },
            });
        }
    });

    return { networks, etherscan };
};

/**
 * Verifies a contract on etherscan-like explorer of the provided chain using hardhat.
 * This assumes that the chain has been loaded as a custom network in hardhat.
 *
 * @async
 * @param {string} env
 * @param {string} chain
 * @param {string} contract
 * @param {any[]} args
 * @returns {Promise<void>}
 */
const verifyContract = async (env, chain, contract, args) => {
    const stringArgs = args.map((arg) => JSON.stringify(arg));
    const content = `module.exports = [\n    ${stringArgs.join(',\n    ')}\n];`;
    const file = 'temp-arguments.js';
    const cmd = `ENV=${env} npx hardhat verify --network ${chain.toLowerCase()} --no-compile --constructor-args ${file} ${contract} --show-stack-traces`;

    return writeFileAsync(file, content, 'utf-8')
        .then(() => {
            console.log(`Verifying contract ${contract} with args '${stringArgs.join(',')}'`);
            console.log(cmd);

            return execAsync(cmd, { stdio: 'inherit' });
        })
        .then(() => {
            console.log('Verified!');
        });
};

<<<<<<< HEAD
/**
 * Compute bytecode hash for a deployed contract or contract factory
 * @param {Object} contractObject - An instance of the contract or a contract factory (ethers.js Contract or ContractFactory object)
 * @returns {Promise<string>} - The keccak256 hash of the contract bytecode
 */
async function getBytecodeHash(contractObject, chain = '') {
    let bytecode;

    if (contractObject.address) {
        // Contract instance
        const provider = contractObject.provider;
        bytecode = await provider.getCode(contractObject.address);
    } else if (contractObject.bytecode) {
        // Contract factory
        bytecode = contractObject.bytecode;
    } else {
        throw new Error('Invalid contract object. Expected ethers.js Contract or ContractFactory.');
    }

    if (chain.toLowerCase() === 'polygon-zkevm') {
        const codehash = await zkevm.smtUtils.hashContractBytecode(bytecode);
        return codehash;
    }

    return keccak256(bytecode);
}
=======
const predictAddressCreate = async (from, nonce) => {
    const address = getContractAddress({
        from,
        nonce,
    });

    return address;
};
>>>>>>> eb698c3b

module.exports = {
    deployContract,
    readJSON,
    writeJSON,
    httpGet,
    importNetworks,
    verifyContract,
    printObj,
<<<<<<< HEAD
    getBytecodeHash,
=======
    printInfo,
    predictAddressCreate,
>>>>>>> eb698c3b
};<|MERGE_RESOLUTION|>--- conflicted
+++ resolved
@@ -1,23 +1,16 @@
 'use strict';
 
-<<<<<<< HEAD
-const { ContractFactory, utils: { keccak256 } } = require('ethers');
-=======
 const {
     ContractFactory,
-    utils: { getContractAddress },
+    utils: { getContractAddress, keccak256 },
 } = require('ethers');
->>>>>>> eb698c3b
 const http = require('http');
 const { outputJsonSync, readJsonSync } = require('fs-extra');
 const { exec } = require('child_process');
 const { writeFile } = require('fs');
 const { promisify } = require('util');
-<<<<<<< HEAD
 const zkevm = require("@0xpolygonhermez/zkevm-commonjs");
-=======
 const chalk = require('chalk');
->>>>>>> eb698c3b
 
 const execAsync = promisify(exec);
 const writeFileAsync = promisify(writeFile);
@@ -188,7 +181,6 @@
         });
 };
 
-<<<<<<< HEAD
 /**
  * Compute bytecode hash for a deployed contract or contract factory
  * @param {Object} contractObject - An instance of the contract or a contract factory (ethers.js Contract or ContractFactory object)
@@ -215,7 +207,7 @@
 
     return keccak256(bytecode);
 }
-=======
+
 const predictAddressCreate = async (from, nonce) => {
     const address = getContractAddress({
         from,
@@ -224,7 +216,6 @@
 
     return address;
 };
->>>>>>> eb698c3b
 
 module.exports = {
     deployContract,
@@ -234,10 +225,7 @@
     importNetworks,
     verifyContract,
     printObj,
-<<<<<<< HEAD
     getBytecodeHash,
-=======
     printInfo,
     predictAddressCreate,
->>>>>>> eb698c3b
 };