--- conflicted
+++ resolved
@@ -2,11 +2,7 @@
 
 const {
     ContractFactory,
-<<<<<<< HEAD
-    utils: { isAddress },
-=======
-    utils: { getContractAddress, keccak256 },
->>>>>>> 4a5cd497
+    utils: { isAddress, getContractAddress, keccak256 },
 } = require('ethers');
 const http = require('http');
 const { outputJsonSync, readJsonSync } = require('fs-extra');
@@ -232,7 +228,6 @@
         });
 };
 
-<<<<<<< HEAD
 const isString = (arg) => {
     return typeof arg === 'string';
 };
@@ -251,7 +246,8 @@
     }
 
     return true;
-=======
+}
+
 /**
  * Compute bytecode hash for a deployed contract or contract factory as it would appear on-chain.
  * Some chains don't use keccak256 for their state representation, which is taken into account by this function.
@@ -287,7 +283,6 @@
     });
 
     return address;
->>>>>>> 4a5cd497
 };
 
 module.exports = {
@@ -302,11 +297,8 @@
     printObj,
     getBytecodeHash,
     printInfo,
-<<<<<<< HEAD
+    predictAddressCreate,
     isString,
     isNumber,
     isAddressArray,
-=======
-    predictAddressCreate,
->>>>>>> 4a5cd497
 };