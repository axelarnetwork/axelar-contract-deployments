--- conflicted
+++ resolved
@@ -3,12 +3,8 @@
 const {
     ContractFactory,
     Contract,
-<<<<<<< HEAD
     provider,
-    utils: { getContractAddress, keccak256, isAddress, getCreate2Address, defaultAbiCoder },
-=======
     utils: { computeAddress, getContractAddress, keccak256, isAddress, getCreate2Address, defaultAbiCoder },
->>>>>>> 179dae3b
 } = require('ethers');
 const https = require('https');
 const http = require('http');
@@ -720,12 +716,9 @@
     isNumber,
     isNumberArray,
     isAddressArray,
-<<<<<<< HEAD
     isContract,
-=======
     isKeccak256Hash,
     parseArgs,
->>>>>>> 179dae3b
     getProxy,
     getEVMAddresses,
     sleep,
