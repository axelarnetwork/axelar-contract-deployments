--- conflicted
+++ resolved
@@ -5,16 +5,12 @@
     ContractFactory,
     utils: { keccak256 },
 } = require('ethers');
-const { deployContractConstant, deployAndInitContractConstant, deployCreate3Contract } = require('@axelar-network/axelar-gmp-sdk-solidity');
+const { deployAndInitContractConstant, deployCreate3Contract } = require('@axelar-network/axelar-gmp-sdk-solidity');
 const IUpgradable = require('@axelar-network/axelar-gmp-sdk-solidity/dist/IUpgradable.json');
 
 const { verifyContract, deployContract } = require('./utils');
 
-<<<<<<< HEAD
 async function deployCreateUpgradable(
-=======
-async function deployUpgradable(
->>>>>>> f53401c8
     wallet,
     implementationJson,
     proxyJson,
@@ -37,14 +33,7 @@
     await proxy.init(implementation.address, wallet.address, setupParams).then((tx) => tx.wait());
 
     if (verifyOptions) {
-<<<<<<< HEAD
-        const env = verifyOptions.env;
-        const chain = verifyOptions.chain;
-        await verifyContract(env, chain, implementation.address, implementationConstructorArgs);
-        await verifyContract(env, chain, proxy.address, proxyConstructorArgs);
-=======
         await verifyContract(verifyOptions.env, verifyOptions.chain, proxy.address, proxyConstructorArgs);
->>>>>>> f53401c8
     }
 
     return new Contract(proxy.address, implementationJson.abi, wallet);
@@ -62,11 +51,7 @@
     gasOptions = null,
     verifyOptions,
 ) {
-<<<<<<< HEAD
-    const implementation = await deployContract(wallet, implementationJson, implementationConstructorArgs, {}, verifyOptions)
-=======
     const implementation = await deployContract(wallet, implementationJson, implementationConstructorArgs, {}, verifyOptions);
->>>>>>> f53401c8
 
     const proxy = await deployAndInitContractConstant(
         constAddressDeployerAddress,
@@ -97,14 +82,16 @@
     gasOptions = null,
     verifyOptions = null,
 ) {
-<<<<<<< HEAD
     const implementation = await deployContract(wallet, implementationJson, implementationConstructorArgs, {}, verifyOptions)
-=======
-    const implementation = await deployContract(wallet, implementationJson, implementationConstructorArgs, {}, verifyOptions);
->>>>>>> f53401c8
 
-    const proxyConstructorArgs = [implementation.address, wallet.address, setupParams, ...additionalProxyConstructorArgs];
-    const proxy = await deployCreate3Contract(create3DeployerAddress, wallet, proxyJson, key, proxyConstructorArgs, gasOptions?.gasLimit);
+    const proxy = await deployCreate3Contract(
+        create3DeployerAddress,
+        wallet,
+        proxyJson,
+        key,
+        [implementation.address, wallet.address, setupParams, ...additionalProxyConstructorArgs],
+        gasOptions?.gasLimit,
+    );
 
     if (verifyOptions) {
         await verifyContract(verifyOptions.env, verifyOptions.chain, proxy.address, proxyConstructorArgs);
@@ -124,17 +111,7 @@
 ) {
     const proxy = new Contract(proxyAddress, IUpgradable.abi, wallet);
 
-<<<<<<< HEAD
     const implementation = await deployContract(wallet, contractJson, implementationConstructorArgs, implementationDeploymentOptions, verifyOptions)
-=======
-    const implementation = await deployContract(
-        wallet,
-        contractJson,
-        implementationConstructorArgs,
-        implementationDeploymentOptions,
-        verifyOptions,
-    );
->>>>>>> f53401c8
 
     const implementationCode = await wallet.provider.getCode(implementation.address);
     const implementationCodeHash = keccak256(implementationCode);
@@ -146,11 +123,7 @@
 }
 
 module.exports = {
-<<<<<<< HEAD
     deployCreateUpgradable,
-=======
-    deployUpgradable,
->>>>>>> f53401c8
     deployCreate2Upgradable,
     deployCreate3Upgradable,
     upgradeUpgradable,
