--- conflicted
+++ resolved
@@ -12,14 +12,8 @@
 const contractJson = require('@axelar-network/axelar-gmp-sdk-solidity/dist/ConstAddressDeployer.json');
 const contractName = 'ConstAddressDeployer';
 
-<<<<<<< HEAD
 async function deployConstAddressDeployer(wallet, chain, privateKey, verifyOptions) {
     const deployerWallet = new Wallet(privateKey, wallet.provider);
-=======
-async function deploy(options, chain) {
-    const { privateKey, ignore, verify, yes } = options;
-    const wallet = new Wallet(privateKey);
->>>>>>> d4018fb7
 
     printInfo('Deployer address', wallet.address);
 
@@ -51,7 +45,6 @@
         if (anwser !== 'y') return;
     }
 
-<<<<<<< HEAD
     if (!gasOptions.gasLimit) {
         const contractFactory = new ContractFactory(contractJson.abi, contractJson.bytecode, wallet);
         const tx = contractFactory.getDeployTransaction();
@@ -69,9 +62,6 @@
     }
 
     const contract = await deployContract(deployerWallet, contractJson, [], gasOptions, verifyOptions);
-=======
-    const contract = await deployContract(wallet.connect(provider), contractJson, [], gasOptions, verify);
->>>>>>> d4018fb7
 
     contractConfig.address = contract.address;
     contractConfig.deployer = deployerWallet.address;
@@ -115,22 +105,7 @@
 if (require.main === module) {
     const program = new Command();
 
-<<<<<<< HEAD
     program.name('deploy-const-address-deployer').description('Deploy const address deployer');
-=======
-program.addOption(
-    new Option('-e, --env <env>', 'environment')
-        .choices(['local', 'devnet', 'testnet', 'mainnet'])
-        .default('testnet')
-        .makeOptionMandatory(true)
-        .env('ENV'),
-);
-program.addOption(new Option('-n, --chainNames <chainNames>', 'chain names').makeOptionMandatory(true));
-program.addOption(new Option('-p, --privateKey <privateKey>', 'private key').makeOptionMandatory(true).env('PRIVATE_KEY'));
-program.addOption(new Option('-i, --ignore', 'ignore the nonce value check'));
-program.addOption(new Option('-v, --verify', 'verify the deployed contract on the explorer').env('VERIFY'));
-program.addOption(new Option('-y, --yes', 'skip deployment prompt confirmation').env('YES'));
->>>>>>> d4018fb7
 
     program.addOption(
         new Option('-e, --env <env>', 'environment')
