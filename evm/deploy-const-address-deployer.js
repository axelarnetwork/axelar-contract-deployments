'use strict';

require('dotenv').config();

const { ethers } = require('hardhat');
const { Wallet, getDefaultProvider } = require('ethers');
const readlineSync = require('readline-sync');
const { Command, Option } = require('commander');
const chalk = require('chalk');

const { printInfo, writeJSON, predictAddressCreate, deployContract } = require('./utils');
const contractJson = require('@axelar-network/axelar-gmp-sdk-solidity/dist/ConstAddressDeployer.json');
const contractName = 'ConstAddressDeployer';

<<<<<<< HEAD
async function deployConstAddressDeployer(wallet, chain, privateKey, verifyOptions, yes = true) {
    const deployerWallet = new Wallet(privateKey, wallet.provider);
=======
async function deployConstAddressDeployer(options, chain) {
    const { privateKey, ignore, verify, yes, force } = options;
    const wallet = new Wallet(privateKey);
>>>>>>> d5a24f0b

    printInfo('Deployer address', wallet.address);

    const contracts = chain.contracts;

    if (!contracts[contractName]) {
        contracts[contractName] = {};
    }

    const rpc = chain.rpc;
    const provider = getDefaultProvider(rpc);
    const expectedAddress = contracts[contractName].address
        ? contracts[contractName].address
        : await predictAddressCreate(wallet.address, 0);

    if (!force && (await provider.getCode(expectedAddress)) !== '0x') {
        console.log(`ConstAddressDeployer already deployed at address ${expectedAddress}`);
        return;
    }

    const nonce = await provider.getTransactionCount(wallet.address);

    if (nonce !== 0 && !ignore) {
        throw new Error(`Nonce value must be zero.`);
    }

    const balance = await provider.getBalance(wallet.address);

    if (balance.lte(0)) {
        throw new Error(`Deployer account has no funds.`);
    }

    console.log(`Deployer has ${balance / 1e18} ${chalk.green(chain.tokenSymbol)} and nonce ${nonce} on ${chain.name}.`);

    const contractConfig = contracts[contractName];
    const gasOptions = contractConfig.gasOptions || chain.gasOptions || {};
    console.log(`Gas override for chain ${chain.name}: ${JSON.stringify(gasOptions)}`);

    const constAddressDeployerAddress = await predictAddressCreate(wallet.address, nonce);
    printInfo('ConstAddressDeployer will be deployed to', constAddressDeployerAddress);

    if (!yes) {
        console.log('Does this match any existing deployments?');
        const anwser = readlineSync.question(`Proceed with deployment on ${chain.name}? ${chalk.green('(y/n)')} `);
        if (anwser !== 'y') return;
    }

    const contract = await deployContract(wallet.connect(provider), contractJson, [], gasOptions, verify);

    contractConfig.address = contract.address;
    contractConfig.deployer = wallet.address;

    printInfo(`${chain.name} | ConstAddressDeployer:`, contractConfig.address);
}

async function main(options) {
    const config = require(`${__dirname}/../info/${options.env === 'local' ? 'testnet' : options.env}.json`);

    const chains = options.chainNames.split(',').map((str) => str.trim());

    for (const chainName of chains) {
        if (config.chains[chainName.toLowerCase()] === undefined) {
            throw new Error(`Chain ${chainName} is not defined in the info file`);
        }
    }

    for (const chainName of chains) {
        const chain = config.chains[chainName.toLowerCase()];

        let wallet;

        if (options.env === 'local') {
            const [funder] = await ethers.getSigners();
            wallet = new Wallet(options.privateKey, funder.provider);
            await (await funder.sendTransaction({ to: wallet.address, value: BigInt(1e21) })).wait();
        } else {
            const provider = getDefaultProvider(chain.rpc);
            wallet = new Wallet(options.privateKey, provider);
        }

        const verifyOptions = options.verify ? { env: options.env, chain: chain.name } : null;
        await deployConstAddressDeployer(wallet, config.chains[chainName.toLowerCase()], options.privateKey, verifyOptions);
        writeJSON(config, `${__dirname}/../info/${options.env}.json`);
    }
}

if (require.main === module) {
    const program = new Command();

    program.name('deploy-const-address-deployer').description('Deploy const address deployer');

    program.addOption(
        new Option('-e, --env <env>', 'environment')
            .choices(['local', 'devnet', 'testnet', 'mainnet'])
            .default('testnet')
            .makeOptionMandatory(true)
            .env('ENV'),
    );
    program.addOption(new Option('-n, --chainNames <chainNames>', 'chain names').makeOptionMandatory(true));
    program.addOption(new Option('-p, --privateKey <privateKey>', 'private key').makeOptionMandatory(true).env('PRIVATE_KEY'));
    program.addOption(new Option('-i, --ignore', 'ignore the nonce value check'));
    program.addOption(new Option('-v, --verify', 'verify the deployed contract on the explorer').env('VERIFY'));

    program.action((options) => {
        main(options);
    });

    program.parse();
} else {
    module.exports = {
        deployConstAddressDeployer,
    };
}<|MERGE_RESOLUTION|>--- conflicted
+++ resolved
@@ -12,14 +12,8 @@
 const contractJson = require('@axelar-network/axelar-gmp-sdk-solidity/dist/ConstAddressDeployer.json');
 const contractName = 'ConstAddressDeployer';
 
-<<<<<<< HEAD
 async function deployConstAddressDeployer(wallet, chain, privateKey, verifyOptions, yes = true) {
     const deployerWallet = new Wallet(privateKey, wallet.provider);
-=======
-async function deployConstAddressDeployer(options, chain) {
-    const { privateKey, ignore, verify, yes, force } = options;
-    const wallet = new Wallet(privateKey);
->>>>>>> d5a24f0b
 
     printInfo('Deployer address', wallet.address);
 
