'use strict';

require('dotenv').config();

const { ethers } = require('hardhat');
const { Wallet, ContractFactory, getDefaultProvider } = ethers;
const readlineSync = require('readline-sync');
const { Command, Option } = require('commander');
const chalk = require('chalk');

const { printInfo, writeJSON, predictAddressCreate, deployContract } = require('./utils');
const contractJson = require('@axelar-network/axelar-gmp-sdk-solidity/dist/ConstAddressDeployer.json');
const contractName = 'ConstAddressDeployer';

<<<<<<< HEAD
async function deployConstAddressDeployer(wallet, chain, privateKey, verifyOptions) {
    const deployerWallet = new Wallet(privateKey, wallet.provider);

    printInfo('Deployer address', wallet.address);

    const nonce = await wallet.provider.getTransactionCount(wallet.address);
=======
async function deploy(options, chain) {
    const { privateKey, ignore, verify, yes, force } = options;
    const wallet = new Wallet(privateKey);

    printInfo('Deployer address', wallet.address);

    const contracts = chain.contracts;

    if (!contracts[contractName]) {
        contracts[contractName] = {};
    }

    const rpc = chain.rpc;
    const provider = getDefaultProvider(rpc);
    const expectedAddress = contracts[contractName].address
        ? contracts[contractName].address
        : await predictAddressCreate(wallet.address, 0);

    if (!force && (await provider.getCode(expectedAddress)) !== '0x') {
        console.log(`ConstAddressDeployer already deployed at address ${expectedAddress}`);
        return;
    }
>>>>>>> c61cdb69

    if (nonce !== 0) {
        throw new Error(`Nonce value must be zero.`);
    }

<<<<<<< HEAD
    const balance = await wallet.provider.getBalance(deployerWallet.address);
    console.log(`Deployer has ${balance / 1e18} ${chalk.green(chain.tokenSymbol)} and nonce ${nonce} on ${chain.name}.`);

    const contracts = chain.contracts;
=======
    const balance = await provider.getBalance(wallet.address);
>>>>>>> c61cdb69

    if (balance.lte(0)) {
        throw new Error(`Deployer account has no funds.`);
    }

    console.log(`Deployer has ${balance / 1e18} ${chalk.green(chain.tokenSymbol)} and nonce ${nonce} on ${chain.name}.`);

    const contractConfig = contracts[contractName];
    const gasOptions = contractConfig.gasOptions || chain.gasOptions || {};
    console.log(`Gas override for chain ${chain.name}: ${JSON.stringify(gasOptions)}`);

    const constAddressDeployerAddress = await predictAddressCreate(deployerWallet.address, 0);
    printInfo('ConstAddressDeployer will be deployed to', constAddressDeployerAddress);

    console.log('Does this match any existing deployments?');
    const anwser = readlineSync.question(`Proceed with deployment on ${chain.name}? ${chalk.green('(y/n)')} `);
    if (anwser !== 'y') return;

    if (!gasOptions.gasLimit) {
        const contractFactory = new ContractFactory(contractJson.abi, contractJson.bytecode, wallet);
        const tx = contractFactory.getDeployTransaction();
        gasOptions.gasLimit = Math.floor((await wallet.provider.estimateGas(tx)) * 1.5);
    }

    if (!gasOptions.gasPrice) {
        gasOptions.gasPrice = Math.floor((await wallet.provider.getGasPrice()) * 1.2);
    }

    const requiredBalance = gasOptions.gasLimit * gasOptions.gasPrice;

    if (balance < requiredBalance) {
        await (await wallet.sendTransaction({ to: deployerWallet.address, value: requiredBalance - balance })).wait();
    }

    const contract = await deployContract(deployerWallet, contractJson, [], gasOptions, verifyOptions);

    contractConfig.address = contract.address;
    contractConfig.deployer = deployerWallet.address;

    printInfo(`${chain.name} | ConstAddressDeployer`, contractConfig.address);

    return constAddressDeployerAddress;
}

async function main(options) {
    const config = require(`${__dirname}/../info/${options.env === 'local' ? 'testnet' : options.env}.json`);

    const chains = options.chainNames.split(',').map((str) => str.trim());

    for (const chainName of chains) {
        if (config.chains[chainName.toLowerCase()] === undefined) {
            throw new Error(`Chain ${chainName} is not defined in the info file`);
        }
    }

    for (const chainName of chains) {
        const chain = config.chains[chainName.toLowerCase()];

        let wallet;

        if (options.env === 'local') {
            const [funder] = await ethers.getSigners();
            wallet = new Wallet(options.privateKey, funder.provider);
            await (await funder.sendTransaction({ to: wallet.address, value: BigInt(1e21) })).wait();
        } else {
            const provider = getDefaultProvider(chain.rpc);
            wallet = new Wallet(options.privateKey, provider);
        }

        const verifyOptions = options.verify ? { env: options.env, chain: chain.name } : null;
        await deployConstAddressDeployer(wallet, config.chains[chainName.toLowerCase()], options.privateKey, verifyOptions);
        writeJSON(config, `${__dirname}/../info/${options.env}.json`);
    }
}

if (require.main === module) {
    const program = new Command();

<<<<<<< HEAD
    program.name('deploy-const-address-deployer').description('Deploy const address deployer');
=======
program.addOption(
    new Option('-e, --env <env>', 'environment')
        .choices(['local', 'devnet', 'testnet', 'mainnet'])
        .default('testnet')
        .makeOptionMandatory(true)
        .env('ENV'),
);
program.addOption(new Option('-n, --chainNames <chainNames>', 'chain names').makeOptionMandatory(true));
program.addOption(new Option('-p, --privateKey <privateKey>', 'private key').makeOptionMandatory(true).env('PRIVATE_KEY'));
program.addOption(new Option('-i, --ignore', 'ignore the nonce value check'));
program.addOption(new Option('-f, --force', 'proceed with contract deployment even if address already returns a bytecode'));
program.addOption(new Option('-v, --verify', 'verify the deployed contract on the explorer').env('VERIFY'));
program.addOption(new Option('-y, --yes', 'skip deployment prompt confirmation').env('YES'));
>>>>>>> c61cdb69

    program.addOption(
        new Option('-e, --env <env>', 'environment')
            .choices(['local', 'devnet', 'testnet', 'mainnet'])
            .default('testnet')
            .makeOptionMandatory(true)
            .env('ENV'),
    );
    program.addOption(new Option('-n, --chainNames <chainNames>', 'chain names').makeOptionMandatory(true));
    program.addOption(new Option('-p, --privateKey <privateKey>', 'private key').makeOptionMandatory(true).env('PRIVATE_KEY'));
    program.addOption(new Option('-i, --ignore', 'ignore the nonce value check'));
    program.addOption(new Option('-v, --verify', 'verify the deployed contract on the explorer').env('VERIFY'));

    program.action((options) => {
        main(options);
    });

    program.parse();
} else {
    module.exports = {
        deployConstAddressDeployer,
    };
}<|MERGE_RESOLUTION|>--- conflicted
+++ resolved
@@ -12,14 +12,6 @@
 const contractJson = require('@axelar-network/axelar-gmp-sdk-solidity/dist/ConstAddressDeployer.json');
 const contractName = 'ConstAddressDeployer';
 
-<<<<<<< HEAD
-async function deployConstAddressDeployer(wallet, chain, privateKey, verifyOptions) {
-    const deployerWallet = new Wallet(privateKey, wallet.provider);
-
-    printInfo('Deployer address', wallet.address);
-
-    const nonce = await wallet.provider.getTransactionCount(wallet.address);
-=======
 async function deploy(options, chain) {
     const { privateKey, ignore, verify, yes, force } = options;
     const wallet = new Wallet(privateKey);
@@ -42,20 +34,12 @@
         console.log(`ConstAddressDeployer already deployed at address ${expectedAddress}`);
         return;
     }
->>>>>>> c61cdb69
 
     if (nonce !== 0) {
         throw new Error(`Nonce value must be zero.`);
     }
-
-<<<<<<< HEAD
-    const balance = await wallet.provider.getBalance(deployerWallet.address);
-    console.log(`Deployer has ${balance / 1e18} ${chalk.green(chain.tokenSymbol)} and nonce ${nonce} on ${chain.name}.`);
-
-    const contracts = chain.contracts;
-=======
+  
     const balance = await provider.getBalance(wallet.address);
->>>>>>> c61cdb69
 
     if (balance.lte(0)) {
         throw new Error(`Deployer account has no funds.`);
@@ -134,23 +118,7 @@
 if (require.main === module) {
     const program = new Command();
 
-<<<<<<< HEAD
     program.name('deploy-const-address-deployer').description('Deploy const address deployer');
-=======
-program.addOption(
-    new Option('-e, --env <env>', 'environment')
-        .choices(['local', 'devnet', 'testnet', 'mainnet'])
-        .default('testnet')
-        .makeOptionMandatory(true)
-        .env('ENV'),
-);
-program.addOption(new Option('-n, --chainNames <chainNames>', 'chain names').makeOptionMandatory(true));
-program.addOption(new Option('-p, --privateKey <privateKey>', 'private key').makeOptionMandatory(true).env('PRIVATE_KEY'));
-program.addOption(new Option('-i, --ignore', 'ignore the nonce value check'));
-program.addOption(new Option('-f, --force', 'proceed with contract deployment even if address already returns a bytecode'));
-program.addOption(new Option('-v, --verify', 'verify the deployed contract on the explorer').env('VERIFY'));
-program.addOption(new Option('-y, --yes', 'skip deployment prompt confirmation').env('YES'));
->>>>>>> c61cdb69
 
     program.addOption(
         new Option('-e, --env <env>', 'environment')
