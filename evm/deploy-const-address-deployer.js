--- conflicted
+++ resolved
@@ -75,12 +75,7 @@
     if (!ignore && balance < requiredBalance) {
         await (await wallet.sendTransaction({ to: wallet.address, value: requiredBalance - balance })).wait();
     }
-
-<<<<<<< HEAD
-    const contract = await deployContract(wallet, contractJson, [], gasOptions, verifyOptions);
-=======
-    const contract = await deployCreate(deployerWallet, contractJson, [], gasOptions, verifyOptions);
->>>>>>> 5626f75d
+    const contract = await deployCreate(wallet, contractJson, [], gasOptions, verifyOptions);
 
     contractConfig.address = contract.address;
     contractConfig.deployer = wallet.address;
