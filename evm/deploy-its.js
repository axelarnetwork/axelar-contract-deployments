const { ethers } = require('hardhat');
const {
    Wallet,
    Contract,
    getDefaultProvider,
    utils: { defaultAbiCoder, isAddress },
} = ethers;

const {
    deployContract,
    printWalletInfo,
    saveConfig,
    printInfo,
    printWarn,
    printError,
    getContractJSON,
    mainProcessor,
    prompt,
    sleep,
    getBytecodeHash,
    getGasOptions,
    isContract,
    isValidAddress,
    getDeployOptions,
    getDeployedAddress,
    wasEventEmitted,
    isConsensusChain,
} = require('./utils');
const { addEvmOptions } = require('./cli-utils');
const { Command, Option } = require('commander');

/**
 * Function that handles the InterchainTokenService deployment.
 * @param {*} wallet
 * @param {*} chain
 * @param {*} deployOptions
 * @param {*} operatorAddress
 * @param {*} skipExisting
 * @param {*} verifyOptions
 */

async function deployAll(config, wallet, chain, options) {
    const { env, artifactPath, deployMethod, proxyDeployMethod, skipExisting, verify, yes, predictOnly } = options;
    const verifyOptions = verify ? { env, chain: chain.name, only: verify === 'only' } : null;

    const provider = getDefaultProvider(chain.rpc);
    const InterchainTokenService = getContractJSON('InterchainTokenService', artifactPath);

    const contractName = 'InterchainTokenService';
    const itsFactoryContractName = 'InterchainTokenFactory';
    const contracts = chain.contracts;

    const contractConfig = contracts[contractName] || {};
    const itsFactoryContractConfig = contracts[itsFactoryContractName] || {};

    const salt = options.salt ? `InterchainTokenService ${options.salt}` : 'InterchainTokenService';
    let proxySalt, factorySalt;

    // If reusing the proxy, then proxy salt is the existing value
    if (options.reuseProxy) {
        proxySalt = contractConfig.proxySalt;
        factorySalt = itsFactoryContractConfig.salt;
    } else if (options.proxySalt) {
        proxySalt = `InterchainTokenService ${options.proxySalt}`;
        factorySalt = `InterchainTokenService Factory ${options.proxySalt}`;
    } else if (options.salt) {
        proxySalt = `InterchainTokenService ${options.salt}`;
        factorySalt = `InterchainTokenService Factory ${options.salt}`;
    } else {
        proxySalt = 'InterchainTokenService';
        factorySalt = 'InterchainTokenService Factory';
    }

    const implementationSalt = `${salt} Implementation`;

    contractConfig.salt = salt;
    contractConfig.proxySalt = proxySalt;
    contractConfig.deployer = wallet.address;

    itsFactoryContractConfig.deployer = wallet.address;
    itsFactoryContractConfig.salt = factorySalt;

    contracts[contractName] = contractConfig;
    contracts[itsFactoryContractName] = itsFactoryContractConfig;

    const proxyJSON = getContractJSON('InterchainProxy', artifactPath);
    const predeployCodehash = await getBytecodeHash(proxyJSON, chain.axelarId);
    const gasOptions = await getGasOptions(chain, options, contractName);
    const deployOptions = getDeployOptions(deployMethod, salt, chain);

    const interchainTokenService = options.reuseProxy
        ? contractConfig.address
        : await getDeployedAddress(wallet.address, proxyDeployMethod, {
              salt: proxySalt,
              deployerContract: getDeployOptions(proxyDeployMethod, proxySalt, chain).deployerContract,
              contractJson: proxyJSON,
              constructorArgs: [],
              provider: wallet.provider,
          });

    if (!isValidAddress(interchainTokenService)) {
        throw new Error(`Invalid InterchainTokenService address: ${interchainTokenService}`);
    }

    if (options.reuseProxy) {
        printInfo('Reusing existing Interchain Token Service proxy', interchainTokenService);
    } else {
        printInfo('Interchain Token Service will be deployed to', interchainTokenService);
    }

    const interchainTokenFactory = options.reuseProxy
        ? itsFactoryContractConfig.address
        : await getDeployedAddress(wallet.address, proxyDeployMethod, {
              salt: factorySalt,
              deployerContract: getDeployOptions(proxyDeployMethod, factorySalt, chain).deployerContract,
              contractJSON: proxyJSON,
              constructorArgs: [],
              provider: wallet.provider,
          });

    if (!isValidAddress(interchainTokenFactory)) {
        throw new Error(`Invalid Interchain Token Factory address: ${interchainTokenFactory}`);
    }

    if (options.reuseProxy) {
        printInfo('Reusing existing Interchain Token Factory proxy', interchainTokenFactory);
    } else {
        printInfo('Interchain Token Factory will be deployed to', interchainTokenFactory);
    }

    const isCurrentChainConsensus = isConsensusChain(chain);

    // Register all EVM chains that InterchainTokenService is or will be deployed on.
    // Add a "skip": true under InterchainTokenService key in the config if the chain will not have InterchainTokenService.
    const itsChains = Object.values(config.chains).filter(
        (chain) => chain.chainType === 'evm' && chain.contracts?.InterchainTokenService?.skip !== true,
    );
    const trustedChains = itsChains.map((chain) => chain.axelarId);
    const trustedAddresses = itsChains.map((chain) =>
        // If both current chain and remote chain are consensus chains, connect them in pairwise mode
        isCurrentChainConsensus && isConsensusChain(chain)
            ? chain.contracts?.InterchainTokenService?.address || interchainTokenService
            : 'hub',
    );

    // If InterchainTokenService Hub is deployed, register it as a trusted chain as well
    const itsHubAddress = config.axelar?.contracts?.InterchainTokenService?.address;

    if (itsHubAddress) {
        if (!config.axelar?.axelarId) {
            throw new Error('Axelar ID for Axelar chain is not set');
        }

        trustedChains.push(config.axelar?.axelarId);
        trustedAddresses.push(itsHubAddress);
    }

    // Trusted addresses are only used when deploying a new proxy
    if (!options.reuseProxy) {
        printInfo('Trusted chains', trustedChains);
        printInfo('Trusted addresses', trustedAddresses);
    }

    const existingAddress = config.chains.ethereum?.contracts?.[contractName]?.address;

    if (existingAddress !== undefined && interchainTokenService !== existingAddress) {
        printWarn(
            `Predicted address ${interchainTokenService} does not match existing deployment ${existingAddress} on chain ${config.chains.ethereum.name}`,
        );

        const existingCodeHash = config.chains.ethereum.contracts[contractName].predeployCodehash;

        if (predeployCodehash !== existingCodeHash) {
            printWarn(
                `Pre-deploy bytecode hash ${predeployCodehash} does not match existing deployment's predeployCodehash ${existingCodeHash} on chain ${config.chains.ethereum.name}`,
            );
        }

        printWarn('For official deployment, recheck the deployer, salt, args, or contract bytecode');
    }

    if (predictOnly || prompt(`Proceed with deployment on ${chain.name}?`, yes)) {
        return;
    }

    const deployments = {
        tokenManagerDeployer: {
            name: 'Token Manager Deployer',
            contractName: 'TokenManagerDeployer',
            async deploy() {
                return await deployContract(
                    deployMethod,
                    wallet,
                    getContractJSON('TokenManagerDeployer', artifactPath),
                    [],
                    deployOptions,
                    gasOptions,
                    verifyOptions,
                    chain,
                );
            },
        },
        interchainToken: {
            name: 'Interchain Token',
            contractName: 'InterchainToken',
            async deploy() {
                return await deployContract(
                    deployMethod,
                    wallet,
                    getContractJSON('InterchainToken', artifactPath),
                    [interchainTokenService],
                    deployOptions,
                    gasOptions,
                    verifyOptions,
                    chain,
                );
            },
        },
        interchainTokenDeployer: {
            name: 'Interchain Token Deployer',
            contractName: 'InterchainTokenDeployer',
            async deploy() {
                return await deployContract(
                    deployMethod,
                    wallet,
                    getContractJSON('InterchainTokenDeployer', artifactPath),
                    [contractConfig.interchainToken],
                    deployOptions,
                    gasOptions,
                    verifyOptions,
                    chain,
                );
            },
        },
        tokenManager: {
            name: 'Token Manager',
            contractName: 'TokenManager',
            async deploy() {
                return await deployContract(
                    deployMethod,
                    wallet,
                    getContractJSON('TokenManager', artifactPath),
                    [interchainTokenService],
                    deployOptions,
                    gasOptions,
                    verifyOptions,
                    chain,
                );
            },
        },
        tokenHandler: {
            name: 'Token Handler',
            contractName: 'TokenHandler',
            async deploy() {
                return await deployContract(
                    deployMethod,
                    wallet,
                    getContractJSON('TokenHandler', artifactPath),
                    [],
                    deployOptions,
                    gasOptions,
                    verifyOptions,
                    chain,
                );
            },
        },
        gatewayCaller: {
            name: 'Gateway Caller',
            contractName: 'GatewayCaller',
            async deploy() {
                return await deployContract(
                    deployMethod,
                    wallet,
                    getContractJSON('GatewayCaller', artifactPath),
                    [contracts.AxelarGateway.address, contracts.AxelarGasService.address],
                    deployOptions,
                    gasOptions,
                    verifyOptions,
                    chain,
                );
            },
        },
        implementation: {
            name: 'Interchain Token Service Implementation',
            contractName: 'InterchainTokenService',
            async deploy() {
                const args = [
                    contractConfig.tokenManagerDeployer,
                    contractConfig.interchainTokenDeployer,
                    contracts.AxelarGateway.address,
                    contracts.AxelarGasService.address,
                    interchainTokenFactory,
                    chain.axelarId,
                    contractConfig.tokenManager,
                    contractConfig.tokenHandler,
                    contractConfig.gatewayCaller,
                ];

                printInfo('InterchainTokenService Implementation args', args);

                return await deployContract(
                    proxyDeployMethod,
                    wallet,
                    InterchainTokenService,
                    args,
                    getDeployOptions(proxyDeployMethod, implementationSalt, chain),
                    gasOptions,
                    verifyOptions,
                    chain,
                );
            },
        },
        address: {
            name: 'Interchain Token Service Proxy',
            contractName: 'InterchainProxy',
            async deploy() {
                const operatorAddress = options.operatorAddress || wallet.address;

                const deploymentParams = defaultAbiCoder.encode(
                    ['address', 'string', 'string[]', 'string[]'],
                    [operatorAddress, chain.axelarId, trustedChains, trustedAddresses],
                );
                contractConfig.predeployCodehash = predeployCodehash;

                const args = [contractConfig.implementation, wallet.address, deploymentParams];
                printInfo('InterchainTokenService Proxy args', args);

                return await deployContract(
                    proxyDeployMethod,
                    wallet,
                    getContractJSON('InterchainProxy', artifactPath),
                    args,
                    getDeployOptions(proxyDeployMethod, proxySalt, chain),
                    gasOptions,
                    verifyOptions,
                    chain,
                );
            },
        },
        interchainTokenFactoryImplementation: {
            name: 'Interchain Token Factory Implementation',
            contractName: 'InterchainTokenFactory',
            async deploy() {
                return await deployContract(
                    deployMethod,
                    wallet,
                    getContractJSON('InterchainTokenFactory', artifactPath),
                    [interchainTokenService],
                    deployOptions,
                    gasOptions,
                    verifyOptions,
                    chain,
                );
            },
        },
        interchainTokenFactory: {
            name: 'Interchain Token Factory Proxy',
            contractName: 'InterchainProxy',
            async deploy() {
                const args = [itsFactoryContractConfig.implementation, wallet.address, '0x'];
                printInfo('InterchainTokenService Factory Proxy args', args);

                return await deployContract(
                    proxyDeployMethod,
                    wallet,
                    getContractJSON('InterchainProxy', artifactPath),
                    args,
                    getDeployOptions(proxyDeployMethod, factorySalt, chain),
                    gasOptions,
                    verifyOptions,
                    chain,
                );
            },
        },
    };

    for (const key in deployments) {
        if (skipExisting && contractConfig[key]) continue;

        const deployment = deployments[key];

        // When upgrading/reusing proxy, avoid re-deploying the proxy and the interchain token contract
        if (options.reuseProxy && ['InterchainToken', 'InterchainProxy'].includes(deployment.contractName)) {
            printInfo(`Reusing ${deployment.name} deployment`);
            continue;
        }

        printInfo(`Deploying ${deployment.name}`);

        const contract = await deployment.deploy();

        if (key === 'interchainTokenFactoryImplementation') {
            itsFactoryContractConfig.implementation = contract.address;
        } else if (key === 'interchainTokenFactory') {
            itsFactoryContractConfig.address = contract.address;
        } else {
            contractConfig[key] = contract.address;
        }

        printInfo(`Deployed ${deployment.name} at ${contract.address}`);

        saveConfig(config, options.env);

        if (chain.chainId !== 31337) {
            await sleep(5000);
        }

        if (!(await isContract(contract.address, provider))) {
            throw new Error(`Contract ${deployment.name} at ${contract.address} was not deployed on ${chain.name}`);
        }
    }
}

async function deploy(config, chain, options) {
    const { privateKey, salt } = options;

    const rpc = chain.rpc;
    const provider = getDefaultProvider(rpc);

    const wallet = new Wallet(privateKey, provider);
    const contractName = 'InterchainTokenService';

    await printWalletInfo(wallet, options);

    const contracts = chain.contracts;
    const contractConfig = contracts[contractName] || {};

    contractConfig.salt = salt;
    contractConfig.deployer = wallet.address;

    contracts[contractName] = contractConfig;

    const operatorAddress = options.operatorAddress || wallet.address;

    if (!isAddress(operatorAddress)) {
        throw new Error(`Invalid operator address: ${operatorAddress}`);
    }

    await deployAll(config, wallet, chain, options);
}

async function upgrade(_, chain, options) {
    const { artifactPath, privateKey, predictOnly } = options;

    const provider = getDefaultProvider(chain.rpc);
    const wallet = new Wallet(privateKey, provider);
    const contractName = 'InterchainTokenService';
    const itsFactoryContractName = 'InterchainTokenFactory';

    await printWalletInfo(wallet, options);

    const contracts = chain.contracts;
    const contractConfig = contracts[contractName] || {};
    const itsFactoryContractConfig = contracts[itsFactoryContractName] || {};

    contracts[contractName] = contractConfig;
    contracts[itsFactoryContractName] = itsFactoryContractConfig;

    printInfo(`Upgrading Interchain Token Service.`);

    const InterchainTokenService = getContractJSON('InterchainTokenService', artifactPath);
    const gasOptions = await getGasOptions(chain, options, contractName);
    const contract = new Contract(contractConfig.address, InterchainTokenService.abi, wallet);
    const codehash = await getBytecodeHash(contractConfig.implementation, chain.axelarId, provider);

    printInfo(`InterchainTokenService Proxy`, contract.address);

    const currImplementation = await contract.implementation();
    printInfo(`Current InterchainTokenService implementation`, currImplementation);
    printInfo(`New InterchainTokenService implementation`, contractConfig.implementation);

    if (predictOnly || prompt(`Proceed with InterchainTokenService upgrade on ${chain.name}?`, options.yes)) {
        return;
    }

    const receipt = await contract
        .upgrade(contractConfig.implementation, codehash, '0x', gasOptions)
        .then((tx) => tx.wait(chain.confirmations));

    if (!wasEventEmitted(receipt, contract, 'Upgraded')) {
        printError('Upgrade failed');
        return;
    }

    printInfo(`Upgraded Interchain Token Service`);

    const InterchainTokenFactory = getContractJSON('InterchainTokenFactory', artifactPath);
    const itsFactory = new Contract(itsFactoryContractConfig.address, InterchainTokenFactory.abi, wallet);
    const factoryCodehash = await getBytecodeHash(itsFactoryContractConfig.implementation, chain.axelarId, provider);

    printInfo(`InterchainTokenService Factory Proxy`, itsFactory.address);

    const factoryImplementation = await itsFactory.implementation();
    printInfo(`Current InterchainTokenService Factory implementation`, factoryImplementation);
    printInfo(`New InterchainTokenService Factory implementation`, itsFactoryContractConfig.implementation);

    if (
        options.predictOnly ||
        prompt(
            `Proceed with InterchainTokenService Factory upgrade to implementation ${itsFactoryContractConfig.implementation} on ${chain.name}?`,
            options.yes,
        )
    ) {
        return;
    }

    const factoryReceipt = await itsFactory
        .upgrade(itsFactoryContractConfig.implementation, factoryCodehash, '0x', gasOptions)
        .then((tx) => tx.wait(chain.confirmations));

    if (!wasEventEmitted(factoryReceipt, itsFactory, 'Upgraded')) {
        printError('Upgrade failed');
        return;
    }

    printInfo(`Upgraded Interchain Token Factory`);
}

async function processCommand(config, chain, options) {
    if (options.upgrade) {
        await upgrade(config, chain, options);
    } else {
        await deploy(config, chain, options);
    }
}

async function main(options) {
    await mainProcessor(options, processCommand);
}

if (require.main === module) {
    const program = new Command();

    program.name('deploy-its').description('Deploy interchain token service and interchain token factory');

    program.addOption(
        new Option('-m, --deployMethod <deployMethod>', 'deployment method').choices(['create', 'create2', 'create3']).default('create2'),
    );
    program.addOption(
        new Option(
            '--proxyDeployMethod <proxyDeployMethod>',
            'proxy deployment method, overrides normal deployment method (defaults to create3)',
        )
            .choices(['create', 'create3'])
            .default('create3'),
    );

    addEvmOptions(program, { artifactPath: true, skipExisting: true, upgrade: true, predictOnly: true });

    program.addOption(new Option('--reuseProxy', 'reuse existing proxy (useful for upgrade deployments'));
    program.addOption(new Option('--contractName <contractName>', 'contract name').default('InterchainTokenService')); // added for consistency
    program.addOption(new Option('-s, --salt <salt>', 'deployment salt to use for InterchainTokenService deployment').env('SALT'));
    program.addOption(
        new Option(
            '--proxySalt <proxySalt>',
            'deployment salt to use for InterchainTokenService proxies, this allows deploying latest releases to new chains while deriving the same proxy address',
        )
            .default('v1.0.0')
            .env('PROXY_SALT'),
    );
    program.addOption(
<<<<<<< HEAD
        new Option('-o, --operatorAddress <operatorAddress>', 'address of the InterchainTokenService operator/rate limiter').env('OPERATOR_ADDRESS'),
=======
        new Option('-o, --operatorAddress <operatorAddress>', 'address of the InterchainTokenService operator/rate limiter').env(
            'OPERATOR_ADDRESS',
        ),
>>>>>>> be6c9e7b
    );

    program.action(async (options) => {
        await main(options);
    });

    program.parse();
} else {
    module.exports = { deployITS: deploy };
}<|MERGE_RESOLUTION|>--- conflicted
+++ resolved
@@ -559,13 +559,9 @@
             .env('PROXY_SALT'),
     );
     program.addOption(
-<<<<<<< HEAD
-        new Option('-o, --operatorAddress <operatorAddress>', 'address of the InterchainTokenService operator/rate limiter').env('OPERATOR_ADDRESS'),
-=======
         new Option('-o, --operatorAddress <operatorAddress>', 'address of the InterchainTokenService operator/rate limiter').env(
             'OPERATOR_ADDRESS',
         ),
->>>>>>> be6c9e7b
     );
 
     program.action(async (options) => {
