'use strict';

const { ethers } = require('hardhat');
const {
    getDefaultProvider,
    utils: { defaultAbiCoder, keccak256, parseEther },
    Contract,
    BigNumber,
    constants: { AddressZero },
} = ethers;
const { Command, Option } = require('commander');
const {
    printInfo,
    getGasOptions,
    printWalletInfo,
    dateToEta,
    etaToDate,
    getCurrentTimeInSeconds,
    createGMPProposalJSON,
    handleTransactionWithEvent,
    printWarn,
    getBytecodeHash,
    getGovernanceAddress,
    mainProcessor,
    prompt,
    writeJSON,
    validateParameters,
} = require('./utils.js');
const { addBaseOptions, addOptionsToCommands } = require('./cli-utils');
const { getWallet } = require('./sign-utils.js');
const { submitCallContracts } = require('../cosmwasm/utils');
const { mainProcessor: cosmwasmMainProcessor } = require('../cosmwasm/processor');
const { addAmplifierOptions } = require('../cosmwasm/cli-utils');
const IAxelarServiceGovernance = require('@axelar-network/axelar-gmp-sdk-solidity/interfaces/IAxelarServiceGovernance.json');
const AxelarGateway = require('@axelar-network/axelar-cgp-solidity/artifacts/contracts/AxelarGateway.sol/AxelarGateway.json');
const IUpgradable = require('@axelar-network/axelar-gmp-sdk-solidity/interfaces/IUpgradable.json');
const ProposalType = {
    ScheduleTimelock: 0,
    CancelTimelock: 1,
    ApproveMultisig: 2,
    CancelMultisig: 3,
};

async function getSetupParams(governance, targetContractName, target, contracts, wallet, options) {
    let setupParams = '0x';

    switch (targetContractName) {
        case 'AxelarGateway': {
            const gateway = new Contract(target, AxelarGateway.abi, wallet);
            const currGovernance = await gateway.governance();
            const currMintLimiter = await gateway.mintLimiter();

            if (currGovernance !== governance.address) {
                printWarn(`Gateway governor ${currGovernance} does not match governance contract: ${governance.address}`);
            }

            let newGovernance = options.newGovernance || contracts.InterchainGovernance?.address || AddressZero;
            if (newGovernance === currGovernance) {
                newGovernance = AddressZero;
            }

            let newMintLimiter = options.newMintLimiter || contracts.Multisig?.address || AddressZero;
            if (newMintLimiter === currMintLimiter) {
                newMintLimiter = AddressZero;
            }

            if (newGovernance !== AddressZero || newMintLimiter !== AddressZero) {
                setupParams = defaultAbiCoder.encode(['address', 'address', 'bytes'], [newGovernance, newMintLimiter, '0x']);
            }

            break;
        }

        case 'InterchainTokenService':
        case 'InterchainTokenFactory': {
            break;
        }
    }

    return setupParams;
}

async function getProposalCalldata(governance, chain, wallet, action, options) {
    const targetContractName = options.targetContractName;
    let target = options.target || chain.contracts[targetContractName]?.address;

    let calldata;
    const provider = getDefaultProvider(chain.rpc);
    let title = `Governance proposal for chain ${chain.name}`;
    let description = `This proposal submits a governance command for chain ${chain.name}`;

    switch (action) {
        case 'raw': {
            calldata = options.calldata;
            break;
        }

        case 'upgrade': {
            const implementation =
                options.implementation ||
                (targetContractName === 'AxelarGateway' ? chain.contracts[targetContractName]?.implementation : '');

            validateParameters({
                isValidAddress: { implementation },
            });

            const upgradable = new Contract(target, IUpgradable.abi, wallet);
            const currImplementation = await upgradable.implementation();

            printInfo('Current implementation', currImplementation);
            printInfo('New implementation', implementation);

            if (currImplementation === implementation) {
                printWarn(`Current implementation ${currImplementation} matches new implementation ${implementation}`);
            }

            const newImplementationCodeHash = await getBytecodeHash(implementation, chain.axelarId, provider);
            printInfo('New implementation code hash', newImplementationCodeHash);

            const setupParams = await getSetupParams(governance, targetContractName, target, chain.contracts, wallet, options);
            printInfo('Setup Params for upgrading', setupParams);

            calldata = upgradable.interface.encodeFunctionData('upgrade', [implementation, newImplementationCodeHash, setupParams]);

            title = `Chain ${chain.name} ${action} proposal`;
            description = `This proposal ${action}s the contract ${target} on chain ${chain.name} to a new implementation contract ${implementation}`;

            break;
        }

        case 'transferOperatorship': {
            // Only applicable to AxelarServiceGovernance
            const newOperator = options.newOperator;

            validateParameters({
                isValidAddress: { newOperator },
            });

            // self-targeted call to the governance contract
            target = governance.address;
            calldata = governance.interface.encodeFunctionData('transferOperatorship', [newOperator]);

            title = `Chain ${chain.name} transfer operatorship`;
            description = `Transfers operatorship of AxelarServiceGovernance to ${newOperator} on chain ${chain.name}`;

            break;
        }

        case 'transferGovernance': {
            const newGovernance = options.newGovernance || chain.contracts.InterchainGovernance?.address;

            validateParameters({
                isValidAddress: { newGovernance },
            });

            const gateway = new Contract(target, AxelarGateway.abi, wallet);
            const currGovernance = await gateway.governance();

            printInfo('Current gateway governance', currGovernance);
            printInfo('New gateway governance', newGovernance);

            if (currGovernance !== governance.address) {
                printWarn(`Gateway governor ${currGovernance} does not match governance contract: ${governance.address}`);
            }

            calldata = gateway.interface.encodeFunctionData('transferGovernance', [newGovernance]);
            break;
        }

        case 'withdraw': {
            validateParameters({
                isValidDecimal: { amount: options.amount },
            });

            const amount = parseEther(options.amount);
            calldata = governance.interface.encodeFunctionData('withdraw', [options.target, amount]);
            target = governance.address;

            break;
        }

        default: {
            throw new Error(`Unknown governance action: ${action}`);
        }
    }

    validateParameters({
        isValidAddress: { target },
        isValidCalldata: { calldata },
    });

    return { target, calldata, title, description };
}

function encodeGovernanceProposal(commandType, target, calldata, nativeValue, eta) {
    const types = ['uint256', 'address', 'bytes', 'uint256', 'uint256'];
    const values = [commandType, target, calldata, nativeValue, eta];
    return defaultAbiCoder.encode(types, values);
}

function getProposalHash(target, calldata, nativeValue) {
    return keccak256(defaultAbiCoder.encode(['address', 'bytes', 'uint256'], [target, calldata, nativeValue]));
}

async function processCommand(_axelar, chain, _chains, action, options) {
    const { contractName, address, privateKey, args = [] } = options;

    const governanceAddress = getGovernanceAddress(chain, contractName, address);
    const provider = getDefaultProvider(chain.rpc);
    const wallet = await getWallet(privateKey, provider, options);
    await printWalletInfo(wallet, options);

    printInfo('Contract name', contractName);
    printInfo('Contract address', governanceAddress);

    const governance = new Contract(governanceAddress, IAxelarServiceGovernance.abi, wallet);
    const gasOptions = await getGasOptions(chain, options, contractName);

    let nativeValue = options.nativeValue || '0';
    validateParameters({
        isValidDecimal: { nativeValue },
    });
    nativeValue = nativeValue.toString();

    switch (action) {
        case 'eta': {
            let target = options.target;
            let calldata = options.calldata;

            if (options.proposal) {
                const decoded = defaultAbiCoder.decode(['uint256', 'address', 'bytes', 'uint256', 'uint256'], options.proposal);
                target = decoded[1];
                calldata = decoded[2];
                nativeValue = decoded[3].toString();
            }

            validateParameters({
                isValidAddress: { target },
                isValidCalldata: { calldata },
            });

            const proposalHash = getProposalHash(target, calldata, nativeValue);
            const eta = await governance.getTimeLock(proposalHash);

            if (eta.eq(0)) {
                printWarn('Proposal does not exist.');
            } else {
                printInfo('Proposal ETA', etaToDate(eta));
            }

            return null;
        }

        case 'schedule': {
            const [action, date] = args;

            const { target, calldata } = await getProposalCalldata(governance, chain, wallet, action, options);

            validateParameters({
                isValidTimeFormat: { date },
            });

            const eta = dateToEta(date);
            const currTime = getCurrentTimeInSeconds();
            printInfo('Current time', etaToDate(currTime));

            const minEta = currTime + (await governance.minimumTimeLockDelay()).toNumber();
            printInfo('Minimum eta', etaToDate(minEta));

            if (eta < minEta) {
                printWarn(`${date} is less than the minimum eta.`);
            }

            printInfo('Time difference between current time and eta', etaToDate(eta - currTime));

            const existingProposalEta = await governance.getProposalEta(target, calldata, nativeValue);
            if (!existingProposalEta.eq(BigNumber.from(0))) {
                throw new Error(`Proposal already exists with eta: ${existingProposalEta}.`);
            }

            const gmpPayload = encodeGovernanceProposal(ProposalType.ScheduleTimelock, target, calldata, nativeValue, eta);
            return createGMPProposalJSON(chain, governanceAddress, gmpPayload);
        }

        case 'cancel': {
            const [action] = args;

            const { target, calldata } = await getProposalCalldata(governance, chain, wallet, action, options);

            const currTime = getCurrentTimeInSeconds();
            printInfo('Current time', etaToDate(currTime));

            const eta = await governance.getProposalEta(target, calldata, nativeValue);
            printInfo('Proposal eta', etaToDate(eta));

            if (eta.eq(BigNumber.from(0))) {
                printWarn('Proposal does not exist.');
            }

            if (eta <= currTime) {
                printWarn('Proposal eta has already passed.');
            }

            const gmpPayload = encodeGovernanceProposal(ProposalType.CancelTimelock, target, calldata, nativeValue, eta);
            return createGMPProposalJSON(chain, governanceAddress, gmpPayload);
        }

        case 'schedule-multisig': {
            if (contractName === 'InterchainGovernance') {
                throw new Error(`Invalid governance action for InterchainGovernance: scheduleMultisig`);
            }

            const [target, calldata, date] = args;

            validateParameters({
                isValidAddress: { target },
                isValidCalldata: { calldata },
            });

            validateParameters({
                isValidTimeFormat: { date },
            });

            const eta = dateToEta(date);
            const gmpPayload = encodeGovernanceProposal(ProposalType.ApproveMultisig, target, calldata, nativeValue, eta);
            return createGMPProposalJSON(chain, governanceAddress, gmpPayload);
        }

        case 'cancel-multisig': {
            if (contractName === 'InterchainGovernance') {
                throw new Error(`Invalid governance action for InterchainGovernance: cancelMultisig`);
            }

            const [target, calldata] = args;

            validateParameters({
                isValidAddress: { target },
                isValidCalldata: { calldata },
            });

            const proposalHash = getProposalHash(target, calldata, nativeValue);
            const isApproved = await governance.isOperatorProposalApproved(target, calldata, nativeValue);

            if (!isApproved) {
                printWarn('Operator proposal is not approved.');
            }

            const gmpPayload = encodeGovernanceProposal(ProposalType.CancelMultisig, target, calldata, nativeValue, 0);
            return createGMPProposalJSON(chain, governanceAddress, gmpPayload);
        }

        case 'submit': {
            const [action, commandId, date] = args;

            const { target, calldata } = await getProposalCalldata(governance, chain, wallet, action, options);

            validateParameters({
                isKeccak256Hash: { commandId },
                isValidTimeFormat: { date },
            });

            const eta = dateToEta(date);
            const gmpPayload = encodeGovernanceProposal(ProposalType.ScheduleTimelock, target, calldata, nativeValue, eta);

            if (prompt('Proceed with submitting this proposal?', options.yes)) {
                throw new Error('Proposal submission cancelled.');
            }

            const contracts = chain.contracts;
            const tx = await governance.execute(
                commandId,
                contracts.InterchainGovernance.governanceChain,
                contracts.InterchainGovernance.governanceAddress,
                gmpPayload,
                gasOptions,
            );

            await handleTransactionWithEvent(tx, chain, governance, 'Proposal submission', 'ProposalScheduled');
            return null;
        }

        case 'submit-multisig': {
            if (contractName === 'InterchainGovernance') {
                throw new Error(`Invalid governance action for InterchainGovernance: submitMultisig`);
            }

            const [target, calldata, commandId, date] = args;

            validateParameters({
                isValidAddress: { target },
                isValidCalldata: { calldata },
            });

            validateParameters({
                isKeccak256Hash: { commandId },
                isValidTimeFormat: { date },
            });

            const eta = dateToEta(date);
            const gmpPayload = encodeGovernanceProposal(ProposalType.ApproveMultisig, target, calldata, nativeValue, eta);

            if (prompt('Proceed with submitting this proposal?', options.yes)) {
                throw new Error('Proposal submission cancelled.');
            }

            const contracts = chain.contracts;
            const tx = await governance.execute(
                commandId,
                contracts.InterchainGovernance.governanceChain,
                contracts.InterchainGovernance.governanceAddress,
                gmpPayload,
                gasOptions,
            );

            await handleTransactionWithEvent(tx, chain, governance, 'Proposal submission', 'OperatorProposalApproved');
            return null;
        }

        case 'submitCancelMultisig': {
            if (contractName === 'InterchainGovernance') {
                throw new Error(`Invalid governance action for InterchainGovernance: submitCancelMultisig`);
            }

            const target = options.target;
            const calldata = options.calldata;

            validateParameters({
                isValidAddress: { target },
                isValidCalldata: { calldata },
                isKeccak256Hash: { commandId: options.commandId },
            });

            const gmpPayload = encodeGovernanceProposal(ProposalType.CancelMultisig, target, calldata, nativeValue, 0);

            if (prompt('Proceed with submitting this cancel proposal?', options.yes)) {
                throw new Error('Proposal submission cancelled.');
            }

            const contracts = chain.contracts;
            const tx = await governance.execute(
                options.commandId,
                contracts.InterchainGovernance.governanceChain,
                contracts.InterchainGovernance.governanceAddress,
                gmpPayload,
                gasOptions,
            );

            await handleTransactionWithEvent(tx, chain, governance, 'Cancel submission', 'OperatorProposalCancelled');
            return null;
        }

        case 'execute': {
            let target = options.target;
            let calldata = options.calldata;

            if (options.proposal) {
                printInfo('Decoding proposal to get governance data');
                const decoded = defaultAbiCoder.decode(['uint256', 'address', 'bytes', 'uint256', 'uint256'], options.proposal);
                target = decoded[1];
                calldata = decoded[2];
                nativeValue = decoded[3].toString();
            }

            validateParameters({
                isValidAddress: { target },
                isValidCalldata: { calldata },
            });

            const proposalHash = getProposalHash(target, calldata, nativeValue);
            const eta = await governance.getTimeLock(proposalHash);

            if (eta.eq(0)) {
                throw new Error('Proposal does not exist.');
            }

            printInfo('Proposal ETA', etaToDate(eta));

            const currTime = getCurrentTimeInSeconds();
            printInfo('Current time', etaToDate(currTime));

            if (currTime < eta.toNumber()) {
                throw new Error(`TimeLock proposal is not yet eligible for execution. ETA: ${etaToDate(eta)}`);
            }

            if (prompt('Proceed with executing this proposal?', options.yes)) {
                throw new Error('Proposal execution cancelled.');
            }

            if (nativeValue === '0') {
                printWarn('nativeValue is 0; no native token will be forwarded to the target call.');
            }

            const tx = await governance.executeProposal(target, calldata, nativeValue, gasOptions);
            await handleTransactionWithEvent(tx, chain, governance, 'Proposal execution', 'ProposalExecuted');

            printInfo('Proposal executed.');
            return null;
        }

        case 'executeOperator': {
            if (contractName === 'InterchainGovernance') {
                throw new Error(`Invalid governance action for InterchainGovernance: executeOperator`);
            }

            const target = options.target;
            const calldata = options.calldata;

            validateParameters({
                isValidAddress: { target },
                isValidCalldata: { calldata },
            });

            if (prompt('Proceed with executing this operator proposal?', options.yes)) {
                throw new Error('Operator proposal execution cancelled.');
            }

            if (nativeValue === '0') {
                printWarn('nativeValue is 0; no native token will be forwarded to the target call.');
            }

            const tx = await governance.executeOperatorProposal(target, calldata, nativeValue, gasOptions);
            await handleTransactionWithEvent(tx, chain, governance, 'Operator proposal execution', 'OperatorProposalExecuted');
            return null;
        }

        case 'isOperatorApproved': {
            if (contractName === 'InterchainGovernance') {
                throw new Error(`Invalid governance action for InterchainGovernance: isOperatorApproved`);
            }

            const target = options.target;
            const calldata = options.calldata;

            validateParameters({
                isValidAddress: { target },
                isValidCalldata: { calldata },
            });

            const isApproved = await governance.isOperatorProposalApproved(target, calldata, nativeValue);
            printInfo('Operator proposal approved', isApproved ? 'true' : 'false');
            return null;
        }

        default: {
            throw new Error(`Unknown proposal action: ${action}`);
        }
    }
}

async function submitProposalToAxelar(proposal, options) {
    const submitFn = async (client, config, submitOptions, _args, fee) => {
        printInfo('Proposal details:');
        printInfo('Proposal title', proposal.title);
        printInfo('Proposal description', proposal.description);
        printInfo('Number of contract calls', proposal.contract_calls.length);
        printInfo('Contract calls', JSON.stringify(proposal.contract_calls, null, 2));

        printInfo('Submitting proposal to Axelar...');
        const proposalId = await submitCallContracts(client, config, submitOptions, proposal, fee);
        printInfo('Proposal submitted successfully! Proposal ID', proposalId);
        return proposalId;
    };

    const submitOptions = {
        env: options.env,
        mnemonic: options.mnemonic,
        contractName: 'Coordinator',
        chainName: 'axelar',
        deposit: options.deposit,
        title: proposal.title,
        description: proposal.description,
        yes: options.yes,
    };

    await cosmwasmMainProcessor(submitFn, submitOptions);
}

async function main(action, args, options) {
    options.args = args;
    const proposals = [];

    await mainProcessor(options, (axelar, chain, chains, options) => {
        return processCommand(axelar, chain, chains, action, options).then((proposal) => {
            if (proposal) {
                proposals.push(proposal);
            }
        });
    });

    if (proposals.length > 0) {
        const proposal = {
            title: 'Interchain Governance Proposal',
            description: 'Interchain Governance Proposal',
            contract_calls: proposals,
        };

        const proposalJSON = JSON.stringify(proposal, null, 2);

        printInfo('Proposal', proposalJSON);

        if (options.file) {
            writeJSON(proposal, options.file);
            printInfo('Proposal written to file', options.file);
        } else {
            if (!prompt('Proceed with submitting this proposal to Axelar?', options.yes)) {
                await submitProposalToAxelar(proposal, options);
            }
        }
    }
}

if (require.main === module) {
    const program = new Command();
    program.name('governance').description('Script to manage interchain governance actions');

    program
        .command('eta')
        .description('Get the ETA (estimated time of arrival) for a proposal')
        .addOption(new Option('--target <target>', 'target address (required if --proposal not provided)'))
        .addOption(new Option('--calldata <calldata>', 'call data (required if --proposal not provided)'))
        .addOption(new Option('--proposal <proposal>', 'governance proposal payload (alternative to target/calldata)'))
        .addOption(
            new Option('-c, --contractName <contractName>', 'contract name')
                .choices(['InterchainGovernance', 'AxelarServiceGovernance'])
                .default('InterchainGovernance'),
        )
        .addOption(new Option('--targetContractName <targetContractName>', 'target contract name'))
        .addOption(new Option('--nativeValue <nativeValue>', 'native value').default('0'))
        .addOption(new Option('-m, --mnemonic <mnemonic>', 'mnemonic').env('MNEMONIC'))
        .action((options, cmd) => {
            if (!options.proposal && (!options.target || !options.calldata)) {
                throw new Error('Either --proposal or both --target and --calldata must be provided');
            }
            main(cmd.name(), [], options);
        });

    program
        .command('schedule')
        .description('Schedule a new timelock proposal')
        .argument('<action>', 'governance action (raw, upgrade, transferGovernance, transferOperatorship, withdraw)')
        .argument('<date>', 'proposal activation date (YYYY-MM-DDTHH:mm:ss UTC) or relative seconds (numeric)')
        .addOption(
            new Option('--targetContractName <targetContractName>', 'target contract name (required for upgrade, transferGovernance)'),
        )
        .addOption(new Option('--target <target>', 'governance execution target (required for raw action)'))
        .addOption(new Option('--calldata <calldata>', 'calldata (required for raw action)'))
        .addOption(new Option('--file <file>', 'file to write Axelar proposal JSON to'))
        .addOption(
            new Option('-c, --contractName <contractName>', 'contract name')
                .choices(['InterchainGovernance', 'AxelarServiceGovernance'])
                .default('InterchainGovernance'),
        )
        .addOption(new Option('--nativeValue <nativeValue>', 'native value').default('0'))
        .addOption(new Option('--newGovernance <governance>', 'governance address').env('GOVERNANCE'))
        .addOption(new Option('--newMintLimiter <mintLimiter>', 'mint limiter address').env('MINT_LIMITER'))
        .addOption(new Option('--newOperator <newOperator>', 'operator address').env('OPERATOR'))
        .addOption(new Option('--implementation <implementation>', 'new gateway implementation'))
        .addOption(new Option('-m, --mnemonic <mnemonic>', 'mnemonic').env('MNEMONIC'))
        .addOption(new Option('--amount <amount>', 'withdraw amount'))
        .action((governanceAction, date, options, cmd) => {
            main(cmd.name(), [governanceAction, date], options);
        });

    program
        .command('cancel')
        .description('Cancel a scheduled timelock proposal')
        .argument('<action>', 'governance action (raw, upgrade, transferGovernance, transferOperatorship, withdraw)')
        .addOption(
            new Option('--targetContractName <targetContractName>', 'target contract name (required for upgrade, transferGovernance)'),
        )
        .addOption(new Option('--target <target>', 'governance execution target (required for raw action)'))
        .addOption(new Option('--calldata <calldata>', 'calldata (required for raw action)'))
        .addOption(new Option('--file <file>', 'file to write Axelar proposal JSON to'))
        .addOption(
            new Option('-c, --contractName <contractName>', 'contract name')
                .choices(['InterchainGovernance', 'AxelarServiceGovernance'])
                .default('InterchainGovernance'),
        )
        .addOption(new Option('--nativeValue <nativeValue>', 'native value').default('0'))
        .addOption(new Option('--newGovernance <governance>', 'governance address').env('GOVERNANCE'))
        .addOption(new Option('--newMintLimiter <mintLimiter>', 'mint limiter address').env('MINT_LIMITER'))
        .addOption(new Option('--newOperator <newOperator>', 'operator address').env('OPERATOR'))
        .addOption(new Option('--implementation <implementation>', 'new gateway implementation'))
        .addOption(new Option('--amount <amount>', 'withdraw amount'))
        .addOption(new Option('-m, --mnemonic <mnemonic>', 'mnemonic').env('MNEMONIC'))
        .action((governanceAction, options, cmd) => {
            main(cmd.name(), [governanceAction], options);
        });

    program
        .command('execute')
        .description('Execute a scheduled proposal')
        .addOption(new Option('--target <target>', 'target address (required if --proposal not provided)'))
        .addOption(new Option('--calldata <calldata>', 'call data (required if --proposal not provided)'))
        .addOption(new Option('--proposal <proposal>', 'governance proposal payload (alternative to target/calldata)'))
        .addOption(
            new Option('-c, --contractName <contractName>', 'contract name')
                .choices(['InterchainGovernance', 'AxelarServiceGovernance'])
                .default('InterchainGovernance'),
        )
        .addOption(new Option('--targetContractName <targetContractName>', 'target contract name'))
        .addOption(new Option('--nativeValue <nativeValue>', 'native value').default('0'))
        .addOption(new Option('-m, --mnemonic <mnemonic>', 'mnemonic').env('MNEMONIC'))
        .action((options, cmd) => {
            if (!options.proposal && (!options.target || !options.calldata)) {
                throw new Error('Either --proposal or both --target and --calldata must be provided');
            }
            main(cmd.name(), [], options);
        });

    program
        .command('schedule-multisig')
        .description('Schedule a multisig proposal (AxelarServiceGovernance only)')
        .argument('<target>', 'target address')
        .argument('<calldata>', 'call data')
        .argument('<date>', 'proposal activation date (YYYY-MM-DDTHH:mm:ss UTC) or relative seconds (numeric)')
        .addOption(new Option('--file <file>', 'file to write Axelar proposal JSON to'))
        .addOption(new Option('-c, --contractName <contractName>', 'contract name').default('AxelarServiceGovernance'))
        .addOption(new Option('--nativeValue <nativeValue>', 'native value').default('0'))
        .addOption(new Option('-m, --mnemonic <mnemonic>', 'mnemonic').env('MNEMONIC'))
        .action((target, calldata, date, options, cmd) => {
            main(cmd.name(), [target, calldata, date], options);
        });

    program
        .command('cancel-multisig')
        .description('Cancel a multisig proposal (AxelarServiceGovernance only)')
        .argument('<target>', 'target address')
        .argument('<calldata>', 'call data')
        .addOption(new Option('--file <file>', 'file to write Axelar proposal JSON to'))
        .addOption(new Option('-c, --contractName <contractName>', 'contract name').default('AxelarServiceGovernance'))
        .addOption(new Option('--nativeValue <nativeValue>', 'native value').default('0'))
        .addOption(new Option('-m, --mnemonic <mnemonic>', 'mnemonic').env('MNEMONIC'))
        .action((target, calldata, options, cmd) => {
            main(cmd.name(), [target, calldata], options);
        });

    program
        .command('submit')
        .description('Submit a scheduled proposal via cross-chain message')
        .argument('<action>', 'governance action (raw, upgrade, transferGovernance, transferOperatorship, withdraw)')
        .argument('<commandId>', 'command id')
        .argument('<date>', 'proposal activation date (YYYY-MM-DDTHH:mm:ss UTC) or relative seconds (numeric)')
        .addOption(
            new Option('--targetContractName <targetContractName>', 'target contract name (required for upgrade, transferGovernance)'),
        )
        .addOption(new Option('--target <target>', 'governance execution target (required for raw action)'))
        .addOption(new Option('--calldata <calldata>', 'calldata (required for raw action)'))
        .addOption(
            new Option('-c, --contractName <contractName>', 'contract name')
                .choices(['InterchainGovernance', 'AxelarServiceGovernance'])
                .default('InterchainGovernance'),
        )
        .addOption(new Option('--nativeValue <nativeValue>', 'native value').default('0'))
        .addOption(new Option('--newGovernance <governance>', 'governance address').env('GOVERNANCE'))
        .addOption(new Option('--newMintLimiter <mintLimiter>', 'mint limiter address').env('MINT_LIMITER'))
        .addOption(new Option('--newOperator <newOperator>', 'operator address').env('OPERATOR'))
        .addOption(new Option('--implementation <implementation>', 'new gateway implementation'))
        .addOption(new Option('--amount <amount>', 'withdraw amount'))
        .addOption(new Option('-m, --mnemonic <mnemonic>', 'mnemonic').env('MNEMONIC'))
        .action((governanceAction, commandId, date, options, cmd) => {
            main(cmd.name(), [governanceAction, commandId, date], options);
        });

    program
        .command('submit-multisig')
        .description('Submit a multisig proposal via cross-chain message (AxelarServiceGovernance only)')
        .argument('<target>', 'target address')
        .argument('<calldata>', 'call data')
        .argument('<commandId>', 'command id')
        .argument('<date>', 'proposal activation date (YYYY-MM-DDTHH:mm:ss UTC) or relative seconds (numeric)')
        .addOption(new Option('-c, --contractName <contractName>', 'contract name').default('AxelarServiceGovernance'))
        .addOption(new Option('--nativeValue <nativeValue>', 'native value').default('0'))
        .addOption(new Option('-m, --mnemonic <mnemonic>', 'mnemonic').env('MNEMONIC'))
        .action((target, calldata, commandId, date, options, cmd) => {
            main(cmd.name(), [target, calldata, commandId, date], options);
        });

<<<<<<< HEAD
    const submitCancelMultisigCmd = program
        .command('submit-cancel-multisig')
        .description('Submit a cancel multisig proposal via cross-chain message (AxelarServiceGovernance only)')
        .argument('<target>', 'target address')
        .argument('<calldata>', 'call data')
        .argument('<commandId>', 'command id')
        .addOption(
            new Option('-c, --contractName <contractName>', 'contract name')
                .choices(['InterchainGovernance', 'AxelarServiceGovernance'])
                .default('InterchainGovernance'),
        )
        .addOption(new Option('--nativeValue <nativeValue>', 'native value').default('0'));
    addBaseOptions(submitCancelMultisigCmd, { address: true });
    submitCancelMultisigCmd.action((target, calldata, commandId, options, cmd) => {
        options.target = target;
        options.calldata = calldata;
        options.commandId = commandId;
        main('submitCancelMultisig', [], options);
    });

    const executeOperatorCmd = program
        .command('execute-operator-proposal')
        .description('Execute an approved operator proposal (AxelarServiceGovernance only)')
        .argument('<target>', 'target address')
        .argument('<calldata>', 'call data')
        .addOption(
            new Option('-c, --contractName <contractName>', 'contract name')
                .choices(['InterchainGovernance', 'AxelarServiceGovernance'])
                .default('AxelarServiceGovernance'),
        )
        .addOption(new Option('--nativeValue <nativeValue>', 'native value').default('0'));
    addBaseOptions(executeOperatorCmd, { address: true });
    executeOperatorCmd.action((target, calldata, options, cmd) => {
        options.target = target;
        options.calldata = calldata;
        main('executeOperator', [], options);
    });

    const isOperatorApprovedCmd = program
        .command('is-operator-approved')
        .description('Check whether an operator proposal has been approved (AxelarServiceGovernance only)')
        .argument('<target>', 'target address')
        .argument('<calldata>', 'call data')
        .addOption(
            new Option('-c, --contractName <contractName>', 'contract name')
                .choices(['InterchainGovernance', 'AxelarServiceGovernance'])
                .default('AxelarServiceGovernance'),
        )
        .addOption(new Option('--nativeValue <nativeValue>', 'native value').default('0'));
    addBaseOptions(isOperatorApprovedCmd, { address: true });
    isOperatorApprovedCmd.action((target, calldata, options, cmd) => {
        options.target = target;
        options.calldata = calldata;
        main('isOperatorApproved', [], options);
    });

=======
    addOptionsToCommands(program, addBaseOptions, { address: true });
>>>>>>> 186418dc
    program.parse();
}

module.exports = {
    governance: main,
    processCommand,
    getProposalCalldata,
    encodeGovernanceProposal,
    getProposalHash,
    getSetupParams,
};<|MERGE_RESOLUTION|>--- conflicted
+++ resolved
@@ -776,27 +776,6 @@
             main(cmd.name(), [target, calldata, commandId, date], options);
         });
 
-<<<<<<< HEAD
-    const submitCancelMultisigCmd = program
-        .command('submit-cancel-multisig')
-        .description('Submit a cancel multisig proposal via cross-chain message (AxelarServiceGovernance only)')
-        .argument('<target>', 'target address')
-        .argument('<calldata>', 'call data')
-        .argument('<commandId>', 'command id')
-        .addOption(
-            new Option('-c, --contractName <contractName>', 'contract name')
-                .choices(['InterchainGovernance', 'AxelarServiceGovernance'])
-                .default('InterchainGovernance'),
-        )
-        .addOption(new Option('--nativeValue <nativeValue>', 'native value').default('0'));
-    addBaseOptions(submitCancelMultisigCmd, { address: true });
-    submitCancelMultisigCmd.action((target, calldata, commandId, options, cmd) => {
-        options.target = target;
-        options.calldata = calldata;
-        options.commandId = commandId;
-        main('submitCancelMultisig', [], options);
-    });
-
     const executeOperatorCmd = program
         .command('execute-operator-proposal')
         .description('Execute an approved operator proposal (AxelarServiceGovernance only)')
@@ -833,9 +812,7 @@
         main('isOperatorApproved', [], options);
     });
 
-=======
     addOptionsToCommands(program, addBaseOptions, { address: true });
->>>>>>> 186418dc
     program.parse();
 }
 
