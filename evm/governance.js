--- conflicted
+++ resolved
@@ -25,19 +25,12 @@
     prompt,
     writeJSON,
     validateParameters,
-<<<<<<< HEAD
     getContractJSON,
-=======
->>>>>>> e3b20fdb
 } = require('./utils.js');
 const { addBaseOptions, addOptionsToCommands } = require('./cli-utils');
 const { getWallet } = require('./sign-utils.js');
 const { submitCallContracts } = require('../cosmwasm/utils');
 const { mainProcessor: cosmwasmMainProcessor } = require('../cosmwasm/processor');
-<<<<<<< HEAD
-=======
-const { addAmplifierOptions } = require('../cosmwasm/cli-utils');
->>>>>>> e3b20fdb
 const IAxelarServiceGovernance = require('@axelar-network/axelar-gmp-sdk-solidity/interfaces/IAxelarServiceGovernance.json');
 const AxelarGateway = require('@axelar-network/axelar-cgp-solidity/artifacts/contracts/AxelarGateway.sol/AxelarGateway.json');
 const IUpgradable = require('@axelar-network/axelar-gmp-sdk-solidity/interfaces/IUpgradable.json');
@@ -555,14 +548,10 @@
             'proposal activation time as UTC timestamp (YYYY-MM-DDTHH:mm:ss) or relative delay in seconds (numeric)',
         )
         .addOption(
-<<<<<<< HEAD
             new Option(
                 '--targetContractName <targetContractName>',
                 'target contract name (required for upgrade, transferGovernance)',
             ),
-=======
-            new Option('--targetContractName <targetContractName>', 'target contract name (required for upgrade, transferGovernance)'),
->>>>>>> e3b20fdb
         )
         .addOption(new Option('--target <target>', 'governance execution target (required for raw action)'))
         .addOption(new Option('--calldata <calldata>', 'calldata (required for raw action)'))
@@ -585,14 +574,10 @@
         .description('Cancel a scheduled timelock proposal')
         .argument('<action>', 'governance action (raw, upgrade, transferGovernance, withdraw)')
         .addOption(
-<<<<<<< HEAD
             new Option(
                 '--targetContractName <targetContractName>',
                 'target contract name (required for upgrade, transferGovernance)',
             ),
-=======
-            new Option('--targetContractName <targetContractName>', 'target contract name (required for upgrade, transferGovernance)'),
->>>>>>> e3b20fdb
         )
         .addOption(new Option('--target <target>', 'governance execution target (required for raw action)'))
         .addOption(new Option('--calldata <calldata>', 'calldata (required for raw action)'))
@@ -606,10 +591,6 @@
         .addOption(new Option('--newMintLimiter <mintLimiter>', 'mint limiter address').env('MINT_LIMITER'))
         .addOption(new Option('--implementation <implementation>', 'new gateway implementation'))
         .addOption(new Option('--amount <amount>', 'withdraw amount'))
-<<<<<<< HEAD
-        .addOption(new Option('-m, --mnemonic <mnemonic>', 'mnemonic').env('MNEMONIC'))
-=======
->>>>>>> e3b20fdb
         .action((governanceAction, options, cmd) => {
             main(cmd.name(), [governanceAction], options);
         });
@@ -669,14 +650,10 @@
             'proposal activation time as UTC timestamp (YYYY-MM-DDTHH:mm:ss) or relative delay in seconds (numeric)',
         )
         .addOption(
-<<<<<<< HEAD
             new Option(
                 '--targetContractName <targetContractName>',
                 'target contract name (required for upgrade, transferGovernance)',
             ),
-=======
-            new Option('--targetContractName <targetContractName>', 'target contract name (required for upgrade, transferGovernance)'),
->>>>>>> e3b20fdb
         )
         .addOption(new Option('--target <target>', 'governance execution target (required for raw action)'))
         .addOption(new Option('--calldata <calldata>', 'calldata (required for raw action)'))
@@ -689,10 +666,6 @@
         .addOption(new Option('--newMintLimiter <mintLimiter>', 'mint limiter address').env('MINT_LIMITER'))
         .addOption(new Option('--implementation <implementation>', 'new gateway implementation'))
         .addOption(new Option('--amount <amount>', 'withdraw amount'))
-<<<<<<< HEAD
-        .addOption(new Option('-m, --mnemonic <mnemonic>', 'mnemonic').env('MNEMONIC'))
-=======
->>>>>>> e3b20fdb
         .action((governanceAction, commandId, activationTime, options, cmd) => {
             main(cmd.name(), [governanceAction, commandId, activationTime], options);
         });
@@ -724,9 +697,6 @@
     encodeGovernanceProposal,
     getProposalHash,
     getSetupParams,
-<<<<<<< HEAD
     ProposalType,
     submitProposalToAxelar,
-=======
->>>>>>> e3b20fdb
 };