--- conflicted
+++ resolved
@@ -326,13 +326,8 @@
                 isValidTimeFormat: { activationTime },
             });
 
-<<<<<<< HEAD
-            const eta = dateToEta(date);
-            const gmpPayload = encodeGovernanceProposal(ProposalType.ApproveOperator, target, calldata, nativeValue, eta);
-=======
             const eta = dateToEta(activationTime);
             const gmpPayload = encodeGovernanceProposal(ProposalType.ApproveMultisig, target, calldata, nativeValue, eta);
->>>>>>> 5d026942
             return createGMPProposalJSON(chain, governanceAddress, gmpPayload);
         }
 
@@ -406,13 +401,8 @@
                 isValidTimeFormat: { activationTime },
             });
 
-<<<<<<< HEAD
-            const eta = dateToEta(date);
-            const gmpPayload = encodeGovernanceProposal(ProposalType.ApproveOperator, target, calldata, nativeValue, eta);
-=======
             const eta = dateToEta(activationTime);
             const gmpPayload = encodeGovernanceProposal(ProposalType.ApproveMultisig, target, calldata, nativeValue, eta);
->>>>>>> 5d026942
 
             if (prompt('Proceed with submitting this proposal?', options.yes)) {
                 throw new Error('Proposal submission cancelled.');
@@ -614,16 +604,11 @@
     program
         .command('schedule')
         .description('Schedule a new timelock proposal')
-<<<<<<< HEAD
-        .argument('<action>', 'governance action (raw, upgrade, transferGovernance, transferOperatorship, withdraw)')
-        .argument('<date>', 'proposal activation date (YYYY-MM-DDTHH:mm:ss UTC) or relative seconds (numeric)')
-=======
         .argument('<action>', 'governance action (raw, upgrade, transferGovernance, withdraw)')
         .argument(
             '<activationTime>',
             'proposal activation time as UTC timestamp (YYYY-MM-DDTHH:mm:ss) or relative delay in seconds (numeric)',
         )
->>>>>>> 5d026942
         .addOption(
             new Option('--targetContractName <targetContractName>', 'target contract name (required for upgrade, transferGovernance)'),
         )
