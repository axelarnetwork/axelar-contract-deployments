--- conflicted
+++ resolved
@@ -304,11 +304,7 @@
             const gmpPayload = encodeGovernanceProposal(ProposalType.ScheduleTimelock, target, calldata, nativeValue, eta);
             printInfo('Governance target (for eta/execute)', target);
             printInfo('Governance calldata (for eta/execute)', calldata);
-<<<<<<< HEAD
-            printInfo('Governance proposal payload', gmpPayload);
-=======
             printInfo('Governance proposal payload (for eta/execute)', gmpPayload);
->>>>>>> b65f557c
             return createGMPProposalJSON(chain, governanceAddress, gmpPayload);
         }
 
@@ -359,11 +355,7 @@
             const gmpPayload = encodeGovernanceProposal(ProposalType.ApproveOperator, target, calldata, nativeValue, eta);
             printInfo('Governance target (for execute-operator-proposal)', target);
             printInfo('Governance calldata (for execute-operator-proposal)', calldata);
-<<<<<<< HEAD
-            printInfo('Governanceproposal payload', gmpPayload);
-=======
             printInfo('Governance proposal payload (for execute-operator-proposal)', gmpPayload);
->>>>>>> b65f557c
             return createGMPProposalJSON(chain, governanceAddress, gmpPayload);
         }
 
