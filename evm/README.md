--- conflicted
+++ resolved
@@ -76,7 +76,6 @@
 Change the `-s SALT` to derive a new address. Production deployments use the release version, e.g. `v1.2.1`.
 `proxySalt` is used to derive the same address as a deployment on an existing chain.
 
-<<<<<<< HEAD
 ## AxelarTransceiver and ERC1967 Proxy Deployment
 
 ### Prerequisites
@@ -165,7 +164,6 @@
 - **Initialization**: Calls the `initialize()` function on the AxelarTransceiver contract. The script handles cases where the contract is already initialized gracefully.
 - **Pauser Transfer**: Transfers the pauser capability to a specified address using `transferPauserCapability()`. Requires appropriate permissions.
 
-=======
 ## Hyperliquid
 
 The Hyperliquid chain uses a dual architecture block model with fast blocks (2 seconds, 2M gas limit) and slow blocks (1 minute, 30M gas limit). The `hyperliquid.js` script provides utilities to set an account to used a specific block size, to query the deployer address of an interchain token, and to update the deployer address of an interchain token. The supported commands are:
@@ -180,7 +178,7 @@
 # Update token deployer
 ts-node evm/hyperliquid.js update-token-deployer <token-id> <address>
 ```
->>>>>>> a720198a
+
 ## Governance
 
 A governance contract is used to manage some contracts such as the AxelarGateway, ITS, ITS Factory etc. The governance is controlled by the native PoS based governance mechanism of Axelar.
