--- conflicted
+++ resolved
@@ -122,12 +122,11 @@
 - Store configuration including gateway, gas service, and GMP manager addresses
 - Verify the deployed contract state matches the original constructor arguments
 
-<<<<<<< HEAD
-### Upgrade AxelarTransceiver
+#### Upgrade AxelarTransceiver
 
 To upgrade an existing AxelarTransceiver implementation, follow these steps:
 
-#### Deploy New Implementation (Reuse Existing Proxy)
+##### Deploy New Implementation (Reuse Existing Proxy)
 
 ```bash
 ts-node evm/deploy-contract.js \
@@ -137,7 +136,7 @@
   --reuseProxy
 ```
 
-#### Upgrade Proxy to Point to New Implementation
+##### Upgrade Proxy to Point to New Implementation
 
 ```bash
 ts-node evm/deploy-contract.js \
@@ -146,9 +145,6 @@
   --upgrade
 ```
 
-
-=======
->>>>>>> b2e9ef10
 ### ERC1967Proxy
 
 The `deploy-contract.js` script supports deploying ERC1967Proxy contracts for any contract. Use the `--forContract` option to specify the contract like this:
