--- conflicted
+++ resolved
@@ -266,7 +266,6 @@
 ts-node evm/governance.js execute --targetContractName AxelarGateway --target [target-address] --calldata [calldata] -n [chain]
 ```
 
-<<<<<<< HEAD
 8. Verify the governance command went through correctly.
 
 ### InterchainTokenService owner commands (evm/its.js)
@@ -329,8 +328,7 @@
 `ts-node evm/its.js propose-operatorship <operator> --yes`
 
 *Note: add the following flags for operating via governance:  `--governance --governanceEta 2025-12-31T12:00:00 --file proposal.json` and then submit the proposal
-=======
->>>>>>> 7739bd7f
+
 ## Utilities
 
 ### Decode Function Calldata
