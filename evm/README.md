--- conflicted
+++ resolved
@@ -265,7 +265,6 @@
 ts-node evm/governance.js execute --targetContractName AxelarGateway --target [target-address] --calldata [calldata] -n [chain]
 ```
 
-<<<<<<< HEAD
 8. Verify the governance command went through correctly.
 
 ### AxelarServiceGovernance (operator) extensions
@@ -301,8 +300,6 @@
   -c AxelarServiceGovernance -n <chain> --newOperator 0xNewOperator
 ```
 
-=======
->>>>>>> 186418dc
 ## Utilities
 
 ### Decode Function Calldata
