--- conflicted
+++ resolved
@@ -268,7 +268,6 @@
 
 8. Verify the governance command went through correctly.
 
-<<<<<<< HEAD
 ### InterchainTokenService owner commands (evm/its.js)
 
 #### Set trusted chains
@@ -329,7 +328,7 @@
 `ts-node evm/its.js propose-operatorship <operator> --yes`
 
 *Note: add the following flags for operating via governance:  `--governance --governanceEta 2025-12-31T12:00:00 --file proposal.json` and then submit the proposal
-=======
+
 ### AxelarServiceGovernance (operator) extensions
 
 The CLI includes convenience commands for AxelarServiceGovernance operator-style proposals:
@@ -360,7 +359,6 @@
 ts-node evm/governance.js submit transferOperatorship <commandId> <YYYY-MM-DDTHH:mm:ss|relative-seconds> \
   -c AxelarServiceGovernance -n <chain> --calldata <calldata>
 ```
->>>>>>> d6049464
 
 ## Utilities
 
