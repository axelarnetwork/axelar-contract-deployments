--- conflicted
+++ resolved
@@ -184,19 +184,11 @@
 
             if (!offline) {
                 // loop over each token
-<<<<<<< HEAD
                 for (const tokenSymbol of symbolsArray) {
                     const token = await gateway.tokenAddresses(tokenSymbol);
                     const limit = await gateway.tokenMintLimit(tokenSymbol);
                     printInfo(`Token ${tokenSymbol} address`, token);
                     printInfo(`Token ${tokenSymbol} limit`, limit);
-=======
-                for (const symbol of symbolsArray) {
-                    const token = await gateway.tokenAddresses(symbolsArray[i]);
-                    const limit = await gateway.tokenMintLimit(symbolsArray[i]);
-                    printInfo(`Token ${symbolsArray[i]} address`, token);
-                    printInfo(`Token ${symbolsArray[i]} limit`, limit);
->>>>>>> 82c4c8b6
                 }
             }
 
