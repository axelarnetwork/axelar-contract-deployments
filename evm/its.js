'use strict';

const { ethers } = require('hardhat');
const {
    getDefaultProvider,
    utils: { hexZeroPad, toUtf8Bytes, keccak256, parseUnits, formatUnits },
    BigNumber,
    Contract,
} = ethers;
const { Command, Option } = require('commander');
const {
    printInfo,
    prompt,
    printWarn,
    printError,
    printWalletInfo,
    wasEventEmitted,
    mainProcessor,
    validateParameters,
    getContractJSON,
    isValidTokenId,
    getGasOptions,
    isNonEmptyString,
    isValidChain,
    getChainConfig,
    parseTrustedChains,
    encodeITSDestination,
<<<<<<< HEAD
    INTERCHAIN_TRANSFER,
=======
    printTokenInfo,
>>>>>>> 9400536d
} = require('./utils');
const { getWallet } = require('./sign-utils');
const IInterchainTokenService = getContractJSON('IInterchainTokenService');
const IMinter = getContractJSON('IMinter');
const InterchainTokenService = getContractJSON('InterchainTokenService');
const InterchainTokenFactory = getContractJSON('InterchainTokenFactory');
const IInterchainTokenDeployer = getContractJSON('IInterchainTokenDeployer');
const ITokenManager = getContractJSON('ITokenManager');
const IOwnable = getContractJSON('IOwnable');
const { addOptionsToCommands } = require('../common');
const { addEvmOptions } = require('./cli-utils');
const { getSaltFromKey } = require('@axelar-network/axelar-gmp-sdk-solidity/scripts/utils');
const tokenManagerImplementations = {
    INTERCHAIN_TOKEN: 0,
    MINT_BURN_FROM: 1,
    LOCK_UNLOCK: 2,
    LOCK_UNLOCK_FEE: 3,
    MINT_BURN: 4,
};

function getDeploymentSalt(options) {
    const { rawSalt, salt } = options;

    if (rawSalt) {
        validateParameters({ isKeccak256Hash: { rawSalt } });
        return rawSalt;
    }

    validateParameters({ isString: { salt } });
    return getSaltFromKey(salt);
}

async function handleTx(tx, chain, contract, action, firstEvent, secondEvent) {
    printInfo(`${action} tx`, tx.hash);

    const receipt = await tx.wait(chain.confirmations);

    const eventEmitted =
        (firstEvent ? wasEventEmitted(receipt, contract, firstEvent) : true) ||
        (secondEvent ? wasEventEmitted(receipt, contract, secondEvent) : false);

    if (!eventEmitted) {
        printWarn('Event not emitted in receipt.');
    }
}

async function getTrustedChains(config, interchainTokenService) {
    const chains = Object.values(config.chains).map((chain) => chain.axelarId);

    // If ITS Hub is deployed, register it as a trusted chain as well
    const itsHubAddress = config.axelar?.contracts?.InterchainTokenService?.address;

    if (itsHubAddress) {
        chains.push(config.axelar.axelarId);
    }

    const trustedChains = [];

    for (const chain of chains) {
        if (await interchainTokenService.isTrustedChain(chain)) {
            trustedChains.push(chain);
        }
    }

    return trustedChains;
}

function compare(contractValue, configValue, variableName) {
    contractValue = isNonEmptyString(contractValue) ? contractValue.toLowerCase() : contractValue;
    configValue = isNonEmptyString(configValue) ? configValue.toLowerCase() : configValue;

    if (contractValue === configValue) {
        printInfo(variableName, contractValue);
    } else {
        printError(
            `Error: Value mismatch for '${variableName}'. Config value: ${configValue}, InterchainTokenService value: ${contractValue}`,
        );
    }
}

function compareToConfig(contractConfig, contractName, toCheck) {
    for (const [key, value] of Object.entries(toCheck)) {
        if (contractConfig[key]) {
            const configValue = contractConfig[key];
            compare(value, configValue, key);
        } else {
            printWarn(`Warning: The key '${key}' is not found in the contract config for ${contractName}.`);
        }
    }
}

function isValidDestinationChain(config, destinationChain) {
    if (destinationChain === '') {
        return;
    }

    isValidChain(config, destinationChain);
}

async function processCommand(config, chain, action, options) {
    const { privateKey, address, yes, args } = options;

    const contracts = chain.contracts;
    const contractName = 'InterchainTokenService';

    const interchainTokenServiceAddress = address || contracts.InterchainTokenService?.address;

    if (!interchainTokenServiceAddress) {
        printWarn(`No InterchainTokenService address found for chain ${chain.name}`);
        return;
    }

    validateParameters({ isValidAddress: { interchainTokenServiceAddress } });

    const rpc = chain.rpc;
    const provider = getDefaultProvider(rpc);

    const wallet = await getWallet(privateKey, provider, options);
    const { address: walletAddress } = await printWalletInfo(wallet, options);

    printInfo('Contract name', contractName);
    printInfo('Contract address', interchainTokenServiceAddress);

    const interchainTokenService = new Contract(interchainTokenServiceAddress, IInterchainTokenService.abi, wallet);

    const gasOptions = await getGasOptions(chain, options, contractName);

    printInfo('Action', action);

    if (prompt(`Proceed with action ${action}`, yes)) {
        return;
    }

    switch (action) {
        case 'contract-id': {
            const contractId = await interchainTokenService.contractId();
            printInfo('InterchainTokenService contract ID', contractId);

            break;
        }

        case 'token-manager-address': {
            const [tokenId] = args;
            validateParameters({ isValidTokenId: { tokenId } });

            const tokenIdBytes32 = hexZeroPad(tokenId.startsWith('0x') ? tokenId : '0x' + tokenId, 32);

            const tokenManagerAddress = await interchainTokenService.tokenManagerAddress(tokenIdBytes32);
            printInfo(`TokenManager address for tokenId: ${tokenId}`, tokenManagerAddress);

            try {
                await interchainTokenService.deployedTokenManager(tokenIdBytes32);
                printInfo(`TokenManager for tokenId: ${tokenId} exists at address:`, tokenManagerAddress);
            } catch (error) {
                printInfo(`TokenManager for tokenId: ${tokenId} does not yet exist.`);
            }

            break;
        }

        case 'interchain-token-address': {
            const [tokenId] = args;
            validateParameters({ isValidTokenId: { tokenId } });

            const tokenIdBytes32 = hexZeroPad(tokenId.startsWith('0x') ? tokenId : '0x' + tokenId, 32);

            const interchainTokenAddress = await interchainTokenService.interchainTokenAddress(tokenIdBytes32);
            printInfo(`InterchainToken address for tokenId: ${tokenId}`, interchainTokenAddress);

            try {
                await interchainTokenService.registeredTokenAddress(tokenIdBytes32);
                printInfo(`Token for tokenId: ${tokenId} exists at address:`, interchainTokenAddress);
            } catch (error) {
                printInfo(`Token for tokenId: ${tokenId} does not yet exist.`);
            }

            return interchainTokenAddress;
        }

        case 'interchain-token-id': {
            const [sender] = args;
            const deploymentSalt = getDeploymentSalt(options);

            validateParameters({ isValidAddress: { sender } });

            const interchainTokenId = await interchainTokenService.interchainTokenId(sender, deploymentSalt);
            printInfo(`InterchainTokenId for sender ${sender} and deployment salt: ${deploymentSalt}`, interchainTokenId);

            break;
        }

        case 'token-manager-implementation': {
            const tokenManagerImplementation = await interchainTokenService.tokenManager();
            printInfo(`TokenManager implementation address`, tokenManagerImplementation);

            break;
        }

        case 'flow-limit': {
            const [tokenId] = args;
            validateParameters({ isValidTokenId: { tokenId } });

            const tokenIdBytes32 = hexZeroPad(tokenId.startsWith('0x') ? tokenId : '0x' + tokenId, 32);

            const tokenManagerAddress = await interchainTokenService.deployedTokenManager(tokenIdBytes32);

            const tokenManager = new Contract(tokenManagerAddress, ITokenManager.abi, wallet);

            const flowLimit = await tokenManager.flowLimit();
            printInfo(`Flow limit for TokenManager with tokenId ${tokenId}`, flowLimit);

            break;
        }

        case 'flow-out-amount': {
            const [tokenId] = args;
            validateParameters({ isValidTokenId: { tokenId } });

            const tokenIdBytes32 = hexZeroPad(tokenId.startsWith('0x') ? tokenId : '0x' + tokenId, 32);

            const tokenManagerAddress = await interchainTokenService.deployedTokenManager(tokenIdBytes32);

            const tokenManager = new Contract(tokenManagerAddress, ITokenManager.abi, wallet);

            const flowOutAmount = await tokenManager.flowOutAmount();
            printInfo(`Flow out amount for TokenManager with tokenId ${tokenId}`, flowOutAmount);

            break;
        }

        case 'flow-in-amount': {
            const [tokenId] = args;
            validateParameters({ isValidTokenId: { tokenId } });

            const tokenIdBytes32 = hexZeroPad(tokenId.startsWith('0x') ? tokenId : '0x' + tokenId, 32);

            const tokenManagerAddress = await interchainTokenService.deployedTokenManager(tokenIdBytes32);

            const tokenManager = new Contract(tokenManagerAddress, ITokenManager.abi, wallet);

            const flowInAmount = await tokenManager.flowInAmount();
            printInfo(`Flow in amount for TokenManager with tokenId ${tokenId}`, flowInAmount);

            break;
        }

        case 'contract-call-value': {
            const [sourceChain, sourceAddress, payload] = args;
            validateParameters({ isNonEmptyString: { sourceChain, sourceAddress } });

            if (!(await interchainTokenService.isTrustedChain(sourceChain))) {
                throw new Error(`Invalid remote service: ${sourceChain} is not a trusted chain.`);
            }

            validateParameters({ isValidCalldata: { payload } });

            const [tokenAddress, tokenAmount] = await interchainTokenService.contractCallValue(sourceChain, sourceAddress, payload);
            printInfo(`Amount of tokens with address ${tokenAddress} that the call is worth:`, tokenAmount);

            break;
        }

        case 'express-execute': {
            const [commandID, sourceChain, sourceAddress, payload] = args;
            validateParameters({
                isKeccak256Hash: { commandID },
                isNonEmptyString: { sourceChain, sourceAddress },
                isValidCalldata: { payload },
            });

            const tx = await interchainTokenService.expressExecute(commandID, sourceChain, sourceAddress, payload, gasOptions);
            await handleTx(tx, chain, interchainTokenService, action, 'ExpressExecuted');
            break;
        }

        case 'interchain-transfer': {
            const [destinationChain, tokenId, destinationAddress, amount] = args;
            const { gasValue } = options;
            validateParameters({
                isValidTokenId: { tokenId },
                isNonEmptyString: { destinationChain, destinationAddress },
                isValidNumber: { amount, gasValue }
            });

            if (!(await interchainTokenService.isTrustedChain(destinationChain))) {
                throw new Error(`Destination chain ${destinationChain} is not trusted by ITS`);
            }

            const tokenIdBytes32 = hexZeroPad(tokenId.startsWith('0x') ? tokenId : '0x' + tokenId, 32);

            const tokenManager = new Contract(
                await interchainTokenService.deployedTokenManager(tokenIdBytes32),
                getContractJSON('ITokenManager').abi,
                wallet,
            );
            const token = new Contract(
                await interchainTokenService.registeredTokenAddress(tokenIdBytes32),
                getContractJSON('InterchainToken').abi,
                wallet,
            );

            await printTokenInfo(await interchainTokenService.registeredTokenAddress(tokenIdBytes32), provider);

            const implementationType = (await tokenManager.implementationType()).toNumber();
            const decimals = await token.decimals();
            const amountInUnits = parseUnits(amount, decimals);
            const balance = await token.balanceOf(wallet.address);

            if (balance.lt(amountInUnits)) {
                throw new Error(`Insufficient balance for transfer. Balance: ${balance}, amount: ${amountInUnits}`);
            }

            if (
                implementationType !== tokenManagerImplementations.MINT_BURN &&
                implementationType !== tokenManagerImplementations.INTERCHAIN_TOKEN
            ) {
                printInfo('Approving ITS for a transfer for token with token manager type', implementationType);
                await token.approve(interchainTokenService.address, amountInUnits, gasOptions).then((tx) => tx.wait());
            }

            const itsDestinationAddress = encodeITSDestination(config, destinationChain, destinationAddress);
            printInfo('Human-readable destination address', destinationAddress);
            printInfo('Encoded ITS destination address', itsDestinationAddress);

            const tx = await interchainTokenService[INTERCHAIN_TRANSFER](
                tokenIdBytes32,
                destinationChain,
                itsDestinationAddress,
                amountInUnits,
                { value: gasValue, ...gasOptions },
            );
            await handleTx(tx, chain, interchainTokenService, action, 'InterchainTransfer');
            return tx.hash;
        }

        case 'register-token-metadata': {
            const [tokenAddress] = args;
            const { gasValue } = options;
            validateParameters({ isValidAddress: { tokenAddress }, isValidNumber: { gasValue } });

            const tx = await interchainTokenService.registerTokenMetadata(tokenAddress, gasValue, { value: gasValue, ...gasOptions });
            await handleTx(tx, chain, interchainTokenService, action);
            break;
        }

        case 'set-flow-limits': {
            const [tokenIdsArg, flowLimitsArg] = args;
            const flowLimitsStrings = flowLimitsArg.split(' ');
            const tokenIds = tokenIdsArg.split(' ');
            const flowLimits = [];

            for (const flowLimit of flowLimitsStrings) {
                flowLimits.push(Number(flowLimit));
            }

            const tokenIdsBytes32 = [];
            const tokenManagers = [];

            for (const tokenId of tokenIds) {
                if (!isValidTokenId(tokenId)) {
                    throw new Error(`Invalid tokenId value: ${tokenId}`);
                }

                const tokenIdBytes32 = hexZeroPad(tokenId.startsWith('0x') ? tokenId : '0x' + tokenId, 32);
                tokenIdsBytes32.push(tokenIdBytes32);

                const tokenManager = new Contract(
                    await interchainTokenService.deployedTokenManager(tokenIdBytes32),
                    getContractJSON('ITokenManager').abi,
                    wallet,
                );
                tokenManagers.push(tokenManager);
            }

            validateParameters({ isNumberArray: { flowLimits } });

            const tx = await interchainTokenService.setFlowLimits(tokenIdsBytes32, flowLimits, gasOptions);

            await handleTx(tx, chain, tokenManagers[0], action, 'FlowLimitSet');

            break;
        }

        case 'is-trusted-chain': {
            const itsChain = args;
            const owner = await new Contract(interchainTokenService.address, IOwnable.abi, wallet).owner();

            if (owner.toLowerCase() !== walletAddress.toLowerCase()) {
                throw new Error(`${action} can be performed by contract owner: ${owner}`);
            }

            const trustedChain = getChainConfig(config, itsChain.toLowerCase(), { skipCheck: true })?.axelarId || itsChain.toLowerCase();

            validateParameters({ isNonEmptyString: { trustedChain } });

            if (await interchainTokenService.isTrustedChain(trustedChain)) {
                printInfo(`${itsChain} is a trusted chain`);
            } else {
                printInfo(`${itsChain} is not a trusted chain`);
            }

            break;
        }

        case 'set-trusted-chains': {
            const [itsChain] = args;
            const owner = await new Contract(interchainTokenService.address, IOwnable.abi, wallet).owner();

            if (owner.toLowerCase() !== walletAddress.toLowerCase()) {
                throw new Error(`${action} can be performed by contract owner: ${owner}`);
            }

            validateParameters({ isNonEmptyString: { itsChain } });

            let trustedChains;

            if (itsChain === 'all') {
                trustedChains = parseTrustedChains(config, [itsChain]);
            } else {
                const trustedChain =
                    getChainConfig(config, itsChain.toLowerCase(), { skipCheck: true })?.axelarId || itsChain.toLowerCase();

                validateParameters({ isNonEmptyString: { trustedChain } });

                trustedChains = [trustedChain];
            }

            if (prompt(`Proceed with setting trusted chain(s): ${trustedChains}?`, yes)) {
                return;
            }

            const data = [];

            for (const trustedChain of trustedChains) {
                const tx = await interchainTokenService.populateTransaction.setTrustedChain(trustedChain, gasOptions);
                data.push(tx.data);
            }

            const multicall = await interchainTokenService.multicall(data);
            await handleTx(multicall, chain, interchainTokenService, action, 'TrustedChainSet');

            break;
        }

        case 'remove-trusted-chains': {
            const [itsChain] = args;
            const owner = await new Contract(interchainTokenService.address, IOwnable.abi, wallet).owner();

            if (owner.toLowerCase() !== walletAddress.toLowerCase()) {
                throw new Error(`${action} can be performed by contract owner: ${owner}`);
            }

            let trustedChains;

            if (itsChain === 'all') {
                trustedChains = parseTrustedChains(config, [itsChain]);
            } else {
                const trustedChain = config.chains[itsChain.toLowerCase()]?.axelarId;

                if (trustedChain === undefined) {
                    throw new Error(`Invalid chain: ${trustedChain}`);
                }

                if (!(await interchainTokenService.isTrustedChain(trustedChain))) {
                    printError(`Not a trusted chain ${trustedChain}`);
                    return;
                }

                trustedChains = [trustedChain];
            }

            if (prompt(`Proceed with removing trusted chain(s): ${trustedChains}?`, yes)) {
                return;
            }

            const data = [];

            for (const trustedChain of trustedChains) {
                const tx = await interchainTokenService.populateTransaction.removeTrustedChain(trustedChain, gasOptions);
                data.push(tx.data);
            }

            const multicall = await interchainTokenService.multicall(data);
            await handleTx(multicall, chain, interchainTokenService, action, 'TrustedChainRemoved');

            break;
        }

        case 'set-pause-status': {
            const [pauseStatus] = args;
            const owner = await new Contract(interchainTokenService.address, IOwnable.abi, wallet).owner();

            if (owner.toLowerCase() !== walletAddress.toLowerCase()) {
                throw new Error(`${action} can only be performed by contract owner: ${owner}`);
            }

            const tx = await interchainTokenService.setPauseStatus(pauseStatus === 'true', gasOptions);

            await handleTx(tx, chain, interchainTokenService, action, 'Paused', 'Unpaused');

            break;
        }

        case 'execute': {
            const [commandID, sourceChain, sourceAddress, payload] = args;
            validateParameters({
                isKeccak256Hash: { commandID },
                isNonEmptyString: { sourceChain, sourceAddress },
                isValidCalldata: { payload },
            });

            if (!(await interchainTokenService.isTrustedChain(sourceChain))) {
                throw new Error(`Invalid remote service: ${sourceChain} is not a trusted chain.`);
            }

            const tx = await interchainTokenService.execute(commandID, sourceChain, sourceAddress, payload, gasOptions);

            await handleTx(tx, chain, interchainTokenService, action);

            break;
        }

        case 'checks': {
            const interchainTokenService = new Contract(interchainTokenServiceAddress, InterchainTokenService.abi, wallet);
            const contractConfig = chain.contracts[contractName];

            const interchainTokenDeployer = await interchainTokenService.interchainTokenDeployer();
            const interchainTokenFactory = await interchainTokenService.interchainTokenFactory();

            const interchainTokenFactoryContract = new Contract(interchainTokenFactory, InterchainTokenFactory.abi, wallet);
            const interchainTokenFactoryImplementation = await interchainTokenFactoryContract.implementation();

            const interchainTokenDeployerContract = new Contract(interchainTokenDeployer, IInterchainTokenDeployer.abi, wallet);
            const interchainToken = await interchainTokenDeployerContract.implementationAddress();

            const trustedChains = await getTrustedChains(config, interchainTokenService);
            printInfo('Trusted chains', trustedChains);

            const gateway = await interchainTokenService.gateway();
            const gasService = await interchainTokenService.gasService();

            const configGateway = chain.contracts.AxelarGateway?.address;
            const configGasService = chain.contracts.AxelarGasService?.address;

            const chainNameHash = await interchainTokenService.chainNameHash();
            const configChainNameHash = keccak256(toUtf8Bytes(chain.axelarId));

            compare(gateway, configGateway, 'AxelarGateway');
            compare(gasService, configGasService, 'AxelarGasService');
            compare(chainNameHash, configChainNameHash, 'chainNameHash');

            const toCheck = {
                tokenManagerDeployer: await interchainTokenService.tokenManagerDeployer(),
                interchainTokenDeployer,
                interchainToken,
                tokenManager: await interchainTokenService.tokenManager(),
                tokenHandler: await interchainTokenService.tokenHandler(),
                implementation: await interchainTokenService.implementation(),
            };

            compareToConfig(contractConfig, contractName, toCheck);

            const itsFactoryContractName = 'InterchainTokenFactory';
            const itsFactoryContractConfig = chain.contracts[itsFactoryContractName];

            const toCheckFactory = {
                address: interchainTokenFactory,
                implementation: interchainTokenFactoryImplementation,
            };

            compareToConfig(itsFactoryContractConfig, itsFactoryContractName, toCheckFactory);

            break;
        }

        case 'migrate-interchain-token': {
            const [tokenId] = args;
            validateParameters({ isKeccak256Hash: { tokenId } });

            const tx = await interchainTokenService.migrateInterchainToken(tokenId);

            await handleTx(tx, chain, interchainTokenService, action);

            break;
        }

        case 'transfer-mintership': {
            const [tokenAddress, minter] = args;
            validateParameters({ isValidAddress: { tokenAddress, minter } });

            const token = new Contract(tokenAddress, IMinter.abi, wallet);
            const tx = await token.transferMintership(minter);

            await handleTx(tx, chain, token, action, 'RolesRemoved', 'RolesAdded');

            break;
        }

        case 'link-token': {
            const [tokenId, destinationChain, destinationTokenAddress, type, operator] = args;
            const { gasValue } = options;
            const deploymentSalt = getDeploymentSalt(options);
            const tokenManagerType = tokenManagerImplementations[type];

            validateParameters({
                isValidTokenId: { tokenId },
                isString: { destinationChain },
                isValidAddress: { destinationTokenAddress, operator },
                isValidNumber: { gasValue, tokenManagerType },
            });
            isValidDestinationChain(config, destinationChain);

            const interchainTokenId = await interchainTokenService.interchainTokenId(wallet.address, deploymentSalt);
            printInfo('Expected tokenId', interchainTokenId);

            try {
                const tokenManagerAddress = await interchainTokenService.deployedTokenManager(tokenId);
                printInfo(`TokenManager for tokenId ${tokenId} exists on the current chain`, tokenManagerAddress);

                const sourceTokenAddress = await interchainTokenService.registeredTokenAddress(tokenId);
                printInfo(`Token address on current chain for tokenId ${tokenId}`, sourceTokenAddress);
            } catch (error) {
                printError(`TokenManager for tokenId ${tokenId} does not yet exist on the current chain.`);
                return;
            }

            if (prompt(`Proceed with linking tokenId ${tokenId} to ${destinationTokenAddress} on chain ${destinationChain}?`, yes)) {
                return;
            }

            const linkParams = operator;

            const tx = await interchainTokenService.linkToken(
                deploymentSalt,
                destinationChain,
                destinationTokenAddress,
                tokenManagerType,
                linkParams,
                gasValue,
                gasOptions,
            );
            await handleTx(tx, chain, interchainTokenService, action, 'LinkTokenStarted');
            break;
        }

        default: {
            throw new Error(`Unknown action ${action}`);
        }
    }
}

async function main(action, args, options) {
    options.args = args;
    return mainProcessor(options, (config, chain, options) => processCommand(config, chain, action, options));
}

if (require.main === module) {
    const program = new Command();
    program.name('ITS').description('Script to perform ITS commands');

    program
        .command('contract-id')
        .description('Get contract ID')
        .action((options, cmd) => {
            main(cmd.name(), [], options);
        });

    program
        .command('token-manager-address')
        .description('Get token manager address')
        .argument('<token-id>', 'Token ID')
        .action((tokenId, options, cmd) => {
            main(cmd.name(), [tokenId], options);
        });

    program
        .command('interchain-token-address')
        .description('Get interchain token address')
        .argument('<token-id>', 'Token ID')
        .action((tokenId, options, cmd) => {
            main(cmd.name(), [tokenId], options);
        });

    program
        .command('interchain-token-id')
        .description('Get interchain token ID')
        .argument('<sender>', 'Sender address')
        .action((sender, options, cmd) => {
            main(cmd.name(), [sender], options);
        });

    program
        .command('token-manager-implementation')
        .description('Get token manager implementation address')
        .action((options, cmd) => {
            main(cmd.name(), [], options);
        });

    program
        .command('flow-limit')
        .description('Get flow limit for token')
        .argument('<token-id>', 'Token ID')
        .action((tokenId, options, cmd) => {
            main(cmd.name(), [tokenId], options);
        });

    program
        .command('flow-out-amount')
        .description('Get flow out amount for token')
        .argument('<token-id>', 'Token ID')
        .action((tokenId, options, cmd) => {
            main(cmd.name(), [tokenId], options);
        });

    program
        .command('flow-in-amount')
        .description('Get flow in amount for token')
        .argument('<token-id>', 'Token ID')
        .action((tokenId, options, cmd) => {
            main(cmd.name(), [tokenId], options);
        });

    program
        .command('contract-call-value')
        .description('Get contract call value')
        .argument('<source-chain>', 'Source chain')
        .argument('<source-address>', 'Source address')
        .argument('<payload>', 'Payload')
        .action((sourceChain, sourceAddress, payload, options, cmd) => {
            main(cmd.name(), [sourceChain, sourceAddress, payload], options);
        });

    program
        .command('express-execute')
        .description('Execute express command')
        .argument('<command-id>', 'Command ID')
        .argument('<source-chain>', 'Source chain')
        .argument('<source-address>', 'Source address')
        .argument('<payload>', 'Payload')
        .action((commandID, sourceChain, sourceAddress, payload, options, cmd) => {
            main(cmd.name(), [commandID, sourceChain, sourceAddress, payload], options);
        });

    program
        .command('interchain-transfer')
        .description('Perform interchain transfer')
        .argument('<destination-chain>', 'Destination chain')
        .argument('<token-id>', 'Token ID')
        .argument('<destination-address>', 'Destination address')
        .argument('<amount>', 'Amount')
        .addOption(new Option('--rawSalt <rawSalt>', 'raw deployment salt').env('RAW_SALT'))
        .addOption(new Option('--metadata <metadata>', 'token transfer metadata').default('0x'))
        .addOption(new Option('--gasValue <gasValue>', 'gas value').default(0))
        .action((destinationChain, tokenId, destinationAddress, amount, options, cmd) => {
            main(cmd.name(), [destinationChain, tokenId, destinationAddress, amount], options);
        });

    program
        .command('register-token-metadata')
        .description('Register token metadata')
        .argument('<token-address>', 'Token address')
        .addOption(new Option('--gasValue <gasValue>', 'gas value').default(0))
        .action((tokenAddress, options, cmd) => {
            main(cmd.name(), [tokenAddress], options);
        });

    program
        .command('set-flow-limits')
        .description('Set flow limits for multiple tokens')
        .argument('<token-ids>', 'Comma-separated token IDs')
        .argument('<flow-limits>', 'Comma-separated flow limits')
        .action((tokenIds, flowLimits, options, cmd) => {
            main(cmd.name(), [tokenIds, flowLimits], options);
        });

    program
        .command('is-trusted-chain')
        .description('Is trusted chain')
        .argument('<its-chain>', 'ITS chain')
        .action((itsChain, options, cmd) => {
            main(cmd.name(), itsChain, options);
        });

    program
        .command('set-trusted-chains')
        .description('Set trusted chains')
        .argument('<its-chain>', 'ITS chain')
        .action((itsChain, options, cmd) => {
            main(cmd.name(), [itsChain], options);
        });

    program
        .command('remove-trusted-chains')
        .description('Remove trusted chains')
        .argument('<trusted-chain>', 'Trusted chain')
        .action((trustedChain, options, cmd) => {
            main(cmd.name(), [trustedChain], options);
        });

    program
        .command('set-pause-status')
        .description('Set pause status')
        .argument('<pause-status>', 'Pause status (true/false)')
        .action((pauseStatus, options, cmd) => {
            main(cmd.name(), [pauseStatus], options);
        });

    program
        .command('execute')
        .description('Execute command')
        .argument('<command-id>', 'Command ID')
        .argument('<source-chain>', 'Source chain')
        .argument('<source-address>', 'Source address')
        .argument('<payload>', 'Payload')
        .action((commandID, sourceChain, sourceAddress, payload, options, cmd) => {
            main(cmd.name(), [commandID, sourceChain, sourceAddress, payload], options);
        });

    program
        .command('checks')
        .description('Perform contract checks')
        .action((options, cmd) => {
            main(cmd.name(), [], options);
        });

    program
        .command('migrate-interchain-token')
        .description('Migrate interchain token')
        .argument('<token-id>', 'Token ID')
        .action((tokenId, options, cmd) => {
            main(cmd.name(), [tokenId], options);
        });

    program
        .command('transfer-mintership')
        .description('Transfer mintership')
        .argument('<token-address>', 'Token address')
        .argument('<minter>', 'Minter address')
        .action((tokenAddress, minter, options, cmd) => {
            main(cmd.name(), [tokenAddress, minter], options);
        });

    program
        .command('link-token')
        .description('Link token')
        .argument('<token-id>', 'Token ID')
        .argument('<destination-chain>', 'Destination chain')
        .argument('<destination-token-address>', 'Destination token address')
        .argument('<type>', 'Token manager type')
        .argument('<operator>', 'Operator address')
        .addOption(new Option('--rawSalt <rawSalt>', 'raw deployment salt').env('RAW_SALT'))
        .addOption(new Option('--gasValue <gasValue>', 'gas value').default(0))
        .action((tokenId, destinationChain, destinationTokenAddress, type, operator, options, cmd) => {
            main(cmd.name(), [tokenId, destinationChain, destinationTokenAddress, type, operator], options);
        });

    addOptionsToCommands(program, addEvmOptions, { address: true, salt: true });

    program.parse();
}

module.exports = { its: main, getDeploymentSalt, handleTx, getTrustedChains, isValidDestinationChain };<|MERGE_RESOLUTION|>--- conflicted
+++ resolved
@@ -25,11 +25,8 @@
     getChainConfig,
     parseTrustedChains,
     encodeITSDestination,
-<<<<<<< HEAD
     INTERCHAIN_TRANSFER,
-=======
     printTokenInfo,
->>>>>>> 9400536d
 } = require('./utils');
 const { getWallet } = require('./sign-utils');
 const IInterchainTokenService = getContractJSON('IInterchainTokenService');
