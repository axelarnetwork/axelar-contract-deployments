--- conflicted
+++ resolved
@@ -3,11 +3,7 @@
 const { ethers } = require('hardhat');
 const {
     getDefaultProvider,
-<<<<<<< HEAD
-    utils: { hexZeroPad, defaultAbiCoder, Interface, toUtf8Bytes, keccak256 },
-=======
-    utils: { hexZeroPad },
->>>>>>> 26516895
+    utils: { hexZeroPad, toUtf8Bytes, keccak256 },
     Contract,
 } = ethers;
 const { Command, Option } = require('commander');
@@ -65,28 +61,6 @@
     }
 }
 
-<<<<<<< HEAD
-const decodeMulticallData = async (encodedData, contractJSON) => {
-    const decodedArray = defaultAbiCoder.decode(['bytes[]'], encodedData)[0];
-    const iface = new Interface(contractJSON.abi);
-
-    return decodedArray.map((encodedCall) => {
-        try {
-            const parsedCall = iface.parseTransaction({ data: encodedCall });
-            const functionName = parsedCall.name;
-            const functionFragment = iface.getFunction(functionName);
-
-            const argNames = functionFragment.inputs.map((input) => input.name).join(', ');
-            const argValues = parsedCall.args.map((arg) => arg.toString()).join(', ');
-
-            return `\nFunction: ${functionName}\nArg names: ${argNames}\nArg values: ${argValues}`;
-        } catch (error) {
-            printError(`Unrecognized function call: ${encodedCall}`, error);
-            return `\nFunction: Unrecognized function call`;
-        }
-    });
-};
-
 async function getTrustedChainsAndAddresses(config, interchainTokenService) {
     const allChains = Object.values(config.chains).map((chain) => chain.id);
     const trustedAddressesValues = await Promise.all(
@@ -112,9 +86,6 @@
 }
 
 async function processCommand(config, chain, options) {
-=======
-async function processCommand(_, chain, options) {
->>>>>>> 26516895
     const { privateKey, address, action, yes } = options;
 
     const contracts = chain.contracts;
@@ -494,19 +465,6 @@
             break;
         }
 
-<<<<<<< HEAD
-        case 'decodeMulticall': {
-            const { multicallData } = options;
-
-            validateParameters({ isValidCalldata: { multicallData } });
-
-            const decodedMulticall = await decodeMulticallData(multicallData, IInterchainTokenService);
-
-            printInfo('Decoded multicall data', decodedMulticall);
-
-            break;
-        }
-
         case 'checks': {
             const interchainTokenService = new Contract(interchainTokenServiceAddress, InterchainTokenService.abi, wallet);
 
@@ -562,8 +520,6 @@
             break;
         }
 
-=======
->>>>>>> 26516895
         default: {
             throw new Error(`Unknown action ${action}`);
         }
@@ -605,11 +561,7 @@
                 'removeTrustedAddress',
                 'setPauseStatus',
                 'execute',
-<<<<<<< HEAD
-                'decodeMulticall',
                 'checks',
-=======
->>>>>>> 26516895
             ])
             .makeOptionMandatory(true),
     );
@@ -653,8 +605,4 @@
     program.parse();
 }
 
-<<<<<<< HEAD
-module.exports = { getDeploymentSalt, handleTx, decodeMulticallData, getTrustedChainsAndAddresses };
-=======
-module.exports = { getDeploymentSalt, handleTx };
->>>>>>> 26516895
+module.exports = { getDeploymentSalt, handleTx, getTrustedChainsAndAddresses };