'use strict';

const { ethers } = require('hardhat');
const {
    getDefaultProvider,
    utils: { hexZeroPad, defaultAbiCoder, Interface },
    Contract,
} = ethers;
const { Command, Option } = require('commander');
const {
    printInfo,
    printError,
    prompt,
    printWarn,
    printWalletInfo,
    wasEventEmitted,
    mainProcessor,
    validateParameters,
    getContractJSON,
    isValidTokenId,
    getGasOptions,
    printError,
} = require('./utils');
const { getWallet } = require('./sign-utils');
const IInterchainTokenService = getContractJSON('IInterchainTokenService');
const InterchainTokenService = getContractJSON('InterchainTokenService');
const InterchainTokenFactory = getContractJSON('InterchainTokenFactory');
const IInterchainTokenDeployer = getContractJSON('IInterchainTokenDeployer');
const IOwnable = getContractJSON('IOwnable');
const { addExtendedOptions } = require('./cli-utils');
const { getSaltFromKey } = require('@axelar-network/axelar-gmp-sdk-solidity/scripts/utils');
const tokenManagerImplementations = {
    MINT_BURN: 0,
    MINT_BURN_FROM: 1,
    LOCK_UNLOCK: 2,
    LOCK_UNLOCK_FEE: 3,
};

function getDeploymentSalt(options) {
    const { rawSalt, salt } = options;

    if (rawSalt) {
        validateParameters({ isKeccak256Hash: { rawSalt } });
        return rawSalt;
    }

    validateParameters({ isString: { salt } });
    return getSaltFromKey(salt);
}

async function handleTx(tx, chain, contract, action, firstEvent, secondEvent) {
    printInfo(`${action} tx`, tx.hash);

    const receipt = await tx.wait(chain.confirmations);

    const eventEmitted =
        (firstEvent ? wasEventEmitted(receipt, contract, firstEvent) : true) ||
        (secondEvent ? wasEventEmitted(receipt, contract, secondEvent) : false);

    if (!eventEmitted) {
        printWarn('Event not emitted in receipt.');
    }
}

<<<<<<< HEAD
function postDeploymentCheck(contractName, contractConfig, toCheck) {
    let allKeysMatch = true;

    for (const [key, value] of Object.entries(toCheck)) {
        if (Object.prototype.hasOwnProperty.call(contractConfig, key)) {
            if (contractConfig[key] === value) {
                printInfo(`Confirmed: Value match for '${key}'.`);
            } else {
                printError(`Error: Value mismatch for '${key}'. Config value: ${contractConfig[key]}, Inputted value: ${value}`);
                allKeysMatch = false;
            }
        } else {
            printWarn(`Warning: The key '${key}' is not found in the contract config for ${contractName}.`);
            allKeysMatch = false;
        }
    }

    if (allKeysMatch) {
        printInfo(`Confirmation: All values match the contract config for ${contractName}.`);
    }
}
=======
const decodeMulticallData = async (encodedData, contractJSON) => {
    const decodedArray = defaultAbiCoder.decode(['bytes[]'], encodedData)[0];
    const iface = new Interface(contractJSON.abi);

    return decodedArray.map((encodedCall) => {
        try {
            const parsedCall = iface.parseTransaction({ data: encodedCall });
            const functionName = parsedCall.name;
            const functionFragment = iface.getFunction(functionName);

            const argNames = functionFragment.inputs.map((input) => input.name).join(', ');
            const argValues = parsedCall.args.map((arg) => arg.toString()).join(', ');

            return `\nFunction: ${functionName}\nArg names: ${argNames}\nArg values: ${argValues}`;
        } catch (error) {
            printError(`Unrecognized function call: ${encodedCall}`, error);
            return `\nFunction: Unrecognized function call`;
        }
    });
};
>>>>>>> f5287d9a

async function processCommand(_, chain, options) {
    const { privateKey, address, action, yes } = options;

    const contracts = chain.contracts;
    const contractName = 'InterchainTokenService';

    const interchainTokenServiceAddress = address || contracts.InterchainTokenService?.address;

    validateParameters({ isValidAddress: { interchainTokenServiceAddress } });

    const rpc = chain.rpc;
    const provider = getDefaultProvider(rpc);

    const wallet = await getWallet(privateKey, provider, options);
    const { address: walletAddress } = await printWalletInfo(wallet, options);

    printInfo('Contract name', contractName);
    printInfo('Contract address', interchainTokenServiceAddress);

    const interchainTokenService = new Contract(interchainTokenServiceAddress, IInterchainTokenService.abi, wallet);

    const gasOptions = await getGasOptions(chain, options, contractName);

    printInfo('Action', action);

    if (prompt(`Proceed with action ${action}`, yes)) {
        return;
    }

    const tokenId = options.tokenId;

    switch (action) {
        case 'contractId': {
            const contractId = await interchainTokenService.contractId();
            printInfo('InterchainTokenService contract ID', contractId);

            break;
        }

        case 'tokenManagerAddress': {
            validateParameters({ isValidTokenId: { tokenId } });

            const tokenIdBytes32 = hexZeroPad(tokenId.startsWith('0x') ? tokenId : '0x' + tokenId, 32);

            const tokenManagerAddress = await interchainTokenService.tokenManagerAddress(tokenIdBytes32);
            printInfo(`TokenManager address for tokenId: ${tokenId}`, tokenManagerAddress);

            try {
                await interchainTokenService.validTokenManagerAddress(tokenIdBytes32);
                printInfo(`TokenManager for tokenId: ${tokenId} exists at address:`, tokenManagerAddress);
            } catch (error) {
                printInfo(`TokenManager for tokenId: ${tokenId} does not yet exist.`);
            }

            break;
        }

        case 'interchainTokenAddress': {
            validateParameters({ isValidTokenId: { tokenId } });

            const tokenIdBytes32 = hexZeroPad(tokenId.startsWith('0x') ? tokenId : '0x' + tokenId, 32);

            const interchainTokenAddress = await interchainTokenService.interchainTokenAddress(tokenIdBytes32);
            printInfo(`InterchainToken address for tokenId: ${tokenId}`, interchainTokenAddress);

            try {
                await interchainTokenService.validTokenAddress(tokenIdBytes32);
                printInfo(`Token for tokenId: ${tokenId} exists at address:`, interchainTokenAddress);
            } catch (error) {
                printInfo(`Token for tokenId: ${tokenId} does not yet exist.`);
            }

            break;
        }

        case 'interchainTokenId': {
            const { sender } = options;

            const deploymentSalt = getDeploymentSalt(options);

            validateParameters({ isValidAddress: { sender } });

            const interchainTokenId = await interchainTokenService.interchainTokenId(sender, deploymentSalt);
            printInfo(`InterchainTokenId for sender ${sender} and deployment salt: ${deploymentSalt}`, interchainTokenId);

            break;
        }

        case 'tokenManagerImplementation': {
            const tokenManagerImplementation = await interchainTokenService.tokenManager();
            printInfo(`TokenManager implementation address`, tokenManagerImplementation);

            break;
        }

        case 'flowLimit': {
            validateParameters({ isValidTokenId: { tokenId } });

            const tokenIdBytes32 = hexZeroPad(tokenId.startsWith('0x') ? tokenId : '0x' + tokenId, 32);

            const flowLimit = await interchainTokenService.flowLimit(tokenIdBytes32);
            printInfo(`Flow limit for TokenManager with tokenId ${tokenId}`, flowLimit);

            break;
        }

        case 'flowOutAmount': {
            validateParameters({ isValidTokenId: { tokenId } });

            const tokenIdBytes32 = hexZeroPad(tokenId.startsWith('0x') ? tokenId : '0x' + tokenId, 32);

            const flowOutAmount = await interchainTokenService.flowOutAmount(tokenIdBytes32);
            printInfo(`Flow out amount for TokenManager with tokenId ${tokenId}`, flowOutAmount);

            break;
        }

        case 'flowInAmount': {
            validateParameters({ isValidTokenId: { tokenId } });

            const tokenIdBytes32 = hexZeroPad(tokenId.startsWith('0x') ? tokenId : '0x' + tokenId, 32);

            const flowInAmount = await interchainTokenService.flowInAmount(tokenIdBytes32);
            printInfo(`Flow out amount for TokenManager with tokenId ${tokenId}`, flowInAmount);

            break;
        }

        case 'deployTokenManager': {
            const { destinationChain, type, params, gasValue } = options;

            const deploymentSalt = getDeploymentSalt(options);

            validateParameters({
                isString: { destinationChain },
                isValidCalldata: { params },
                isValidNumber: { gasValue },
            });

            const tx = await interchainTokenService.deployTokenManager(
                deploymentSalt,
                destinationChain,
                tokenManagerImplementations[type],
                params,
                gasValue,
                gasOptions,
            );

            await handleTx(tx, chain, interchainTokenService, options.action, 'TokenManagerDeployed', 'TokenManagerDeploymentStarted');

            break;
        }

        case 'deployInterchainToken': {
            const { destinationChain, name, symbol, decimals, minter, gasValue } = options;

            const deploymentSalt = getDeploymentSalt(options);

            validateParameters({
                isNonEmptyString: { name, symbol },
                isString: { destinationChain },
                isValidBytesAddress: { minter },
                isValidNumber: { decimals, gasValue },
            });

            const tx = await interchainTokenService.deployInterchainToken(
                deploymentSalt,
                destinationChain,
                name,
                symbol,
                decimals,
                minter,
                gasValue,
                gasOptions,
            );

            await handleTx(tx, chain, interchainTokenService, options.action, 'TokenManagerDeployed', 'InterchainTokenDeploymentStarted');

            break;
        }

        case 'contractCallValue': {
            const { sourceChain, sourceAddress, payload } = options;

            validateParameters({ isNonEmptyString: { sourceChain, sourceAddress } });

            const isTrustedAddress = await interchainTokenService.isTrustedAddress(sourceChain, sourceAddress);

            if (!isTrustedAddress) {
                throw new Error('Invalid remote service.');
            }

            validateParameters({ isValidCalldata: { payload } });

            const [tokenAddress, tokenAmount] = await interchainTokenService.contractCallValue(sourceChain, sourceAddress, payload);
            printInfo(`Amount of tokens with address ${tokenAddress} that the call is worth:`, tokenAmount);

            break;
        }

        case 'expressExecute': {
            const { commandID, sourceChain, sourceAddress, payload } = options;

            validateParameters({
                isKeccak256Hash: { commandID },
                isNonEmptyString: { sourceChain, sourceAddress },
                isValidCalldata: { payload },
            });

            const tx = await interchainTokenService.expressExecute(commandID, sourceChain, sourceAddress, payload, gasOptions);

            await handleTx(tx, chain, interchainTokenService, options.action, 'ExpressExecuted');

            break;
        }

        case 'interchainTransfer': {
            const { destinationChain, destinationAddress, amount, metadata, gasValue } = options;

            validateParameters({
                isValidTokenId: { tokenId },
                isNonEmptyString: { destinationChain, destinationAddress },
                isValidNumber: { amount, gasValue },
                isValidCalldata: { metadata },
            });

            const tokenIdBytes32 = hexZeroPad(tokenId.startsWith('0x') ? tokenId : '0x' + tokenId, 32);

            const tx = await interchainTokenService.interchainTransfer(
                tokenIdBytes32,
                destinationChain,
                destinationAddress,
                amount,
                metadata,
                gasValue,
                gasOptions,
            );

            await handleTx(tx, chain, interchainTokenService, options.action, 'InterchainTransfer', 'InterchainTransferWithData');

            break;
        }

        case 'callContractWithInterchainToken': {
            const { destinationChain, destinationAddress, amount, data, gasValue } = options;

            validateParameters({
                isValidTokenId: { tokenId },
                isNonEmptyString: { destinationChain, destinationAddress },
                isValidNumber: { amount, gasValue },
                isValidCalldata: { data },
            });

            const tokenIdBytes32 = hexZeroPad(tokenId.startsWith('0x') ? tokenId : '0x' + tokenId, 32);

            const tx = await interchainTokenService.callContractWithInterchainToken(
                tokenIdBytes32,
                destinationChain,
                destinationAddress,
                amount,
                data,
                gasValue,
                gasOptions,
            );

            await handleTx(tx, chain, interchainTokenService, options.action, 'InterchainTransfer', 'InterchainTransferWithData');

            break;
        }

        case 'setFlowLimits': {
            const { tokenIds, flowLimits } = options;
            const tokenIdsBytes32 = [];

            for (const tokenId of tokenIds) {
                if (!isValidTokenId(tokenId)) {
                    throw new Error(`Invalid tokenId value: ${tokenId}`);
                }

                const tokenIdBytes32 = hexZeroPad(tokenId.startsWith('0x') ? tokenId : '0x' + tokenId, 32);
                tokenIdsBytes32.push(tokenIdBytes32);
            }

            validateParameters({ isNumberArray: { flowLimits } });

            const tx = await interchainTokenService.setFlowLimits(tokenIdsBytes32, flowLimits, gasOptions);

            await handleTx(tx, chain, interchainTokenService, options.action, 'FlowLimitSet');

            break;
        }

        case 'trustedAddress': {
            const trustedChain = options.trustedChain;

            validateParameters({ isNonEmptyString: { trustedChain } });

            const trustedAddress = await interchainTokenService.trustedAddress(trustedChain);

            if (trustedAddress) {
                printInfo(`Trusted address for chain ${trustedChain}`, trustedAddress);
            } else {
                printWarn(`No trusted address for chain ${trustedChain}`);
            }

            break;
        }

        case 'setTrustedAddress': {
            const owner = await new Contract(interchainTokenService.address, IOwnable.abi, wallet).owner();

            if (owner.toLowerCase() !== walletAddress.toLowerCase()) {
                throw new Error(`${action} can only be performed by contract owner: ${owner}`);
            }

            const { trustedChain, trustedAddress } = options;

            validateParameters({ isNonEmptyString: { trustedChain, trustedAddress } });

            const tx = await interchainTokenService.setTrustedAddress(trustedChain, trustedAddress, gasOptions);

            await handleTx(tx, chain, interchainTokenService, options.action, 'TrustedAddressSet');

            break;
        }

        case 'removeTrustedAddress': {
            const owner = await new Contract(interchainTokenService.address, IOwnable.abi, wallet).owner();

            if (owner.toLowerCase() !== walletAddress.toLowerCase()) {
                throw new Error(`${action} can only be performed by contract owner: ${owner}`);
            }

            const trustedChain = options.trustedChain;

            validateParameters({ isNonEmptyString: { trustedChain } });

            const tx = await interchainTokenService.removeTrustedAddress(trustedChain, gasOptions);

            await handleTx(tx, chain, interchainTokenService, options.action, 'TrustedAddressRemoved');

            break;
        }

        case 'setPauseStatus': {
            const owner = await new Contract(interchainTokenService.address, IOwnable.abi, wallet).owner();

            if (owner.toLowerCase() !== walletAddress.toLowerCase()) {
                throw new Error(`${action} can only be performed by contract owner: ${owner}`);
            }

            const pauseStatus = options.pauseStatus;

            const tx = await interchainTokenService.setPauseStatus(pauseStatus, gasOptions);

            await handleTx(tx, chain, interchainTokenService, options.action, 'Paused', 'Unpaused');

            break;
        }

        case 'execute': {
            const { commandID, sourceChain, sourceAddress, payload } = options;

            validateParameters({ isKeccak256Hash: { commandID }, isNonEmptyString: { sourceChain, sourceAddress } });

            const isTrustedAddress = await interchainTokenService.isTrustedAddress(sourceChain, sourceAddress);

            if (!isTrustedAddress) {
                throw new Error('Invalid remote service.');
            }

            validateParameters({ isValidCalldata: { payload } });

            const tx = await interchainTokenService.execute(commandID, sourceChain, sourceAddress, payload, gasOptions);

            await handleTx(tx, chain, interchainTokenService, options.action);

            break;
        }

<<<<<<< HEAD
        case 'postDeploy': {
            const interchainTokenService = new Contract(interchainTokenServiceAddress, InterchainTokenService.abi, wallet);

            const contractConfig = chain.contracts[contractName];

            const interchainTokenDeployer = await interchainTokenService.interchainTokenDeployer();
            const interchainTokenFactory = await interchainTokenService.interchainTokenFactory();

            const interchainTokenFactoryContract = new Contract(interchainTokenFactory, InterchainTokenFactory.abi, wallet);
            const interchainTokenFactoryImplementation = await interchainTokenFactoryContract.implementation();

            const interchainTokenDeployerContract = new Contract(interchainTokenDeployer, IInterchainTokenDeployer.abi, wallet);
            const interchainToken = await interchainTokenDeployerContract.implementationAddress();

            const toCheck = {
                tokenManagerDeployer: await interchainTokenService.tokenManagerDeployer(),
                interchainTokenDeployer,
                interchainToken,
                tokenManager: await interchainTokenService.tokenManager(),
                tokenHandler: await interchainTokenService.tokenHandler(),
                implementation: await interchainTokenService.implementation(),
                interchainTokenFactory,
                interchainTokenFactoryImplementation,
            };

            postDeploymentCheck(contractName, contractConfig, toCheck);
=======
        case 'decodeMulticall': {
            const { multicallData } = options;

            validateParameters({ isValidCalldata: { multicallData } });

            const decodedMulticall = await decodeMulticallData(multicallData, IInterchainTokenService);

            printInfo('Decoded multicall data', decodedMulticall);
>>>>>>> f5287d9a

            break;
        }

        default: {
            throw new Error(`Unknown action ${action}`);
        }
    }
}

async function main(options) {
    await mainProcessor(options, processCommand);
}

if (require.main === module) {
    const program = new Command();

    program.name('ITS').description('Script to perform ITS commands');

    addExtendedOptions(program, { address: true, salt: true });

    program.addOption(
        new Option('--action <action>', 'ITS action')
            .choices([
                'contractId',
                'tokenManagerAddress',
                'tokenAddress',
                'interchainTokenAddress',
                'interchainTokenId',
                'tokenManagerImplementation',
                'flowLimit',
                'flowOutAmount',
                'flowInAmount',
                'deployTokenManager',
                'deployInterchainToken',
                'contractCallValue',
                'expressExecute',
                'interchainTransfer',
                'callContractWithInterchainToken',
                'setFlowLimits',
                'trustedAddress',
                'setTrustedAddress',
                'removeTrustedAddress',
                'setPauseStatus',
                'execute',
<<<<<<< HEAD
                'postDeploy',
=======
                'decodeMulticall',
>>>>>>> f5287d9a
            ])
            .makeOptionMandatory(true),
    );

    program.addOption(new Option('--commandID <commandID>', 'execute command ID'));
    program.addOption(new Option('--tokenId <tokenId>', 'ID of the token'));
    program.addOption(new Option('--sender <sender>', 'TokenManager deployer address'));
    program.addOption(
        new Option('--type <type>', 'TokenManager implementation type').choices([
            'MINT_BURN',
            'MINT_BURN_FROM',
            'LOCK_UNLOCK',
            'LOCK_UNLOCK_FEE',
        ]),
    );
    program.addOption(new Option('--destinationChain <destinationChain>', 'destination chain'));
    program.addOption(new Option('--destinationAddress <destinationAddress>', 'destination address'));
    program.addOption(new Option('--params <params>', 'params for TokenManager deployment'));
    program.addOption(new Option('--gasValue <gasValue>', 'gas value'));
    program.addOption(new Option('--name <name>', 'token name'));
    program.addOption(new Option('--symbol <symbol>', 'token symbol'));
    program.addOption(new Option('--decimals <decimals>', 'token decimals'));
    program.addOption(new Option('--minter <minter>', 'token minter'));
    program.addOption(new Option('--sourceChain <sourceChain>', 'source chain'));
    program.addOption(new Option('--sourceAddress <sourceAddress>', 'source address'));
    program.addOption(new Option('--payload <payload>', 'payload'));
    program.addOption(new Option('--amount <amount>', 'token amount'));
    program.addOption(new Option('--metadata <metadata>', 'token transfer metadata'));
    program.addOption(new Option('--data <data>', 'token transfer data'));
    program.addOption(new Option('--tokenIds <tokenIds>', 'tokenId array'));
    program.addOption(new Option('--flowLimits <flowLimits>', 'flow limit array'));
    program.addOption(new Option('--trustedChain <trustedChain>', 'chain name for trusted addresses'));
    program.addOption(new Option('--trustedAddress <trustedAddress>', 'trusted address'));
    program.addOption(new Option('--pauseStatus <pauseStatus>', 'pause status').choices(['true', 'false']));
    program.addOption(new Option('--rawSalt <rawSalt>', 'raw deployment salt').env('RAW_SALT'));
    program.addOption(new Option('--multicallData <multicallData>', 'multicall data arg').env('MULTICALL_DATA'));

    program.action((options) => {
        main(options);
    });

    program.parse();
}

module.exports = { getDeploymentSalt, handleTx, decodeMulticallData };<|MERGE_RESOLUTION|>--- conflicted
+++ resolved
@@ -62,7 +62,27 @@
     }
 }
 
-<<<<<<< HEAD
+const decodeMulticallData = async (encodedData, contractJSON) => {
+    const decodedArray = defaultAbiCoder.decode(['bytes[]'], encodedData)[0];
+    const iface = new Interface(contractJSON.abi);
+
+    return decodedArray.map((encodedCall) => {
+        try {
+            const parsedCall = iface.parseTransaction({ data: encodedCall });
+            const functionName = parsedCall.name;
+            const functionFragment = iface.getFunction(functionName);
+
+            const argNames = functionFragment.inputs.map((input) => input.name).join(', ');
+            const argValues = parsedCall.args.map((arg) => arg.toString()).join(', ');
+
+            return `\nFunction: ${functionName}\nArg names: ${argNames}\nArg values: ${argValues}`;
+        } catch (error) {
+            printError(`Unrecognized function call: ${encodedCall}`, error);
+            return `\nFunction: Unrecognized function call`;
+        }
+    });
+};
+
 function postDeploymentCheck(contractName, contractConfig, toCheck) {
     let allKeysMatch = true;
 
@@ -84,28 +104,6 @@
         printInfo(`Confirmation: All values match the contract config for ${contractName}.`);
     }
 }
-=======
-const decodeMulticallData = async (encodedData, contractJSON) => {
-    const decodedArray = defaultAbiCoder.decode(['bytes[]'], encodedData)[0];
-    const iface = new Interface(contractJSON.abi);
-
-    return decodedArray.map((encodedCall) => {
-        try {
-            const parsedCall = iface.parseTransaction({ data: encodedCall });
-            const functionName = parsedCall.name;
-            const functionFragment = iface.getFunction(functionName);
-
-            const argNames = functionFragment.inputs.map((input) => input.name).join(', ');
-            const argValues = parsedCall.args.map((arg) => arg.toString()).join(', ');
-
-            return `\nFunction: ${functionName}\nArg names: ${argNames}\nArg values: ${argValues}`;
-        } catch (error) {
-            printError(`Unrecognized function call: ${encodedCall}`, error);
-            return `\nFunction: Unrecognized function call`;
-        }
-    });
-};
->>>>>>> f5287d9a
 
 async function processCommand(_, chain, options) {
     const { privateKey, address, action, yes } = options;
@@ -487,7 +485,18 @@
             break;
         }
 
-<<<<<<< HEAD
+        case 'decodeMulticall': {
+            const { multicallData } = options;
+
+            validateParameters({ isValidCalldata: { multicallData } });
+
+            const decodedMulticall = await decodeMulticallData(multicallData, IInterchainTokenService);
+
+            printInfo('Decoded multicall data', decodedMulticall);
+
+            break;
+        }
+
         case 'postDeploy': {
             const interchainTokenService = new Contract(interchainTokenServiceAddress, InterchainTokenService.abi, wallet);
 
@@ -514,16 +523,6 @@
             };
 
             postDeploymentCheck(contractName, contractConfig, toCheck);
-=======
-        case 'decodeMulticall': {
-            const { multicallData } = options;
-
-            validateParameters({ isValidCalldata: { multicallData } });
-
-            const decodedMulticall = await decodeMulticallData(multicallData, IInterchainTokenService);
-
-            printInfo('Decoded multicall data', decodedMulticall);
->>>>>>> f5287d9a
 
             break;
         }
@@ -569,11 +568,8 @@
                 'removeTrustedAddress',
                 'setPauseStatus',
                 'execute',
-<<<<<<< HEAD
+                'decodeMulticall',
                 'postDeploy',
-=======
-                'decodeMulticall',
->>>>>>> f5287d9a
             ])
             .makeOptionMandatory(true),
     );
