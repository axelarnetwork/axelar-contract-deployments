--- conflicted
+++ resolved
@@ -23,13 +23,10 @@
     isNonEmptyString,
     isValidChain,
     getChainConfig,
-<<<<<<< HEAD
-=======
     parseTrustedChains,
     itsEdgeContract,
     getChainConfigByAxelarId,
     isConsensusChain,
->>>>>>> ca8cb0e1
 } = require('./utils');
 const { getWallet } = require('./sign-utils');
 const IInterchainTokenService = getContractJSON('IInterchainTokenService');
@@ -576,11 +573,17 @@
                 }
             }
 
+            const gateway = await interchainTokenService.gateway();
+            const gasService = await interchainTokenService.gasService();
+
+            const configGateway = chain.contracts.AxelarGateway?.address;
+            const configGasService = chain.contracts.AxelarGasService?.address;
+
             const chainNameHash = await interchainTokenService.chainNameHash();
             const configChainNameHash = keccak256(toUtf8Bytes(chain.axelarId));
-
-            compare(await interchainTokenService.gateway(), chain.contracts.AxelarGateway?.address, 'AxelarGateway');
-            compare(await interchainTokenService.gasService(), chain.contracts.AxelarGasService?.address, 'AxelarGasService');
+            
+            compare(gateway, configGateway, 'AxelarGateway');
+            compare(gasService, configGasService, 'AxelarGasService');
             compare(chainNameHash, configChainNameHash, 'chainNameHash');
 
             const toCheck = {
