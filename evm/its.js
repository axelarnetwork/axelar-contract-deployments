'use strict';

const { ethers } = require('hardhat');
const {
    getDefaultProvider,
    utils: { hexZeroPad, toUtf8Bytes, keccak256, parseUnits, formatUnits },
    BigNumber,
    Contract,
} = ethers;
const { Command, Option } = require('commander');
const {
    printInfo,
    prompt,
    printWarn,
    printError,
    printWalletInfo,
    wasEventEmitted,
    mainProcessor,
    validateParameters,
    getContractJSON,
    isValidTokenId,
    getGasOptions,
    isNonEmptyString,
    isValidChain,
    getChainConfig,
    parseTrustedChains,
    encodeITSDestination,
    INTERCHAIN_TRANSFER,
} = require('./utils');
const { getWallet } = require('./sign-utils');
const IInterchainTokenService = getContractJSON('IInterchainTokenService');
const IMinter = getContractJSON('IMinter');
const InterchainTokenService = getContractJSON('InterchainTokenService');
const InterchainTokenFactory = getContractJSON('InterchainTokenFactory');
const IInterchainTokenDeployer = getContractJSON('IInterchainTokenDeployer');
const ITokenManager = getContractJSON('ITokenManager');
const IOwnable = getContractJSON('IOwnable');
const { addOptionsToCommands } = require('../common');
const { addEvmOptions } = require('./cli-utils');
const { getSaltFromKey } = require('@axelar-network/axelar-gmp-sdk-solidity/scripts/utils');
const tokenManagerImplementations = {
    INTERCHAIN_TOKEN: 0,
    MINT_BURN_FROM: 1,
    LOCK_UNLOCK: 2,
    LOCK_UNLOCK_FEE: 3,
    MINT_BURN: 4,
};

function getDeploymentSalt(options) {
    const { rawSalt, salt } = options;

    if (rawSalt) {
        validateParameters({ isKeccak256Hash: { rawSalt } });
        return rawSalt;
    }

    validateParameters({ isString: { salt } });
    return getSaltFromKey(salt);
}

async function handleTx(tx, chain, contract, action, firstEvent, secondEvent) {
    printInfo(`${action} tx`, tx.hash);

    const receipt = await tx.wait(chain.confirmations);

    const eventEmitted =
        (firstEvent ? wasEventEmitted(receipt, contract, firstEvent) : true) ||
        (secondEvent ? wasEventEmitted(receipt, contract, secondEvent) : false);

    if (!eventEmitted) {
        printWarn('Event not emitted in receipt.');
    }
}

async function getTrustedChains(config, interchainTokenService) {
    const chains = Object.values(config.chains).map((chain) => chain.axelarId);

    // If ITS Hub is deployed, register it as a trusted chain as well
    const itsHubAddress = config.axelar?.contracts?.InterchainTokenService?.address;

    if (itsHubAddress) {
        chains.push(config.axelar.axelarId);
    }

    const trustedChains = [];

    for (const chain of chains) {
        if (await interchainTokenService.isTrustedChain(chain)) {
            trustedChains.push(chain);
        }
    }

    return trustedChains;
}

function compare(contractValue, configValue, variableName) {
    contractValue = isNonEmptyString(contractValue) ? contractValue.toLowerCase() : contractValue;
    configValue = isNonEmptyString(configValue) ? configValue.toLowerCase() : configValue;

    if (contractValue === configValue) {
        printInfo(variableName, contractValue);
    } else {
        printError(
            `Error: Value mismatch for '${variableName}'. Config value: ${configValue}, InterchainTokenService value: ${contractValue}`,
        );
    }
}

function compareToConfig(contractConfig, contractName, toCheck) {
    for (const [key, value] of Object.entries(toCheck)) {
        if (contractConfig[key]) {
            const configValue = contractConfig[key];
            compare(value, configValue, key);
        } else {
            printWarn(`Warning: The key '${key}' is not found in the contract config for ${contractName}.`);
        }
    }
}

function isValidDestinationChain(config, destinationChain) {
    if (destinationChain === '') {
        return;
    }

    isValidChain(config, destinationChain);
}

async function processCommand(config, chain, action, options) {
    const { privateKey, address, yes, args } = options;

    const contracts = chain.contracts;
    const contractName = 'InterchainTokenService';

    const interchainTokenServiceAddress = address || contracts.InterchainTokenService?.address;

    if (!interchainTokenServiceAddress) {
        printWarn(`No InterchainTokenService address found for chain ${chain.name}`);
        return;
    }

    validateParameters({ isValidAddress: { interchainTokenServiceAddress } });

    const rpc = chain.rpc;
    const provider = getDefaultProvider(rpc);

    const wallet = await getWallet(privateKey, provider, options);
    const { address: walletAddress } = await printWalletInfo(wallet, options);

    printInfo('Contract name', contractName);
    printInfo('Contract address', interchainTokenServiceAddress);

    const interchainTokenService = new Contract(interchainTokenServiceAddress, IInterchainTokenService.abi, wallet);

    const gasOptions = await getGasOptions(chain, options, contractName);

    printInfo('Action', action);

    if (prompt(`Proceed with action ${action}`, yes)) {
        return;
    }

    switch (action) {
        case 'contract-id': {
            const contractId = await interchainTokenService.contractId();
            printInfo('InterchainTokenService contract ID', contractId);

            break;
        }

        case 'token-manager-address': {
            const [tokenId] = args;
            validateParameters({ isValidTokenId: { tokenId } });

            const tokenIdBytes32 = hexZeroPad(tokenId.startsWith('0x') ? tokenId : '0x' + tokenId, 32);

            const tokenManagerAddress = await interchainTokenService.tokenManagerAddress(tokenIdBytes32);
            printInfo(`TokenManager address for tokenId: ${tokenId}`, tokenManagerAddress);

            try {
                await interchainTokenService.deployedTokenManager(tokenIdBytes32);
                printInfo(`TokenManager for tokenId: ${tokenId} exists at address:`, tokenManagerAddress);
            } catch (error) {
                printInfo(`TokenManager for tokenId: ${tokenId} does not yet exist.`);
            }

            break;
        }

        case 'interchain-token-address': {
            const [tokenId] = args;
            validateParameters({ isValidTokenId: { tokenId } });

            const tokenIdBytes32 = hexZeroPad(tokenId.startsWith('0x') ? tokenId : '0x' + tokenId, 32);

            const interchainTokenAddress = await interchainTokenService.interchainTokenAddress(tokenIdBytes32);
            printInfo(`InterchainToken address for tokenId: ${tokenId}`, interchainTokenAddress);

            try {
                await interchainTokenService.registeredTokenAddress(tokenIdBytes32);
                printInfo(`Token for tokenId: ${tokenId} exists at address:`, interchainTokenAddress);
            } catch (error) {
                printInfo(`Token for tokenId: ${tokenId} does not yet exist.`);
            }

            return interchainTokenAddress;
        }

        case 'interchain-token-id': {
            const [sender] = args;
            const deploymentSalt = getDeploymentSalt(options);

            validateParameters({ isValidAddress: { sender } });

            const interchainTokenId = await interchainTokenService.interchainTokenId(sender, deploymentSalt);
            printInfo(`InterchainTokenId for sender ${sender} and deployment salt: ${deploymentSalt}`, interchainTokenId);

            break;
        }

        case 'token-manager-implementation': {
            const tokenManagerImplementation = await interchainTokenService.tokenManager();
            printInfo(`TokenManager implementation address`, tokenManagerImplementation);

            break;
        }

        case 'flow-limit': {
            const [tokenId] = args;
            validateParameters({ isValidTokenId: { tokenId } });

            const tokenIdBytes32 = hexZeroPad(tokenId.startsWith('0x') ? tokenId : '0x' + tokenId, 32);

            const tokenManagerAddress = await interchainTokenService.deployedTokenManager(tokenIdBytes32);

            const tokenManager = new Contract(tokenManagerAddress, ITokenManager.abi, wallet);

            const flowLimit = await tokenManager.flowLimit();
            printInfo(`Flow limit for TokenManager with tokenId ${tokenId}`, flowLimit);

            break;
        }

        case 'flow-out-amount': {
            const [tokenId] = args;
            validateParameters({ isValidTokenId: { tokenId } });

            const tokenIdBytes32 = hexZeroPad(tokenId.startsWith('0x') ? tokenId : '0x' + tokenId, 32);

            const tokenManagerAddress = await interchainTokenService.deployedTokenManager(tokenIdBytes32);

            const tokenManager = new Contract(tokenManagerAddress, ITokenManager.abi, wallet);

            const flowOutAmount = await tokenManager.flowOutAmount();
            printInfo(`Flow out amount for TokenManager with tokenId ${tokenId}`, flowOutAmount);

            break;
        }

        case 'flow-in-amount': {
            const [tokenId] = args;
            validateParameters({ isValidTokenId: { tokenId } });

            const tokenIdBytes32 = hexZeroPad(tokenId.startsWith('0x') ? tokenId : '0x' + tokenId, 32);

            const tokenManagerAddress = await interchainTokenService.deployedTokenManager(tokenIdBytes32);

            const tokenManager = new Contract(tokenManagerAddress, ITokenManager.abi, wallet);

            const flowInAmount = await tokenManager.flowInAmount();
            printInfo(`Flow in amount for TokenManager with tokenId ${tokenId}`, flowInAmount);

            break;
        }

        case 'contract-call-value': {
            const [sourceChain, sourceAddress, payload] = args;
            validateParameters({ isNonEmptyString: { sourceChain, sourceAddress } });

            if (!(await interchainTokenService.isTrustedChain(sourceChain))) {
                throw new Error(`Invalid remote service: ${sourceChain} is not a trusted chain.`);
            }

            validateParameters({ isValidCalldata: { payload } });

            const [tokenAddress, tokenAmount] = await interchainTokenService.contractCallValue(sourceChain, sourceAddress, payload);
            printInfo(`Amount of tokens with address ${tokenAddress} that the call is worth:`, tokenAmount);

            break;
        }

        case 'express-execute': {
            const [commandID, sourceChain, sourceAddress, payload] = args;
            validateParameters({
                isKeccak256Hash: { commandID },
                isNonEmptyString: { sourceChain, sourceAddress },
                isValidCalldata: { payload },
            });

            const tx = await interchainTokenService.expressExecute(commandID, sourceChain, sourceAddress, payload, gasOptions);
            await handleTx(tx, chain, interchainTokenService, action, 'ExpressExecuted');
            break;
        }

        case 'interchain-transfer': {
            const [destinationChain, tokenId, destinationAddress, amount] = args;
            const { gasValue } = options;
            validateParameters({
                isValidTokenId: { tokenId },
                isNonEmptyString: { destinationChain, destinationAddress },
                isValidNumber: { amount, gasValue }
            });

            if (!(await interchainTokenService.isTrustedChain(destinationChain))) {
                throw new Error(`Destination chain ${destinationChain} is not trusted by ITS`);
            }

            const tokenIdBytes32 = hexZeroPad(tokenId.startsWith('0x') ? tokenId : '0x' + tokenId, 32);

            const tokenManager = new Contract(
                await interchainTokenService.deployedTokenManager(tokenIdBytes32),
                getContractJSON('ITokenManager').abi,
                wallet,
            );
            const token = new Contract(
                await interchainTokenService.registeredTokenAddress(tokenIdBytes32),
                getContractJSON('InterchainToken').abi,
                wallet,
            );

            const implementationType = (await tokenManager.implementationType()).toNumber();
            const decimals = await token.decimals();
            const amountInUnits = parseUnits(amount, decimals);
            const balance = await token.balanceOf(wallet.address);

            if (balance.lt(amountInUnits)) {
                throw new Error(`Insufficient balance for transfer. Balance: ${balance}, amount: ${amountInUnits}`);
            }

            if (
                implementationType !== tokenManagerImplementations.MINT_BURN &&
                implementationType !== tokenManagerImplementations.INTERCHAIN_TOKEN
            ) {
                printInfo('Approving ITS for a transfer for token with token manager type', implementationType);
                await token.approve(interchainTokenService.address, amountInUnits, gasOptions).then((tx) => tx.wait());
            }

            const itsDestinationAddress = encodeITSDestination(config, destinationChain, destinationAddress);
            printInfo('Human-readable destination address', destinationAddress);
            printInfo('Encoded ITS destination address', itsDestinationAddress);

            const tx = await interchainTokenService[INTERCHAIN_TRANSFER](
                tokenIdBytes32,
                destinationChain,
                itsDestinationAddress,
                amountInUnits,
                { value: gasValue, ...gasOptions },
            );
            await handleTx(tx, chain, interchainTokenService, action, 'InterchainTransfer');
            return tx.hash;
        }

        case 'register-token-metadata': {
            const [tokenAddress] = args;
            const { gasValue } = options;
            validateParameters({ isValidAddress: { tokenAddress }, isValidNumber: { gasValue } });

            const tx = await interchainTokenService.registerTokenMetadata(tokenAddress, gasValue, { value: gasValue, ...gasOptions });
            await handleTx(tx, chain, interchainTokenService, action);
            break;
        }

        case 'set-flow-limits': {
            const [tokenIdsArg, flowLimitsArg] = args;
            const flowLimitsStrings = flowLimitsArg.split(' ');
            const tokenIds = tokenIdsArg.split(' ');
            const flowLimits = [];

            for (const flowLimit of flowLimitsStrings) {
                flowLimits.push(Number(flowLimit));
            }

            const tokenIdsBytes32 = [];
            const tokenManagers = [];

            for (const tokenId of tokenIds) {
                if (!isValidTokenId(tokenId)) {
                    throw new Error(`Invalid tokenId value: ${tokenId}`);
                }

                const tokenIdBytes32 = hexZeroPad(tokenId.startsWith('0x') ? tokenId : '0x' + tokenId, 32);
                tokenIdsBytes32.push(tokenIdBytes32);

                const tokenManager = new Contract(
                    await interchainTokenService.deployedTokenManager(tokenIdBytes32),
                    getContractJSON('ITokenManager').abi,
                    wallet,
                );
                tokenManagers.push(tokenManager);
            }

            validateParameters({ isNumberArray: { flowLimits } });

            const tx = await interchainTokenService.setFlowLimits(tokenIdsBytes32, flowLimits, gasOptions);

            await handleTx(tx, chain, tokenManagers[0], action, 'FlowLimitSet');

            break;
        }

        case 'is-trusted-chain': {
            const itsChain = args;
            const owner = await new Contract(interchainTokenService.address, IOwnable.abi, wallet).owner();

            if (owner.toLowerCase() !== walletAddress.toLowerCase()) {
                throw new Error(`${action} can be performed by contract owner: ${owner}`);
            }

            const trustedChain = getChainConfig(config, itsChain.toLowerCase(), { skipCheck: true })?.axelarId || itsChain.toLowerCase();

            validateParameters({ isNonEmptyString: { trustedChain } });

            if (await interchainTokenService.isTrustedChain(trustedChain)) {
                printInfo(`${itsChain} is a trusted chain`);
            } else {
                printInfo(`${itsChain} is not a trusted chain`);
            }

            break;
        }

        case 'set-trusted-chains': {
            const [itsChain] = args;
            const owner = await new Contract(interchainTokenService.address, IOwnable.abi, wallet).owner();

            if (owner.toLowerCase() !== walletAddress.toLowerCase()) {
                throw new Error(`${action} can be performed by contract owner: ${owner}`);
            }

            validateParameters({ isNonEmptyString: { itsChain } });

            let trustedChains;

            if (itsChain === 'all') {
                trustedChains = parseTrustedChains(config, [itsChain]);
            } else {
                const trustedChain =
                    getChainConfig(config, itsChain.toLowerCase(), { skipCheck: true })?.axelarId || itsChain.toLowerCase();

                validateParameters({ isNonEmptyString: { trustedChain } });

                trustedChains = [trustedChain];
            }

            if (prompt(`Proceed with setting trusted chain(s): ${trustedChains}?`, yes)) {
                return;
            }

            const data = [];

            for (const trustedChain of trustedChains) {
                const tx = await interchainTokenService.populateTransaction.setTrustedChain(trustedChain, gasOptions);
                data.push(tx.data);
            }

            const multicall = await interchainTokenService.multicall(data);
            await handleTx(multicall, chain, interchainTokenService, action, 'TrustedChainSet');

            break;
        }

        case 'remove-trusted-chains': {
            const [itsChain] = args;
            const owner = await new Contract(interchainTokenService.address, IOwnable.abi, wallet).owner();

            if (owner.toLowerCase() !== walletAddress.toLowerCase()) {
                throw new Error(`${action} can be performed by contract owner: ${owner}`);
            }

            let trustedChains;

            if (itsChain === 'all') {
                trustedChains = parseTrustedChains(config, [itsChain]);
            } else {
                const trustedChain = config.chains[itsChain.toLowerCase()]?.axelarId;

                if (trustedChain === undefined) {
                    throw new Error(`Invalid chain: ${trustedChain}`);
                }

                if (!(await interchainTokenService.isTrustedChain(trustedChain))) {
                    printError(`Not a trusted chain ${trustedChain}`);
                    return;
                }

                trustedChains = [trustedChain];
            }

            if (prompt(`Proceed with removing trusted chain(s): ${trustedChains}?`, yes)) {
                return;
            }

            const data = [];

            for (const trustedChain of trustedChains) {
                const tx = await interchainTokenService.populateTransaction.removeTrustedChain(trustedChain, gasOptions);
                data.push(tx.data);
            }

            const multicall = await interchainTokenService.multicall(data);
            await handleTx(multicall, chain, interchainTokenService, action, 'TrustedChainRemoved');

            break;
        }

        case 'set-pause-status': {
            const [pauseStatus] = args;
            const owner = await new Contract(interchainTokenService.address, IOwnable.abi, wallet).owner();

            if (owner.toLowerCase() !== walletAddress.toLowerCase()) {
                throw new Error(`${action} can only be performed by contract owner: ${owner}`);
            }

            const tx = await interchainTokenService.setPauseStatus(pauseStatus === 'true', gasOptions);

            await handleTx(tx, chain, interchainTokenService, action, 'Paused', 'Unpaused');

            break;
        }

        case 'execute': {
            const [commandID, sourceChain, sourceAddress, payload] = args;
            validateParameters({
                isKeccak256Hash: { commandID },
                isNonEmptyString: { sourceChain, sourceAddress },
                isValidCalldata: { payload },
            });

            if (!(await interchainTokenService.isTrustedChain(sourceChain))) {
                throw new Error(`Invalid remote service: ${sourceChain} is not a trusted chain.`);
            }

            const tx = await interchainTokenService.execute(commandID, sourceChain, sourceAddress, payload, gasOptions);

            await handleTx(tx, chain, interchainTokenService, action);

            break;
        }

        case 'checks': {
            const interchainTokenService = new Contract(interchainTokenServiceAddress, InterchainTokenService.abi, wallet);
            const contractConfig = chain.contracts[contractName];

            const interchainTokenDeployer = await interchainTokenService.interchainTokenDeployer();
            const interchainTokenFactory = await interchainTokenService.interchainTokenFactory();

            const interchainTokenFactoryContract = new Contract(interchainTokenFactory, InterchainTokenFactory.abi, wallet);
            const interchainTokenFactoryImplementation = await interchainTokenFactoryContract.implementation();

            const interchainTokenDeployerContract = new Contract(interchainTokenDeployer, IInterchainTokenDeployer.abi, wallet);
            const interchainToken = await interchainTokenDeployerContract.implementationAddress();

            const trustedChains = await getTrustedChains(config, interchainTokenService);
            printInfo('Trusted chains', trustedChains);

            const gateway = await interchainTokenService.gateway();
            const gasService = await interchainTokenService.gasService();

            const configGateway = chain.contracts.AxelarGateway?.address;
            const configGasService = chain.contracts.AxelarGasService?.address;

            const chainNameHash = await interchainTokenService.chainNameHash();
            const configChainNameHash = keccak256(toUtf8Bytes(chain.axelarId));

            compare(gateway, configGateway, 'AxelarGateway');
            compare(gasService, configGasService, 'AxelarGasService');
            compare(chainNameHash, configChainNameHash, 'chainNameHash');

            const toCheck = {
                tokenManagerDeployer: await interchainTokenService.tokenManagerDeployer(),
                interchainTokenDeployer,
                interchainToken,
                tokenManager: await interchainTokenService.tokenManager(),
                tokenHandler: await interchainTokenService.tokenHandler(),
                implementation: await interchainTokenService.implementation(),
            };

            compareToConfig(contractConfig, contractName, toCheck);

            const itsFactoryContractName = 'InterchainTokenFactory';
            const itsFactoryContractConfig = chain.contracts[itsFactoryContractName];

            const toCheckFactory = {
                address: interchainTokenFactory,
                implementation: interchainTokenFactoryImplementation,
            };

            compareToConfig(itsFactoryContractConfig, itsFactoryContractName, toCheckFactory);

            break;
        }

        case 'migrate-interchain-token': {
            const [tokenId] = args;
            validateParameters({ isKeccak256Hash: { tokenId } });

            const tx = await interchainTokenService.migrateInterchainToken(tokenId);

            await handleTx(tx, chain, interchainTokenService, action);

            break;
        }

        case 'transfer-mintership': {
            const [tokenAddress, minter] = args;
            validateParameters({ isValidAddress: { tokenAddress, minter } });

            const token = new Contract(tokenAddress, IMinter.abi, wallet);
            const tx = await token.transferMintership(minter);

            await handleTx(tx, chain, token, action, 'RolesRemoved', 'RolesAdded');

            break;
        }

        case 'link-token': {
            const [tokenId, destinationChain, destinationTokenAddress, type, operator] = args;
            const { gasValue } = options;
            const deploymentSalt = getDeploymentSalt(options);
            const tokenManagerType = tokenManagerImplementations[type];

            validateParameters({
                isValidTokenId: { tokenId },
                isString: { destinationChain },
                isValidAddress: { destinationTokenAddress, operator },
                isValidNumber: { gasValue, tokenManagerType },
            });
            isValidDestinationChain(config, destinationChain);

            const interchainTokenId = await interchainTokenService.interchainTokenId(wallet.address, deploymentSalt);
            printInfo('Expected tokenId', interchainTokenId);

            try {
                const tokenManagerAddress = await interchainTokenService.deployedTokenManager(tokenId);
                printInfo(`TokenManager for tokenId ${tokenId} exists on the current chain`, tokenManagerAddress);

                const sourceTokenAddress = await interchainTokenService.registeredTokenAddress(tokenId);
                printInfo(`Token address on current chain for tokenId ${tokenId}`, sourceTokenAddress);
            } catch (error) {
                printError(`TokenManager for tokenId ${tokenId} does not yet exist on the current chain.`);
                return;
            }

            if (prompt(`Proceed with linking tokenId ${tokenId} to ${destinationTokenAddress} on chain ${destinationChain}?`, yes)) {
                return;
            }

            const linkParams = operator;

            const tx = await interchainTokenService.linkToken(
                deploymentSalt,
                destinationChain,
                destinationTokenAddress,
                tokenManagerType,
                linkParams,
                gasValue,
                gasOptions,
            );
            await handleTx(tx, chain, interchainTokenService, action, 'LinkTokenStarted');
            break;
        }

        default: {
            throw new Error(`Unknown action ${action}`);
        }
    }
}

async function main(action, args, options) {
    options.args = args;
    return mainProcessor(options, (config, chain, options) => processCommand(config, chain, action, options));
}

if (require.main === module) {
    const program = new Command();
    program.name('ITS').description('Script to perform ITS commands');

    program
        .command('contract-id')
        .description('Get contract ID')
        .action((options, cmd) => {
            main(cmd.name(), [], options);
        });

    program
        .command('token-manager-address')
        .description('Get token manager address')
        .argument('<token-id>', 'Token ID')
        .action((tokenId, options, cmd) => {
            main(cmd.name(), [tokenId], options);
        });

    program
        .command('interchain-token-address')
        .description('Get interchain token address')
        .argument('<token-id>', 'Token ID')
        .action((tokenId, options, cmd) => {
            main(cmd.name(), [tokenId], options);
        });

    program
        .command('interchain-token-id')
        .description('Get interchain token ID')
        .argument('<sender>', 'Sender address')
        .action((sender, options, cmd) => {
            main(cmd.name(), [sender], options);
        });

    program
        .command('token-manager-implementation')
        .description('Get token manager implementation address')
        .action((options, cmd) => {
            main(cmd.name(), [], options);
        });

    program
        .command('flow-limit')
        .description('Get flow limit for token')
        .argument('<token-id>', 'Token ID')
        .action((tokenId, options, cmd) => {
            main(cmd.name(), [tokenId], options);
        });

    program
        .command('flow-out-amount')
        .description('Get flow out amount for token')
        .argument('<token-id>', 'Token ID')
        .action((tokenId, options, cmd) => {
            main(cmd.name(), [tokenId], options);
        });

    program
        .command('flow-in-amount')
        .description('Get flow in amount for token')
        .argument('<token-id>', 'Token ID')
        .action((tokenId, options, cmd) => {
            main(cmd.name(), [tokenId], options);
        });

    program
        .command('contract-call-value')
        .description('Get contract call value')
        .argument('<source-chain>', 'Source chain')
        .argument('<source-address>', 'Source address')
        .argument('<payload>', 'Payload')
        .action((sourceChain, sourceAddress, payload, options, cmd) => {
            main(cmd.name(), [sourceChain, sourceAddress, payload], options);
        });

    program
        .command('express-execute')
        .description('Execute express command')
        .argument('<command-id>', 'Command ID')
        .argument('<source-chain>', 'Source chain')
        .argument('<source-address>', 'Source address')
        .argument('<payload>', 'Payload')
        .action((commandID, sourceChain, sourceAddress, payload, options, cmd) => {
            main(cmd.name(), [commandID, sourceChain, sourceAddress, payload], options);
        });

    program
        .command('interchain-transfer')
        .description('Perform interchain transfer')
        .argument('<destination-chain>', 'Destination chain')
        .argument('<token-id>', 'Token ID')
        .argument('<destination-address>', 'Destination address')
        .argument('<amount>', 'Amount')
        .addOption(new Option('--rawSalt <rawSalt>', 'raw deployment salt').env('RAW_SALT'))
        .addOption(new Option('--metadata <metadata>', 'token transfer metadata').default('0x'))
        .addOption(new Option('--gasValue <gasValue>', 'gas value').default(0))
        .action((destinationChain, tokenId, destinationAddress, amount, options, cmd) => {
            main(cmd.name(), [destinationChain, tokenId, destinationAddress, amount], options);
        });

    program
        .command('register-token-metadata')
        .description('Register token metadata')
        .argument('<token-address>', 'Token address')
        .addOption(new Option('--gasValue <gasValue>', 'gas value').default(0))
        .action((tokenAddress, options, cmd) => {
            main(cmd.name(), [tokenAddress], options);
        });

    program
        .command('set-flow-limits')
        .description('Set flow limits for multiple tokens')
        .argument('<token-ids>', 'Comma-separated token IDs')
        .argument('<flow-limits>', 'Comma-separated flow limits')
        .action((tokenIds, flowLimits, options, cmd) => {
            main(cmd.name(), [tokenIds, flowLimits], options);
        });

    program
        .command('is-trusted-chain')
        .description('Is trusted chain')
        .argument('<its-chain>', 'ITS chain')
        .action((itsChain, options, cmd) => {
            main(cmd.name(), itsChain, options);
        });

    program
        .command('set-trusted-chains')
        .description('Set trusted chains')
        .argument('<its-chain>', 'ITS chain')
        .action((itsChain, options, cmd) => {
            main(cmd.name(), [itsChain], options);
        });

    program
        .command('remove-trusted-chains')
        .description('Remove trusted chains')
        .argument('<trusted-chain>', 'Trusted chain')
        .action((trustedChain, options, cmd) => {
            main(cmd.name(), [trustedChain], options);
        });

    program
        .command('set-pause-status')
        .description('Set pause status')
        .argument('<pause-status>', 'Pause status (true/false)')
        .action((pauseStatus, options, cmd) => {
            main(cmd.name(), [pauseStatus], options);
        });

    program
        .command('execute')
        .description('Execute command')
        .argument('<command-id>', 'Command ID')
        .argument('<source-chain>', 'Source chain')
        .argument('<source-address>', 'Source address')
        .argument('<payload>', 'Payload')
        .action((commandID, sourceChain, sourceAddress, payload, options, cmd) => {
            main(cmd.name(), [commandID, sourceChain, sourceAddress, payload], options);
        });

    program
        .command('checks')
        .description('Perform contract checks')
        .action((options, cmd) => {
            main(cmd.name(), [], options);
        });

    program
        .command('migrate-interchain-token')
        .description('Migrate interchain token')
        .argument('<token-id>', 'Token ID')
        .action((tokenId, options, cmd) => {
            main(cmd.name(), [tokenId], options);
        });

    program
        .command('transfer-mintership')
        .description('Transfer mintership')
        .argument('<token-address>', 'Token address')
        .argument('<minter>', 'Minter address')
        .action((tokenAddress, minter, options, cmd) => {
            main(cmd.name(), [tokenAddress, minter], options);
        });

    program
        .command('link-token')
        .description('Link token')
        .argument('<token-id>', 'Token ID')
        .argument('<destination-chain>', 'Destination chain')
        .argument('<destination-token-address>', 'Destination token address')
        .argument('<type>', 'Token manager type')
        .argument('<operator>', 'Operator address')
        .addOption(new Option('--rawSalt <rawSalt>', 'raw deployment salt').env('RAW_SALT'))
        .addOption(new Option('--gasValue <gasValue>', 'gas value').default(0))
        .action((tokenId, destinationChain, destinationTokenAddress, type, operator, options, cmd) => {
            main(cmd.name(), [tokenId, destinationChain, destinationTokenAddress, type, operator], options);
        });

    addOptionsToCommands(program, addEvmOptions, { address: true, salt: true });

    program.parse();
}

<<<<<<< HEAD
module.exports = { getDeploymentSalt, handleTx, getTrustedChains, isValidDestinationChain };
=======
module.exports = { its: main, getDeploymentSalt, handleTx, getTrustedChainsAndAddresses, isValidDestinationChain };
>>>>>>> 0121c8c1
<|MERGE_RESOLUTION|>--- conflicted
+++ resolved
@@ -885,8 +885,4 @@
     program.parse();
 }
 
-<<<<<<< HEAD
-module.exports = { getDeploymentSalt, handleTx, getTrustedChains, isValidDestinationChain };
-=======
-module.exports = { its: main, getDeploymentSalt, handleTx, getTrustedChainsAndAddresses, isValidDestinationChain };
->>>>>>> 0121c8c1
+module.exports = { its: main, getDeploymentSalt, handleTx, getTrustedChains, isValidDestinationChain };