'use strict';

const chalk = require('chalk');
const { ethers } = require('hardhat');
const {
    getDefaultProvider,
    utils: { keccak256, id, defaultAbiCoder, arrayify },
    constants: { HashZero },
    Contract,
} = ethers;
const { Command, Option } = require('commander');
const {
    printInfo,
    prompt,
    printWarn,
    printWalletInfo,
    getEVMBatch,
    getEVMAddresses,
    isValidAddress,
    validateParameters,
    wasEventEmitted,
    mainProcessor,
    printError,
    getGasOptions,
    httpGet,
    getContractJSON,
    getMultisigProof,
    getGovernanceContract,
<<<<<<< HEAD
    writeJSON,
    getScheduleProposalType,
=======
    createGovernanceProposal,
    writeJSON,
>>>>>>> 5f759f88
} = require('./utils');
const { addBaseOptions, addGovernanceOptions } = require('./cli-utils');
const { getWallet, signTransaction } = require('./sign-utils');
const { ProposalType, encodeGovernanceProposal, submitProposalToAxelar } = require('./governance');
const { createGMPProposalJSON, dateToEta } = require('../common/utils');

const AxelarGateway = require('@axelar-network/axelar-cgp-solidity/artifacts/contracts/AxelarGateway.sol/AxelarGateway.json');
const IAxelarAmplifierGateway = require('@axelar-network/axelar-gmp-sdk-solidity/interfaces/IAxelarAmplifierGateway.json');
const IAxelarExecutable = require('@axelar-network/axelar-gmp-sdk-solidity/interfaces/IAxelarExecutable.json');
const IAuth = require('@axelar-network/axelar-cgp-solidity/interfaces/IAxelarAuthWeighted.json');
const { getWeightedSignersProof, WEIGHTED_SIGNERS_TYPE } = require('@axelar-network/axelar-gmp-sdk-solidity/scripts/utils');

const getApproveContractCall = (sourceChain, source, destination, payloadHash, sourceTxHash, sourceEventIndex) => {
    return defaultAbiCoder.encode(
        ['string', 'string', 'address', 'bytes32', 'bytes32', 'uint256'],
        [sourceChain, source, destination, payloadHash, sourceTxHash, sourceEventIndex],
    );
};

const buildCommandBatch = (chainId, commandIDs, commandNames, commands) => {
    return arrayify(defaultAbiCoder.encode(['uint256', 'bytes32[]', 'string[]', 'bytes[]'], [chainId, commandIDs, commandNames, commands]));
};

const getWeightedSignaturesProof = async (data, operators, weights, threshold, signers) => {
    const hash = arrayify(keccak256(data));

    // assume sorted order of signers
    const signatures = await Promise.all(signers.map((wallet) => wallet.signMessage(hash)));

    return defaultAbiCoder.encode(['address[]', 'uint256[]', 'uint256', 'bytes[]'], [operators, weights, threshold, signatures]);
};

const getSignedWeightedExecuteInput = async (data, operators, weights, threshold, signers) => {
    return defaultAbiCoder.encode(
        ['bytes', 'bytes'],
        [data, await getWeightedSignaturesProof(data, operators, weights, threshold, signers)],
    );
};

async function processCommand(axelar, chain, _chains, options) {
    const { privateKey, address, action, yes, symbols, limits } = options;

    if (options.governance) {
        const governanceSupportedActions = ['transferGovernance', 'transferOperatorship'];

        if (!governanceSupportedActions.includes(action)) {
            throw new Error(`'${action}' does not support governance proposals.`);
        }
    }

    const contracts = chain.contracts;
    const contractName = 'AxelarGateway';

    const gatewayAddress = address || contracts.AxelarGateway?.address;

    if (!isValidAddress(gatewayAddress)) {
        throw new Error(`Contract ${contractName} is not deployed on ${chain.name}`);
    }

    const rpc = chain.rpc;
    const provider = getDefaultProvider(rpc);

    const wallet = await getWallet(privateKey, provider, options);
    const { address: walletAddress } = await printWalletInfo(wallet, options);

    printInfo('Contract name', contractName);
    printInfo('Contract address', gatewayAddress);

    const gatewayAbi = contracts.AxelarGateway?.connectionType === 'amplifier' ? IAxelarAmplifierGateway.abi : AxelarGateway.abi;
    const gateway = new Contract(gatewayAddress, gatewayAbi, wallet);

    const gasOptions = await getGasOptions(chain, options, contractName);

    printInfo('Action', action);

    if (prompt(`Proceed with action ${action}`, yes)) {
        return;
    }

    let payload = options.payload || '0x';

    if (!payload.startsWith('0x')) {
        payload = '0x' + payload;
    }

    if (!payload) {
        throw new Error('Missing GMP payload');
    }

    switch (action) {
        case 'admins': {
            const adminEpoch = await gateway.adminEpoch();
            const admins = await gateway.admins(adminEpoch);
            const adminThreshold = await gateway.adminThreshold(adminEpoch);
            printInfo('Gateway admins', admins);
            printInfo('Gateway admin threshold', adminThreshold);

            break;
        }

        case 'params': {
            const governance = await gateway.governance();
            const mintLimiter = await gateway.mintLimiter();
            const authModule = await gateway.authModule();
            const tokenDeployer = await gateway.tokenDeployer();
            const implementation = await gateway.implementation();

            printInfo('Gateway governance', governance);
            printInfo('Gateway mint limiter', mintLimiter);
            printInfo('Gateway auth module', authModule);
            printInfo('Gateway token deployer', tokenDeployer);
            printInfo('Gateway implementation', implementation);

            break;
        }

        case 'operators': {
            const { addresses, weights, threshold, keyID } = await getEVMAddresses(axelar, chain.axelarId, options);
            printInfo('Axelar validator key id', keyID);

            const auth = new Contract(await gateway.authModule(), IAuth.abi, wallet);
            const operators = defaultAbiCoder.encode(['address[]', 'uint256[]', 'uint256'], [addresses, weights, threshold]);
            const expectedHash = keccak256(operators);

            const epoch = await auth.currentEpoch();
            const operatorHash = await auth.hashForEpoch(epoch);

            printInfo('Gateway operator epoch', epoch);
            printInfo('Gateway operator hash', operatorHash);

            if (expectedHash !== operatorHash) {
                printError(`Expected operator hash ${expectedHash} but found ${operatorHash}`);
            }

            break;
        }

        case 'submitBatch': {
            const batch = await getEVMBatch(axelar, chain.axelarId, options.batchID);

            printInfo(`Submitting batch: ${options.batchID || 'latest'}`);

            if (batch.status !== 'BATCHED_COMMANDS_STATUS_SIGNED') {
                throw new Error(`Batch status: ${batch.status} is not signed`);
            }

            const tx = await gateway.execute('0x' + batch.execute_data, gasOptions);
            printInfo('Approve tx', tx.hash);

            const receipt = await tx.wait(chain.confirmations);

            const eventEmitted = wasEventEmitted(receipt, gateway, 'Executed');

            if (!eventEmitted) {
                printWarn('Event not emitted in receipt.');
            }

            break;
        }

        case 'callContract': {
            const destination = options.destination || walletAddress;

            printInfo('Call contract destination chain', options.destinationChain);
            printInfo('Call contract destination address', destination);

            const tx = await gateway.callContract(options.destinationChain, destination, payload, gasOptions);
            printInfo('Call contract tx', tx.hash);

            const receipt = await tx.wait(chain.confirmations);

            const eventEmitted = wasEventEmitted(receipt, gateway, 'ContractCall');

            if (!eventEmitted) {
                printWarn('Event not emitted in receipt.');
            }

            break;
        }

        case 'approveWithBatch': {
            const { batchID } = options;

            if (!batchID) {
                throw new Error('Batch ID is required for the approve action');
            }

            const batchId = batchID.startsWith('0x') ? batchID.substring(2) : batchID;
            const apiUrl = `${axelar.lcd}/axelar/evm/v1beta1/batched_commands/${chain.axelarId}/${batchId}`;

            let executeData, response;

            try {
                response = await httpGet(`${apiUrl}`);
                executeData = '0x' + response.execute_data;
            } catch (error) {
                throw new Error(`Failed to fetch batch data: ${error.message}`);
            }

            if (response == null || !response.execute_data) {
                throw new Error('Response does not contain execute_data');
            }

            if (response.status !== 'BATCHED_COMMANDS_STATUS_SIGNED') {
                throw new Error('Data is not yet signed by operators');
            }

            const tx = {
                to: gatewayAddress,
                data: executeData,
                ...gasOptions,
            };

            const txResponse = await wallet.sendTransaction(tx);
            printInfo('Approve tx', txResponse.hash);

            const receipt = await response.wait(chain.confirmations);
            const eventEmitted = wasEventEmitted(receipt, gateway, 'ContractCallApproved');

            if (!eventEmitted) {
                printWarn('Event not emitted in receipt.');
            }

            break;
        }

        case 'approve':

        // eslint-disable-next-line no-fallthrough
        case 'approveAndExecute': {
            const payloadHash = keccak256(arrayify(payload));

            const commandID = options.commandID.startsWith('0x') ? options.commandID : id(parseInt(options.commandID).toString());
            printInfo('Command ID', commandID);

            if (await gateway.isCommandExecuted(commandID)) {
                printWarn('Command already executed');
                return;
            }

            const data = buildCommandBatch(
                chain.chainId,
                [commandID],
                ['approveContractCall'],
                [getApproveContractCall(chain.axelarId, walletAddress, options.destination || walletAddress, payloadHash, id(''), 0)],
            );

            const signedData = await getSignedWeightedExecuteInput(data, [walletAddress], [1], 1, [wallet]);

            const tx = await gateway.execute(signedData, gasOptions);
            printInfo('Approve tx', tx.hash);

            const receipt = await tx.wait(chain.confirmations);

            const eventEmitted = wasEventEmitted(receipt, gateway, 'ContractCallApproved');

            if (!eventEmitted) {
                printWarn('Event not emitted in receipt.');
            }

            if (action !== 'approveAndExecute') {
                break;
            }
        }

        // eslint-disable-next-line no-fallthrough
        case 'execute':

        // eslint-disable-next-line no-duplicate-case,no-fallthrough
        case 'approveAndExecute': {
            const payloadHash = keccak256(arrayify(payload));
            const { sourceChain, sourceAddress } = options;

            let commandID;

            if (options.messageId) {
                // Derive commandID for Amplifier gateway
                commandID = id(`${sourceChain}_${options.messageId}`);
            } else {
                commandID = options.commandID.startsWith('0x') ? options.commandID : id(parseInt(options.commandID).toString());
            }

            if (!options.destination) {
                throw new Error('Missing destination contract address');
            }

            printInfo('Destination app contract', options.destination);
            printInfo('Payload Hash', payloadHash);

            if (!(await gateway.isContractCallApproved(commandID, sourceChain, sourceAddress, options.destination, payloadHash))) {
                printWarn('Contract call not approved at the gateway');
                return;
            }

            const appContract = new Contract(options.destination, IAxelarExecutable.abi, wallet);

            const tx = await appContract.execute(commandID, sourceChain, sourceAddress, payload, gasOptions);
            printInfo('Execute tx', tx.hash);
            await tx.wait(chain.confirmations);

            break;
        }

        case 'isContractCallApproved': {
            const { commandID, destination, payloadHash, sourceChain, sourceAddress } = options;

            validateParameters({
                isNonEmptyString: { commandID, payloadHash, sourceChain, sourceAddress },
                isAddress: { destination },
            });

            const isApproved = await gateway.isContractCallApproved(commandID, sourceChain, sourceAddress, destination, payloadHash);

            if (isApproved) {
                printInfo('Contract call was approved at the gateway');
            } else {
                printWarn('Contract call was not approved at the gateway');
            }

            break;
        }

        case 'isMessageApproved': {
            const { messageId, destination, payloadHash, sourceChain, sourceAddress } = options;
            const commandID = id(`${sourceChain}_${messageId}`);

            validateParameters({
                isNonEmptyString: { commandID, payloadHash, sourceChain, sourceAddress },
                isAddress: { destination },
            });

            const isApproved = await gateway.isContractCallApproved(commandID, sourceChain, sourceAddress, destination, payloadHash);

            if (isApproved) {
                printInfo('Message was approved at the gateway');
            } else {
                printWarn('Message was not approved at the gateway');
            }

            break;
        }

        case 'transferGovernance': {
            const newGovernance = options.destination || chain.contracts.InterchainGovernance?.address;

            if (!isValidAddress(newGovernance)) {
                throw new Error('Invalid new governor address');
            }

            const currGovernance = await gateway.governance();
            printInfo('Current governance', currGovernance);

            if (options.governance) {
                const { data: calldata } = await gateway.populateTransaction.transferGovernance(newGovernance, gasOptions);

<<<<<<< HEAD
                const { governanceContract, governanceAddress } = getGovernanceContract(chain, options);
                printInfo('Governance contract', governanceContract);
                const eta = dateToEta(options.activationTime || '0');
                const nativeValue = '0';

                const proposalType = getScheduleProposalType(options, ProposalType, 'transferGovernance');
                const gmpPayload = encodeGovernanceProposal(proposalType, gatewayAddress, calldata, nativeValue, eta);

                printInfo('Governance target', gatewayAddress);
                printInfo('Governance calldata', calldata);

                return createGMPProposalJSON(chain, governanceAddress, gmpPayload);
=======
                return createGovernanceProposal({
                    chain,
                    options,
                    targetAddress: gatewayAddress,
                    calldata,
                    ProposalType,
                    encodeGovernanceProposal,
                    createGMPProposalJSON,
                    dateToEta,
                });
>>>>>>> 5f759f88
            }

            if (!(currGovernance === walletAddress)) {
                throw new Error('Wallet address is not the governor');
            }

            if (prompt(`Proceed with governance transfer to ${chalk.cyan(newGovernance)}`, yes)) {
                return;
            }

            const tx = await gateway.transferGovernance(newGovernance, gasOptions);
            printInfo('Transfer governance tx', tx.hash);

            const receipt = await tx.wait(chain.confirmations);

            const eventEmitted = wasEventEmitted(receipt, gateway, 'GovernanceTransferred');

            if (!eventEmitted) {
                throw new Error('Event not emitted in receipt.');
            }

            chain.contracts.AxelarGateway.governance = newGovernance;

            break;
        }

        case 'governance': {
            printInfo(`Gateway governance`, await gateway.governance());
            break;
        }

        case 'mintLimiter': {
            printInfo(`Gateway mintLimiter`, await gateway.mintLimiter());
            break;
        }

        case 'transferMintLimiter': {
            const newMintLimiter = options.destination || chain.contracts.Multisig?.address;

            if (!isValidAddress(newMintLimiter)) {
                throw new Error('Invalid address');
            }

            const currMintLimiter = await gateway.mintLimiter();
            printInfo('Current governance', currMintLimiter);

            if (!(currMintLimiter === walletAddress)) {
                throw new Error('Wallet address is not the mint limiter');
            }

            if (prompt(`Proceed with mint limiter transfer to ${chalk.cyan(newMintLimiter)}`, yes)) {
                return;
            }

            const tx = await gateway.transferMintLimiter(newMintLimiter, gasOptions);
            printInfo('Transfer mint limiter tx', tx.hash);

            const receipt = await tx.wait(chain.confirmations);

            const eventEmitted = wasEventEmitted(receipt, gateway, 'MintLimiterTransferred');

            if (!eventEmitted) {
                throw new Error('Event not emitted in receipt.');
            }

            chain.contracts.AxelarGateway.mintLimiter = newMintLimiter;

            break;
        }

        case 'mintLimit': {
            if (!options.symbol) {
                throw new Error('Missing symbol');
            }

            printInfo(`Gateway mintLimit ${options.symbol}`, await gateway.tokenMintLimit(options.symbol));
            printInfo(`Gateway mint amount ${options.symbol}`, await gateway.tokenMintAmount(options.symbol));
            break;
        }

        case 'setTokenMintLimits': {
            if (contracts.AxelarGateway?.connectionType === 'amplifier') {
                throw new Error('setTokenMintLimits is only available for consensus gateways');
            }

            if (!symbols) {
                throw new Error('Missing symbols');
            }

            if (!limits) {
                throw new Error('Missing limits');
            }

            const symbolsArray = JSON.parse(symbols);
            const limitsArray = JSON.parse(limits);

            validateParameters({
                isNonEmptyStringArray: { symbolsArray },
                isNumberArray: { limitsArray },
            });

            if (symbolsArray.length !== limitsArray.length) {
                throw new Error('Token symbols and token limits length mismatch');
            }

            const currMintLimiter = await gateway.mintLimiter();
            printInfo('Current mint limiter', currMintLimiter);

            if (currMintLimiter.toLowerCase() !== walletAddress.toLowerCase()) {
                throw new Error('Wallet address is not the mint limiter');
            }

            printInfo('Rate limit tokens', symbolsArray);
            printInfo('Rate limit values', limitsArray);

            const tx = await gateway.setTokenMintLimits(symbolsArray, limitsArray, gasOptions);
            printInfo('Set token mint limits tx', tx.hash);

            const receipt = await tx.wait(chain.confirmations);

            const eventEmitted = wasEventEmitted(receipt, gateway, 'TokenMintLimitUpdated');

            if (!eventEmitted) {
                printWarn('TokenMintLimitUpdated event not detected in receipt.');
            }

            break;
        }

        case 'transferOperatorship': {
            if (contracts.AxelarGateway?.connectionType !== 'amplifier') {
                throw new Error('Transfer operatorship is only available for Amplifier Gateway');
            }

            const newOperator = options.newOperator;

            if (!isValidAddress(newOperator)) {
                throw new Error(`Invalid new operator address: ${newOperator}`);
            }

            const currOperator = await gateway.operator();
            printInfo('Current operator', currOperator);

            const owner = await gateway.owner();
            const isCurrentOperator = currOperator.toLowerCase() === walletAddress.toLowerCase();
            const isOwner = owner.toLowerCase() === walletAddress.toLowerCase();

            if (options.governance) {
                const { data: calldata } = await gateway.populateTransaction.transferOperatorship(newOperator, gasOptions);

<<<<<<< HEAD
                const { governanceContract, governanceAddress } = getGovernanceContract(chain, options);
                printInfo('Governance contract', governanceContract);
                const eta = dateToEta(options.activationTime || '0');
                const nativeValue = '0';

                const proposalType = getScheduleProposalType(options, ProposalType, 'transferOperatorship');
                const gmpPayload = encodeGovernanceProposal(proposalType, gatewayAddress, calldata, nativeValue, eta);

                printInfo('Governance target', gatewayAddress);
                printInfo('Governance calldata', calldata);

                return createGMPProposalJSON(chain, governanceAddress, gmpPayload);
=======
                return createGovernanceProposal({
                    chain,
                    options,
                    targetAddress: gatewayAddress,
                    calldata,
                    ProposalType,
                    encodeGovernanceProposal,
                    createGMPProposalJSON,
                    dateToEta,
                });
>>>>>>> 5f759f88
            }

            if (!isCurrentOperator && !isOwner) {
                throw new Error(`Caller ${walletAddress} is neither the current operator (${currOperator}) nor the owner (${owner})`);
            }

            if (prompt(`Proceed with operatorship transfer to ${chalk.cyan(newOperator)}`, yes)) {
                return;
            }

            const tx = await gateway.transferOperatorship(newOperator, gasOptions);
            printInfo('Transfer operatorship tx', tx.hash);

            const receipt = await tx.wait(chain.confirmations);

            const eventEmitted = wasEventEmitted(receipt, gateway, 'OperatorshipTransferred');

            if (!eventEmitted) {
                throw new Error('Event not emitted in receipt.');
            }

            const updatedOperator = await gateway.operator();
            printInfo('New operator', updatedOperator);

            break;
        }

        case 'rotateSigners': {
            // TODO: use args for new signers
            const gateway = new Contract(gatewayAddress, getContractJSON('AxelarAmplifierGateway').abi, wallet);

            const weightedSigners = {
                signers: [
                    {
                        signer: wallet.address,
                        weight: 1,
                    },
                ],
                threshold: 1,
                nonce: HashZero,
            };

            const newSigners = {
                ...weightedSigners,
                nonce: id('1'),
            };

            const data = defaultAbiCoder.encode(['uint8', WEIGHTED_SIGNERS_TYPE], [1, newSigners]);
            printInfo('New Signers', JSON.stringify(newSigners, null, 2));
            const proof = await getWeightedSignersProof(data, HashZero, weightedSigners, [wallet]);
            const tx = await gateway.rotateSigners(newSigners, proof, gasOptions);

            const receipt = await tx.wait(chain.confirmations);

            const eventEmitted = wasEventEmitted(receipt, gateway, 'SignersRotated');

            if (!eventEmitted) {
                throw new Error('Event not emitted in receipt.');
            }

            break;
        }

        case 'submitProof': {
            const { multisigSessionId } = options;

            if (!multisigSessionId) {
                throw new Error('Missing multisig session ID');
            }

            const { status } = await getMultisigProof(axelar, chain.axelarId, multisigSessionId);

            if (!status.completed) {
                throw new Error('Multisig session not completed');
            }

            const tx = {
                to: gateway.address,
                data: '0x' + status.completed.execute_data,
            };

            await signTransaction(wallet, chain, tx, options);

            break;
        }

        default: {
            throw new Error(`Unknown action ${action}`);
        }
    }
}

async function main(options) {
    if (!options.governance) {
        await mainProcessor(options, processCommand);
        return;
    }

    const proposals = [];

    await mainProcessor(options, (axelar, chain, chains, opts) =>
        processCommand(axelar, chain, chains, opts).then((proposal) => {
            if (proposal) {
                proposals.push(proposal);
            }
        }),
    );

    if (proposals.length > 0) {
        const proposal = {
            title: 'Gateway Governance Proposal',
            description: 'Gateway Governance Proposal',
            contract_calls: proposals,
        };

        const proposalJSON = JSON.stringify(proposal, null, 2);

        printInfo('Proposal', proposalJSON);

<<<<<<< HEAD
        if (options.generateOnly) {
            writeJSON(proposal, options.generateOnly);
            printInfo('Proposal written to file', options.generateOnly);
=======
        if (options.file) {
            writeJSON(proposal, options.file);
            printInfo('Proposal written to file', options.file);
>>>>>>> 5f759f88
        } else {
            if (!prompt('Proceed with submitting this proposal to Axelar?', options.yes)) {
                await submitProposalToAxelar(proposal, options);
            }
        }
    }
}

if (require.main === module) {
    const program = new Command();

    program.name('gateway').description('Script to perform gateway commands');

    addBaseOptions(program, { address: true });
    addGovernanceOptions(program);

    program.addOption(new Option('-c, --contractName <contractName>', 'contract name').default('Multisig'));
    program.addOption(
        new Option('--action <action>', 'gateway action')
            .choices([
                'admins',
                'operators',
                'callContract',
                'submitBatch',
                'approve',
                'execute',
                'approveAndExecute',
                'isContractCallApproved',
                'isMessageApproved',
                'transferGovernance',
                'governance',
                'mintLimiter',
                'transferMintLimiter',
                'mintLimit',
                'setTokenMintLimits',
                'params',
                'approveWithBatch',
                'rotateSigners',
                'submitProof',
                'transferOperatorship',
            ])
            .makeOptionMandatory(true),
    );

    program.addOption(new Option('--payload <payload>', 'GMP payload'));
    program.addOption(new Option('--payloadHash <payloadHash>', 'GMP payload hash'));
    program.addOption(new Option('--commandID <commandID>', 'execute command ID'));
    program.addOption(new Option('--messageId <messageId>', 'GMP call message ID'));
    program.addOption(new Option('--sourceChain <sourceChain>', 'GMP source chain'));
    program.addOption(new Option('--sourceAddress <sourceAddress>', 'GMP source address'));
    program.addOption(new Option('--destination <destination>', 'GMP destination address'));
    program.addOption(new Option('--destinationChain <destinationChain>', 'GMP destination chain'));
    program.addOption(new Option('--batchID <batchID>', 'EVM batch ID').default(''));
    program.addOption(new Option('--symbol <symbol>', 'EVM token symbol'));
    program.addOption(new Option('--symbols <symbols>', 'EVM token symbols (JSON array)'));
    program.addOption(new Option('--limits <limits>', 'EVM token mint limits (JSON array)'));
    program.addOption(new Option('--multisigSessionId <multisigSessionId>', 'Amplifier multisig proof session ID'));
    program.addOption(new Option('--newOperator <newOperator>', 'new operator address for transferOperatorship action'));

    program.action((options) => {
        main(options);
    });

    program.parse();
}<|MERGE_RESOLUTION|>--- conflicted
+++ resolved
@@ -26,13 +26,8 @@
     getContractJSON,
     getMultisigProof,
     getGovernanceContract,
-<<<<<<< HEAD
-    writeJSON,
-    getScheduleProposalType,
-=======
     createGovernanceProposal,
     writeJSON,
->>>>>>> 5f759f88
 } = require('./utils');
 const { addBaseOptions, addGovernanceOptions } = require('./cli-utils');
 const { getWallet, signTransaction } = require('./sign-utils');
@@ -388,20 +383,6 @@
             if (options.governance) {
                 const { data: calldata } = await gateway.populateTransaction.transferGovernance(newGovernance, gasOptions);
 
-<<<<<<< HEAD
-                const { governanceContract, governanceAddress } = getGovernanceContract(chain, options);
-                printInfo('Governance contract', governanceContract);
-                const eta = dateToEta(options.activationTime || '0');
-                const nativeValue = '0';
-
-                const proposalType = getScheduleProposalType(options, ProposalType, 'transferGovernance');
-                const gmpPayload = encodeGovernanceProposal(proposalType, gatewayAddress, calldata, nativeValue, eta);
-
-                printInfo('Governance target', gatewayAddress);
-                printInfo('Governance calldata', calldata);
-
-                return createGMPProposalJSON(chain, governanceAddress, gmpPayload);
-=======
                 return createGovernanceProposal({
                     chain,
                     options,
@@ -412,7 +393,6 @@
                     createGMPProposalJSON,
                     dateToEta,
                 });
->>>>>>> 5f759f88
             }
 
             if (!(currGovernance === walletAddress)) {
@@ -563,20 +543,6 @@
             if (options.governance) {
                 const { data: calldata } = await gateway.populateTransaction.transferOperatorship(newOperator, gasOptions);
 
-<<<<<<< HEAD
-                const { governanceContract, governanceAddress } = getGovernanceContract(chain, options);
-                printInfo('Governance contract', governanceContract);
-                const eta = dateToEta(options.activationTime || '0');
-                const nativeValue = '0';
-
-                const proposalType = getScheduleProposalType(options, ProposalType, 'transferOperatorship');
-                const gmpPayload = encodeGovernanceProposal(proposalType, gatewayAddress, calldata, nativeValue, eta);
-
-                printInfo('Governance target', gatewayAddress);
-                printInfo('Governance calldata', calldata);
-
-                return createGMPProposalJSON(chain, governanceAddress, gmpPayload);
-=======
                 return createGovernanceProposal({
                     chain,
                     options,
@@ -587,7 +553,6 @@
                     createGMPProposalJSON,
                     dateToEta,
                 });
->>>>>>> 5f759f88
             }
 
             if (!isCurrentOperator && !isOwner) {
@@ -707,15 +672,9 @@
 
         printInfo('Proposal', proposalJSON);
 
-<<<<<<< HEAD
         if (options.generateOnly) {
             writeJSON(proposal, options.generateOnly);
             printInfo('Proposal written to file', options.generateOnly);
-=======
-        if (options.file) {
-            writeJSON(proposal, options.file);
-            printInfo('Proposal written to file', options.file);
->>>>>>> 5f759f88
         } else {
             if (!prompt('Proceed with submitting this proposal to Axelar?', options.yes)) {
                 await submitProposalToAxelar(proposal, options);
