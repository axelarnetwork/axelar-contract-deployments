--- conflicted
+++ resolved
@@ -35,43 +35,6 @@
 const AxelarAmplifierGatewayProxy = require('@axelar-network/axelar-gmp-sdk-solidity/artifacts/contracts/gateway/AxelarAmplifierGatewayProxy.sol/AxelarAmplifierGatewayProxy.json');
 const AxelarAmplifierGateway = require('@axelar-network/axelar-gmp-sdk-solidity/artifacts/contracts/gateway/AxelarAmplifierGateway.sol/AxelarAmplifierGateway.json');
 
-<<<<<<< HEAD
-async function getWeightedSigners(config, chain, options) {
-    printInfo(`Retrieving verifier addresses for ${chain.name} from Axelar network`);
-
-    let signers;
-    let verifierSetId;
-
-    if (isValidAddress(options.keyID)) {
-        // set the keyID as the signer for debug deployments
-        signers = {
-            signers: [
-                {
-                    signer: options.keyID,
-                    weight: 1,
-                },
-            ],
-            threshold: 1,
-            nonce: HashZero,
-        };
-    } else {
-        const addresses = await getAmplifierKeyAddresses(config, chain.axelarId);
-        const nonce = ethers.utils.hexZeroPad(BigNumber.from(addresses.created_at).toHexString(), 32);
-
-        signers = {
-            signers: addresses.addresses.map(({ address, weight }) => ({ signer: address, weight: Number(weight) })),
-            threshold: Number(addresses.threshold),
-            nonce,
-        };
-
-        verifierSetId = addresses.verifierSetId;
-    }
-
-    return { signers: [signers], verifierSetId };
-}
-
-=======
->>>>>>> c2d9a0a1
 async function getDomainSeparator(config, chain, options) {
     printInfo(`Retrieving domain separator for ${chain.name} from Axelar network`);
 
