'use strict';

const { Command, Option } = require('commander');
const chalk = require('chalk');
const { ethers } = require('hardhat');
const {
    ContractFactory,
    Contract,
    Wallet,
    BigNumber,
    utils: { defaultAbiCoder, getContractAddress, keccak256, hexlify },
    constants: { HashZero },
    getDefaultProvider,
} = ethers;

const {
    saveConfig,
    getBytecodeHash,
    printInfo,
    getAmplifierKeyAddresses,
    printError,
    printWalletInfo,
    printWarn,
    prompt,
    mainProcessor,
    deployContract,
    getGasOptions,
    isValidAddress,
    isKeccak256Hash,
    getContractConfig,
} = require('./utils');
const { calculateDomainSeparator } = require('../cosmwasm/utils');
const { addExtendedOptions } = require('./cli-utils');
const { storeSignedTx, signTransaction, getWallet } = require('./sign-utils.js');

const { WEIGHTED_SIGNERS_TYPE, encodeWeightedSigners } = require('@axelar-network/axelar-gmp-sdk-solidity/scripts/utils');
const AxelarAmplifierGatewayProxy = require('@axelar-network/axelar-gmp-sdk-solidity/artifacts/contracts/gateway/AxelarAmplifierGatewayProxy.sol/AxelarAmplifierGatewayProxy.json');
const AxelarAmplifierGateway = require('@axelar-network/axelar-gmp-sdk-solidity/artifacts/contracts/gateway/AxelarAmplifierGateway.sol/AxelarAmplifierGateway.json');

async function getWeightedSigners(config, chain, options) {
    printInfo(`Retrieving verifier addresses for ${chain.name} from Axelar network`);

    let signers;

    if (isValidAddress(options.keyID)) {
        // set the keyID as the signer for debug deployments
        signers = {
            signers: [
                {
                    signer: options.keyID,
                    weight: 1,
                },
            ],
            threshold: 1,
            nonce: HashZero,
        };
    } else {
        const addresses = await getAmplifierKeyAddresses(config, chain.axelarId);
        const nonce = ethers.utils.hexZeroPad(BigNumber.from(addresses.created_at).toHexString(), 32);

        signers = {
            signers: addresses.addresses.map(({ address, weight }) => ({ signer: address, weight: Number(weight) })),
            threshold: Number(addresses.threshold),
            nonce,
        };
    }

    return [signers];
}

async function getDomainSeparator(config, chain, options) {
    printInfo(`Retrieving domain separator for ${chain.name} from Axelar network`);

    if (isKeccak256Hash(options.domainSeparator)) {
        // return the domainSeparator for debug deployments
        return options.domainSeparator;
    }

    const {
        axelar: { contracts, chainId },
    } = config;
    const {
        Router: { address: routerAddress },
    } = contracts;
<<<<<<< HEAD
    const domainSeparator = hexlify((await getContractConfig(config, chain.name)).domain_separator);
    const expectedDomainSeparator = calculateDomainSeparator(chain.name, routerAddress, chainId);
=======
    const domainSeparator = hexlify((await getContractConfig(config, chain.axelarId)).domain_separator);
    const expectedDomainSeparator = calculateDomainSeparator(axelarId, routerAddress, chainId);
>>>>>>> bdec3075

    if (domainSeparator !== expectedDomainSeparator) {
        throw new Error(`unexpected domain separator (want ${expectedDomainSeparator}, got ${domainSeparator})`);
    }

    return domainSeparator;
}

async function getSetupParams(config, chain, operator, options) {
    const signerSets = await getWeightedSigners(config, chain, options);
    printInfo('Setup params', JSON.stringify([operator, signerSets], null, 2));
    return defaultAbiCoder.encode([`address`, `${WEIGHTED_SIGNERS_TYPE}[]`], [operator, signerSets]);
}

async function deploy(config, chain, options) {
    const { privateKey, reuseProxy, yes, predictOnly } = options;

    const contractName = 'AxelarGateway';

    const rpc = options.rpc || chain.rpc;
    const provider = getDefaultProvider(rpc);

    const wallet = new Wallet(privateKey).connect(provider);
    await printWalletInfo(wallet);

    if (chain.contracts === undefined) {
        chain.contracts = {};
    }

    if (chain.contracts[contractName] === undefined) {
        chain.contracts[contractName] = {};
    }

    const contractConfig = chain.contracts[contractName];
    const owner = options.owner || chain.contracts.InterchainGovernance?.address || wallet.address;

    if (!reuseProxy) {
        if (owner === undefined) {
            throw new Error('owner address is required');
        }

        if (owner !== wallet.address) {
            printWarn(
                'Governance address is not set to the wallet address. This is needed for official deployment and is transferred after deployment',
            );
        }

        printInfo('Owner address', owner);
    }

    const gasOptions = await getGasOptions(chain, options, contractName);

    const gatewayFactory = new ContractFactory(AxelarAmplifierGateway.abi, AxelarAmplifierGateway.bytecode, wallet);

    const deployerContract =
        options.deployMethod === 'create3' ? chain.contracts.Create3Deployer?.address : chain.contracts.ConstAddressDeployer?.address;

    let gateway;
    let proxyAddress;

    if (reuseProxy) {
        proxyAddress = chain.contracts.AxelarGateway?.address;

        if (proxyAddress === undefined) {
            throw new Error('Proxy address is missing in the config file');
        }

        printInfo('Reusing Gateway Proxy address', proxyAddress);
        gateway = gatewayFactory.attach(proxyAddress);
    } else {
        const transactionCount = await wallet.getTransactionCount();
        proxyAddress = getContractAddress({
            from: wallet.address,
            nonce: transactionCount + 1,
        });
        printInfo('Predicted gateway proxy address', proxyAddress, chalk.cyan);
    }

    let existingAddress;

    for (const chainConfig of Object.values(config.chains)) {
        existingAddress = chainConfig.contracts?.[contractName]?.address;

        if (existingAddress !== undefined) {
            break;
        }
    }

    if (existingAddress !== undefined && proxyAddress !== existingAddress) {
        printWarn(`Predicted address ${proxyAddress} does not match existing deployment ${existingAddress} in chain configs.`);
        printWarn('For official deployment, recheck the deployer, salt, args, or contract bytecode.');
    }

    if (predictOnly || prompt(`Does derived address match existing gateway deployments? Proceed with deployment on ${chain.name}?`, yes)) {
        return;
    }

    contractConfig.deployer = wallet.address;
    const domainSeparator = await getDomainSeparator(config, chain, options);
    const minimumRotationDelay = Number(options.minimumRotationDelay);
    const salt = options.salt || 'AxelarAmplifierGateway';

    printInfo(`Deploying gateway implementation contract`);
    printInfo('Gateway Implementation args', `${options.previousSignersRetention}, ${domainSeparator}, ${minimumRotationDelay}`);
    printInfo('Deploy method', options.deployMethod);
    printInfo('Deploy salt (if not create based deployment)', salt);

    let implementation;

    if (options.skipExisting && contractConfig.implementation) {
        implementation = gatewayFactory.attach(contractConfig.implementation);
    } else {
        const implementationSalt = `${salt} Implementation`;

        implementation = await deployContract(
            options.deployMethod,
            wallet,
            AxelarAmplifierGateway,
            [options.previousSignersRetention, domainSeparator, minimumRotationDelay],
            { salt: implementationSalt, deployerContract },
            gasOptions,
            {},
            chain,
        );
    }

    printInfo('Gateway Implementation', implementation.address);

    const implementationCodehash = await getBytecodeHash(implementation, chain.axelarId);
    printInfo('Gateway Implementation codehash', implementationCodehash);

    if (options.skipExisting && contractConfig.address) {
        proxyAddress = contractConfig?.address;
        gateway = gatewayFactory.attach(proxyAddress);
    } else if (!reuseProxy) {
        const operator = options.operator || contractConfig.operator || wallet.address;
        const params = await getSetupParams(config, chain, operator, options);

        printInfo('Deploying gateway proxy contract');
        printInfo('Proxy deployment args', `${implementation.address}, ${params}`);

        contractConfig.operator = operator;

        const gatewayProxy = await deployContract(
            options.deployMethod,
            wallet,
            AxelarAmplifierGatewayProxy,
            [implementation.address, owner, params],
            { salt, deployerContract },
            gasOptions,
            {},
            chain,
        );

        printInfo('Gateway Proxy', gatewayProxy.address);

        gateway = gatewayFactory.attach(gatewayProxy.address);
    }

    // Verify deployment
    let error = false;

    const ownerAddress = await gateway.owner();

    printInfo(`Existing owner`, ownerAddress);

    if (!reuseProxy && owner !== ownerAddress) {
        printError(`ERROR: Retrieved governance address is different:`);
        printError(`   Actual:   ${ownerAddress}`);
        printError(`   Expected: ${owner}`);
        error = true;
    }

    const gatewayImplementation = await gateway.implementation();

    if (!reuseProxy && gatewayImplementation !== implementation.address) {
        printError(
            `ERROR: Implementation contract retrieved from gateway ${gatewayImplementation} doesn't match deployed contract ${implementation.address}`,
        );
        error = true;
    }

    if (Number(options.previousSignersRetention) !== (await gateway.previousSignersRetention()).toNumber()) {
        printError('ERROR: Previous signer retention mismatch');
        error = true;
    }

    if (domainSeparator !== (await gateway.domainSeparator())) {
        printError('ERROR: Domain separator mismatch');
        error = true;
    }

    if (minimumRotationDelay !== (await gateway.minimumRotationDelay()).toNumber()) {
        printError('ERROR: Minimum rotation delay mismatch');
        error = true;
    }

    if (contractConfig.operator !== (await gateway.operator())) {
        printError('ERROR: Operator mismatch');
        error = true;
    }

    if (!reuseProxy) {
        const signerSets = await getWeightedSigners(config, chain, options);

        for (let i = 0; i < signerSets.length; i++) {
            const signerHash = keccak256(encodeWeightedSigners(signerSets[i]));
            const epoch = (await gateway.epochBySignerHash(signerHash)).toNumber();
            const signerHashByEpoch = await gateway.signerHashByEpoch(i + 1);

            if (epoch !== i + 1) {
                printError(`ERROR: Epoch mismatch for signer set ${i + 1}`);
                printError(`   Actual:   ${epoch}`);
                printError(`   Expected: ${i + 1}`);
                error = true;
            }

            if (signerHashByEpoch !== signerHash) {
                printError(`ERROR: Signer hash mismatch for signer set ${i + 1}`);
                printError(`   Actual:   ${signerHashByEpoch}`);
                printError(`   Expected: ${signerHash}`);
                error = true;
            }
        }
    }

    if (error) {
        printError('Deployment status', 'FAILED');
        return;
    }

    contractConfig.address = gateway.address;
    contractConfig.implementation = implementation.address;
    contractConfig.implementationCodehash = implementationCodehash;
    contractConfig.deploymentMethod = options.deployMethod;
    contractConfig.previousSignersRetention = options.previousSignersRetention;
    contractConfig.domainSeparator = domainSeparator;
    contractConfig.minimumRotationDelay = minimumRotationDelay;

    if (options.deployMethod !== 'create') {
        contractConfig.salt = salt;
    }

    if (!chain.contracts.InterchainGovernance) {
        chain.contracts.InterchainGovernance = {};
    }

    chain.contracts.InterchainGovernance.address = owner;

    printInfo('Deployment status', 'SUCCESS');

    saveConfig(config, options.env);
}

async function upgrade(_, chain, options) {
    const { privateKey, yes, offline, env, predictOnly } = options;
    const contractName = 'AxelarGateway';
    const chainName = chain.name.toLowerCase();

    const rpc = options.rpc || chain.rpc;
    const provider = getDefaultProvider(rpc);

    const wallet = await getWallet(privateKey, provider, options);

    const { address } = await printWalletInfo(wallet, options);

    const contractConfig = chain.contracts[contractName];

    const gateway = new Contract(contractConfig.address, AxelarAmplifierGateway.abi, wallet);
    let implementationCodehash = contractConfig.implementationCodehash;
    const owner = options.owner || chain.contracts.InterchainGovernance?.address;
    const setupParams = '0x';

    if (!chain.contracts.InterchainGovernance) {
        chain.contracts.InterchainGovernance = {};
    }

    chain.contracts.InterchainGovernance.address = owner;

    if (!offline) {
        const codehash = await getBytecodeHash(contractConfig.implementation, chain.axelarId, provider);

        if (!implementationCodehash) {
            // retrieve codehash dynamically if not specified in the config file
            implementationCodehash = codehash;
        } else if (codehash !== implementationCodehash) {
            throw new Error(
                `Implementation codehash mismatch. Expected ${implementationCodehash} but got ${codehash}. Please check if the implementation contract is deployed correctly.`,
            );
        }
    } else {
        if (!implementationCodehash) {
            throw new Error('Implementation codehash is missing in the config file');
        }
    }

    printInfo('Gateway Proxy', gateway.address);

    if (!offline) {
        printInfo('Current implementation', await gateway.implementation());
    }

    printInfo('Upgrading to implementation', contractConfig.implementation);
    printInfo('New Implementation codehash', implementationCodehash);
    printInfo('Owner', owner);
    printInfo('Setup params', setupParams);

    const gasOptions = await getGasOptions(chain, options, contractName);

    if (predictOnly || prompt(`Proceed with an upgrade on ${chain.name}?`, yes)) {
        return;
    }

    const tx = await gateway.populateTransaction.upgrade(contractConfig.implementation, implementationCodehash, setupParams, gasOptions);

    const { baseTx, signedTx } = await signTransaction(wallet, chain, tx, options);

    if (offline) {
        const filePath = `./tx/signed-tx-${env}-gateway-upgrade-${chainName}-address-${address}-nonce-${baseTx.nonce}.json`;
        printInfo(`Storing signed Tx offline in file ${filePath}`);

        // Storing the fields in the data that will be stored in file
        const data = {
            msg: `This transaction will upgrade gateway ${gateway.address} to implementation ${contractConfig.implementation} on chain ${chain.name}`,
            unsignedTx: baseTx,
            signedTx,
            status: 'PENDING',
        };

        storeSignedTx(filePath, data);
    } else {
        const newImplementation = await gateway.implementation();
        printInfo('New implementation', newImplementation);

        if (newImplementation !== contractConfig.implementation) {
            printWarn('Implementation not upgraded yet!');
            return;
        }

        printInfo('Upgraded!');
    }
}

async function processCommand(config, chain, options) {
    if (!options.upgrade) {
        await deploy(config, chain, options);
    } else {
        await upgrade(config, chain, options);
    }
}

async function main(options) {
    await mainProcessor(options, processCommand);
}

async function programHandler() {
    const program = new Command();

    program.name('deploy-amplifier-gateway').description('Deploy Amplifier Gateway');

    // use create3 as default deploy method
    addExtendedOptions(program, { salt: true, deployMethod: 'create3', skipExisting: true, upgrade: true, predictOnly: true });

    program.addOption(new Option('-r, --rpc <rpc>', 'chain rpc url').env('URL'));
    program.addOption(new Option('--previousSignersRetention <previousSignersRetention>', 'previous signer retention').default(15));
    program.addOption(new Option('--domainSeparator <domainSeparator>', 'domain separator'));
    program.addOption(
        new Option('--minimumRotationDelay <minimumRotationDelay>', 'minium delay for signer rotations').default(24 * 60 * 60),
    ); // 1 day

    program.addOption(new Option('--reuseProxy', 'reuse proxy contract modules for new implementation deployment'));
    program.addOption(new Option('--ignoreError', 'Ignore deployment errors and proceed to next chain'));
    program.addOption(new Option('--owner <owner>', 'owner/governance address').env('OWNER'));
    program.addOption(new Option('--operator <operator>', 'gateway operator address'));
    program.addOption(new Option('--keyID <keyID>', 'use the specified key ID address instead of the querying the chain').env('KEY_ID'));
    program.addOption(new Option('--offline', 'Run in offline mode'));
    program.addOption(new Option('--nonceOffset <nonceOffset>', 'The value to add in local nonce if it deviates from actual wallet nonce'));

    program.action((options) => {
        main(options);
    });

    program.parse();
}

if (require.main === module) {
    programHandler();
}

module.exports = {
    deployAmplifierGateway: deploy,
};<|MERGE_RESOLUTION|>--- conflicted
+++ resolved
@@ -82,13 +82,8 @@
     const {
         Router: { address: routerAddress },
     } = contracts;
-<<<<<<< HEAD
-    const domainSeparator = hexlify((await getContractConfig(config, chain.name)).domain_separator);
-    const expectedDomainSeparator = calculateDomainSeparator(chain.name, routerAddress, chainId);
-=======
     const domainSeparator = hexlify((await getContractConfig(config, chain.axelarId)).domain_separator);
-    const expectedDomainSeparator = calculateDomainSeparator(axelarId, routerAddress, chainId);
->>>>>>> bdec3075
+    const expectedDomainSeparator = calculateDomainSeparator(chain.axelarId, routerAddress, chainId);
 
     if (domainSeparator !== expectedDomainSeparator) {
         throw new Error(`unexpected domain separator (want ${expectedDomainSeparator}, got ${domainSeparator})`);
