--- conflicted
+++ resolved
@@ -22,11 +22,8 @@
     mainProcessor,
     isValidDecimal,
     prompt,
-<<<<<<< HEAD
     isBytes32Array,
-=======
     getGasOptions,
->>>>>>> ea072b7d
 } = require('./utils');
 const { addBaseOptions } = require('./cli-utils');
 const IMultisig = require('@axelar-network/axelar-gmp-sdk-solidity/interfaces/IMultisig.json');
