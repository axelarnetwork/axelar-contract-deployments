import { Command, Option } from 'commander';

import { BaseOptions, addBaseOptions, addEnvOption, addOptionsToCommands, addStoreOptions } from '../common/cli-utils';

interface EvmOptions extends BaseOptions {
    artifactPath?: boolean;
    contractName?: boolean;
    deployMethod?: string;
    salt?: boolean;
    skipExisting?: boolean;
    upgrade?: boolean;
    predictOnly?: boolean;
}

const addEvmOptions = (program: Command, options: EvmOptions = {}): Command => {
    addBaseOptions(program, options);

    program.addOption(new Option('-v, --verify', 'verify the deployed contract on the explorer').env('VERIFY'));

    if (options.artifactPath) {
        program.addOption(new Option('--artifactPath <artifactPath>', 'artifact path'));
    }

    if (options.contractName) {
        program.addOption(new Option('-c, --contractName <contractName>', 'contract name').makeOptionMandatory(true));
    }

    if (options.deployMethod) {
        program.addOption(
            new Option('-m, --deployMethod <deployMethod>', 'deployment method')
                .choices(['create', 'create2', 'create3'])
                .default(options.deployMethod),
        );
    }

    if (options.salt) {
        program.addOption(new Option('-s, --salt <salt>', 'salt to use for create2 deployment').env('SALT'));
    }

    if (options.skipExisting) {
        program.addOption(new Option('-x, --skipExisting', 'skip existing if contract was already deployed on chain').env('SKIP_EXISTING'));
    }

    if (options.upgrade) {
        program.addOption(new Option('-u, --upgrade', 'upgrade a deployed contract').env('UPGRADE'));
    }

    if (options.predictOnly) {
        program.addOption(new Option('--predictOnly', 'output the predicted changes only').env('PREDICT_ONLY'));
    }

    return program;
};

const addTopUpOptions = (program: Command): void => {
    program.addOption(new Option('-t, --target <target>', 'target balance for each account').makeOptionMandatory(true));
    program.addOption(
        new Option('--threshold <threshold>', 'top up accounts only if the balance is below this threshold').makeOptionMandatory(true),
    );
    program.addOption(new Option('-u, --units', 'amounts are set in smallest unit'));
    program.addOption(
        new Option(
            '--addresses-to-derive <addresses-to-derive>',
            'number of addresses to derive from mnemonic. Derived addresses will be added to the list of addresses to fund set by using --addresses option',
        ).env('DERIVE_ACCOUNTS'),
    );
    program.addOption(
        new Option('--addresses <addresses>', 'comma separated list of addresses to top up')
            .default([])
            .argParser((addresses: string): string[] => addresses.split(',').map((address) => address.trim())),
    );
    program.addOption(new Option('-m, --mnemonic <mnemonic>', 'mnemonic').env('MNEMONIC'));
};

const addGovernanceOptions = (program: Command): Command => {
    program.addOption(new Option('--governance', 'Submit this change via interchain governance'));
    program.addOption(
        new Option(
            '--governanceContract <governanceContract>',
            'Governance contract to target (InterchainGovernance or AxelarServiceGovernance)',
        )
            .choices(['InterchainGovernance', 'AxelarServiceGovernance'])
            .default('AxelarServiceGovernance'),
    );
<<<<<<< HEAD
    program.addOption(
        new Option('--operatorProposal', 'Generate an operator-style proposal (ApproveOperator)').default(false),
    );
=======
    program.addOption(new Option('--operatorProposal', 'Generate an operator-style proposal (ApproveOperator)').default(false));
>>>>>>> c8a286b4
    program.addOption(
        new Option(
            '--activationTime <activationTime>',
            'Governance Activation Time (YYYY-MM-DDTHH:mm:ss UTC) or 0 for immediate scheduling (subject to min timelock)',
        ).default('0'),
    );
    program.addOption(new Option('--file <file>', 'File to write Axelar proposal JSON to'));

    return program;
};

module.exports = {
    addEnvOption,
    addBaseOptions,
    addOptionsToCommands,
    addStoreOptions,
    addEvmOptions,
    addTopUpOptions,
    addGovernanceOptions,
};

export type { BaseOptions, EvmOptions };<|MERGE_RESOLUTION|>--- conflicted
+++ resolved
@@ -82,13 +82,7 @@
             .choices(['InterchainGovernance', 'AxelarServiceGovernance'])
             .default('AxelarServiceGovernance'),
     );
-<<<<<<< HEAD
-    program.addOption(
-        new Option('--operatorProposal', 'Generate an operator-style proposal (ApproveOperator)').default(false),
-    );
-=======
     program.addOption(new Option('--operatorProposal', 'Generate an operator-style proposal (ApproveOperator)').default(false));
->>>>>>> c8a286b4
     program.addOption(
         new Option(
             '--activationTime <activationTime>',
