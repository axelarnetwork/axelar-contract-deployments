--- conflicted
+++ resolved
@@ -2,14 +2,9 @@
 
 require('../common/cli-utils');
 
-<<<<<<< HEAD
-const { printInfo, getAmplifierContractConfig, fetchCodeIdFromContract } = require('./utils');
-const { mainProcessor } = require('./processor');
-=======
 const { getAmplifierContractConfig, fetchCodeIdFromContract } = require('./utils');
 const { mainQueryProcessor } = require('./processor');
 const { printInfo } = require('../common');
->>>>>>> c87ee937
 const { Command } = require('commander');
 const { addAmplifierOptions } = require('./cli-utils');
 
@@ -33,11 +28,7 @@
     });
 
     program.action((options) => {
-<<<<<<< HEAD
-        mainProcessor(processCommand, options);
-=======
         mainQueryProcessor(processCommand, options);
->>>>>>> c87ee937
     });
 
     program.parse();
