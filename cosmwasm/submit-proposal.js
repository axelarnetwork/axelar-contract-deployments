'use strict';

require('dotenv').config();

const { createHash } = require('crypto');

const {
    prepareWallet,
    prepareClient,
    readWasmFile,
    getChains,
    fetchCodeIdFromCodeHash,
    decodeProposalAttributes,
    encodeStoreCodeProposal,
    encodeStoreInstantiateProposal,
    encodeInstantiateProposal,
    encodeInstantiate2Proposal,
    encodeExecuteContractProposal,
    submitProposal,
    makeInstantiateMsg,
    instantiate2AddressForProposal,
    governanceAddress,
} = require('./utils');
const { isNumber, saveConfig, loadConfig, printInfo, prompt } = require('../evm/utils');
const { CHAIN_ENVIRONMENTS } = require('../common');
const {
    StoreCodeProposal,
    StoreAndInstantiateContractProposal,
    InstantiateContractProposal,
    InstantiateContract2Proposal,
    ExecuteContractProposal,
} = require('cosmjs-types/cosmwasm/wasm/v1/proposal');

const { Command, Option } = require('commander');

const updateContractConfig = (contractConfig, chainConfig, key, value) => {
    if (chainConfig) {
        contractConfig[chainConfig.axelarId] = {
            ...contractConfig[chainConfig.axelarId],
            [key]: value,
        };
    } else {
        contractConfig[key] = value;
    }
};

const predictAndUpdateAddress = (client, contractConfig, chainConfig, options, contractName, chainName) => {
    return instantiate2AddressForProposal(client, contractConfig, options).then((contractAddress) => {
        updateContractConfig(contractConfig, chainConfig, 'address', contractAddress);

        return contractAddress;
    });
};

const printProposal = (proposal, proposalType) => {
    printInfo(
        `Encoded ${proposal.typeUrl}`,
        JSON.stringify(decodeProposalAttributes(proposalType.toJSON(proposalType.decode(proposal.value))), null, 2),
    );
};

const storeCode = (client, wallet, config, options) => {
    const { contractName } = options;
    const {
        axelar: {
            contracts: { [contractName]: contractConfig },
        },
    } = config;

    const proposal = encodeStoreCodeProposal(options);

    printProposal(proposal, StoreCodeProposal);

    if (prompt(`Proceed with proposal submission?`, options.yes)) {
        return Promise.resolve();
    }

    return submitProposal(client, wallet, config, options, proposal).then((proposalId) => {
        printInfo('Proposal submitted', proposalId);

        contractConfig.storeCodeProposalId = proposalId;
        contractConfig.storeCodeProposalCodeHash = createHash('sha256').update(readWasmFile(options)).digest().toString('hex');
    });
};

const storeInstantiate = (client, wallet, config, options, chainName) => {
    const { contractName, instantiate2 } = options;
    const {
        axelar: {
            contracts: { [contractName]: contractConfig },
        },
        chains: { [chainName]: chainConfig },
    } = config;

    if (instantiate2) {
        throw new Error('instantiate2 not supported for storeInstantiate');
    }

    const initMsg = makeInstantiateMsg(contractName, chainName, config);

    const proposal = encodeStoreInstantiateProposal(config, options, initMsg);
    printProposal(proposal, StoreAndInstantiateContractProposal);

    if (prompt(`Proceed with proposal submission?`, options.yes)) {
        return Promise.resolve();
    }

    return submitProposal(client, wallet, config, options, proposal).then((proposalId) => {
        printInfo('Proposal submitted', proposalId);

        updateContractConfig(contractConfig, chainConfig, 'storeInstantiateProposalId', proposalId);
        contractConfig.storeCodeProposalCodeHash = createHash('sha256').update(readWasmFile(options)).digest().toString('hex');
    });
};

const instantiate = async (client, wallet, config, options, chainName) => {
    const { contractName, instantiate2, predictOnly, fetchCodeId } = options;
    const {
        axelar: {
            contracts: { [contractName]: contractConfig },
        },
        chains: { [chainName]: chainConfig },
    } = config;

    if (fetchCodeId) {
        contractConfig.codeId = await fetchCodeIdFromCodeHash(client, contractConfig);
    } else if (!isNumber(contractConfig.codeId)) {
        throw new Error('Code Id is not defined');
    }

    if (predictOnly) {
        return predictAndUpdateAddress(client, contractConfig, chainConfig, options, contractName, chainName);
    }

    const initMsg = makeInstantiateMsg(contractName, chainName, config);

    let proposal;

    if (instantiate2) {
        proposal = encodeInstantiate2Proposal(config, options, initMsg);
        printProposal(proposal, InstantiateContract2Proposal);
    } else {
        proposal = encodeInstantiateProposal(config, options, initMsg);
        printProposal(proposal, InstantiateContractProposal);
    }

    if (prompt(`Proceed with proposal submission?`, options.yes)) {
        return Promise.resolve();
    }

    return submitProposal(client, wallet, config, options, proposal).then((proposalId) => {
        printInfo('Proposal submitted', proposalId);

        updateContractConfig(contractConfig, chainConfig, 'instantiateProposalId', proposalId);

        if (instantiate2) {
            return predictAndUpdateAddress(client, contractConfig, chainConfig, options, contractName, chainName);
        }
    });
};

const execute = (client, wallet, config, options, chainName) => {
    const { contractName } = options;
    const {
        axelar: {
            contracts: { [contractName]: contractConfig },
        },
        chains: { [chainName]: chainConfig },
    } = config;

    const proposal = encodeExecuteContractProposal(config, options, chainName);

    printProposal(proposal, ExecuteContractProposal);

    if (prompt(`Proceed with proposal submission?`, options.yes)) {
        return Promise.resolve();
    }

    return submitProposal(client, wallet, config, options, proposal).then((proposalId) => {
        printInfo('Proposal submitted', proposalId);

        updateContractConfig(contractConfig, chainConfig, 'executeProposalId', proposalId);
    });
};

const main = async (options) => {
    const { env, proposalType, contractName } = options;
    const config = loadConfig(env);

    if (config.axelar.contracts === undefined) {
        config.axelar.contracts = {};
    }

    if (config.axelar.contracts[contractName] === undefined) {
        config.axelar.contracts[contractName] = {};
    }

    await prepareWallet(options)
        .then((wallet) => prepareClient(config, wallet))
        .then(({ wallet, client }) => {
            switch (proposalType) {
                case 'store':
                    return storeCode(client, wallet, config, options);

                case 'storeInstantiate': {
                    const chains = getChains(config, options);

                    return chains.reduce((promise, chain) => {
                        return promise.then(() => storeInstantiate(client, wallet, config, options, chain.toLowerCase()));
                    }, Promise.resolve());
                }

                case 'instantiate': {
                    const chains = getChains(config, options);

                    return chains.reduce((promise, chain) => {
                        return promise.then(() =>
                            instantiate(client, wallet, config, options, chain.toLowerCase()).then((contractAddress) => {
                                if (contractAddress) {
                                    printInfo(
                                        `Predicted address for ${
                                            chain.toLowerCase() === 'none' ? '' : chain.toLowerCase().concat(' ')
                                        }${contractName}. Address`,
                                        contractAddress,
                                    );
                                }
                            }),
                        );
                    }, Promise.resolve());
                }

                case 'execute': {
                    const chains = getChains(config, options);

                    return chains.reduce((promise, chain) => {
                        return promise.then(() => execute(client, wallet, config, options, chain.toLowerCase()));
                    }, Promise.resolve());
                }

                default:
                    throw new Error('Invalid proposal type');
            }
        })
        .then(() => saveConfig(config, env));
};

const programHandler = () => {
    const program = new Command();

    program.name('submit-proposal').description('Submit governance proposals');

    // TODO: combine deploy-contract and submit-proposal options to remove duplicates
    program.addOption(
        new Option('-e, --env <env>', 'environment')
<<<<<<< HEAD
            .choices(['local', 'devnet', 'devnet-amplifier', 'devnet-sui', 'devnet-verifiers', 'stagenet', 'testnet', 'mainnet'])
=======
            .choices(CHAIN_ENVIRONMENTS)
>>>>>>> efe98365
            .default('devnet-amplifier')
            .makeOptionMandatory(true)
            .env('ENV'),
    );
    program.addOption(new Option('-m, --mnemonic <mnemonic>', 'mnemonic').makeOptionMandatory(true).env('MNEMONIC'));
    program.addOption(new Option('-a, --artifactPath <artifactPath>', 'artifact path').env('ARTIFACT_PATH'));
    program.addOption(new Option('-c, --contractName <contractName>', 'contract name').makeOptionMandatory(true));
    program.addOption(new Option('-n, --chainNames <chainNames>', 'chain names').default('none'));

    program.addOption(new Option('-s, --salt <salt>', 'salt for instantiate2. defaults to contract name').env('SALT'));
    program.addOption(
        new Option('--admin <address>', 'when instantiating contract, set an admin address. Defaults to governance module account').default(
            governanceAddress,
        ),
    );
    program.addOption(new Option('--instantiate2', 'use instantiate2 for constant address deployment'));
    program.addOption(new Option('-l, --label <label>', 'contract instance label'));
    program.addOption(new Option('--aarch64', 'aarch64').env('AARCH64').default(false));
    program.addOption(new Option('-y, --yes', 'skip prompt confirmation').env('YES'));

    program.addOption(new Option('-t, --title <title>', 'title of proposal').makeOptionMandatory(true));
    program.addOption(new Option('-d, --description <description>', 'description of proposal').makeOptionMandatory(true));
    program.addOption(new Option('--deposit <deposit>', 'the proposal deposit').makeOptionMandatory(true));
    program.addOption(
        new Option('-r, --runAs <runAs>', 'the address that will execute the message. Defaults to governance address').default(
            governanceAddress,
        ),
    );
    program.addOption(
        new Option('--proposalType <proposalType>', 'proposal type')
            .choices(['store', 'storeInstantiate', 'instantiate', 'execute'])
            .makeOptionMandatory(true),
    );
    program.addOption(new Option('--predictOnly', 'output the predicted changes only').env('PREDICT_ONLY'));

    program.addOption(new Option('--source <source>', "a valid HTTPS URI to the contract's source code"));
    program.addOption(
        new Option('--builder <builder>', 'a valid docker image name with tag, such as "cosmwasm/workspace-optimizer:0.16.0'),
    );
    program.addOption(
        new Option('-i, --instantiateAddresses <instantiateAddresses>', 'comma separated list of addresses allowed to instantiate'),
    );

    program.addOption(new Option('--fetchCodeId', 'fetch code id from the chain by comparing to the uploaded code hash'));

    program.addOption(new Option('--msg <msg>', 'json encoded message to submit with an execute contract proposal'));

    program.action((options) => {
        main(options);
    });

    program.parse();
};

if (require.main === module) {
    programHandler();
}<|MERGE_RESOLUTION|>--- conflicted
+++ resolved
@@ -252,11 +252,7 @@
     // TODO: combine deploy-contract and submit-proposal options to remove duplicates
     program.addOption(
         new Option('-e, --env <env>', 'environment')
-<<<<<<< HEAD
-            .choices(['local', 'devnet', 'devnet-amplifier', 'devnet-sui', 'devnet-verifiers', 'stagenet', 'testnet', 'mainnet'])
-=======
             .choices(CHAIN_ENVIRONMENTS)
->>>>>>> efe98365
             .default('devnet-amplifier')
             .makeOptionMandatory(true)
             .env('ENV'),
