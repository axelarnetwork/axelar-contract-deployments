--- conflicted
+++ resolved
@@ -247,7 +247,7 @@
 
     if (!description)
         options.description = options.title;
-    
+
     return options;
 }
 
@@ -274,13 +274,7 @@
     const storeCmd = program
         .command('store')
         .description('Submit a wasm binary proposal')
-<<<<<<< HEAD
-        .action((options) => mainProcessor(storeCode, options));
-=======
-        .action((options, cmd) => {
-            mainProcessor(storeCode, options, cmd.name());
-        });
->>>>>>> 2ef79f2f
+        .action((options, cmd) => mainProcessor(storeCode, options, cmd.name()));
     addAmplifierOptions(storeCmd, {
         contractOptions: true,
         storeOptions: true,
@@ -292,13 +286,7 @@
     const storeInstantiateCmd = program
         .command('storeInstantiate')
         .description('Submit and instantiate a wasm contract proposal')
-<<<<<<< HEAD
-        .action((options) => mainProcessor(storeInstantiate, options));
-=======
-        .action((options, cmd) => {
-            mainProcessor(storeInstantiate, options, cmd.name());
-        });
->>>>>>> 2ef79f2f
+        .action((options, cmd) => mainProcessor(storeInstantiate, options, cmd.name()));
     addAmplifierOptions(storeInstantiateCmd, {
         contractOptions: true,
         storeOptions: true,
@@ -311,13 +299,7 @@
     const instantiateCmd = program
         .command('instantiate')
         .description('Submit an instantiate wasm contract proposal')
-<<<<<<< HEAD
-        .action((options) => mainProcessor(instantiate, options));
-=======
-        .action((options, cmd) => {
-            mainProcessor(instantiate, options, cmd.name());
-        });
->>>>>>> 2ef79f2f
+        .action((options, cmd) => mainProcessor(instantiate, options, cmd.name()));
     addAmplifierOptions(instantiateCmd, {
         contractOptions: true,
         instantiateOptions: true,
@@ -332,20 +314,13 @@
     const executeCmd = program
         .command('execute')
         .description('Submit an execute wasm contract proposal')
-<<<<<<< HEAD
-        .action((options) => mainProcessor(execute, options));
+        .action((options, cmd) => mainProcessor(execute, options, cmd.name()));
     addAmplifierOptions(executeCmd, {
         contractOptions: true,
         executeProposalOptions: true,
         proposalOptions: true,
         runAs: true,
     });
-=======
-        .action((options, cmd) => {
-            mainProcessor(execute, options, cmd.name());
-        });
-    addAmplifierOptions(executeCmd, { contractOptions: true, executeProposalOptions: true, proposalOptions: true, runAs: true });
->>>>>>> 2ef79f2f
 
     const registerItsChainCmd = program
         .command('its-hub-register-chains')
@@ -353,42 +328,26 @@
         .argument('<chains...>', 'list of chains to register on InterchainTokenService hub')
         .action((chains, options, cmd) => {
             options.chains = chains;
-<<<<<<< HEAD
-            return mainProcessor(registerItsChain, options);
-=======
-            mainProcessor(registerItsChain, options, cmd.name());
->>>>>>> 2ef79f2f
+            return mainProcessor(registerItsChain, options, cmd.name());
         });
     addAmplifierOptions(registerItsChainCmd, { proposalOptions: true, runAs: true });
 
     const registerProtocolCmd = program
         .command('register-protocol-contracts')
         .description('Submit an execute wasm contract proposal to register the main protocol contracts (e.g. Router)')
-        .action((options) => mainProcessor(registerProtocol, options));
+        .action((options, cmd) => mainProcessor(registerProtocol, options, cmd.name()));
     addAmplifierOptions(registerProtocolCmd, { proposalOptions: true, runAs: true });
 
     const paramChangeCmd = program
         .command('paramChange')
         .description('Submit a parameter change proposal')
-<<<<<<< HEAD
-        .action((options) => mainProcessor(paramChange, options));
-=======
-        .action((options, cmd) => {
-            mainProcessor(paramChange, options, cmd.name());
-        });
->>>>>>> 2ef79f2f
+        .action((options, cmd) => mainProcessor(paramChange, options, cmd.name()));
     addAmplifierOptions(paramChangeCmd, { paramChangeProposalOptions: true, proposalOptions: true });
 
     const migrateCmd = program
         .command('migrate')
         .description('Submit a migrate contract proposal')
-<<<<<<< HEAD
-        .action((options) => mainProcessor(migrate, options));
-=======
-        .action((options, cmd) => {
-            mainProcessor(migrate, options, cmd.name());
-        });
->>>>>>> 2ef79f2f
+        .action((options, cmd) => mainProcessor(migrate, options, cmd.name()));
     addAmplifierOptions(migrateCmd, {
         contractOptions: true,
         migrateOptions: true,
