'use strict';

require('dotenv').config();

const { createHash } = require('crypto');

const { instantiate2Address } = require('@cosmjs/cosmwasm-stargate');

const {
    CONTRACTS,
    prepareWallet,
    prepareClient,
    fromHex,
    getSalt,
    initContractConfig,
    getAmplifierBaseContractConfig,
    getAmplifierContractConfig,
    getCodeId,
    addDefaultInstantiateAddresses,
    getChainTruncationParams,
    decodeProposalAttributes,
    encodeStoreCodeProposal,
    encodeStoreInstantiateProposal,
    encodeInstantiateProposal,
    encodeInstantiate2Proposal,
    encodeExecuteContractProposal,
    encodeParameterChangeProposal,
    encodeMigrateContractProposal,
    submitProposal,
} = require('./utils');
<<<<<<< HEAD
const { saveConfig, loadConfig, printInfo, prompt, getChainConfig, getItsEdgeContract, readContractCode } = require('../common');
=======
const { saveConfig, loadConfig, printInfo, prompt, getChainConfig, tryItsEdgeContract } = require('../common');
>>>>>>> 05388f23
const {
    StoreCodeProposal,
    StoreAndInstantiateContractProposal,
    InstantiateContractProposal,
    InstantiateContract2Proposal,
    ExecuteContractProposal,
    MigrateContractProposal,
} = require('cosmjs-types/cosmwasm/wasm/v1/proposal');
const { ParameterChangeProposal } = require('cosmjs-types/cosmos/params/v1beta1/params');

const { Command } = require('commander');
const { addAmplifierOptions } = require('./cli-utils');

const predictAddress = async (client, contractConfig, options) => {
    const { contractName, salt, chainName, runAs } = options;

    const { checksum } = await client.getCodeDetails(contractConfig.codeId);
    const contractAddress = instantiate2Address(fromHex(checksum), runAs, getSalt(salt, contractName, chainName), 'axelar');

    printInfo(`Predicted address for ${chainName ? chainName.concat(' ') : ''}${contractName}. Address`, contractAddress);

    return contractAddress;
};

const printProposal = (proposal, proposalType) => {
    printInfo(
        `Encoded ${proposal.typeUrl}`,
        JSON.stringify(decodeProposalAttributes(proposalType.toJSON(proposalType.decode(proposal.value))), null, 2),
    );
};

const confirmProposalSubmission = (options, proposal, proposalType) => {
    printProposal(proposal, proposalType);

    if (prompt(`Proceed with proposal submission?`, options.yes)) {
        return false;
    }

    return true;
};

const callSubmitProposal = async (client, wallet, config, options, proposal) => {
    const proposalId = await submitProposal(client, wallet, config, options, proposal);
    printInfo('Proposal submitted', proposalId);

    return proposalId;
};

const storeCode = async (client, wallet, config, options) => {
    const { contractName } = options;
    const contractBaseConfig = getAmplifierBaseContractConfig(config, contractName);
    await addDefaultInstantiateAddresses(client, config, options);

    const proposal = encodeStoreCodeProposal(options);

    if (!confirmProposalSubmission(options, proposal, StoreCodeProposal)) {
        return;
    }

    const proposalId = await callSubmitProposal(client, wallet, config, options, proposal);

    contractBaseConfig.storeCodeProposalId = proposalId;
    contractBaseConfig.storeCodeProposalCodeHash = createHash('sha256').update(readContractCode(options)).digest().toString('hex');
};

const storeInstantiate = async (client, wallet, config, options) => {
    const { contractName, instantiate2 } = options;
    const { contractConfig, contractBaseConfig } = getAmplifierContractConfig(config, options);
    await addDefaultInstantiateAddresses(client, config, options);

    if (instantiate2) {
        throw new Error('instantiate2 not supported for storeInstantiate');
    }

    const initMsg = CONTRACTS[contractName].makeInstantiateMsg(config, options, contractConfig);
    const proposal = encodeStoreInstantiateProposal(config, options, initMsg);

    if (!confirmProposalSubmission(options, proposal, StoreAndInstantiateContractProposal)) {
        return;
    }

    const proposalId = await callSubmitProposal(client, wallet, config, options, proposal);

    contractConfig.storeInstantiateProposalId = proposalId;
    contractBaseConfig.storeCodeProposalCodeHash = createHash('sha256').update(readContractCode(options)).digest().toString('hex');
};

const instantiate = async (client, wallet, config, options) => {
    const { contractName, instantiate2, predictOnly } = options;
    const { contractConfig } = getAmplifierContractConfig(config, options);

    contractConfig.codeId = await getCodeId(client, config, options);

    let contractAddress;

    if (predictOnly) {
        contractAddress = await predictAddress(client, contractConfig, options);
        contractConfig.address = contractAddress;

        return;
    }

    const initMsg = CONTRACTS[contractName].makeInstantiateMsg(config, options, contractConfig);

    let proposal;
    let proposalType;

    if (instantiate2) {
        proposal = encodeInstantiate2Proposal(config, options, initMsg);
        proposalType = InstantiateContract2Proposal;

        contractAddress = await predictAddress(client, contractConfig, options);
    } else {
        proposal = encodeInstantiateProposal(config, options, initMsg);
        proposalType = InstantiateContractProposal;

        printInfo('Contract address cannot be predicted without using `--instantiate2` flag, address will not be saved in the config');
    }

    if (!confirmProposalSubmission(options, proposal, proposalType)) {
        return;
    }

    const proposalId = await callSubmitProposal(client, wallet, config, options, proposal);

    contractConfig.instantiateProposalId = proposalId;
    if (instantiate2) contractConfig.address = contractAddress;
};

const execute = async (client, wallet, config, options) => {
    const { chainName } = options;

    const proposal = encodeExecuteContractProposal(config, options, chainName);

    if (!confirmProposalSubmission(options, proposal, ExecuteContractProposal)) {
        return;
    }

    await callSubmitProposal(client, wallet, config, options, proposal);
};

const registerItsChain = async (client, wallet, config, options) => {
    const chains = options.chains.map((chain) => {
        const chainConfig = getChainConfig(config, chain);
        const { maxUintBits, maxDecimalsWhenTruncating } = getChainTruncationParams(config, chainConfig);

        const itsEdgeContract = tryItsEdgeContract(chainConfig);

        return {
            chain: chainConfig.axelarId,
            its_edge_contract: itsEdgeContract,
            truncation: {
                max_uint_bits: maxUintBits,
                max_decimals_when_truncating: maxDecimalsWhenTruncating,
            },
        };
    });

    await execute(client, wallet, config, {
        ...options,
        contractName: 'InterchainTokenService',
        msg: `{ "register_chains": { "chains": ${JSON.stringify(chains)} } }`,
    });
};

const paramChange = async (client, wallet, config, options) => {
    const proposal = encodeParameterChangeProposal(options);

    if (!confirmProposalSubmission(options, proposal, ParameterChangeProposal)) {
        return;
    }

    await callSubmitProposal(client, wallet, config, options, proposal);
};

const migrate = async (client, wallet, config, options) => {
    const { contractConfig } = getAmplifierContractConfig(config, options);
    contractConfig.codeId = await getCodeId(client, config, options);

    const proposal = encodeMigrateContractProposal(config, options);

    if (!confirmProposalSubmission(options, proposal, MigrateContractProposal)) {
        return;
    }

    await callSubmitProposal(client, wallet, config, options, proposal);
};

const mainProcessor = async (processor, options) => {
    const { env } = options;
    const config = loadConfig(env);

    initContractConfig(config, options);

    const wallet = await prepareWallet(options);
    const client = await prepareClient(config, wallet);

    await processor(client, wallet, config, options);

    saveConfig(config, env);
};

const programHandler = () => {
    const program = new Command();

    program.name('submit-proposal').description('Submit governance proposals');

    const storeCmd = program
        .command('store')
        .description('Submit a wasm binary proposal')
        .action((options) => {
            mainProcessor(storeCode, options);
        });
    addAmplifierOptions(storeCmd, {
        contractOptions: true,
        storeOptions: true,
        storeProposalOptions: true,
        proposalOptions: true,
        runAs: true,
    });

    const storeInstantiateCmd = program
        .command('storeInstantiate')
        .description('Submit and instantiate a wasm contract proposal')
        .action((options) => {
            mainProcessor(storeInstantiate, options);
        });
    addAmplifierOptions(storeInstantiateCmd, {
        contractOptions: true,
        storeOptions: true,
        storeProposalOptions: true,
        proposalOptions: true,
        instantiateOptions: true,
        runAs: true,
    });

    const instantiateCmd = program
        .command('instantiate')
        .description('Submit an instantiate wasm contract proposal')
        .action((options) => {
            mainProcessor(instantiate, options);
        });
    addAmplifierOptions(instantiateCmd, {
        contractOptions: true,
        instantiateOptions: true,
        instantiate2Options: true,
        instantiateProposalOptions: true,
        proposalOptions: true,
        codeId: true,
        fetchCodeId: true,
        runAs: true,
    });

    const executeCmd = program
        .command('execute')
        .description('Submit an execute wasm contract proposal')
        .action((options) => {
            mainProcessor(execute, options);
        });
    addAmplifierOptions(executeCmd, { contractOptions: true, executeProposalOptions: true, proposalOptions: true, runAs: true });

    const registerItsChainCmd = program
        .command('its-hub-register-chains')
        .description('Submit an execute wasm contract proposal to register an InterchainTokenService chain')
        .argument('<chains...>', 'list of chains to register on InterchainTokenService hub')
        .action((chains, options) => {
            options.chains = chains;
            mainProcessor(registerItsChain, options);
        });
    addAmplifierOptions(registerItsChainCmd, { proposalOptions: true, runAs: true });

    const paramChangeCmd = program
        .command('paramChange')
        .description('Submit a parameter change proposal')
        .action((options) => {
            mainProcessor(paramChange, options);
        });
    addAmplifierOptions(paramChangeCmd, { paramChangeProposalOptions: true, proposalOptions: true });

    const migrateCmd = program
        .command('migrate')
        .description('Submit a migrate contract proposal')
        .action((options) => {
            mainProcessor(migrate, options);
        });
    addAmplifierOptions(migrateCmd, {
        contractOptions: true,
        migrateOptions: true,
        proposalOptions: true,
        codeId: true,
        fetchCodeId: true,
    });

    program.parse();
};

if (require.main === module) {
    programHandler();
}<|MERGE_RESOLUTION|>--- conflicted
+++ resolved
@@ -28,11 +28,7 @@
     encodeMigrateContractProposal,
     submitProposal,
 } = require('./utils');
-<<<<<<< HEAD
-const { saveConfig, loadConfig, printInfo, prompt, getChainConfig, getItsEdgeContract, readContractCode } = require('../common');
-=======
-const { saveConfig, loadConfig, printInfo, prompt, getChainConfig, tryItsEdgeContract } = require('../common');
->>>>>>> 05388f23
+const { saveConfig, loadConfig, printInfo, prompt, getChainConfig, tryItsEdgeContract, readContractCode } = require('../common');
 const {
     StoreCodeProposal,
     StoreAndInstantiateContractProposal,
