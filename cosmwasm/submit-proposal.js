'use strict';

require('../common/cli-utils');

const { createHash } = require('crypto');
const { instantiate2Address } = require('@cosmjs/cosmwasm-stargate');
const { AccessType } = require('cosmjs-types/cosmwasm/wasm/v1/types');

const {
    CONTRACTS,
    fromHex,
    getSalt,
    getAmplifierContractConfig,
    getCodeId,
    getCodeDetails,
    decodeProposalAttributes,
    encodeStoreCode,
    encodeStoreInstantiate,
    encodeInstantiate,
    encodeExecuteContract,
    encodeParameterChangeProposal,
    encodeMigrate,
    isLegacySDK,
    encodeUpdateInstantiateConfigProposal,
    submitProposal,
} = require('./utils');
const { printInfo, prompt, getChainConfig, readContractCode } = require('../common');
const {
    StoreCodeProposal,
    StoreAndInstantiateContractProposal,
    InstantiateContractProposal,
    InstantiateContract2Proposal,
    ExecuteContractProposal,
    MigrateContractProposal,
    UpdateInstantiateConfigProposal,
} = require('cosmjs-types/cosmwasm/wasm/v1/proposal_legacy');
const { ParameterChangeProposal } = require('cosmjs-types/cosmos/params/v1beta1/params');
const {
    MsgExecuteContract,
    MsgInstantiateContract,
    MsgInstantiateContract2,
    MsgMigrateContract,
    MsgStoreCode,
    MsgStoreAndInstantiateContract,
} = require('cosmjs-types/cosmwasm/wasm/v1/tx');

const { Command, Option } = require('commander');
const { addAmplifierOptions } = require('./cli-utils');
const { mainProcessor } = require('./processor');
const { CoordinatorManager } = require('./coordinator');

const predictAddress = async (client, contractConfig, options) => {
    const { contractName, salt, chainName, runAs } = options;

    const { checksum } = await client.getCodeDetails(contractConfig.codeId);
    const contractAddress = instantiate2Address(fromHex(checksum), runAs, getSalt(salt, contractName, chainName), 'axelar');

    printInfo(`Predicted address for ${chainName ? chainName.concat(' ') : ''}${contractName}. Address`, contractAddress);

    return contractAddress;
};

const printProposal = (proposalData, proposalType = null) => {
    if (proposalType) {
        // Legacy: single proposal with decoder
        printInfo(
            `Encoded ${proposalData.typeUrl}`,
            JSON.stringify(decodeProposalAttributes(proposalType.toJSON(proposalType.decode(proposalData.value))), null, 2),
        );
    } else {
        // v0.50: array of messages
        proposalData.forEach((message) => {
            const typeMap = {
                '/cosmwasm.wasm.v1.MsgExecuteContract': MsgExecuteContract,
                '/cosmwasm.wasm.v1.MsgStoreCode': MsgStoreCode,
                '/cosmwasm.wasm.v1.MsgInstantiateContract': MsgInstantiateContract,
                '/cosmwasm.wasm.v1.MsgInstantiateContract2': MsgInstantiateContract2,
                '/cosmwasm.wasm.v1.MsgMigrateContract': MsgMigrateContract,
                '/cosmwasm.wasm.v1.MsgStoreAndInstantiateContract': MsgStoreAndInstantiateContract,
            };
            const MessageType = typeMap[message.typeUrl];
            if (MessageType) {
                const decoded = MessageType.decode(message.value);
                if (decoded.codeId) {
                    decoded.codeId = decoded.codeId.toString();
                }
                if (
                    (message.typeUrl === '/cosmwasm.wasm.v1.MsgExecuteContract' ||
                        message.typeUrl === '/cosmwasm.wasm.v1.MsgInstantiateContract' ||
                        message.typeUrl === '/cosmwasm.wasm.v1.MsgInstantiateContract2' ||
                        message.typeUrl === '/cosmwasm.wasm.v1.MsgMigrateContract' ||
                        message.typeUrl === '/cosmwasm.wasm.v1.MsgStoreAndInstantiateContract') &&
                    decoded.msg
                ) {
                    decoded.msg = JSON.parse(Buffer.from(decoded.msg).toString());
                }
                if (decoded.wasmByteCode) {
                    decoded.wasmByteCode = `<${decoded.wasmByteCode.length} bytes>`;
                }
                printInfo(`Encoded ${message.typeUrl}`, JSON.stringify(decoded, null, 2));
            } else {
                printInfo(`Unknown message type: ${message.typeUrl}`, '<Unable to decode>');
            }
        });
    }
};

const confirmProposalSubmission = (options, proposalData, proposalType = null) => {
    printProposal(proposalData, proposalType);
    if (prompt(`Proceed with proposal submission?`, options.yes)) {
        return false;
    }
    return true;
};

const callSubmitProposal = async (client, config, options, proposal, fee) => {
    const proposalId = await submitProposal(client, config, options, proposal, fee);
    printInfo('Proposal submitted', proposalId);
    return proposalId;
};

const saveStoreCodeProposalInfo = (config, contractName, contractCodePath, proposalId) => {
    const contractBaseConfig = config.getContractConfig(contractName);
    contractBaseConfig.storeCodeProposalId = proposalId;

    const contractOptions = { contractName, contractCodePath };
    contractBaseConfig.storeCodeProposalCodeHash = createHash('sha256').update(readContractCode(contractOptions)).digest().toString('hex');
};

const storeCode = async (client, config, options, _args, fee) => {
    const isLegacy = isLegacySDK(config);
    let contractName = options.contractName;
    const { contractCodePath, contractCodePaths } = options;

    if (!Array.isArray(contractName)) {
        contractName = [contractName];
    }

    if (isLegacy) {
        if (contractName.length > 1) {
            throw new Error('Legacy SDK only supports storing one contract at a time. Please provide a single contract name.');
        }
        const singleContractName = contractName[0];
        const legacyOptions = { ...options, contractName: singleContractName };
        const proposal = encodeStoreCode(config, legacyOptions);

        if (!confirmProposalSubmission(options, proposal, StoreCodeProposal)) {
            return;
        }
        const proposalId = await callSubmitProposal(client, config, options, proposal, fee);
        saveStoreCodeProposalInfo(config, singleContractName, contractCodePath, proposalId);
        return proposalId;
    } else {
        const contractNames = contractName;
        const proposal = contractNames.map((name) => {
            const contractOptions = {
                ...options,
                contractName: name,
                contractCodePath: contractCodePaths ? contractCodePaths[name] : contractCodePath,
            };
            return encodeStoreCode(config, contractOptions);
        });

        if (!confirmProposalSubmission(options, proposal)) {
            return;
        }
        const proposalId = await callSubmitProposal(client, config, options, proposal, fee);
        contractNames.forEach((name) => {
            const codePath = contractCodePaths ? contractCodePaths[name] : contractCodePath;
            saveStoreCodeProposalInfo(config, name, codePath, proposalId);
        });
        return proposalId;
    }
};

const storeInstantiate = async (client, config, options, _args, fee) => {
    const isLegacy = isLegacySDK(config);
    let { contractName } = options;
    const { instantiate2 } = options;

    if (Array.isArray(contractName)) {
        if (contractName.length > 1) {
            throw new Error('storeInstantiate only supports a single contract at a time');
        }
        contractName = contractName[0];
    }

    const { contractConfig, contractBaseConfig } = getAmplifierContractConfig(config, { ...options, contractName });

    if (instantiate2) {
        throw new Error('instantiate2 not supported for storeInstantiate');
    }

    const initMsg = CONTRACTS[contractName].makeInstantiateMsg(config, { ...options, contractName }, contractConfig);
    const proposal = encodeStoreInstantiate(config, { ...options, contractName }, initMsg);

    if (isLegacy) {
        if (!confirmProposalSubmission(options, proposal, StoreAndInstantiateContractProposal)) {
            return;
        }
        const proposalId = await callSubmitProposal(client, config, options, proposal, fee);

        contractConfig.storeInstantiateProposalId = proposalId;
        contractBaseConfig.storeCodeProposalCodeHash = createHash('sha256')
            .update(readContractCode({ ...options, contractName }))
            .digest()
            .toString('hex');
    } else {
        if (!confirmProposalSubmission(options, [proposal])) {
            return;
        }
        const proposalId = await callSubmitProposal(client, config, options, [proposal], fee);

        contractConfig.storeInstantiateProposalId = proposalId;
        contractBaseConfig.storeCodeProposalCodeHash = createHash('sha256')
            .update(readContractCode({ ...options, contractName }))
            .digest()
            .toString('hex');
    }
};

const instantiate = async (client, config, options, _args, fee) => {
    let contractName = options.contractName;

    if (!Array.isArray(contractName)) {
        contractName = [contractName];
    }

    const singleContractName = contractName[0];
    if (contractName.length > 1) {
        throw new Error('Instantiate command only supports one contract at a time.');
    }

    const isLegacy = isLegacySDK(config);
    const { instantiate2, predictOnly } = options;

    const instantiateOptions = { ...options, contractName: singleContractName };
    const { contractConfig } = getAmplifierContractConfig(config, instantiateOptions);

    contractConfig.codeId = await getCodeId(client, config, instantiateOptions);

    let contractAddress;

    if (predictOnly) {
        contractAddress = await predictAddress(client, contractConfig, instantiateOptions);
        contractConfig.address = contractAddress;
        return;
    }

    const initMsg = CONTRACTS[singleContractName].makeInstantiateMsg(config, instantiateOptions, contractConfig);

    const proposal = encodeInstantiate(config, instantiateOptions, initMsg);

    if (instantiate2) {
        contractAddress = await predictAddress(client, contractConfig, instantiateOptions);
    } else {
        printInfo('Contract address cannot be predicted without using `--instantiate2` flag, address will not be saved in the config');
    }

    if (isLegacy) {
        const proposalType = instantiate2 ? InstantiateContract2Proposal : InstantiateContractProposal;
        if (!confirmProposalSubmission(options, proposal, proposalType)) {
            return;
        }
        const proposalId = await callSubmitProposal(client, config, options, proposal, fee);
        contractConfig.instantiateProposalId = proposalId;
        if (instantiate2) contractConfig.address = contractAddress;
    } else {
        if (!confirmProposalSubmission(options, [proposal])) {
            return;
        }
        const proposalId = await callSubmitProposal(client, config, options, [proposal], fee);
        contractConfig.instantiateProposalId = proposalId;
        if (instantiate2) contractConfig.address = contractAddress;
    }
};

const execute = async (client, config, options, _args, fee) => {
    const { chainName } = options;
    let contractName = options.contractName;

    if (!Array.isArray(contractName)) {
        contractName = [contractName];
    }

    const singleContractName = contractName[0];
    if (contractName.length > 1) {
        throw new Error(
            'Execute command only supports one contract at a time. Use multiple --msg flags for multiple messages to the same contract.',
        );
    }

    const isLegacy = isLegacySDK(config);

    if (isLegacy) {
        const msgs = Array.isArray(options.msg) ? options.msg : [options.msg];
        if (msgs.length > 1) {
            throw new Error('Legacy SDK only supports one message per proposal. Please provide a single --msg flag.');
        }
        const singleMsg = msgs[0];
        const legacyOptions = { ...options, contractName: singleContractName, msg: singleMsg };
        const proposal = encodeExecuteContract(config, legacyOptions, chainName);

        if (!confirmProposalSubmission(options, proposal, ExecuteContractProposal)) {
            return;
        }
        return callSubmitProposal(client, config, options, proposal, fee);
    } else {
        const { msg } = options;
        const msgs = Array.isArray(msg) ? msg : [msg];

        const messages = msgs.map((msgJson) => {
            const msgOptions = { ...options, contractName: singleContractName, msg: msgJson };
            return encodeExecuteContract(config, msgOptions, chainName);
        });

        if (!confirmProposalSubmission(options, messages)) {
            return;
        }

        return callSubmitProposal(client, config, options, messages, fee);
    }
};

const paramChange = async (client, config, options, _args, fee) => {
    const isLegacy = isLegacySDK(config);

    if (!isLegacy) {
        throw new Error('Parameter change proposals are not yet supported on SDK v0.50+.');
    }

    const proposal = encodeParameterChangeProposal(options);

    if (!confirmProposalSubmission(options, proposal, ParameterChangeProposal)) {
        return;
    }

    return callSubmitProposal(client, config, options, proposal, fee);
};

const migrate = async (client, config, options, _args, fee) => {
    let { contractName } = options;

    if (Array.isArray(contractName)) {
        if (contractName.length > 1) {
            throw new Error('migrate only supports a single contract at a time');
        }
        contractName = contractName[0];
    }

    const isLegacy = isLegacySDK(config);
    const { contractConfig } = getAmplifierContractConfig(config, { ...options, contractName });
    contractConfig.codeId = await getCodeId(client, config, { ...options, contractName });

    const proposal = encodeMigrate(config, { ...options, contractName });

    if (isLegacy) {
        if (!confirmProposalSubmission(options, proposal, MigrateContractProposal)) {
            return;
        }
        return callSubmitProposal(client, config, options, proposal, fee);
    } else {
        if (!confirmProposalSubmission(options, [proposal])) {
            return;
        }
        return callSubmitProposal(client, config, options, [proposal], fee);
    }
};

<<<<<<< HEAD
=======
const instantiateChainContracts = async (client, config, options, _args, fee) => {
    const { chainName, salt, gatewayCodeId, verifierCodeId, proverCodeId, admin } = options;

    const coordinatorAddress = config.axelar?.contracts?.Coordinator?.address;
    if (!coordinatorAddress) {
        throw new Error('Coordinator contract address not found in config');
    }

    if (!admin) {
        throw new Error('Admin address is required when instantiating chain contracts');
    }

    if (!salt) {
        throw new Error('Salt is required when instantiating chain contracts');
    }

    const chainConfig = config.getChainConfig(chainName);
    const multisigProverContractName = config.getMultisigProverContractForChainType(chainConfig.chainType);

    let gatewayConfig = config.getGatewayContract(chainName);
    let votingVerifierConfig = config.getVotingVerifierContract(chainName);
    let multisigProverConfig = config.getMultisigProverContract(chainName);

    if (options.fetchCodeId) {
        gatewayConfig.codeId = gatewayCodeId || (await getCodeId(client, config, { ...options, contractName: GATEWAY_CONTRACT_NAME }));
        votingVerifierConfig.codeId =
            verifierCodeId || (await getCodeId(client, config, { ...options, contractName: VERIFIER_CONTRACT_NAME }));
        multisigProverConfig.codeId =
            proverCodeId || (await getCodeId(client, config, { ...options, contractName: multisigProverContractName }));
    } else {
        config.validateRequired(
            gatewayConfig.codeId || gatewayCodeId,
            'No Gateway code ID found. Use --gatewayCodeId or fetch the code ID from the network with --fetchCodeId',
        );
        config.validateRequired(
            votingVerifierConfig.codeId || verifierCodeId,
            'No VotingVerifier code ID found. Use --verifierCodeId or fetch the code ID from the network with --fetchCodeId',
        );
        config.validateRequired(
            multisigProverConfig.codeId || proverCodeId,
            'No MultisigProver code ID found. Use --proverCodeId or fetch the code ID from the network with --fetchCodeId',
        );
        gatewayConfig.codeId = gatewayCodeId || gatewayConfig.codeId;
        votingVerifierConfig.codeId = verifierCodeId || votingVerifierConfig.codeId;
        multisigProverConfig.codeId = proverCodeId || multisigProverConfig.codeId;
    }

    const coordinator = new CoordinatorManager(config);
    const message = coordinator.constructExecuteMessage(chainName, salt, admin);

    const proposalId = await execute(
        client,
        config,
        {
            ...options,
            contractName: 'Coordinator',
            msg: JSON.stringify(message),
        },
        undefined,
        fee,
    );

    if (!config.axelar.contracts.Coordinator.deployments) {
        config.axelar.contracts.Coordinator.deployments = {};
    }
    config.axelar.contracts.Coordinator.deployments[chainName] = {
        deploymentName: message.instantiate_chain_contracts.deployment_name,
        salt: salt,
        proposalId,
    };
};

>>>>>>> 74bd39ab
async function instantiatePermissions(client, options, config, senderAddress, coordinatorAddress, permittedAddresses, codeId, fee) {
    const addresses = [...permittedAddresses, coordinatorAddress];

    const updateMsg = JSON.stringify([
        {
            codeId: codeId,
            instantiatePermission: {
                permission: AccessType.ACCESS_TYPE_ANY_OF_ADDRESSES,
                addresses: addresses,
            },
        },
    ]);

    const updateOptions = {
        msg: updateMsg,
        title: options.title,
        description: options.description,
        runAs: senderAddress,
        deposit: options.deposit,
    };

    const proposal = encodeUpdateInstantiateConfigProposal(updateOptions);

    if (!confirmProposalSubmission(options, proposal, UpdateInstantiateConfigProposal)) {
        return;
    }

    try {
        await submitProposal(client, config, updateOptions, proposal, fee);
        printInfo('Instantiate params proposal successfully submitted');
    } catch (e) {
        printError(`Error: ${e}`);
    }
}

async function coordinatorInstantiatePermissions(client, config, options, _args, fee) {
    const senderAddress = client.accounts[0].address;
    const contractAddress = config.axelar.contracts['Coordinator']?.address;

    if (!contractAddress) {
        throw new Error('cannot find coordinator address in configuration');
    }

    const codeId = await getCodeId(client, config, { ...options, contractName: options.contractName });
    const codeDetails = await getCodeDetails(config, codeId);
    const permissions = codeDetails.instantiatePermission;

    if (
        permissions?.permission === AccessType.ACCESS_TYPE_EVERYBODY ||
        (permissions?.address === contractAddress && permissions?.permission === AccessType.ACCESS_TYPE_ONLY_ADDRESS)
    ) {
        throw new Error(`coordinator is already allowed to instantiate code id ${codeId}`);
    }

    const permittedAddresses = permissions.addresses ?? [];
    if (permittedAddresses.includes(contractAddress) && permissions?.permission === AccessType.ACCESS_TYPE_ANY_OF_ADDRESSES) {
        throw new Error(`coordinator is already allowed to instantiate code id ${codeId}`);
    }

    return instantiatePermissions(client, options, config, senderAddress, contractAddress, permittedAddresses, codeId, fee);
}

const programHandler = () => {
    const program = new Command();

    program.name('submit-proposal').description('Submit governance proposals');

    const storeCmd = program
        .command('store')
        .description('Submit a wasm binary proposal')
        .action((options) => mainProcessor(storeCode, options));
    addAmplifierOptions(storeCmd, {
        contractOptions: true,
        storeOptions: true,
        storeProposalOptions: true,
        proposalOptions: true,
        runAs: true,
    });

    const storeInstantiateCmd = program
        .command('storeInstantiate')
        .description('Submit and instantiate a wasm contract proposal')
        .action((options) => mainProcessor(storeInstantiate, options));
    addAmplifierOptions(storeInstantiateCmd, {
        contractOptions: true,
        storeOptions: true,
        storeProposalOptions: true,
        proposalOptions: true,
        instantiateOptions: true,
        runAs: true,
    });

    const instantiateCmd = program
        .command('instantiate')
        .description('Submit an instantiate wasm contract proposal')
        .action((options) => mainProcessor(instantiate, options));
    addAmplifierOptions(instantiateCmd, {
        contractOptions: true,
        instantiateOptions: true,
        instantiate2Options: true,
        instantiateProposalOptions: true,
        proposalOptions: true,
        codeId: true,
        fetchCodeId: true,
        runAs: true,
    });

    const executeCmd = program
        .command('execute')
        .description('Submit an execute wasm contract proposal')
        .action((options) => mainProcessor(execute, options));
    addAmplifierOptions(executeCmd, {
        contractOptions: true,
        executeProposalOptions: true,
        proposalOptions: true,
        runAs: true,
    });

    const paramChangeCmd = program
        .command('paramChange')
        .description('Submit a parameter change proposal')
        .action((options) => mainProcessor(paramChange, options));
    addAmplifierOptions(paramChangeCmd, { paramChangeProposalOptions: true, proposalOptions: true });

    const migrateCmd = program
        .command('migrate')
        .description('Submit a migrate contract proposal')
        .action((options) => mainProcessor(migrate, options));
    addAmplifierOptions(migrateCmd, {
        contractOptions: true,
        migrateOptions: true,
        proposalOptions: true,
        codeId: true,
        fetchCodeId: true,
        runAs: true,
    });

    addAmplifierOptions(
        program
            .command('coordinator-instantiate-permissions')
            .addOption(
                new Option('--contractName <contractName>', 'coordinator will have instantiate permissions for this contract')
                    .makeOptionMandatory(true)
                    .choices(['Gateway', 'VotingVerifier', 'MultisigProver']),
            )
            .description('Give coordinator instantiate permissions for the given contract')
            .action((options) => {
                mainProcessor(coordinatorInstantiatePermissions, options, []);
            }),
        {
            proposalOptions: true,
        },
    );

    program.parse();
};

if (require.main === module) {
    programHandler();
}

module.exports = {
<<<<<<< HEAD
    execute,
=======
    confirmProposalSubmission,
    execute,
    migrate,
>>>>>>> 74bd39ab
};<|MERGE_RESOLUTION|>--- conflicted
+++ resolved
@@ -367,81 +367,6 @@
     }
 };
 
-<<<<<<< HEAD
-=======
-const instantiateChainContracts = async (client, config, options, _args, fee) => {
-    const { chainName, salt, gatewayCodeId, verifierCodeId, proverCodeId, admin } = options;
-
-    const coordinatorAddress = config.axelar?.contracts?.Coordinator?.address;
-    if (!coordinatorAddress) {
-        throw new Error('Coordinator contract address not found in config');
-    }
-
-    if (!admin) {
-        throw new Error('Admin address is required when instantiating chain contracts');
-    }
-
-    if (!salt) {
-        throw new Error('Salt is required when instantiating chain contracts');
-    }
-
-    const chainConfig = config.getChainConfig(chainName);
-    const multisigProverContractName = config.getMultisigProverContractForChainType(chainConfig.chainType);
-
-    let gatewayConfig = config.getGatewayContract(chainName);
-    let votingVerifierConfig = config.getVotingVerifierContract(chainName);
-    let multisigProverConfig = config.getMultisigProverContract(chainName);
-
-    if (options.fetchCodeId) {
-        gatewayConfig.codeId = gatewayCodeId || (await getCodeId(client, config, { ...options, contractName: GATEWAY_CONTRACT_NAME }));
-        votingVerifierConfig.codeId =
-            verifierCodeId || (await getCodeId(client, config, { ...options, contractName: VERIFIER_CONTRACT_NAME }));
-        multisigProverConfig.codeId =
-            proverCodeId || (await getCodeId(client, config, { ...options, contractName: multisigProverContractName }));
-    } else {
-        config.validateRequired(
-            gatewayConfig.codeId || gatewayCodeId,
-            'No Gateway code ID found. Use --gatewayCodeId or fetch the code ID from the network with --fetchCodeId',
-        );
-        config.validateRequired(
-            votingVerifierConfig.codeId || verifierCodeId,
-            'No VotingVerifier code ID found. Use --verifierCodeId or fetch the code ID from the network with --fetchCodeId',
-        );
-        config.validateRequired(
-            multisigProverConfig.codeId || proverCodeId,
-            'No MultisigProver code ID found. Use --proverCodeId or fetch the code ID from the network with --fetchCodeId',
-        );
-        gatewayConfig.codeId = gatewayCodeId || gatewayConfig.codeId;
-        votingVerifierConfig.codeId = verifierCodeId || votingVerifierConfig.codeId;
-        multisigProverConfig.codeId = proverCodeId || multisigProverConfig.codeId;
-    }
-
-    const coordinator = new CoordinatorManager(config);
-    const message = coordinator.constructExecuteMessage(chainName, salt, admin);
-
-    const proposalId = await execute(
-        client,
-        config,
-        {
-            ...options,
-            contractName: 'Coordinator',
-            msg: JSON.stringify(message),
-        },
-        undefined,
-        fee,
-    );
-
-    if (!config.axelar.contracts.Coordinator.deployments) {
-        config.axelar.contracts.Coordinator.deployments = {};
-    }
-    config.axelar.contracts.Coordinator.deployments[chainName] = {
-        deploymentName: message.instantiate_chain_contracts.deployment_name,
-        salt: salt,
-        proposalId,
-    };
-};
-
->>>>>>> 74bd39ab
 async function instantiatePermissions(client, options, config, senderAddress, coordinatorAddress, permittedAddresses, codeId, fee) {
     const addresses = [...permittedAddresses, coordinatorAddress];
 
@@ -604,11 +529,7 @@
 }
 
 module.exports = {
-<<<<<<< HEAD
-    execute,
-=======
     confirmProposalSubmission,
     execute,
     migrate,
->>>>>>> 74bd39ab
 };