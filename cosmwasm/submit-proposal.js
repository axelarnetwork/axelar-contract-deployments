'use strict';

require('../common/cli-utils');

const { createHash } = require('crypto');
const { instantiate2Address } = require('@cosmjs/cosmwasm-stargate');
const { AccessType } = require('cosmjs-types/cosmwasm/wasm/v1/types');

const {
    CONTRACTS,
    fromHex,
    getSalt,
    getAmplifierContractConfig,
    getCodeId,
    getCodeDetails,
    getChainTruncationParams,
    decodeProposalAttributes,
    encodeStoreCodeProposalLegacy,
    encodeStoreInstantiateProposal,
    encodeInstantiateProposal,
    encodeInstantiate2Proposal,
    encodeExecuteContractProposalLegacy,
    encodeParameterChangeProposal,
    encodeMigrateContractProposal,
<<<<<<< HEAD
    encodeExecuteContractMessage,
    isPreV50SDK,
    encodeStoreCodeMessage,
=======
    encodeUpdateInstantiateConfigProposal,
>>>>>>> 24412187
    submitProposal,
    validateItsChainChange,
} = require('./utils');
const { printInfo, prompt, getChainConfig, itsEdgeContract, readContractCode } = require('../common');
const {
    StoreCodeProposal,
    StoreAndInstantiateContractProposal,
    InstantiateContractProposal,
    InstantiateContract2Proposal,
    ExecuteContractProposal,
    MigrateContractProposal,
    UpdateInstantiateConfigProposal,
} = require('cosmjs-types/cosmwasm/wasm/v1/proposal');
const { ParameterChangeProposal } = require('cosmjs-types/cosmos/params/v1beta1/params');
const { MsgExecuteContract, MsgStoreCode } = require('cosmjs-types/cosmwasm/wasm/v1/tx');

const { Command, Option } = require('commander');
const { addAmplifierOptions } = require('./cli-utils');
const { mainProcessor } = require('./processor');
const { CoordinatorManager } = require('./coordinator');

const predictAddress = async (client, contractConfig, options) => {
    const { contractName, salt, chainName, runAs } = options;

    const { checksum } = await client.getCodeDetails(contractConfig.codeId);
    const contractAddress = instantiate2Address(fromHex(checksum), runAs, getSalt(salt, contractName, chainName), 'axelar');

    printInfo(`Predicted address for ${chainName ? chainName.concat(' ') : ''}${contractName}. Address`, contractAddress);

    return contractAddress;
};

const printProposal = (proposalData, proposalType = null) => {
    if (proposalType) {
        // Legacy: single proposal with decoder
        printInfo(
            `Encoded ${proposalData.typeUrl}`,
            JSON.stringify(decodeProposalAttributes(proposalType.toJSON(proposalType.decode(proposalData.value))), null, 2),
        );
    } else {
        // v0.50: array of messages
        proposalData.forEach((message) => {
            const typeMap = {
                '/cosmwasm.wasm.v1.MsgExecuteContract': MsgExecuteContract,
                '/cosmwasm.wasm.v1.MsgStoreCode': MsgStoreCode,
            };
            const MessageType = typeMap[message.typeUrl];
            if (MessageType) {
                const decoded = MessageType.decode(message.value);
                if (message.typeUrl === '/cosmwasm.wasm.v1.MsgExecuteContract' && decoded.msg) {
                    decoded.msg = JSON.parse(Buffer.from(decoded.msg).toString());
                }
                if (decoded.wasmByteCode) {
                    decoded.wasmByteCode = `<${decoded.wasmByteCode.length} bytes>`;
                }
                printInfo(`Encoded ${message.typeUrl}`, JSON.stringify(decoded, null, 2));
            } else {
                printInfo(`Unknown message type: ${message.typeUrl}`, '<Unable to decode>');
            }
        });
    }
};

const confirmProposalSubmission = (options, proposalData, proposalType = null) => {
    printProposal(proposalData, proposalType);
    if (prompt(`Proceed with proposal submission?`, options.yes)) {
        return false;
    }
    return true;
};

const callSubmitProposal = async (client, config, options, proposalDataOrMessages, fee) => {
    const isLegacy = await isPreV50SDK(config);
    const proposalId = await submitProposal(client, config, options, proposalDataOrMessages, fee, isLegacy);
    printInfo('Proposal submitted', proposalId);
    return proposalId;
};

const saveStoreCodeProposalInfo = (config, contractName, contractCodePath, proposalId) => {
    const contractBaseConfig = config.getContractConfig(contractName);
    contractBaseConfig.storeCodeProposalId = proposalId;

    const contractOptions = { contractName, contractCodePath };
    contractBaseConfig.storeCodeProposalCodeHash = createHash('sha256').update(readContractCode(contractOptions)).digest().toString('hex');
};

const storeCode = async (client, config, options, _args, fee) => {
    const isLegacy = await isPreV50SDK(config);
    let contractName = options.contractName;
    const { contractCodePath, contractCodePaths } = options;

    if (!Array.isArray(contractName)) {
        contractName = [contractName];
    }

    if (isLegacy) {
        if (contractName.length > 1) {
            throw new Error('Legacy SDK only supports storing one contract at a time. Please provide a single contract name.');
        }
        const singleContractName = contractName[0];
        const legacyOptions = { ...options, contractName: singleContractName };
        const proposal = encodeStoreCodeProposalLegacy(legacyOptions);
        if (!confirmProposalSubmission(options, proposal, StoreCodeProposal)) {
            return;
        }
        const proposalId = await callSubmitProposal(client, config, options, proposal, fee);
        saveStoreCodeProposalInfo(config, singleContractName, contractCodePath, proposalId);
        return proposalId;
    } else {
        const contractNames = contractName;
        const messages = contractNames.map((name) => {
            const contractOptions = {
                ...options,
                contractName: name,
                contractCodePath: contractCodePaths ? contractCodePaths[name] : contractCodePath,
            };
            return encodeStoreCodeMessage(contractOptions);
        });
        if (!confirmProposalSubmission(options, messages)) {
            return;
        }
        const proposalId = await callSubmitProposal(client, config, options, messages, fee);
        contractNames.forEach((name) => {
            const codePath = contractCodePaths ? contractCodePaths[name] : contractCodePath;
            saveStoreCodeProposalInfo(config, name, codePath, proposalId);
        });
        return proposalId;
    }
};

const storeInstantiate = async (client, config, options, _args, fee) => {
    const { contractName, instantiate2 } = options;
    const { contractConfig, contractBaseConfig } = getAmplifierContractConfig(config, options);

    if (instantiate2) {
        throw new Error('instantiate2 not supported for storeInstantiate');
    }

    const initMsg = CONTRACTS[contractName].makeInstantiateMsg(config, options, contractConfig);
    const proposal = encodeStoreInstantiateProposal(config, options, initMsg);

    if (!confirmProposalSubmission(options, proposal, StoreAndInstantiateContractProposal)) {
        return;
    }

    const proposalId = await callSubmitProposal(client, config, options, proposal, fee);

    contractConfig.storeInstantiateProposalId = proposalId;
    contractBaseConfig.storeCodeProposalCodeHash = createHash('sha256').update(readContractCode(options)).digest().toString('hex');
};

const instantiate = async (client, config, options, _args, fee) => {
    const { contractName, instantiate2, predictOnly } = options;
    const { contractConfig } = getAmplifierContractConfig(config, options);

    contractConfig.codeId = await getCodeId(client, config, options);

    let contractAddress;

    if (predictOnly) {
        contractAddress = await predictAddress(client, contractConfig, options);
        contractConfig.address = contractAddress;

        return;
    }

    const initMsg = CONTRACTS[contractName].makeInstantiateMsg(config, options, contractConfig);

    let proposal;
    let proposalType;

    if (instantiate2) {
        proposal = encodeInstantiate2Proposal(config, options, initMsg);
        proposalType = InstantiateContract2Proposal;

        contractAddress = await predictAddress(client, contractConfig, options);
    } else {
        proposal = encodeInstantiateProposal(config, options, initMsg);
        proposalType = InstantiateContractProposal;

        printInfo('Contract address cannot be predicted without using `--instantiate2` flag, address will not be saved in the config');
    }

    if (!confirmProposalSubmission(options, proposal, proposalType)) {
        return;
    }

    const proposalId = await callSubmitProposal(client, config, options, proposal, fee);

    contractConfig.instantiateProposalId = proposalId;
    if (instantiate2) contractConfig.address = contractAddress;
};

const execute = async (client, config, options, _args, fee) => {
    const { chainName } = options;
    let contractName = options.contractName;

    if (!Array.isArray(contractName)) {
        contractName = [contractName];
    }

    const isLegacy = await isPreV50SDK(config);

    if (isLegacy) {
        const singleContractName = contractName[0];
        const singleMsg = Array.isArray(options.msg) ? options.msg[0] : options.msg;
        const legacyOptions = { ...options, contractName: singleContractName, msg: singleMsg };
        const proposal = encodeExecuteContractProposalLegacy(config, legacyOptions, chainName);
        if (!confirmProposalSubmission(options, proposal, ExecuteContractProposal)) {
            return;
        }
        return callSubmitProposal(client, config, options, proposal, fee);
    } else {
        const singleContractName = contractName[0];
        if (contractName.length > 1) {
            throw new Error(
                'Execute command only supports one contract at a time. Use multiple --msg flags for multiple messages to the same contract.',
            );
        }

        const { msg } = options;
        const msgs = Array.isArray(msg) ? msg : [msg];

        const messages = msgs.map((msgJson) => {
            const msgOptions = { ...options, contractName: singleContractName, msg: msgJson };
            return encodeExecuteContractMessage(config, msgOptions, chainName);
        });

        if (!confirmProposalSubmission(options, messages)) {
            return;
        }

        return callSubmitProposal(client, config, options, messages, fee);
    }
};

const registerItsChain = async (client, config, options, _args, fee) => {
    if (options.itsEdgeContract && options.chains.length > 1) {
        throw new Error('Cannot use --its-edge-contract option with multiple chains.');
    }

    const itsMsgTranslator = options.itsMsgTranslator || config.axelar?.contracts?.ItsAbiTranslator?.address;

    if (!itsMsgTranslator) {
        throw new Error('ItsMsgTranslator address is required for registerItsChain');
    }

    const chains = options.chains.map((chain) => {
        const chainConfig = getChainConfig(config.chains, chain);
        const { maxUintBits, maxDecimalsWhenTruncating } = getChainTruncationParams(config, chainConfig);
        const itsEdgeContractAddress = options.itsEdgeContract || itsEdgeContract(chainConfig);

        return {
            chain: chainConfig.axelarId,
            its_edge_contract: itsEdgeContractAddress,
            msg_translator: itsMsgTranslator,
            truncation: {
                max_uint_bits: maxUintBits,
                max_decimals_when_truncating: maxDecimalsWhenTruncating,
            },
        };
    });

    if (options.update) {
        for (let i = 0; i < options.chains.length; i++) {
            const chain = options.chains[i];
            await validateItsChainChange(client, config, chain, chains[i]);
        }
    }

    const operation = options.update ? 'update' : 'register';

    return execute(
        client,
        config,
        {
            ...options,
            contractName: 'InterchainTokenService',
            msg: `{ "${operation}_chains": { "chains": ${JSON.stringify(chains)} } }`,
        },
        undefined,
        fee,
    );
};

const registerProtocol = async (client, config, options, _args, fee) => {
    const serviceRegistry = config.axelar?.contracts?.ServiceRegistry?.address;
    const router = config.axelar?.contracts?.Router?.address;
    const multisig = config.axelar?.contracts?.Multisig?.address;

    return execute(
        client,
        config,
        {
            ...options,
            contractName: 'Coordinator',
            msg: JSON.stringify({
                register_protocol: {
                    service_registry_address: serviceRegistry,
                    router_address: router,
                    multisig_address: multisig,
                },
            }),
        },
        undefined,
        fee,
    );
};

const paramChange = async (client, config, options, _args, fee) => {
    const proposal = encodeParameterChangeProposal(options);

    if (!confirmProposalSubmission(options, proposal, ParameterChangeProposal)) {
        return;
    }

    return callSubmitProposal(client, config, options, proposal, fee);
};

const migrate = async (client, config, options, _args, fee) => {
    const { contractConfig } = getAmplifierContractConfig(config, options);
    contractConfig.codeId = await getCodeId(client, config, options);

    const proposal = encodeMigrateContractProposal(config, options);

    if (!confirmProposalSubmission(options, proposal, MigrateContractProposal)) {
        return;
    }

    return callSubmitProposal(client, config, options, proposal, fee);
};

const instantiateChainContracts = async (client, config, options, _args, fee) => {
    const { chainName, salt, gatewayCodeId, verifierCodeId, proverCodeId, admin } = options;

    const coordinatorAddress = config.axelar?.contracts?.Coordinator?.address;
    if (!coordinatorAddress) {
        throw new Error('Coordinator contract address not found in config');
    }

    if (!admin) {
        throw new Error('Admin address is required when instantiating chain contracts');
    }

    if (!salt) {
        throw new Error('Salt is required when instantiating chain contracts');
    }

    // validate that the contract configs exist
    let gatewayConfig = config.getContractConfigByChain(GATEWAY_CONTRACT_NAME, chainName);
    let verifierConfig = config.getContractConfigByChain(VERIFIER_CONTRACT_NAME, chainName);
    let proverConfig = config.getContractConfigByChain(MULTISIG_PROVER_CONTRACT_NAME, chainName);

    if (options.fetchCodeId) {
        const gatewayCode = gatewayCodeId || (await getCodeId(client, config, { ...options, contractName: GATEWAY_CONTRACT_NAME }));
        const verifierCode = verifierCodeId || (await getCodeId(client, config, { ...options, contractName: VERIFIER_CONTRACT_NAME }));
        const proverCode = proverCodeId || (await getCodeId(client, config, { ...options, contractName: MULTISIG_PROVER_CONTRACT_NAME }));
        gatewayConfig.codeId = gatewayCode;
        verifierConfig.codeId = verifierCode;
        proverConfig.codeId = proverCode;
    } else {
        if (!gatewayConfig.codeId && !gatewayCodeId) {
            throw new Error(
                'Gateway code ID is required when --fetchCodeId is not used. Please provide it with --gatewayCodeId or in the config',
            );
        }
        if (!verifierConfig.codeId && !verifierCodeId) {
            throw new Error(
                'VotingVerifier code ID is required when --fetchCodeId is not used. Please provide it with --verifierCodeId or in the config',
            );
        }
        if (!proverConfig.codeId && !proverCodeId) {
            throw new Error(
                'MultisigProver code ID is required when --fetchCodeId is not used. Please provide it with --proverCodeId or in the config',
            );
        }

        gatewayConfig.codeId = gatewayCodeId || gatewayConfig.codeId;
        verifierConfig.codeId = verifierCodeId || verifierConfig.codeId;
        proverConfig.codeId = proverCodeId || proverConfig.codeId;
    }

    const coordinator = new CoordinatorManager(config);
    const message = coordinator.constructExecuteMessage(chainName, salt, admin);

    const proposalId = await execute(
        client,
        config,
        {
            ...options,
            contractName: 'Coordinator',
            msg: JSON.stringify(message),
        },
        undefined,
        fee,
    );

    if (!config.axelar.contracts.Coordinator.deployments) {
        config.axelar.contracts.Coordinator.deployments = {};
    }
    config.axelar.contracts.Coordinator.deployments[chainName] = {
        deploymentName: message.instantiate_chain_contracts.deployment_name,
        salt: salt,
        proposalId,
    };
};

async function instantiatePermissions(client, options, config, senderAddress, coordinatorAddress, permittedAddresses, codeId, fee) {
    const addresses = [...permittedAddresses, coordinatorAddress];

    const updateMsg = JSON.stringify([
        {
            codeId: codeId,
            instantiatePermission: {
                permission: AccessType.ACCESS_TYPE_ANY_OF_ADDRESSES,
                addresses: addresses,
            },
        },
    ]);

    const updateOptions = {
        msg: updateMsg,
        title: options.title,
        description: options.description,
        runAs: senderAddress,
        deposit: options.deposit,
    };

    const proposal = encodeUpdateInstantiateConfigProposal(updateOptions);

    if (!confirmProposalSubmission(options, proposal, UpdateInstantiateConfigProposal)) {
        return;
    }

    try {
        await submitProposal(client, config, updateOptions, proposal, fee);
        printInfo('Instantiate params proposal successfully submitted');
    } catch (e) {
        printError(`Error: ${e}`);
    }
}

async function coordinatorInstantiatePermissions(client, config, options, _args, fee) {
    const senderAddress = client.accounts[0].address;
    const contractAddress = config.axelar.contracts['Coordinator']?.address;

    if (!contractAddress) {
        throw new Error('cannot find coordinator address in configuration');
    }

    const codeId = await getCodeId(client, config, { ...options, contractName: options.contractName });
    const codeDetails = await getCodeDetails(config, codeId);
    const permissions = codeDetails.instantiatePermission;

    if (
        permissions?.permission === AccessType.ACCESS_TYPE_EVERYBODY ||
        (permissions?.address === contractAddress && permissions?.permission === AccessType.ACCESS_TYPE_ONLY_ADDRESS)
    ) {
        throw new Error(`coordinator is already allowed to instantiate code id ${codeId}`);
    }

    const permittedAddresses = permissions.addresses ?? [];
    if (permittedAddresses.includes(contractAddress) && permissions?.permission === AccessType.ACCESS_TYPE_ANY_OF_ADDRESSES) {
        throw new Error(`coordinator is already allowed to instantiate code id ${codeId}`);
    }

    return instantiatePermissions(client, options, config, senderAddress, contractAddress, permittedAddresses, codeId, fee);
}
const registerDeployment = async (client, config, options, _args, fee) => {
    const { chainName } = options;
    const coordinator = new CoordinatorManager(config);
    const message = coordinator.constructRegisterDeploymentMessage(chainName);
    const proposalId = await execute(
        client,
        config,
        { ...options, contractName: 'Coordinator', msg: JSON.stringify(message) },
        undefined,
        fee,
    );
    return proposalId;
};

const programHandler = () => {
    const program = new Command();

    program.name('submit-proposal').description('Submit governance proposals');

    const storeCmd = program
        .command('store')
        .description('Submit a wasm binary proposal')
        .action((options) => mainProcessor(storeCode, options));
    addAmplifierOptions(storeCmd, {
        contractOptions: true,
        storeOptions: true,
        storeProposalOptions: true,
        proposalOptions: true,
        runAs: true,
    });

    const storeInstantiateCmd = program
        .command('storeInstantiate')
        .description('Submit and instantiate a wasm contract proposal')
        .action((options) => mainProcessor(storeInstantiate, options));
    addAmplifierOptions(storeInstantiateCmd, {
        contractOptions: true,
        storeOptions: true,
        storeProposalOptions: true,
        proposalOptions: true,
        instantiateOptions: true,
        runAs: true,
    });

    const instantiateCmd = program
        .command('instantiate')
        .description('Submit an instantiate wasm contract proposal')
        .action((options) => mainProcessor(instantiate, options));
    addAmplifierOptions(instantiateCmd, {
        contractOptions: true,
        instantiateOptions: true,
        instantiate2Options: true,
        instantiateProposalOptions: true,
        proposalOptions: true,
        codeId: true,
        fetchCodeId: true,
        runAs: true,
    });

    const executeCmd = program
        .command('execute')
        .description('Submit an execute wasm contract proposal')
        .action((options) => mainProcessor(execute, options));
    addAmplifierOptions(executeCmd, {
        contractOptions: true,
        executeProposalOptions: true,
        proposalOptions: true,
        runAs: true,
    });

    const registerItsChainCmd = program
        .command('its-hub-register-chains')
        .description('Submit an execute wasm contract proposal to register or update an InterchainTokenService chain')
        .argument('<chains...>', 'list of chains to register or update on InterchainTokenService hub')
        .addOption(
            new Option(
                '--its-msg-translator <itsMsgTranslator>',
                'address for the message translation contract associated with the chain being registered or updated on ITS Hub',
            ),
        )
        .addOption(
            new Option(
                '--its-edge-contract <itsEdgeContract>',
                'address for the ITS edge contract associated with the chain being registered or updated on ITS Hub',
            ),
        )
        .addOption(new Option('--update', 'update existing chain registration instead of registering new chain'))
        .action((chains, options) => {
            options.chains = chains;
            return mainProcessor(registerItsChain, options);
        });
    addAmplifierOptions(registerItsChainCmd, { proposalOptions: true, runAs: true });

    const registerProtocolCmd = program
        .command('register-protocol-contracts')
        .description('Submit an execute wasm contract proposal to register the main protocol contracts (e.g. Router)')
        .action((options) => mainProcessor(registerProtocol, options));
    addAmplifierOptions(registerProtocolCmd, { proposalOptions: true, runAs: true });

    const paramChangeCmd = program
        .command('paramChange')
        .description('Submit a parameter change proposal')
        .action((options) => mainProcessor(paramChange, options));
    addAmplifierOptions(paramChangeCmd, { paramChangeProposalOptions: true, proposalOptions: true });

    const migrateCmd = program
        .command('migrate')
        .description('Submit a migrate contract proposal')
        .action((options) => mainProcessor(migrate, options));
    addAmplifierOptions(migrateCmd, {
        contractOptions: true,
        migrateOptions: true,
        proposalOptions: true,
        codeId: true,
        fetchCodeId: true,
    });

    const instantiateChainContractsCmd = program
        .command('instantiate-chain-contracts')
        .description(
            'Submit an execute wasm contract proposal to instantiate Gateway, VotingVerifier and MultisigProver contracts via Coordinator',
        )
        .requiredOption('-n, --chainName <chainName>', 'chain name')
        .requiredOption('-s, --salt <salt>', 'salt for instantiate2')
        .option('--gatewayCodeId <gatewayCodeId>', 'code ID for Gateway contract')
        .option('--verifierCodeId <verifierCodeId>', 'code ID for VotingVerifier contract')
        .option('--proverCodeId <proverCodeId>', 'code ID for MultisigProver contract')
        .action((options) => mainProcessor(instantiateChainContracts, options));
    addAmplifierOptions(instantiateChainContractsCmd, {
        proposalOptions: true,
        runAs: true,
        fetchCodeId: true,
        instantiateOptions: true,
    });

    addAmplifierOptions(
        program
            .command('coordinator-instantiate-permissions')
            .addOption(
                new Option('--contractName <contractName>', 'coordinator will have instantiate permissions for this contract')
                    .makeOptionMandatory(true)
                    .choices(['Gateway', 'VotingVerifier', 'MultisigProver']),
            )
            .description('Give coordinator instantiate permissions for the given contract')
            .action((options) => {
                mainProcessor(coordinatorInstantiatePermissions, options, []);
            }),
        {
            proposalOptions: true,
        },
    );

    const registerDeploymentCmd = program
        .command('register-deployment')
        .description('Submit an execute wasm contract proposal to register a deployment')
        .requiredOption('-n, --chainName <chainName>', 'chain name')
        .action((options) => mainProcessor(registerDeployment, options));
    addAmplifierOptions(registerDeploymentCmd, {
        proposalOptions: true,
        runAs: true,
    });

    program.parse();
};

if (require.main === module) {
    programHandler();
}<|MERGE_RESOLUTION|>--- conflicted
+++ resolved
@@ -22,13 +22,10 @@
     encodeExecuteContractProposalLegacy,
     encodeParameterChangeProposal,
     encodeMigrateContractProposal,
-<<<<<<< HEAD
     encodeExecuteContractMessage,
     isPreV50SDK,
     encodeStoreCodeMessage,
-=======
     encodeUpdateInstantiateConfigProposal,
->>>>>>> 24412187
     submitProposal,
     validateItsChainChange,
 } = require('./utils');
