--- conflicted
+++ resolved
@@ -250,9 +250,8 @@
 
     program.name('submit-proposal').description('Submit governance proposals');
 
-<<<<<<< HEAD
     addCommonAmplifierOptions(program, { predictOnly: true });
-=======
+
     // TODO: combine deploy-contract and submit-proposal options to remove duplicates
     program.addOption(
         new Option('-e, --env <env>', 'environment')
@@ -276,7 +275,6 @@
     program.addOption(new Option('-l, --label <label>', 'contract instance label'));
     program.addOption(new Option('--aarch64', 'aarch64').env('AARCH64').default(false));
     program.addOption(new Option('-y, --yes', 'skip prompt confirmation').env('YES'));
->>>>>>> da16c8c1
 
     program.addOption(new Option('-t, --title <title>', 'title of proposal').makeOptionMandatory(true));
     program.addOption(new Option('-d, --description <description>', 'description of proposal').makeOptionMandatory(true));
