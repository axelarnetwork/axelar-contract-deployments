'use strict';

require('dotenv').config();

const { createHash } = require('crypto');

const { instantiate2Address } = require('@cosmjs/cosmwasm-stargate');

const {
    prepareWallet,
    prepareClient,
    fromHex,
    getSalt,
    readWasmFile,
    getChains,
    updateContractConfig,
    fetchCodeIdFromCodeHash,
    decodeProposalAttributes,
    encodeStoreCodeProposal,
    encodeStoreInstantiateProposal,
    encodeInstantiateProposal,
    encodeInstantiate2Proposal,
    encodeExecuteContractProposal,
    encodeParameterChangeProposal,
    submitProposal,
    makeInstantiateMsg,
} = require('./utils');
const { isNumber, saveConfig, loadConfig, printInfo, prompt } = require('../common');
const {
    StoreCodeProposal,
    StoreAndInstantiateContractProposal,
    InstantiateContractProposal,
    InstantiateContract2Proposal,
    ExecuteContractProposal,
} = require('cosmjs-types/cosmwasm/wasm/v1/proposal');
const { ParameterChangeProposal } = require('cosmjs-types/cosmos/params/v1beta1/params');

const { Command } = require('commander');
const { addAmplifierOptions } = require('./cli-utils');

const predictAndUpdateAddress = async (client, contractConfig, chainConfig, chainName, options) => {
    const { contractName, salt, chainNames, runAs } = options;

    const { checksum } = await client.getCodeDetails(contractConfig.codeId);
    const contractAddress = instantiate2Address(fromHex(checksum), runAs, getSalt(salt, contractName, chainNames), 'axelar');

    updateContractConfig(contractConfig, chainConfig, 'address', contractAddress);

    printInfo(
        `Predicted address for ${chainName.toLowerCase() === 'none' ? '' : chainName.toLowerCase().concat(' ')}${contractName}. Address`,
        contractAddress,
    );
};

const printProposal = (proposal, proposalType) => {
    printInfo(
        `Encoded ${proposal.typeUrl}`,
        JSON.stringify(decodeProposalAttributes(proposalType.toJSON(proposalType.decode(proposal.value))), null, 2),
    );
};

const confirmProposalSubmission = (options, proposal, proposalType) => {
    printProposal(proposal, proposalType);

    if (prompt(`Proceed with proposal submission?`, options.yes)) {
        return false;
    }

    return true;
};

const callSubmitProposal = async (client, wallet, config, options, proposal) => {
    const proposalId = await submitProposal(client, wallet, config, options, proposal);
    printInfo('Proposal submitted', proposalId);

    return proposalId;
};

const storeCode = async (client, wallet, config, options) => {
    const { contractName } = options;
    const {
        axelar: {
            contracts: { [contractName]: contractConfig },
        },
    } = config;

    const proposal = encodeStoreCodeProposal(options);

    if (!confirmProposalSubmission(options, proposal, StoreCodeProposal)) {
        return;
    }

    const proposalId = await callSubmitProposal(client, wallet, config, options, proposal);

    contractConfig.storeCodeProposalId = proposalId;
    contractConfig.storeCodeProposalCodeHash = createHash('sha256').update(readWasmFile(options)).digest().toString('hex');
};

const storeInstantiate = async (client, wallet, config, options) => {
    const chains = getChains(config, options);

    for (const chain of chains) {
        const chainName = chain.toLowerCase();

        const { contractName, instantiate2 } = options;
        const {
            axelar: {
                contracts: { [contractName]: contractConfig },
            },
            chains: { [chainName]: chainConfig },
        } = config;

        if (instantiate2) {
            throw new Error('instantiate2 not supported for storeInstantiate');
        }

        const initMsg = makeInstantiateMsg(contractName, chainName, config);
        const proposal = encodeStoreInstantiateProposal(config, options, initMsg);

        if (!confirmProposalSubmission(options, proposal, StoreAndInstantiateContractProposal)) {
            return;
        }

        const proposalId = await callSubmitProposal(client, wallet, config, options, proposal);

        updateContractConfig(contractConfig, chainConfig, 'storeInstantiateProposalId', proposalId);
        contractConfig.storeCodeProposalCodeHash = createHash('sha256').update(readWasmFile(options)).digest().toString('hex');
    }
};

const instantiate = async (client, wallet, config, options) => {
    const chains = getChains(config, options);

    for (const chain of chains) {
        const chainName = chain.toLowerCase();

        const { contractName, instantiate2, predictOnly, fetchCodeId } = options;
        const {
            axelar: {
                contracts: { [contractName]: contractConfig },
            },
            chains: { [chainName]: chainConfig },
        } = config;

        if (fetchCodeId) {
            contractConfig.codeId = await fetchCodeIdFromCodeHash(client, contractConfig);
        } else if (!isNumber(contractConfig.codeId)) {
            throw new Error('Code Id is not defined');
        }

        if (predictOnly) {
            return predictAndUpdateAddress(client, contractConfig, chainConfig, chainName, options);
        }

        const initMsg = makeInstantiateMsg(contractName, chainName, config);

        let proposal;
        let proposalType;

        if (instantiate2) {
            proposal = encodeInstantiate2Proposal(config, options, initMsg);
            proposalType = InstantiateContract2Proposal;
        } else {
            proposal = encodeInstantiateProposal(config, options, initMsg);
            proposalType = InstantiateContractProposal;
        }

        if (!confirmProposalSubmission(options, proposal, proposalType)) {
            return;
        }

        const proposalId = await callSubmitProposal(client, wallet, config, options, proposal);

        updateContractConfig(contractConfig, chainConfig, 'instantiateProposalId', proposalId);

        if (instantiate2) {
            return predictAndUpdateAddress(client, contractConfig, chainConfig, chainName, options);
        }
    }
};

const execute = async (client, wallet, config, options) => {
    const chains = getChains(config, options);

    for (const chain of chains) {
        const chainName = chain.toLowerCase();

        const { contractName } = options;
        const {
            axelar: {
                contracts: { [contractName]: contractConfig },
            },
            chains: { [chainName]: chainConfig },
        } = config;

        const proposal = encodeExecuteContractProposal(config, options, chainName);

        if (!confirmProposalSubmission(options, proposal, ExecuteContractProposal)) {
            return;
        }

        const proposalId = await callSubmitProposal(client, wallet, config, options, proposal);

        updateContractConfig(contractConfig, chainConfig, 'executeProposalId', proposalId);
    }
};

const paramChange = async (client, wallet, config, options) => {
    const proposal = encodeParameterChangeProposal(options);

    if (!confirmProposalSubmission(options, proposal, ParameterChangeProposal)) {
        return;
    }

    await callSubmitProposal(client, wallet, config, options, proposal);
};

const mainProcessor = async (processor, options) => {
    const { env, contractName } = options;
    const config = loadConfig(env);

    if (config.axelar.contracts === undefined) {
        config.axelar.contracts = {};
    }

    if (config.axelar.contracts[contractName] === undefined) {
        config.axelar.contracts[contractName] = {};
    }

    const wallet = await prepareWallet(options);
    const client = await prepareClient(config, wallet);

    await processor(client, wallet, config, options);

    saveConfig(config, env);
};

const programHandler = () => {
    const program = new Command();

    program.name('submit-proposal').description('Submit governance proposals');

    const storeCmd = program
        .command('store')
        .description('Submit a wasm binary proposal')
        .action((options) => {
            mainProcessor(storeCode, options);
        });
    addAmplifierOptions(storeCmd, {
        contractOptions: true,
        storeOptions: true,
        storeProposalOptions: true,
        proposalOptions: true,
        runAs: true,
    });

    const storeInstantiateCmd = program
<<<<<<< HEAD
        .command('store-instantiate')
=======
        .command('storeInstantiate')
>>>>>>> bdcbe03f
        .description('Submit and instantiate a wasm contract proposal')
        .action((options) => {
            mainProcessor(storeInstantiate, options);
        });
    addAmplifierOptions(storeInstantiateCmd, {
        contractOptions: true,
        storeOptions: true,
        storeProposalOptions: true,
        proposalOptions: true,
        instantiateOptions: true,
        runAs: true,
    });

    const instantiateCmd = program
        .command('instantiate')
        .description('Submit an instantiate wasm contract proposal')
        .action((options) => {
            mainProcessor(instantiate, options);
        });
    addAmplifierOptions(instantiateCmd, {
        contractOptions: true,
        instantiateOptions: true,
        instantiate2Options: true,
        instantiateProposalOptions: true,
        proposalOptions: true,
        fetchCodeId: true,
        runAs: true,
    });

    const executeCmd = program
        .command('execute')
        .description('Submit a execute wasm contract proposal')
        .action((options) => {
            mainProcessor(execute, options);
        });
    addAmplifierOptions(executeCmd, { contractOptions: true, executeProposalOptions: true, proposalOptions: true, runAs: true });

    const paramChangeCmd = program
<<<<<<< HEAD
        .command('param-change')
=======
        .command('paramChange')
>>>>>>> bdcbe03f
        .description('Submit a parameter change proposal')
        .action((options) => {
            mainProcessor(paramChange, options);
        });
    addAmplifierOptions(paramChangeCmd, { paramChangeProposalOptions: true, proposalOptions: true });

    program.parse();
};

if (require.main === module) {
    programHandler();
}<|MERGE_RESOLUTION|>--- conflicted
+++ resolved
@@ -255,11 +255,7 @@
     });
 
     const storeInstantiateCmd = program
-<<<<<<< HEAD
-        .command('store-instantiate')
-=======
         .command('storeInstantiate')
->>>>>>> bdcbe03f
         .description('Submit and instantiate a wasm contract proposal')
         .action((options) => {
             mainProcessor(storeInstantiate, options);
@@ -298,11 +294,7 @@
     addAmplifierOptions(executeCmd, { contractOptions: true, executeProposalOptions: true, proposalOptions: true, runAs: true });
 
     const paramChangeCmd = program
-<<<<<<< HEAD
-        .command('param-change')
-=======
         .command('paramChange')
->>>>>>> bdcbe03f
         .description('Submit a parameter change proposal')
         .action((options) => {
             mainProcessor(paramChange, options);
