'use strict';

require('../common/cli-utils');

const { createHash } = require('crypto');
const { instantiate2Address } = require('@cosmjs/cosmwasm-stargate');
const { AccessType } = require('cosmjs-types/cosmwasm/wasm/v1/types');

const {
    CONTRACTS,
    fromHex,
    getSalt,
    getAmplifierContractConfig,
    getCodeId,
    getCodeDetails,
    getChainTruncationParams,
    decodeProposalAttributes,
    encodeStoreCodeProposal,
    encodeStoreInstantiateProposal,
    encodeInstantiateProposal,
    encodeInstantiate2Proposal,
    encodeExecuteContractProposal,
    encodeParameterChangeProposal,
    encodeMigrateContractProposal,
    encodeUpdateInstantiateConfigProposal,
    submitProposal,
    validateItsChainChange,
} = require('./utils');
const { printInfo, prompt, getChainConfig, itsEdgeContract, readContractCode } = require('../common');
const {
    StoreCodeProposal,
    StoreAndInstantiateContractProposal,
    InstantiateContractProposal,
    InstantiateContract2Proposal,
    ExecuteContractProposal,
    MigrateContractProposal,
} = require('cosmjs-types/cosmwasm/wasm/v1/proposal');
const { ParameterChangeProposal } = require('cosmjs-types/cosmos/params/v1beta1/params');

const { Command, Option } = require('commander');
const { addAmplifierOptions } = require('./cli-utils');
const { mainProcessor } = require('./processor');
const { CoordinatorManager } = require('./coordinator');

const predictAddress = async (client, contractConfig, options) => {
    const { contractName, salt, chainName, runAs } = options;

    const { checksum } = await client.getCodeDetails(contractConfig.codeId);
    const contractAddress = instantiate2Address(fromHex(checksum), runAs, getSalt(salt, contractName, chainName), 'axelar');

    printInfo(`Predicted address for ${chainName ? chainName.concat(' ') : ''}${contractName}. Address`, contractAddress);

    return contractAddress;
};

const printProposal = (proposal, proposalType) => {
    printInfo(
        `Encoded ${proposal.typeUrl}`,
        JSON.stringify(decodeProposalAttributes(proposalType.toJSON(proposalType.decode(proposal.value))), null, 2),
    );
};

const confirmProposalSubmission = (options, proposal, proposalType) => {
    printProposal(proposal, proposalType);

    if (prompt(`Proceed with proposal submission?`, options.yes)) {
        return false;
    }

    return true;
};

const callSubmitProposal = async (client, config, options, proposal, fee) => {
    const proposalId = await submitProposal(client, config, options, proposal, fee);
    printInfo('Proposal submitted', proposalId);

    return proposalId;
};

const storeCode = async (client, config, options, _args, fee) => {
    const { contractName } = options;
    const contractBaseConfig = config.getContractConfig(contractName);

    const proposal = encodeStoreCodeProposal(options);

    if (!confirmProposalSubmission(options, proposal, StoreCodeProposal)) {
        return;
    }

    const proposalId = await callSubmitProposal(client, config, options, proposal, fee);

    contractBaseConfig.storeCodeProposalId = proposalId;
    contractBaseConfig.storeCodeProposalCodeHash = createHash('sha256').update(readContractCode(options)).digest().toString('hex');
};

const storeInstantiate = async (client, config, options, _args, fee) => {
    const { contractName, instantiate2 } = options;
    const { contractConfig, contractBaseConfig } = getAmplifierContractConfig(config, options);

    if (instantiate2) {
        throw new Error('instantiate2 not supported for storeInstantiate');
    }

    const initMsg = CONTRACTS[contractName].makeInstantiateMsg(config, options, contractConfig);
    const proposal = encodeStoreInstantiateProposal(config, options, initMsg);

    if (!confirmProposalSubmission(options, proposal, StoreAndInstantiateContractProposal)) {
        return;
    }

    const proposalId = await callSubmitProposal(client, config, options, proposal, fee);

    contractConfig.storeInstantiateProposalId = proposalId;
    contractBaseConfig.storeCodeProposalCodeHash = createHash('sha256').update(readContractCode(options)).digest().toString('hex');
};

const instantiate = async (client, config, options, _args, fee) => {
    const { contractName, instantiate2, predictOnly } = options;
    const { contractConfig } = getAmplifierContractConfig(config, options);

    contractConfig.codeId = await getCodeId(client, config, options);

    let contractAddress;

    if (predictOnly) {
        contractAddress = await predictAddress(client, contractConfig, options);
        contractConfig.address = contractAddress;

        return;
    }

    const initMsg = CONTRACTS[contractName].makeInstantiateMsg(config, options, contractConfig);

    let proposal;
    let proposalType;

    if (instantiate2) {
        proposal = encodeInstantiate2Proposal(config, options, initMsg);
        proposalType = InstantiateContract2Proposal;

        contractAddress = await predictAddress(client, contractConfig, options);
    } else {
        proposal = encodeInstantiateProposal(config, options, initMsg);
        proposalType = InstantiateContractProposal;

        printInfo('Contract address cannot be predicted without using `--instantiate2` flag, address will not be saved in the config');
    }

    if (!confirmProposalSubmission(options, proposal, proposalType)) {
        return;
    }

    const proposalId = await callSubmitProposal(client, config, options, proposal, fee);

    contractConfig.instantiateProposalId = proposalId;
    if (instantiate2) contractConfig.address = contractAddress;
};

const execute = async (client, config, options, _args, fee) => {
    const { chainName } = options;

    const proposal = encodeExecuteContractProposal(config, options, chainName);

    if (!confirmProposalSubmission(options, proposal, ExecuteContractProposal)) {
        return;
    }

    return callSubmitProposal(client, config, options, proposal, fee);
};

const registerItsChain = async (client, config, options, _args, fee) => {
    if (options.itsEdgeContract && options.chains.length > 1) {
        throw new Error('Cannot use --its-edge-contract option with multiple chains.');
    }

    const itsMsgTranslator = options.itsMsgTranslator || config.axelar?.contracts?.ItsAbiTranslator?.address;

    if (!itsMsgTranslator) {
        throw new Error('ItsMsgTranslator address is required for registerItsChain');
    }

    const chains = options.chains.map((chain) => {
        const chainConfig = getChainConfig(config.chains, chain);
        const { maxUintBits, maxDecimalsWhenTruncating } = getChainTruncationParams(config, chainConfig);
        const itsEdgeContractAddress = options.itsEdgeContract || itsEdgeContract(chainConfig);

        return {
            chain: chainConfig.axelarId,
            its_edge_contract: itsEdgeContractAddress,
            msg_translator: itsMsgTranslator,
            truncation: {
                max_uint_bits: maxUintBits,
                max_decimals_when_truncating: maxDecimalsWhenTruncating,
            },
        };
    });

    if (options.update) {
        for (let i = 0; i < options.chains.length; i++) {
            const chain = options.chains[i];
            await validateItsChainChange(client, config, chain, chains[i]);
        }
    }

    const operation = options.update ? 'update' : 'register';

    return execute(
        client,
        config,
        {
            ...options,
            contractName: 'InterchainTokenService',
            msg: `{ "${operation}_chains": { "chains": ${JSON.stringify(chains)} } }`,
        },
        undefined,
        fee,
    );
};

const registerProtocol = async (client, config, options, _args, fee) => {
    const serviceRegistry = config.axelar?.contracts?.ServiceRegistry?.address;
    const router = config.axelar?.contracts?.Router?.address;
    const multisig = config.axelar?.contracts?.Multisig?.address;

    return execute(
        client,
        config,
        {
            ...options,
            contractName: 'Coordinator',
            msg: JSON.stringify({
                register_protocol: {
                    service_registry_address: serviceRegistry,
                    router_address: router,
                    multisig_address: multisig,
                },
            }),
        },
        undefined,
        fee,
    );
};

const paramChange = async (client, config, options, _args, fee) => {
    const proposal = encodeParameterChangeProposal(options);

    if (!confirmProposalSubmission(options, proposal, ParameterChangeProposal)) {
        return;
    }

    return callSubmitProposal(client, config, options, proposal, fee);
};

const migrate = async (client, config, options, _args, fee) => {
    const { contractConfig } = getAmplifierContractConfig(config, options);
    contractConfig.codeId = await getCodeId(client, config, options);

    const proposal = encodeMigrateContractProposal(config, options);

    if (!confirmProposalSubmission(options, proposal, MigrateContractProposal)) {
        return;
    }

    return callSubmitProposal(client, config, options, proposal, fee);
};

const instantiateChainContracts = async (client, config, options, _args, fee) => {
    const { chainName, salt, gatewayCodeId, verifierCodeId, proverCodeId, admin } = options;

    const coordinatorAddress = config.axelar?.contracts?.Coordinator?.address;
    if (!coordinatorAddress) {
        throw new Error('Coordinator contract address not found in config');
    }

    if (!admin) {
        throw new Error('Admin address is required when instantiating chain contracts');
    }

    if (!salt) {
        throw new Error('Salt is required when instantiating chain contracts');
    }

    // validate that the contract configs exist
    let gatewayConfig = config.getContractConfigByChain(GATEWAY_CONTRACT_NAME, chainName);
    let verifierConfig = config.getContractConfigByChain(VERIFIER_CONTRACT_NAME, chainName);
    let proverConfig = config.getContractConfigByChain(MULTISIG_PROVER_CONTRACT_NAME, chainName);

    if (options.fetchCodeId) {
        const gatewayCode = gatewayCodeId || (await getCodeId(client, config, { ...options, contractName: GATEWAY_CONTRACT_NAME }));
        const verifierCode = verifierCodeId || (await getCodeId(client, config, { ...options, contractName: VERIFIER_CONTRACT_NAME }));
        const proverCode = proverCodeId || (await getCodeId(client, config, { ...options, contractName: MULTISIG_PROVER_CONTRACT_NAME }));
        gatewayConfig.codeId = gatewayCode;
        verifierConfig.codeId = verifierCode;
        proverConfig.codeId = proverCode;
    } else {
        if (!gatewayConfig.codeId && !gatewayCodeId) {
            throw new Error(
                'Gateway code ID is required when --fetchCodeId is not used. Please provide it with --gatewayCodeId or in the config',
            );
        }
        if (!verifierConfig.codeId && !verifierCodeId) {
            throw new Error(
                'VotingVerifier code ID is required when --fetchCodeId is not used. Please provide it with --verifierCodeId or in the config',
            );
        }
        if (!proverConfig.codeId && !proverCodeId) {
            throw new Error(
                'MultisigProver code ID is required when --fetchCodeId is not used. Please provide it with --proverCodeId or in the config',
            );
        }

        gatewayConfig.codeId = gatewayCodeId || gatewayConfig.codeId;
        verifierConfig.codeId = verifierCodeId || verifierConfig.codeId;
        proverConfig.codeId = proverCodeId || proverConfig.codeId;
    }

    const coordinator = new CoordinatorManager(config);
    const message = coordinator.constructExecuteMessage(chainName, salt, admin);

    const proposalId = await execute(
        client,
        config,
        {
            ...options,
            contractName: 'Coordinator',
            msg: JSON.stringify(message),
        },
        undefined,
        fee,
    );

    if (!config.axelar.contracts.Coordinator.deployments) {
        config.axelar.contracts.Coordinator.deployments = {};
    }
    config.axelar.contracts.Coordinator.deployments[chainName] = {
        deploymentName: message.instantiate_chain_contracts.deployment_name,
        salt: salt,
        proposalId,
    };
};

<<<<<<< HEAD
export async function instantiatePermissions(client, options, config, senderAddress, coordinatorAddress, permittedAddresses, codeId, fee) {
    permittedAddresses.push(coordinatorAddress);

    const updateMsg = JSON.stringify([
        {
            codeId: codeId,
            instantiatePermission: {
                permission: AccessType.ACCESS_TYPE_ANY_OF_ADDRESSES,
                addresses: permittedAddresses,
            },
        },
    ]);

    printInfo(`Update Msg: ${JSON.stringify(updateMsg)}`);

    const updateOptions = {
        msg: updateMsg,
        title: options.title,
        description: options.description,
        runAs: senderAddress,
        deposit: options.deposit,
    };

    const proposal = encodeUpdateInstantiateConfigProposal(updateOptions);

    if (!options.dry) {
        try {
            printInfo(`Executing migration...\n${JSON.stringify(updateOptions)}`);
            await submitProposal(client, config, updateOptions, proposal, fee);
            printInfo('Migration proposal successfully submitted');
        } catch (e) {
            printError(`Error: ${e}`);
        }
    }
}

async function coordinatorInstantiatePermissions(client, config, options, args, fee) {
    const senderAddress = client.accounts[0].address;
    const contractAddress = options.address ?? config.axelar.contracts['Coordinator']?.address;
    if (args.length < 1 || args[0] === undefined) {
        throw new Error('code_id and current_permissions arguments are required');
    }
    const codeId = Number(args[0]);
    if (isNaN(codeId)) {
        throw new Error('code_id must be a valid number');
    }

    const codeDetails = await getCodeDetails(config, codeId);
    const permissions = codeDetails.instantiatePermission;

    if (
        permissions?.permission === AccessType.ACCESS_TYPE_EVERYBODY ||
        (permissions?.address === contractAddress && permissions?.permission !== AccessType.ACCESS_TYPE_NOBODY)
    ) {
        throw new Error(`coordinator is already allowed to instantiate code id ${codeId}`);
    }

    const permitted_addresses = permissions.addresses ?? [];
    if (permitted_addresses.includes(contractAddress)) {
        throw new Error(`coordinator is already allowed to instantiate code id ${codeId}`);
    }

    return instantiatePermissions(client, options, config, senderAddress, contractAddress, permitted_addresses, codeId, fee);
}
=======
const registerDeployment = async (client, config, options, _args, fee) => {
    const { chainName } = options;
    const coordinator = new CoordinatorManager(config);
    const message = coordinator.constructRegisterDeploymentMessage(chainName);
    const proposalId = await execute(
        client,
        config,
        { ...options, contractName: 'Coordinator', msg: JSON.stringify(message) },
        undefined,
        fee,
    );
    return proposalId;
};
>>>>>>> 139548e5

const programHandler = () => {
    const program = new Command();

    program.name('submit-proposal').description('Submit governance proposals');

    const storeCmd = program
        .command('store')
        .description('Submit a wasm binary proposal')
        .action((options) => mainProcessor(storeCode, options));
    addAmplifierOptions(storeCmd, {
        contractOptions: true,
        storeOptions: true,
        storeProposalOptions: true,
        proposalOptions: true,
        runAs: true,
    });

    const storeInstantiateCmd = program
        .command('storeInstantiate')
        .description('Submit and instantiate a wasm contract proposal')
        .action((options) => mainProcessor(storeInstantiate, options));
    addAmplifierOptions(storeInstantiateCmd, {
        contractOptions: true,
        storeOptions: true,
        storeProposalOptions: true,
        proposalOptions: true,
        instantiateOptions: true,
        runAs: true,
    });

    const instantiateCmd = program
        .command('instantiate')
        .description('Submit an instantiate wasm contract proposal')
        .action((options) => mainProcessor(instantiate, options));
    addAmplifierOptions(instantiateCmd, {
        contractOptions: true,
        instantiateOptions: true,
        instantiate2Options: true,
        instantiateProposalOptions: true,
        proposalOptions: true,
        codeId: true,
        fetchCodeId: true,
        runAs: true,
    });

    const executeCmd = program
        .command('execute')
        .description('Submit an execute wasm contract proposal')
        .action((options) => mainProcessor(execute, options));
    addAmplifierOptions(executeCmd, {
        contractOptions: true,
        executeProposalOptions: true,
        proposalOptions: true,
        runAs: true,
    });

    const registerItsChainCmd = program
        .command('its-hub-register-chains')
        .description('Submit an execute wasm contract proposal to register or update an InterchainTokenService chain')
        .argument('<chains...>', 'list of chains to register or update on InterchainTokenService hub')
        .addOption(
            new Option(
                '--its-msg-translator <itsMsgTranslator>',
                'address for the message translation contract associated with the chain being registered or updated on ITS Hub',
            ),
        )
        .addOption(
            new Option(
                '--its-edge-contract <itsEdgeContract>',
                'address for the ITS edge contract associated with the chain being registered or updated on ITS Hub',
            ),
        )
        .addOption(new Option('--update', 'update existing chain registration instead of registering new chain'))
        .action((chains, options) => {
            options.chains = chains;
            return mainProcessor(registerItsChain, options);
        });
    addAmplifierOptions(registerItsChainCmd, { proposalOptions: true, runAs: true });

    const registerProtocolCmd = program
        .command('register-protocol-contracts')
        .description('Submit an execute wasm contract proposal to register the main protocol contracts (e.g. Router)')
        .action((options) => mainProcessor(registerProtocol, options));
    addAmplifierOptions(registerProtocolCmd, { proposalOptions: true, runAs: true });

    const paramChangeCmd = program
        .command('paramChange')
        .description('Submit a parameter change proposal')
        .action((options) => mainProcessor(paramChange, options));
    addAmplifierOptions(paramChangeCmd, { paramChangeProposalOptions: true, proposalOptions: true });

    const migrateCmd = program
        .command('migrate')
        .description('Submit a migrate contract proposal')
        .action((options) => mainProcessor(migrate, options));
    addAmplifierOptions(migrateCmd, {
        contractOptions: true,
        migrateOptions: true,
        proposalOptions: true,
        codeId: true,
        fetchCodeId: true,
    });

    const instantiateChainContractsCmd = program
        .command('instantiate-chain-contracts')
        .description(
            'Submit an execute wasm contract proposal to instantiate Gateway, VotingVerifier and MultisigProver contracts via Coordinator',
        )
        .requiredOption('-n, --chainName <chainName>', 'chain name')
        .requiredOption('-s, --salt <salt>', 'salt for instantiate2')
        .option('--gatewayCodeId <gatewayCodeId>', 'code ID for Gateway contract')
        .option('--verifierCodeId <verifierCodeId>', 'code ID for VotingVerifier contract')
        .option('--proverCodeId <proverCodeId>', 'code ID for MultisigProver contract')
        .action((options) => mainProcessor(instantiateChainContracts, options));
    addAmplifierOptions(instantiateChainContractsCmd, {
        proposalOptions: true,
        runAs: true,
        fetchCodeId: true,
        instantiateOptions: true,
    });

<<<<<<< HEAD
    addAmplifierOptions(
        program
            .command('coordinator-instantiate-permissions')
            .argument('<code_id>', 'coordinator will have instantiate permissions for this code id')
            .addOption(new Option('--address <address>', 'contract address (overrides config)'))
            .option('--dry', 'only generate migration msg')
            .description('Give coordinator instantiate permissions for the given code id')
            .action((codeId, options) => {
                mainProcessor(coordinatorInstantiatePermissions, options, [codeId]);
            }),
        {
            proposalOptions: true,
        },
    );
=======
    const registerDeploymentCmd = program
        .command('register-deployment')
        .description('Submit an execute wasm contract proposal to register a deployment')
        .requiredOption('-n, --chainName <chainName>', 'chain name')
        .action((options) => mainProcessor(registerDeployment, options));
    addAmplifierOptions(registerDeploymentCmd, {
        proposalOptions: true,
        runAs: true,
    });
>>>>>>> 139548e5

    program.parse();
};

if (require.main === module) {
    programHandler();
}<|MERGE_RESOLUTION|>--- conflicted
+++ resolved
@@ -339,7 +339,6 @@
     };
 };
 
-<<<<<<< HEAD
 export async function instantiatePermissions(client, options, config, senderAddress, coordinatorAddress, permittedAddresses, codeId, fee) {
     permittedAddresses.push(coordinatorAddress);
 
@@ -404,7 +403,6 @@
 
     return instantiatePermissions(client, options, config, senderAddress, contractAddress, permitted_addresses, codeId, fee);
 }
-=======
 const registerDeployment = async (client, config, options, _args, fee) => {
     const { chainName } = options;
     const coordinator = new CoordinatorManager(config);
@@ -418,7 +416,6 @@
     );
     return proposalId;
 };
->>>>>>> 139548e5
 
 const programHandler = () => {
     const program = new Command();
@@ -541,7 +538,6 @@
         instantiateOptions: true,
     });
 
-<<<<<<< HEAD
     addAmplifierOptions(
         program
             .command('coordinator-instantiate-permissions')
@@ -556,7 +552,6 @@
             proposalOptions: true,
         },
     );
-=======
     const registerDeploymentCmd = program
         .command('register-deployment')
         .description('Submit an execute wasm contract proposal to register a deployment')
@@ -566,7 +561,6 @@
         proposalOptions: true,
         runAs: true,
     });
->>>>>>> 139548e5
 
     program.parse();
 };
