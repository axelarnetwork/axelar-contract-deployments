'use strict';

require('../common/cli-utils');

const { createHash } = require('crypto');

const { instantiate2Address } = require('@cosmjs/cosmwasm-stargate');

const {
    CONTRACTS,
    fromHex,
    getSalt,
    getAmplifierBaseContractConfig,
    getAmplifierContractConfig,
    getCodeId,
    getChainTruncationParams,
    decodeProposalAttributes,
    encodeStoreCodeProposal,
    encodeStoreInstantiateProposal,
    encodeInstantiateProposal,
    encodeInstantiate2Proposal,
    encodeExecuteContractProposal,
    encodeParameterChangeProposal,
    encodeMigrateContractProposal,
    submitProposal,
    getInstantiateChainContractsMessage,
    validateItsChainChange,
} = require('./utils');
const { printInfo, prompt, getChainConfig, itsEdgeContract, readContractCode } = require('../common');
const {
    StoreCodeProposal,
    StoreAndInstantiateContractProposal,
    InstantiateContractProposal,
    InstantiateContract2Proposal,
    ExecuteContractProposal,
    MigrateContractProposal,
} = require('cosmjs-types/cosmwasm/wasm/v1/proposal');
const { ParameterChangeProposal } = require('cosmjs-types/cosmos/params/v1beta1/params');

const { Command, Option } = require('commander');
const { addAmplifierOptions } = require('./cli-utils');
const { mainProcessor } = require('./processor');

const predictAddress = async (client, contractConfig, options) => {
    const { contractName, salt, chainName, runAs } = options;

    const { checksum } = await client.getCodeDetails(contractConfig.codeId);
    const contractAddress = instantiate2Address(fromHex(checksum), runAs, getSalt(salt, contractName, chainName), 'axelar');

    printInfo(`Predicted address for ${chainName ? chainName.concat(' ') : ''}${contractName}. Address`, contractAddress);

    return contractAddress;
};

const printProposal = (proposal, proposalType) => {
    printInfo(
        `Encoded ${proposal.typeUrl}`,
        JSON.stringify(decodeProposalAttributes(proposalType.toJSON(proposalType.decode(proposal.value))), null, 2),
    );
};

const confirmProposalSubmission = (options, proposal, proposalType) => {
    printProposal(proposal, proposalType);

    if (prompt(`Proceed with proposal submission?`, options.yes)) {
        return false;
    }

    return true;
};

const callSubmitProposal = async (client, config, options, proposal, fee) => {
    const proposalId = await submitProposal(client, config, options, proposal, fee);
    printInfo('Proposal submitted', proposalId);

    return proposalId;
};

const storeCode = async (client, config, options, _args, fee) => {
    const { contractName } = options;
    const contractBaseConfig = getAmplifierBaseContractConfig(config, contractName);

    const proposal = encodeStoreCodeProposal(options);

    if (!confirmProposalSubmission(options, proposal, StoreCodeProposal)) {
        return;
    }

    const proposalId = await callSubmitProposal(client, config, options, proposal, fee);

    contractBaseConfig.storeCodeProposalId = proposalId;
    contractBaseConfig.storeCodeProposalCodeHash = createHash('sha256').update(readContractCode(options)).digest().toString('hex');
};

const storeInstantiate = async (client, config, options, _args, fee) => {
    const { contractName, instantiate2 } = options;
    const { contractConfig, contractBaseConfig } = getAmplifierContractConfig(config, options);

    if (instantiate2) {
        throw new Error('instantiate2 not supported for storeInstantiate');
    }

    const initMsg = CONTRACTS[contractName].makeInstantiateMsg(config, options, contractConfig);
    const proposal = encodeStoreInstantiateProposal(config, options, initMsg);

    if (!confirmProposalSubmission(options, proposal, StoreAndInstantiateContractProposal)) {
        return;
    }

    const proposalId = await callSubmitProposal(client, config, options, proposal, fee);

    contractConfig.storeInstantiateProposalId = proposalId;
    contractBaseConfig.storeCodeProposalCodeHash = createHash('sha256').update(readContractCode(options)).digest().toString('hex');
};

const instantiate = async (client, config, options, _args, fee) => {
    const { contractName, instantiate2, predictOnly } = options;
    const { contractConfig } = getAmplifierContractConfig(config, options);

    contractConfig.codeId = await getCodeId(client, config, options);

    let contractAddress;

    if (predictOnly) {
        contractAddress = await predictAddress(client, contractConfig, options);
        contractConfig.address = contractAddress;

        return;
    }

    const initMsg = CONTRACTS[contractName].makeInstantiateMsg(config, options, contractConfig);

    let proposal;
    let proposalType;

    if (instantiate2) {
        proposal = encodeInstantiate2Proposal(config, options, initMsg);
        proposalType = InstantiateContract2Proposal;

        contractAddress = await predictAddress(client, contractConfig, options);
    } else {
        proposal = encodeInstantiateProposal(config, options, initMsg);
        proposalType = InstantiateContractProposal;

        printInfo('Contract address cannot be predicted without using `--instantiate2` flag, address will not be saved in the config');
    }

    if (!confirmProposalSubmission(options, proposal, proposalType)) {
        return;
    }

    const proposalId = await callSubmitProposal(client, config, options, proposal, fee);

    contractConfig.instantiateProposalId = proposalId;
    if (instantiate2) contractConfig.address = contractAddress;
};

const execute = async (client, config, options, _args, fee) => {
    const { chainName } = options;

    const proposal = encodeExecuteContractProposal(config, options, chainName);

    if (!confirmProposalSubmission(options, proposal, ExecuteContractProposal)) {
        return;
    }

    return callSubmitProposal(client, config, options, proposal, fee);
};

const registerItsChain = async (client, config, options, _args, fee) => {
    if (options.itsEdgeContract && options.chains.length > 1) {
        throw new Error('Cannot use --its-edge-contract option with multiple chains.');
    }

    const itsMsgTranslator = options.itsMsgTranslator || config.axelar?.contracts?.ItsAbiTranslator?.address;

    if (!itsMsgTranslator) {
        throw new Error('ItsMsgTranslator address is required for registerItsChain');
    }

    const chains = options.chains.map((chain) => {
        const chainConfig = getChainConfig(config.chains, chain);
        const { maxUintBits, maxDecimalsWhenTruncating } = getChainTruncationParams(config, chainConfig);
        const itsEdgeContractAddress = options.itsEdgeContract || itsEdgeContract(chainConfig);

        return {
            chain: chainConfig.axelarId,
            its_edge_contract: itsEdgeContractAddress,
            msg_translator: itsMsgTranslator,
            truncation: {
                max_uint_bits: maxUintBits,
                max_decimals_when_truncating: maxDecimalsWhenTruncating,
            },
        };
    });

    if (options.update) {
        for (let i = 0; i < options.chains.length; i++) {
            const chain = options.chains[i];
            await validateItsChainChange(client, config, chain, chains[i]);
        }
    }

    const operation = options.update ? 'update' : 'register';

<<<<<<< HEAD
    return execute(client, config, {
        ...options,
        contractName: 'InterchainTokenService',
        msg: `{ "${operation}_chains": { "chains": ${JSON.stringify(chains)} } }`,
    }, fee);
=======
    return execute(
        client,
        config,
        {
            ...options,
            contractName: 'InterchainTokenService',
            msg: `{ "${operation}_chains": { "chains": ${JSON.stringify(chains)} } }`,
        },
        undefined,
        fee,
    );
>>>>>>> addcbf7e
};

const registerProtocol = async (client, config, options, _args, fee) => {
    const serviceRegistry = config.axelar?.contracts?.ServiceRegistry?.address;
    const router = config.axelar?.contracts?.Router?.address;
    const multisig = config.axelar?.contracts?.Multisig?.address;

<<<<<<< HEAD
    return execute(client, config, {
        ...options,
        contractName: 'Coordinator',
        msg: JSON.stringify({
            register_protocol: {
                service_registry_address: serviceRegistry,
                router_address: router,
                multisig_address: multisig,
            },
        }),
    }, fee);
=======
    return execute(
        client,
        config,
        {
            ...options,
            contractName: 'Coordinator',
            msg: JSON.stringify({
                register_protocol: {
                    service_registry_address: serviceRegistry,
                    router_address: router,
                    multisig_address: multisig,
                },
            }),
        },
        undefined,
        fee,
    );
>>>>>>> addcbf7e
};

const paramChange = async (client, config, options, _args, fee) => {
    const proposal = encodeParameterChangeProposal(options);

    if (!confirmProposalSubmission(options, proposal, ParameterChangeProposal)) {
        return;
    }

    return callSubmitProposal(client, config, options, proposal, fee);
};

const migrate = async (client, config, options, _args, fee) => {
    const { contractConfig } = getAmplifierContractConfig(config, options);
    contractConfig.codeId = await getCodeId(client, config, options);

    const proposal = encodeMigrateContractProposal(config, options);

    if (!confirmProposalSubmission(options, proposal, MigrateContractProposal)) {
        return;
    }

    return callSubmitProposal(client, config, options, proposal, fee);
};

const instantiateChainContracts = async (client, config, options, _args, fee) => {
    const { chainName } = options;

    const coordinatorAddress = config.axelar?.contracts?.Coordinator?.address;
    if (!coordinatorAddress) {
        throw new Error('Coordinator contract address not found in config');
    }

    const message = await getInstantiateChainContractsMessage(client, config, options);

<<<<<<< HEAD
    const proposalId = await execute(client, config, {
        ...options,
        contractName: 'Coordinator',
        msg: JSON.stringify(message),
    }, fee);
=======
    const proposalId = await execute(
        client,
        config,
        {
            ...options,
            contractName: 'Coordinator',
            msg: JSON.stringify(message),
        },
        undefined,
        fee,
    );
>>>>>>> addcbf7e

    if (!config.axelar.contracts.Coordinator.deployments) {
        config.axelar.contracts.Coordinator.deployments = {};
    }
    config.axelar.contracts.Coordinator.deployments[chainName] = {
        deploymentName: message.instantiate_chain_contracts.deployment_name,
        salt: options.salt,
        proposalId,
    };
};

const programHandler = () => {
    const program = new Command();

    program.name('submit-proposal').description('Submit governance proposals');

    const storeCmd = program
        .command('store')
        .description('Submit a wasm binary proposal')
        .action((options) => mainProcessor(storeCode, options));
    addAmplifierOptions(storeCmd, {
        contractOptions: true,
        storeOptions: true,
        storeProposalOptions: true,
        proposalOptions: true,
        runAs: true,
    });

    const storeInstantiateCmd = program
        .command('storeInstantiate')
        .description('Submit and instantiate a wasm contract proposal')
        .action((options) => mainProcessor(storeInstantiate, options));
    addAmplifierOptions(storeInstantiateCmd, {
        contractOptions: true,
        storeOptions: true,
        storeProposalOptions: true,
        proposalOptions: true,
        instantiateOptions: true,
        runAs: true,
    });

    const instantiateCmd = program
        .command('instantiate')
        .description('Submit an instantiate wasm contract proposal')
        .action((options) => mainProcessor(instantiate, options));
    addAmplifierOptions(instantiateCmd, {
        contractOptions: true,
        instantiateOptions: true,
        instantiate2Options: true,
        instantiateProposalOptions: true,
        proposalOptions: true,
        codeId: true,
        fetchCodeId: true,
        runAs: true,
    });

    const executeCmd = program
        .command('execute')
        .description('Submit an execute wasm contract proposal')
        .action((options) => mainProcessor(execute, options));
    addAmplifierOptions(executeCmd, {
        contractOptions: true,
        executeProposalOptions: true,
        proposalOptions: true,
        runAs: true,
    });

    const registerItsChainCmd = program
        .command('its-hub-register-chains')
        .description('Submit an execute wasm contract proposal to register or update an InterchainTokenService chain')
        .argument('<chains...>', 'list of chains to register or update on InterchainTokenService hub')
        .addOption(
            new Option(
                '--its-msg-translator <itsMsgTranslator>',
                'address for the message translation contract associated with the chain being registered or updated on ITS Hub',
            ),
        )
        .addOption(
            new Option(
                '--its-edge-contract <itsEdgeContract>',
                'address for the ITS edge contract associated with the chain being registered or updated on ITS Hub',
            ),
        )
        .addOption(new Option('--update', 'update existing chain registration instead of registering new chain'))
        .action((chains, options) => {
            options.chains = chains;
            return mainProcessor(registerItsChain, options);
        });
    addAmplifierOptions(registerItsChainCmd, { proposalOptions: true, runAs: true });

    const registerProtocolCmd = program
        .command('register-protocol-contracts')
        .description('Submit an execute wasm contract proposal to register the main protocol contracts (e.g. Router)')
        .action((options) => mainProcessor(registerProtocol, options));
    addAmplifierOptions(registerProtocolCmd, { proposalOptions: true, runAs: true });

    const paramChangeCmd = program
        .command('paramChange')
        .description('Submit a parameter change proposal')
        .action((options) => mainProcessor(paramChange, options));
    addAmplifierOptions(paramChangeCmd, { paramChangeProposalOptions: true, proposalOptions: true });

    const migrateCmd = program
        .command('migrate')
        .description('Submit a migrate contract proposal')
        .action((options) => mainProcessor(migrate, options));
    addAmplifierOptions(migrateCmd, {
        contractOptions: true,
        migrateOptions: true,
        proposalOptions: true,
        codeId: true,
        fetchCodeId: true,
    });

    const instantiateChainContractsCmd = program
        .command('instantiate-chain-contracts')
        .description(
            'Submit an execute wasm contract proposal to instantiate Gateway, VotingVerifier and MultisigProver contracts via Coordinator',
        )
        .requiredOption('-n, --chainName <chainName>', 'chain name')
        .requiredOption('-s, --salt <salt>', 'salt for instantiate2')
        .option('--gatewayCodeId <gatewayCodeId>', 'code ID for Gateway contract')
        .option('--verifierCodeId <verifierCodeId>', 'code ID for VotingVerifier contract')
        .option('--proverCodeId <proverCodeId>', 'code ID for MultisigProver contract')
        .action((options) => mainProcessor(instantiateChainContracts, options));
    addAmplifierOptions(instantiateChainContractsCmd, {
        proposalOptions: true,
        runAs: true,
        fetchCodeId: true,
        instantiateOptions: true,
    });

    program.parse();
};

if (require.main === module) {
    programHandler();
}<|MERGE_RESOLUTION|>--- conflicted
+++ resolved
@@ -203,13 +203,6 @@
 
     const operation = options.update ? 'update' : 'register';
 
-<<<<<<< HEAD
-    return execute(client, config, {
-        ...options,
-        contractName: 'InterchainTokenService',
-        msg: `{ "${operation}_chains": { "chains": ${JSON.stringify(chains)} } }`,
-    }, fee);
-=======
     return execute(
         client,
         config,
@@ -221,7 +214,6 @@
         undefined,
         fee,
     );
->>>>>>> addcbf7e
 };
 
 const registerProtocol = async (client, config, options, _args, fee) => {
@@ -229,19 +221,6 @@
     const router = config.axelar?.contracts?.Router?.address;
     const multisig = config.axelar?.contracts?.Multisig?.address;
 
-<<<<<<< HEAD
-    return execute(client, config, {
-        ...options,
-        contractName: 'Coordinator',
-        msg: JSON.stringify({
-            register_protocol: {
-                service_registry_address: serviceRegistry,
-                router_address: router,
-                multisig_address: multisig,
-            },
-        }),
-    }, fee);
-=======
     return execute(
         client,
         config,
@@ -259,7 +238,6 @@
         undefined,
         fee,
     );
->>>>>>> addcbf7e
 };
 
 const paramChange = async (client, config, options, _args, fee) => {
@@ -295,13 +273,6 @@
 
     const message = await getInstantiateChainContractsMessage(client, config, options);
 
-<<<<<<< HEAD
-    const proposalId = await execute(client, config, {
-        ...options,
-        contractName: 'Coordinator',
-        msg: JSON.stringify(message),
-    }, fee);
-=======
     const proposalId = await execute(
         client,
         config,
@@ -313,7 +284,6 @@
         undefined,
         fee,
     );
->>>>>>> addcbf7e
 
     if (!config.axelar.contracts.Coordinator.deployments) {
         config.axelar.contracts.Coordinator.deployments = {};
