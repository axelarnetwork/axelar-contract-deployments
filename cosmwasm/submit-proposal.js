--- conflicted
+++ resolved
@@ -29,11 +29,7 @@
     encodeMigrateContractProposal,
     submitProposal,
 } = require('./utils');
-<<<<<<< HEAD
-const { saveConfig, loadConfig, printInfo, prompt, getChainConfig, itsEdgeContract } = require('../common');
-=======
 const { saveConfig, loadConfig, printInfo, prompt, getChainConfig, tryItsEdgeContract } = require('../common');
->>>>>>> edf14dbc
 const {
     StoreCodeProposal,
     StoreAndInstantiateContractProposal,
@@ -180,16 +176,13 @@
         const chainConfig = getChainConfig(config, chain);
         const { maxUintBits, maxDecimalsWhenTruncating } = getChainTruncationParams(config, chainConfig);
 
-<<<<<<< HEAD
-=======
         const itsEdgeContract = tryItsEdgeContract(chainConfig);
 
->>>>>>> edf14dbc
         return {
             chain: chainConfig.axelarId,
-            its_edge_contract: itsEdgeContract(chainConfig),
+            its_edge_contract: itsEdgeContract,
             truncation: {
-                max_uint: (2n ** BigInt(maxUintBits) - 1n).toString(),
+                max_uint_bits: maxUintBits,
                 max_decimals_when_truncating: maxDecimalsWhenTruncating,
             },
         };
