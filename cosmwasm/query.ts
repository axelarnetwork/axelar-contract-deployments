--- conflicted
+++ resolved
@@ -222,9 +222,9 @@
         }
 
         const contract_info: ContractInfo = await getContractInfo(client, address);
-        console.log(contract_info);
-    } catch (error) {
-        console.error(error);
+        printInfo(contract_info);
+    } catch (error) {
+        printError(error);
     }
 }
 
@@ -265,6 +265,24 @@
     );
 }
 
+export async function multisigProof(client: CosmWasmClient, config: ConfigManager, _options: Options, args: string[]) {
+    try {
+        const chain = args[0];
+        const session_id = args[1];
+        const address: string = (config.axelar.contracts.MultisigProver[chain] as ContractsChainInfo)?.address;
+
+        const result = await client.queryContractSmart(address, {
+            proof: {
+                multisig_session_id: session_id,
+            },
+        });
+
+        return result;
+    } catch (error) {
+        printError(error);
+    }
+}
+
 // ==================== Emergency Query Functions ====================
 
 async function routerIsChainFrozen(client, config, _options, args) {
@@ -487,135 +505,6 @@
 
 // ==================== End Emergency Query Functions ====================
 
-<<<<<<< HEAD
-async function saveDeployedContracts(client, config, _options, args, _fee) {
-    const [chainName] = args;
-
-    const coordinatorAddress = config.getContractConfig('Coordinator').address;
-    if (!coordinatorAddress) {
-        return printWarn(`Coordinator contract address not found in config for ${chainName}`);
-    }
-
-    const deploymentName = config.getContractConfig('Coordinator').deployments?.[chainName]?.deploymentName;
-    if (!deploymentName) {
-        return printWarn(
-            `No deployment found for chain ${chainName} in config.`,
-            `Run 'ts-node cosmwasm/contract.ts instantiate-chain-contracts -n ${chainName}'.`,
-        );
-    }
-
-    let result;
-    try {
-        result = await client.queryContractSmart(coordinatorAddress, {
-            deployment: {
-                deployment_name: deploymentName,
-            },
-        });
-
-        printInfo(`Fetched deployed contracts for ${chainName}`, JSON.stringify(result, null, 2));
-    } catch (error) {
-        return printWarn(`Failed to fetch deployed contracts for ${chainName}`, error?.message || String(error));
-    }
-
-    if (!result.verifier_address || !result.prover_address || !result.gateway_address) {
-        throw new Error(
-            `Missing config for ${chainName}. Run 'ts-node cosmwasm/contract.ts instantiate-chain-contracts -n ${chainName}' to instantiate the contracts.`,
-        );
-    }
-
-    config.getVotingVerifierContract(chainName).address = result.verifier_address;
-    config.getMultisigProverContract(chainName).address = result.prover_address;
-    config.getGatewayContract(chainName).address = result.gateway_address;
-
-    printInfo(`Updated VotingVerifier[${chainName}].address`, result.verifier_address);
-    printInfo(`Updated MultisigProver[${chainName}].address`, result.prover_address);
-    printInfo(`Updated Gateway[${chainName}].address`, result.gateway_address);
-    printInfo(`Config updated successfully for ${chainName}`);
-}
-
-export async function getContractInfo(client: CosmWasmClient, contract_address: string): Promise<ContractInfo> {
-    const result = await client.queryContractRaw(contract_address, Buffer.from('contract_info'));
-    const contract_info: ContractInfo = JSON.parse(Buffer.from(result).toString('ascii'));
-    return contract_info;
-}
-
-async function contractInfo(client: CosmWasmClient, config: ConfigManager, options: Options): Promise<void> {
-    try {
-        const address = config.getContractConfig(options.contractName).address;
-        if (!address) {
-            throw new Error(`No address configured for contract '${options.contractName}'`);
-        }
-
-        const contract_info: ContractInfo = await getContractInfo(client, address);
-        printInfo(contract_info);
-    } catch (error) {
-        printError(error);
-    }
-}
-
-async function queryAllContractVersions(
-    client: CosmWasmClient,
-    config: ConfigManager,
-    _options: Options,
-    _args?: string[],
-    _fee?: unknown,
-): Promise<void> {
-    const axelarContracts = config.axelar.contracts;
-
-    await Promise.all(
-        Object.entries(axelarContracts).map(async ([contractName, contractConfig]: [string, ContractConfig]): Promise<void> => {
-            if (contractConfig.address) {
-                try {
-                    const contractInfo = await getContractInfo(client, contractConfig.address);
-                    contractConfig.version = contractInfo.version;
-                } catch (error) {
-                    printError(`Failed to get contract info for ${contractName}`, error);
-                }
-            }
-
-            const chainNames = Object.entries(contractConfig).filter(([key, value]) => value.address);
-            const versions = {} as Record<string, string[]>;
-            await Promise.all(
-                chainNames.map(async ([chainName, chainContractConfig]: [string, ContractConfig]): Promise<void> => {
-                    try {
-                        const contractInfo = await getContractInfo(client, chainContractConfig.address);
-                        chainContractConfig.version = contractInfo.version;
-                        if (!versions[contractInfo.version]) {
-                            versions[contractInfo.version] = [];
-                        }
-                        versions[contractInfo.version].push(chainName);
-                    } catch (error) {
-                        printError(`Failed to get contract info for ${contractName} on ${chainName}`, error);
-                    }
-                }),
-            );
-            if (Object.keys(versions).length > 1) {
-                printWarn(`${contractName} has different versions on different chains`, JSON.stringify(versions, null, 2));
-            }
-        }),
-    );
-}
-
-export async function multisigProof(client: CosmWasmClient, config: ConfigManager, _options: Options, args: string[]) {
-    try {
-        const chain = args[0];
-        const session_id = args[1];
-        const address: string = (config.axelar.contracts.MultisigProver[chain] as ContractsChainInfo)?.address;
-
-        const result = await client.queryContractSmart(address, {
-            proof: {
-                multisig_session_id: session_id,
-            },
-        });
-
-        return result;
-    } catch (error) {
-        printError(error);
-    }
-}
-
-=======
->>>>>>> 80734555
 const programHandler = () => {
     const program = new Command();
 
