--- conflicted
+++ resolved
@@ -18,11 +18,7 @@
 };
 
 const updateVerifierSet = async (client, config, _options, [chain], fee) => {
-<<<<<<< HEAD
-    const [account] = await client.getAccounts();
-=======
     const [account] = client.accounts;
->>>>>>> c87ee937
 
     const currentVerifierSet = await getCurrentVerifierSet(config.axelar, chain, client);
     printInfo('Current verifier set', currentVerifierSet);
@@ -42,11 +38,7 @@
 };
 
 const confirmVerifierRotation = async (client, config, _options, [chain, txHash], fee) => {
-<<<<<<< HEAD
-    const [account] = await client.getAccounts();
-=======
     const [account] = client.accounts;
->>>>>>> c87ee937
 
     const nextVerifierSet = (await getNextVerifierSet(config, chain, client)).verifier_set;
     printInfo('Next verifier set', nextVerifierSet);
