--- conflicted
+++ resolved
@@ -188,7 +188,6 @@
 10. `node cosmwasm/submit-proposal.js --proposalType instantiate -c Gateway -t "Gateway roposal title" -d "Gateway proposal description" -r $RUN_AS_ACCOUNT --deposit 100000000 --instantiate2  --fetchCodeId -y -n "avalanche"`
 11. `node cosmwasm/submit-proposal.js --proposalType instantiate -c MultisigProver -t "MultisigProver roposal title" -d "MultisigProver proposal description" -r $RUN_AS_ACCOUNT --deposit 100000000 --instantiate2  --fetchCodeId -y -n "avalanche"`
 
-<<<<<<< HEAD
 ### Uploading and instantiating in one step
 
 The proposal type `storeInstantiate` allows uploading and instantiating in one step. However, there are a couple of caveats to be aware of:
@@ -196,19 +195,19 @@
 1. There is no support for `instantiate2` in this proposal type. This means that the contract address will not be known until the proposal is executed.
 
 2. Since governance proposals are executed asynchronously, both the codeId and contract address are not immediately available. Querying the network for the correct values could be tricky if multiple proposals are executed together.
-=======
+
+Example usage:
+
+```
+node cosmwasm/submit-proposal.js --proposalType storeInstantiate -c ServiceRegistry -t "ServiceRegistry proposal title" -d "ServiceRegistry proposal description" -r $RUN_AS_ACCOUNT --deposit 100000000
+```
 
 ### Execute a contract through governance proposal
 
 To submit a governance proposal to execute a contract, use the `submit-proposal` script with the `--proposalType execute` option. The `--msg` option should be used to pass the execute message.
->>>>>>> 6cf8ce2b
-
-Example usage:
-
-```
-<<<<<<< HEAD
-node cosmwasm/submit-proposal.js --proposalType storeInstantiate -c ServiceRegistry -t "ServiceRegistry proposal title" -d "ServiceRegistry proposal description" -r $RUN_AS_ACCOUNT --deposit 100000000
-=======
+
+Example usage:
+
+```
 node cosmwasm/submit-proposal.js --proposalType execute -c Router -t "Proposal title" -d "Proposal description" --deposit 100000000 --msg '{"register_chain":{"chain":"avalanche","gateway_address":"axelar17cnq5hujmkf2lr2c5hatqmhzlvwm365rqc5ugryphxeftavjef9q89zxvp","msg_id_format":"hex_tx_hash_and_event_index"}}'
->>>>>>> 6cf8ce2b
 ```