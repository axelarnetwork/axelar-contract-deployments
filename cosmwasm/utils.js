'use strict';

const zlib = require('zlib');
const { createHash } = require('crypto');
const { calculateFee, GasPrice } = require('@cosmjs/stargate');
const { SigningCosmWasmClient } = require('@cosmjs/cosmwasm-stargate');
const { DirectSecp256k1HdWallet } = require('@cosmjs/proto-signing');
const { MsgSubmitProposal } = require('cosmjs-types/cosmos/gov/v1beta1/tx');
const {
    StoreCodeProposal,
    StoreAndInstantiateContractProposal,
    InstantiateContractProposal,
    InstantiateContract2Proposal,
    ExecuteContractProposal,
    MigrateContractProposal,
} = require('cosmjs-types/cosmwasm/wasm/v1/proposal');
const { ParameterChangeProposal } = require('cosmjs-types/cosmos/params/v1beta1/params');
const { AccessType } = require('cosmjs-types/cosmwasm/wasm/v1/types');
const {
    printInfo,
    isString,
    isStringArray,
    isKeccak256Hash,
    isNumber,
    toBigNumberString,
    getChainConfig,
    getSaltFromKey,
    calculateDomainSeparator,
    validateParameters,
    tryItsEdgeContract,
} = require('../common');
const {
    pascalToSnake,
    pascalToKebab,
    downloadContractCode,
    readContractCode,
    VERSION_REGEX,
    SHORT_COMMIT_HASH_REGEX,
} = require('../common/utils');
const { normalizeBech32 } = require('@cosmjs/encoding');

const XRPLClient = require('../xrpl/xrpl-client');

const DEFAULT_MAX_UINT_BITS_EVM = 256;
const DEFAULT_MAX_DECIMALS_WHEN_TRUNCATING_EVM = 255;

const CONTRACT_SCOPE_GLOBAL = 'global';
const CONTRACT_SCOPE_CHAIN = 'chain';

const governanceAddress = 'axelar10d07y265gmmuvt4z0w9aw880jnsr700j7v9daj';

const AXELAR_R2_BASE_URL = 'https://static.axelar.network';

const DUMMY_MNEMONIC = 'test test test test test test test test test test test junk';

const prepareWallet = async ({ mnemonic }) => await DirectSecp256k1HdWallet.fromMnemonic(mnemonic, { prefix: 'axelar' });

const prepareDummyWallet = async () => {
    return await DirectSecp256k1HdWallet.fromMnemonic(DUMMY_MNEMONIC, { prefix: 'axelar' });
};

const prepareClient = async ({ axelar: { rpc, gasPrice } }, wallet) =>
    await SigningCosmWasmClient.connectWithSigner(rpc, wallet, { gasPrice });

const isValidCosmosAddress = (str) => {
    try {
        normalizeBech32(str);

        return true;
    } catch (error) {
        return false;
    }
};

const fromHex = (str) => new Uint8Array(Buffer.from(str.replace('0x', ''), 'hex'));

const getSalt = (salt, contractName, chainName) => fromHex(getSaltFromKey(salt || contractName.concat(chainName)));

const getLabel = ({ contractName, label }) => label || contractName;

const initContractConfig = (config, { contractName, chainName }) => {
    if (!contractName) {
        return;
    }

    config.axelar = config.axelar || {};
    config.axelar.contracts = config.axelar.contracts || {};
    config.axelar.contracts[contractName] = config.axelar.contracts[contractName] || {};

    if (chainName) {
        config.axelar.contracts[contractName][chainName] = config.axelar.contracts[contractName][chainName] || {};
    }
};

const getAmplifierBaseContractConfig = (config, contractName) => {
    const contractBaseConfig = config.axelar.contracts[contractName];

    if (!contractBaseConfig) {
        throw new Error(`Contract ${contractName} not found in config`);
    }

    return contractBaseConfig;
};

const getAmplifierContractConfig = (config, { contractName, chainName }) => {
    const contractBaseConfig = getAmplifierBaseContractConfig(config, contractName);

    if (!chainName) {
        return { contractBaseConfig, contractConfig: contractBaseConfig }; // contractConfig is the same for non-chain specific contracts
    }

    const contractConfig = contractBaseConfig[chainName];

    if (!contractConfig) {
        throw new Error(`Contract ${contractName} (${chainName}) not found in config`);
    }

    return { contractBaseConfig, contractConfig };
};

const getCodeId = async (client, config, options) => {
    const { fetchCodeId, codeId, contractName } = options;

    const contractBaseConfig = getAmplifierBaseContractConfig(config, contractName);

    if (codeId) {
        return codeId;
    }

    if (fetchCodeId) {
        return fetchCodeIdFromCodeHash(client, contractBaseConfig);
    }

    if (contractBaseConfig.lastUploadedCodeId) {
        return contractBaseConfig.lastUploadedCodeId;
    }

    throw new Error('Code Id is not defined');
};

const executeTransaction = async (client, account, contractAddress, message, fee) => {
    const tx = await client.execute(account.address, contractAddress, message, fee, '');
    return tx;
};

const uploadContract = async (client, wallet, config, options) => {
    const {
        axelar: { gasPrice, gasLimit },
    } = config;

    const [account] = await wallet.getAccounts();
    const wasm = readContractCode(options);

    const uploadFee = gasLimit === 'auto' ? 'auto' : calculateFee(gasLimit, GasPrice.fromString(gasPrice));

    // uploading through stargate doesn't support defining instantiate permissions
    return client.upload(account.address, wasm, uploadFee);
};

const instantiateContract = async (client, wallet, initMsg, config, options) => {
    const { contractName, salt, instantiate2, chainName, admin } = options;
    const [account] = await wallet.getAccounts();
    const { contractConfig } = getAmplifierContractConfig(config, options);

    const {
        axelar: { gasPrice, gasLimit },
    } = config;
    const initFee = gasLimit === 'auto' ? 'auto' : calculateFee(gasLimit, GasPrice.fromString(gasPrice));

    const contractLabel = getLabel(options);

    const { contractAddress } = instantiate2
        ? await client.instantiate2(
              account.address,
              contractConfig.codeId,
              getSalt(salt, contractName, chainName),
              initMsg,
              contractLabel,
              initFee,
              { admin },
          )
        : await client.instantiate(account.address, contractConfig.codeId, initMsg, contractLabel, initFee, {
              admin,
          });

    return contractAddress;
};

const migrateContract = async (client, wallet, config, options) => {
    const { msg } = options;
    const [account] = await wallet.getAccounts();
    const { contractConfig } = getAmplifierContractConfig(config, options);

    const {
        axelar: { gasPrice, gasLimit },
    } = config;
    const migrateFee = gasLimit === 'auto' ? 'auto' : calculateFee(gasLimit, GasPrice.fromString(gasPrice));

    return client.migrate(account.address, contractConfig.address, contractConfig.codeId, JSON.parse(msg), migrateFee);
};

const validateAddress = (address) => {
    return isString(address) && isValidCosmosAddress(address);
};

const makeCoordinatorInstantiateMsg = (_config, _options, contractConfig) => {
    const { governanceAddress } = contractConfig;

    if (!validateAddress(governanceAddress)) {
        throw new Error('Missing or invalid Coordinator.governanceAddress in axelar info');
    }

    return { governance_address: governanceAddress };
};

const makeServiceRegistryInstantiateMsg = (_config, _options, contractConfig) => {
    const { governanceAccount } = contractConfig;

    if (!validateAddress(governanceAccount)) {
        throw new Error('Missing or invalid ServiceRegistry.governanceAccount in axelar info');
    }

    return { governance_account: governanceAccount };
};

const makeMultisigInstantiateMsg = (config, _options, contractConfig) => {
    const {
        axelar: { contracts },
    } = config;
    const {
        Rewards: { address: rewardsAddress },
        Coordinator: { address: coordinatorAddress },
    } = contracts;
    const { adminAddress, governanceAddress, blockExpiry } = contractConfig;

    if (!validateAddress(adminAddress)) {
        throw new Error('Missing or invalid Multisig.adminAddress in axelar info');
    }

    if (!validateAddress(governanceAddress)) {
        throw new Error('Missing or invalid Multisig.governanceAddress in axelar info');
    }

    if (!validateAddress(rewardsAddress)) {
        throw new Error('Missing or invalid Rewards.address in axelar info');
    }

    if (!isNumber(blockExpiry)) {
        throw new Error(`Missing or invalid Multisig.blockExpiry in axelar info`);
    }

    if (!validateAddress(coordinatorAddress)) {
        throw new Error('Missing or invalid Coordinator.address in axelar info');
    }

    return {
        admin_address: adminAddress,
        governance_address: governanceAddress,
        rewards_address: rewardsAddress,
        block_expiry: toBigNumberString(blockExpiry),
        coordinator_address: coordinatorAddress,
    };
};

const makeRewardsInstantiateMsg = (_config, _options, contractConfig) => {
    const { governanceAddress, rewardsDenom } = contractConfig;

    if (!validateAddress(governanceAddress)) {
        throw new Error('Missing or invalid Rewards.governanceAddress in axelar info');
    }

    if (!isString(rewardsDenom)) {
        throw new Error('Missing or invalid Rewards.rewardsDenom in axelar info');
    }

    return { governance_address: governanceAddress, rewards_denom: rewardsDenom };
};

const makeRouterInstantiateMsg = (config, _options, contractConfig) => {
    const {
        axelar: { contracts },
    } = config;
    const {
        AxelarnetGateway: { address: axelarnetGateway },
        Coordinator: { address: coordinator },
    } = contracts;
    const { adminAddress, governanceAddress } = contractConfig;

    if (!validateAddress(adminAddress)) {
        throw new Error('Missing or invalid Router.adminAddress in axelar info');
    }

    if (!validateAddress(governanceAddress)) {
        throw new Error('Missing or invalid Router.governanceAddress in axelar info');
    }

    if (!validateAddress(axelarnetGateway)) {
        throw new Error('Missing or invalid AxelarnetGateway.address in axelar info');
    }

    if (!validateAddress(coordinator)) {
        throw new Error('Missing or invalid Coordinator.address in axelar info');
    }

    return {
        admin_address: adminAddress,
        governance_address: governanceAddress,
        axelarnet_gateway: axelarnetGateway,
        coordinator_address: coordinator,
    };
};

const makeXrplVotingVerifierInstantiateMsg = (config, options, contractConfig) => {
    const { chainName } = options;
    const {
        axelar: { contracts },
        chains: {
            [chainName]: {
                contracts: {
                    AxelarGateway: { address: sourceGatewayAddress },
                },
            },
        },
    } = config;
    const {
        ServiceRegistry: { address: serviceRegistryAddress },
        Rewards: { address: rewardsAddress },
    } = contracts;
    const { adminAddress, governanceAddress, serviceName, votingThreshold, blockExpiry, confirmationHeight } = contractConfig;

    if (!validateAddress(serviceRegistryAddress)) {
        throw new Error('Missing or invalid ServiceRegistry.address in axelar info');
    }

    if (!validateAddress(rewardsAddress)) {
        throw new Error('Missing or invalid Rewards.address in axelar info');
    }

    if (!validateAddress(adminAddress)) {
        throw new Error(`Missing or invalid XrplVotingVerifier[${chainName}].adminAddress in axelar info`);
    }

    if (!validateAddress(governanceAddress)) {
        throw new Error(`Missing or invalid XrplVotingVerifier[${chainName}].governanceAddress in axelar info`);
    }

    if (!isString(serviceName)) {
        throw new Error(`Missing or invalid XrplVotingVerifier[${chainName}].serviceName in axelar info`);
    }

    if (!isString(sourceGatewayAddress)) {
        throw new Error(`Missing or invalid [${chainName}].contracts.AxelarGateway.address in axelar info`);
    }

    if (!isStringArray(votingThreshold)) {
        throw new Error(`Missing or invalid XrplVotingVerifier[${chainName}].votingThreshold in axelar info`);
    }

    if (!isNumber(blockExpiry)) {
        throw new Error(`Missing or invalid XrplVotingVerifier[${chainName}].blockExpiry in axelar info`);
    }

    if (!isNumber(confirmationHeight)) {
        throw new Error(`Missing or invalid XrplVotingVerifier[${chainName}].confirmationHeight in axelar info`);
    }

    return {
        admin_address: adminAddress,
        service_registry_address: serviceRegistryAddress,
        rewards_address: rewardsAddress,
        governance_address: governanceAddress,
        service_name: serviceName,
        source_gateway_address: sourceGatewayAddress,
        voting_threshold: votingThreshold,
        block_expiry: toBigNumberString(blockExpiry),
        confirmation_height: confirmationHeight,
        source_chain: chainName,
    };
};

const makeVotingVerifierInstantiateMsg = (config, options, contractConfig) => {
    const { chainName } = options;
<<<<<<< HEAD
    const axelarGatewayContract = chainName === 'stacks' ? 'GatewayStorage' : 'AxelarGateway';

=======
    const axelarGatewayContract = getAxelarGatewayContractForChain(chainName);
>>>>>>> d217834c
    const {
        axelar: { contracts },
        chains: {
            [chainName]: {
                contracts: {
                    [axelarGatewayContract]: { address: gatewayAddress },
                },
            },
        },
    } = config;
    const {
        ServiceRegistry: { address: serviceRegistryAddress },
        Rewards: { address: rewardsAddress },
    } = contracts;
    const {
        governanceAddress,
        serviceName,
        sourceGatewayAddress,
        votingThreshold,
        blockExpiry,
        confirmationHeight,
        msgIdFormat,
        addressFormat,
    } = contractConfig;

    if (!validateAddress(serviceRegistryAddress)) {
        throw new Error('Missing or invalid ServiceRegistry.address in axelar info');
    }

    if (!validateAddress(rewardsAddress)) {
        throw new Error('Missing or invalid Rewards.address in axelar info');
    }

    if (!validateAddress(governanceAddress)) {
        throw new Error(`Missing or invalid VotingVerifier[${chainName}].governanceAddress in axelar info`);
    }

    if (!isString(serviceName)) {
        throw new Error(`Missing or invalid VotingVerifier[${chainName}].serviceName in axelar info`);
    }

    if (!isString(sourceGatewayAddress)) {
        throw new Error(`Missing or invalid VotingVerifier[${chainName}].sourceGatewayAddress in axelar info`);
    }

    if (gatewayAddress !== undefined && gatewayAddress !== sourceGatewayAddress) {
        throw new Error(
            `Address mismatch for [${chainName}] in config:\n` +
                `- [${chainName}].contracts.AxelarGateway.address: ${gatewayAddress}\n` +
                `- axelar.contracts.VotingVerifier[${chainName}].sourceGatewayAddress: ${sourceGatewayAddress}`,
        );
    }

    if (!isStringArray(votingThreshold)) {
        throw new Error(`Missing or invalid VotingVerifier[${chainName}].votingThreshold in axelar info`);
    }

    if (!isNumber(blockExpiry)) {
        throw new Error(`Missing or invalid VotingVerifier[${chainName}].blockExpiry in axelar info`);
    }

    if (!isNumber(confirmationHeight)) {
        throw new Error(`Missing or invalid VotingVerifier[${chainName}].confirmationHeight in axelar info`);
    }

    if (!isString(msgIdFormat)) {
        throw new Error(`Missing or invalid VotingVerifier[${chainName}].msgIdFormat in axelar info`);
    }

    if (!isString(addressFormat)) {
        throw new Error(`Missing or invalid VotingVerifier[${chainName}].addressFormat in axelar info`);
    }

    return {
        service_registry_address: serviceRegistryAddress,
        rewards_address: rewardsAddress,
        governance_address: governanceAddress,
        service_name: serviceName,
        source_gateway_address: sourceGatewayAddress,
        voting_threshold: votingThreshold,
        block_expiry: toBigNumberString(blockExpiry),
        confirmation_height: confirmationHeight,
        source_chain: chainName,
        msg_id_format: msgIdFormat,
        address_format: addressFormat,
    };
};

const makeXrplGatewayInstantiateMsg = (config, options, contractConfig) => {
    const { chainName } = options;
    const {
        chains: {
            [chainName]: {
                contracts: {
                    AxelarGateway: { address: xrplMultisigAddress },
                },
            },
        },
        axelar: {
            contracts: {
                Router: { address: routerAddress },
                InterchainTokenService: { address: itsHubAddress },
                XrplVotingVerifier: {
                    [chainName]: { address: verifierAddress },
                },
            },
            axelarId: itsHubChainName,
        },
    } = config;
    const { governanceAddress, adminAddress } = contractConfig;

    if (!validateAddress(governanceAddress)) {
        throw new Error(`Missing or invalid XrplVotingVerifier[${chainName}].governanceAddress in axelar info`);
    }

    if (!validateAddress(adminAddress)) {
        throw new Error(`Missing or invalid XrplVotingVerifier[${chainName}].adminAddress in axelar info`);
    }

    if (!validateAddress(routerAddress)) {
        throw new Error('Missing or invalid Router.address in axelar info');
    }

    if (!validateAddress(itsHubAddress)) {
        throw new Error('Missing or invalid InterchainTokenService.address in axelar info');
    }

    if (!validateAddress(verifierAddress)) {
        throw new Error(`Missing or invalid XrplVotingVerifier[${chainName}].address in axelar info`);
    }

    if (!isString(xrplMultisigAddress)) {
        throw new Error(`Missing or invalid [${chainName}].contracts.AxelarGateway.address in axelar info`);
    }

    return {
        admin_address: adminAddress,
        governance_address: governanceAddress,
        its_hub_address: itsHubAddress,
        its_hub_chain_name: itsHubChainName,
        router_address: routerAddress,
        verifier_address: verifierAddress,
        chain_name: chainName,
        xrpl_multisig_address: xrplMultisigAddress,
    };
};

const getVerifierContractForChain = (chainName) => {
    const chainVerifierMapping = {
        stacks: 'StacksVotingVerifier',
        solana: 'SolanaVotingVerifier',
    };

    return chainVerifierMapping[chainName] || 'VotingVerifier';
};

const getGatewayContractForChain = (chainName) => {
    const chainGatewayMapping = {
        solana: 'SolanaGateway',
    };

    return chainGatewayMapping[chainName] || 'Gateway';
};

const getAxelarGatewayContractForChain = (chainName) => {
    const chainGatewayMapping = {
        stacks: 'GatewayStorage',
    };

    return chainGatewayMapping[chainName] || 'AxelarGateway';
};

const makeGatewayInstantiateMsg = (config, options, _contractConfig) => {
    const { chainName } = options;
    const verifierContract = getVerifierContractForChain(chainName);

    const {
        axelar: {
            contracts: {
                Router: { address: routerAddress },
                [verifierContract]: {
                    [chainName]: { address: verifierAddress },
                },
            },
        },
    } = config;

    if (!validateAddress(routerAddress)) {
        throw new Error('Missing or invalid Router.address in axelar info');
    }

    if (!validateAddress(verifierAddress)) {
        throw new Error(`Missing or invalid ${verifierContractName}[${chainName}].address in axelar info`);
    }

    return { router_address: routerAddress, verifier_address: verifierAddress };
};

const makeXrplMultisigProverInstantiateMsg = async (config, options, contractConfig) => {
    const { chainName } = options;
    const {
        axelar: { contracts, chainId: axelarChainId },
        chains: {
            [chainName]: {
                wssRpc,
                contracts: {
                    AxelarGateway: { address: xrplMultisigAddress },
                },
            },
        },
    } = config;
    const {
        Router: { address: routerAddress },
        Coordinator: { address: coordinatorAddress },
        Multisig: { address: multisigAddress },
        ServiceRegistry: { address: serviceRegistryAddress },
        XrplVotingVerifier: {
            [chainName]: { address: verifierAddress },
        },
        XrplGateway: {
            [chainName]: { address: gatewayAddress },
        },
    } = contracts;
    const {
        adminAddress,
        governanceAddress,
        signingThreshold,
        serviceName,
        verifierSetDiffThreshold,
        xrplTransactionFee,
        ticketCountThreshold,
    } = contractConfig;

    if (!validateAddress(routerAddress)) {
        throw new Error('Missing or invalid Router.address in axelar info');
    }

    if (!isString(axelarChainId)) {
        throw new Error(`Missing or invalid chain ID`);
    }

    if (!validateAddress(adminAddress)) {
        throw new Error(`Missing or invalid XrplMultisigProver[${chainName}].adminAddress in axelar info`);
    }

    if (!validateAddress(governanceAddress)) {
        throw new Error(`Missing or invalid XrplMultisigProver[${chainName}].governanceAddress in axelar info`);
    }

    if (!validateAddress(gatewayAddress)) {
        throw new Error(`Missing or invalid XrplGateway[${chainName}].address in axelar info`);
    }

    if (!validateAddress(coordinatorAddress)) {
        throw new Error('Missing or invalid Coordinator.address in axelar info');
    }

    if (!validateAddress(multisigAddress)) {
        throw new Error('Missing or invalid Multisig.address in axelar info');
    }

    if (!validateAddress(serviceRegistryAddress)) {
        throw new Error('Missing or invalid ServiceRegistry.address in axelar info');
    }

    if (!validateAddress(verifierAddress)) {
        throw new Error(`Missing or invalid XrplVotingVerifier[${chainName}].address in axelar info`);
    }

    if (!isStringArray(signingThreshold)) {
        throw new Error(`Missing or invalid XrplMultisigProver[${chainName}].signingThreshold in axelar info`);
    }

    if (!isString(serviceName)) {
        throw new Error(`Missing or invalid XrplMultisigProver[${chainName}].serviceName in axelar info`);
    }

    if (!isNumber(verifierSetDiffThreshold)) {
        throw new Error(`Missing or invalid XrplMultisigProver[${chainName}].verifierSetDiffThreshold in axelar info`);
    }

    if (!isString(xrplMultisigAddress)) {
        throw new Error(`Missing or invalid [${chainName}].contracts.AxelarGateway.address in axelar info`);
    }

    const client = new XRPLClient(wssRpc);
    await client.connect();
    const availableTickets = (await client.tickets(xrplMultisigAddress)).sort();
    const lastAssignedTicketNumber = Math.min(...availableTickets) - 1;
    const accountInfo = await client.accountInfo(xrplMultisigAddress);
    const nextSequenceNumber = accountInfo.sequence + 1; // 1 sequence number reserved for the genesis signer set rotation
    const initialFeeReserve = Number(accountInfo.balance);
    const reserveRequirements = await client.reserveRequirements();
    const baseReserve = reserveRequirements.baseReserve * 1e6;
    const ownerReserve = reserveRequirements.ownerReserve * 1e6;
    await client.disconnect();

    return {
        admin_address: adminAddress,
        governance_address: governanceAddress,
        gateway_address: gatewayAddress,
        coordinator_address: coordinatorAddress,
        multisig_address: multisigAddress,
        service_registry_address: serviceRegistryAddress,
        voting_verifier_address: verifierAddress,
        signing_threshold: signingThreshold,
        service_name: serviceName,
        chain_name: chainName,
        verifier_set_diff_threshold: verifierSetDiffThreshold,
        xrpl_multisig_address: xrplMultisigAddress,
        xrpl_transaction_fee: xrplTransactionFee,
        xrpl_base_reserve: baseReserve,
        xrpl_owner_reserve: ownerReserve,
        initial_fee_reserve: initialFeeReserve,
        ticket_count_threshold: ticketCountThreshold,
        available_tickets: availableTickets,
        next_sequence_number: nextSequenceNumber,
        last_assigned_ticket_number: lastAssignedTicketNumber,
    };
};

const makeMultisigProverInstantiateMsg = (config, options, contractConfig) => {
    const { chainName } = options;
    const verifierContract = getVerifierContractForChain(chainName);
    const gatewayContractName = getGatewayContractForChain(chainName);

    const {
        axelar: { contracts, chainId: axelarChainId },
    } = config;
    const {
        Router: { address: routerAddress },
        Coordinator: { address: coordinatorAddress },
        Multisig: { address: multisigAddress },
        ServiceRegistry: { address: serviceRegistryAddress },
        [verifierContract]: {
            [chainName]: { address: verifierAddress },
        },
        [gatewayContractName]: {
            [chainName]: { address: gatewayAddress },
        },
    } = contracts;
    const { adminAddress, governanceAddress, domainSeparator, signingThreshold, serviceName, verifierSetDiffThreshold, encoder, keyType } =
        contractConfig;

    if (!validateAddress(routerAddress)) {
        throw new Error('Missing or invalid Router.address in axelar info');
    }

    if (!isString(axelarChainId)) {
        throw new Error(`Missing or invalid chain ID`);
    }

    const separator = domainSeparator || calculateDomainSeparator(chainName, routerAddress, axelarChainId);
    contractConfig.domainSeparator = separator;

    if (!validateAddress(adminAddress)) {
        throw new Error(`Missing or invalid MultisigProver[${chainName}].adminAddress in axelar info`);
    }

    if (!validateAddress(governanceAddress)) {
        throw new Error(`Missing or invalid MultisigProver[${chainName}].governanceAddress in axelar info`);
    }

    if (!validateAddress(gatewayAddress)) {
        throw new Error(`Missing or invalid Gateway[${chainName}].address in axelar info`);
    }

    if (!validateAddress(coordinatorAddress)) {
        throw new Error('Missing or invalid Coordinator.address in axelar info');
    }

    if (!validateAddress(multisigAddress)) {
        throw new Error('Missing or invalid Multisig.address in axelar info');
    }

    if (!validateAddress(serviceRegistryAddress)) {
        throw new Error('Missing or invalid ServiceRegistry.address in axelar info');
    }

    if (!validateAddress(verifierAddress)) {
        throw new Error(`Missing or invalid VotingVerifier[${chainName}].address in axelar info`);
    }

    if (!isKeccak256Hash(separator)) {
        throw new Error(`Invalid MultisigProver[${chainName}].domainSeparator in axelar info`);
    }

    if (!isStringArray(signingThreshold)) {
        throw new Error(`Missing or invalid MultisigProver[${chainName}].signingThreshold in axelar info`);
    }

    if (!isString(serviceName)) {
        throw new Error(`Missing or invalid MultisigProver[${chainName}].serviceName in axelar info`);
    }

    if (!isNumber(verifierSetDiffThreshold)) {
        throw new Error(`Missing or invalid MultisigProver[${chainName}].verifierSetDiffThreshold in axelar info`);
    }

    if (!isString(encoder)) {
        throw new Error(`Missing or invalid MultisigProver[${chainName}].encoder in axelar info`);
    }

    if (!isString(keyType)) {
        throw new Error(`Missing or invalid MultisigProver[${chainName}].keyType in axelar info`);
    }

    return {
        admin_address: adminAddress,
        governance_address: governanceAddress,
        gateway_address: gatewayAddress,
        coordinator_address: coordinatorAddress,
        multisig_address: multisigAddress,
        service_registry_address: serviceRegistryAddress,
        voting_verifier_address: verifierAddress,
        domain_separator: separator.replace('0x', ''),
        signing_threshold: signingThreshold,
        service_name: serviceName,
        chain_name: chainName,
        verifier_set_diff_threshold: verifierSetDiffThreshold,
        encoder,
        key_type: keyType,
    };
};

const makeAxelarnetGatewayInstantiateMsg = (config, _options, contractConfig) => {
    const { nexus } = contractConfig;
    const {
        axelar: { contracts, axelarId },
    } = config;
    const {
        Router: { address: routerAddress },
    } = contracts;

    if (!isString(axelarId)) {
        throw new Error(`Missing or invalid axelar ID for Axelar`);
    }

    if (!validateAddress(routerAddress)) {
        throw new Error('Missing or invalid Router.address in axelar info');
    }

    return {
        nexus,
        router_address: routerAddress,
        chain_name: axelarId.toLowerCase(),
    };
};

const makeInterchainTokenServiceInstantiateMsg = (config, _options, contractConfig) => {
    const { adminAddress, governanceAddress, operatorAddress } = contractConfig;
    const {
        axelar: { contracts },
    } = config;

    const {
        AxelarnetGateway: { address: axelarnetGatewayAddress },
    } = contracts;

    if (!validateAddress(axelarnetGatewayAddress)) {
        throw new Error('Missing or invalid AxelarnetGateway.address in axelar info');
    }

    return {
        governance_address: governanceAddress,
        admin_address: adminAddress,
        operator_address: operatorAddress,
        axelarnet_gateway_address: axelarnetGatewayAddress,
    };
};

const fetchCodeIdFromCodeHash = async (client, contractBaseConfig) => {
    if (!contractBaseConfig.storeCodeProposalCodeHash) {
        throw new Error('storeCodeProposalCodeHash not found in contract config');
    }

    const codes = await client.getCodes(); // TODO: create custom function to retrieve codes more efficiently and with pagination
    let codeId;

    // most likely to be near the end, so we iterate backwards. We also get the latest if there are multiple
    for (let i = codes.length - 1; i >= 0; i--) {
        if (codes[i].checksum.toUpperCase() === contractBaseConfig.storeCodeProposalCodeHash.toUpperCase()) {
            codeId = codes[i].id;
            break;
        }
    }

    if (!codeId) {
        throw new Error('codeId not found on network for the given codeHash');
    }

    contractBaseConfig.lastUploadedCodeId = codeId;

    printInfo(`Fetched code id ${codeId} from the network`);

    return codeId;
};

const fetchCodeIdFromContract = async (client, contractConfig) => {
    const { address } = contractConfig;

    if (!address) {
        throw new Error('Contract address not found in the config');
    }

    const { codeId } = await client.getContract(address);

    return codeId;
};

const getChainTruncationParams = (config, chainConfig) => {
    const key = chainConfig.axelarId.toLowerCase();
    const chainTruncationParams = config.axelar.contracts.InterchainTokenService[key];

    let maxUintBits = chainTruncationParams?.maxUintBits;
    let maxDecimalsWhenTruncating = chainTruncationParams?.maxDecimalsWhenTruncating;

    // set EVM default values
    if (chainConfig.chainType === 'evm') {
        maxUintBits = maxUintBits || DEFAULT_MAX_UINT_BITS_EVM;
        maxDecimalsWhenTruncating = maxDecimalsWhenTruncating || DEFAULT_MAX_DECIMALS_WHEN_TRUNCATING_EVM;
    }

    validateParameters({ isValidNumber: { maxUintBits, maxDecimalsWhenTruncating } });

    return { maxUintBits, maxDecimalsWhenTruncating };
};

const getInstantiatePermission = (accessType, addresses) => {
    return {
        permission: accessType,
        addresses,
    };
};

const getSubmitProposalParams = (options) => {
    const { title, description, runAs } = options;

    return {
        title,
        description,
        runAs,
    };
};

const getStoreCodeParams = (options) => {
    const { source, builder, instantiateAddresses } = options;

    const wasm = readContractCode(options);

    let codeHash;

    // source, builder and codeHash are optional, but mandatory if one is provided
    if (source && builder) {
        codeHash = createHash('sha256').update(wasm).digest();
    }

    const instantiatePermission =
        instantiateAddresses && instantiateAddresses.length > 0
            ? getInstantiatePermission(AccessType.ACCESS_TYPE_ANY_OF_ADDRESSES, instantiateAddresses)
            : getInstantiatePermission(AccessType.ACCESS_TYPE_NOBODY, []);

    return {
        ...getSubmitProposalParams(options),
        wasmByteCode: zlib.gzipSync(wasm),
        source,
        builder,
        codeHash,
        instantiatePermission,
    };
};

const getStoreInstantiateParams = (config, options, msg) => {
    const { admin } = options;

    return {
        ...getStoreCodeParams(options),
        admin,
        label: getLabel(options),
        msg: Buffer.from(JSON.stringify(msg)),
    };
};

const getInstantiateContractParams = (config, options, msg) => {
    const { admin } = options;

    const { contractConfig } = getAmplifierContractConfig(config, options);

    return {
        ...getSubmitProposalParams(options),
        admin,
        codeId: contractConfig.codeId,
        label: getLabel(options),
        msg: Buffer.from(JSON.stringify(msg)),
    };
};

const getInstantiateContract2Params = (config, options, msg) => {
    const { contractName, salt, chainName } = options;

    return {
        ...getInstantiateContractParams(config, options, msg),
        salt: getSalt(salt, contractName, chainName),
    };
};

const getExecuteContractParams = (config, options, chainName) => {
    const { contractName, msg } = options;
    const {
        axelar: {
            contracts: { [contractName]: contractConfig },
        },
    } = config;
    const chainConfig = getChainConfig(config.chains, chainName);

    return {
        ...getSubmitProposalParams(options),
        contract: contractConfig[chainConfig?.axelarId]?.address || contractConfig.address,
        msg: Buffer.from(msg),
    };
};

const getParameterChangeParams = ({ title, description, changes }) => ({
    title,
    description,
    changes: JSON.parse(changes).map(({ value, ...rest }) => ({
        ...rest,
        value: JSON.stringify(value), // `value` must be JSON encoded: https://github.com/cosmos/cosmos-sdk/blob/9abd946ba0cdc6d0e708bf862b2ca202b13f2d7b/x/params/client/utils/utils.go#L23
    })),
});

const getMigrateContractParams = (config, options) => {
    const { msg, chainName } = options;

    const { contractConfig } = getAmplifierContractConfig(config, options);
    const chainConfig = getChainConfig(config.chains, chainName);

    return {
        ...getSubmitProposalParams(options),
        contract: contractConfig[chainConfig?.axelarId]?.address || contractConfig.address,
        codeId: contractConfig.codeId,
        msg: Buffer.from(msg),
    };
};

const encodeStoreCodeProposal = (options) => {
    const proposal = StoreCodeProposal.fromPartial(getStoreCodeParams(options));

    return {
        typeUrl: '/cosmwasm.wasm.v1.StoreCodeProposal',
        value: Uint8Array.from(StoreCodeProposal.encode(proposal).finish()),
    };
};

const encodeStoreInstantiateProposal = (config, options, msg) => {
    const proposal = StoreAndInstantiateContractProposal.fromPartial(getStoreInstantiateParams(config, options, msg));

    return {
        typeUrl: '/cosmwasm.wasm.v1.StoreAndInstantiateContractProposal',
        value: Uint8Array.from(StoreAndInstantiateContractProposal.encode(proposal).finish()),
    };
};

const decodeProposalAttributes = (proposalJson) => {
    if (proposalJson.msg) {
        proposalJson.msg = JSON.parse(atob(proposalJson.msg));
    }

    return proposalJson;
};

const encodeInstantiateProposal = (config, options, msg) => {
    const proposal = InstantiateContractProposal.fromPartial(getInstantiateContractParams(config, options, msg));

    return {
        typeUrl: '/cosmwasm.wasm.v1.InstantiateContractProposal',
        value: Uint8Array.from(InstantiateContractProposal.encode(proposal).finish()),
    };
};

const encodeInstantiate2Proposal = (config, options, msg) => {
    const proposal = InstantiateContract2Proposal.fromPartial(getInstantiateContract2Params(config, options, msg));

    return {
        typeUrl: '/cosmwasm.wasm.v1.InstantiateContract2Proposal',
        value: Uint8Array.from(InstantiateContract2Proposal.encode(proposal).finish()),
    };
};

const encodeExecuteContractProposal = (config, options, chainName) => {
    const proposal = ExecuteContractProposal.fromPartial(getExecuteContractParams(config, options, chainName));

    return {
        typeUrl: '/cosmwasm.wasm.v1.ExecuteContractProposal',
        value: Uint8Array.from(ExecuteContractProposal.encode(proposal).finish()),
    };
};

const encodeParameterChangeProposal = (options) => {
    const proposal = ParameterChangeProposal.fromPartial(getParameterChangeParams(options));

    return {
        typeUrl: '/cosmos.params.v1beta1.ParameterChangeProposal',
        value: Uint8Array.from(ParameterChangeProposal.encode(proposal).finish()),
    };
};

const encodeMigrateContractProposal = (config, options) => {
    const proposal = MigrateContractProposal.fromPartial(getMigrateContractParams(config, options));

    return {
        typeUrl: '/cosmwasm.wasm.v1.MigrateContractProposal',
        value: Uint8Array.from(MigrateContractProposal.encode(proposal).finish()),
    };
};

const encodeSubmitProposal = (content, config, options, proposer) => {
    const {
        axelar: { tokenSymbol },
    } = config;
    const { deposit } = options;

    return {
        typeUrl: '/cosmos.gov.v1beta1.MsgSubmitProposal',
        value: MsgSubmitProposal.fromPartial({
            content,
            initialDeposit: [{ denom: `u${tokenSymbol.toLowerCase()}`, amount: deposit }],
            proposer,
        }),
    };
};

const submitProposal = async (client, wallet, config, options, content) => {
    const [account] = await wallet.getAccounts();

    const {
        axelar: { gasPrice, gasLimit },
    } = config;

    const submitProposalMsg = encodeSubmitProposal(content, config, options, account.address);

    const fee = gasLimit === 'auto' ? 'auto' : calculateFee(gasLimit, GasPrice.fromString(gasPrice));
    const { events } = await client.signAndBroadcast(account.address, [submitProposalMsg], fee, '');

    return events.find(({ type }) => type === 'submit_proposal').attributes.find(({ key }) => key === 'proposal_id').value;
};

const getContractR2Url = (contractName, contractVersion) => {
    const pathName = pascalToKebab(contractName);
    const fileName = pascalToSnake(contractName);

    if (VERSION_REGEX.test(contractVersion)) {
        return `${AXELAR_R2_BASE_URL}/releases/cosmwasm/${pathName}/${contractVersion}/${fileName}.wasm`;
    }

    if (SHORT_COMMIT_HASH_REGEX.test(contractVersion)) {
        return `${AXELAR_R2_BASE_URL}/pre-releases/cosmwasm/${contractVersion}/${fileName}.wasm`;
    }

    throw new Error(`Invalid contractVersion format: ${contractVersion}. Must be a semantic version (including prefix v) or a commit hash`);
};

const getContractArtifactPath = (artifactDir, contractName) => {
    const basePath = artifactDir.endsWith('/') ? artifactDir : artifactDir + '/';
    const fileName = `${pascalToKebab(contractName).replace(/-/g, '_')}.wasm`;
    return basePath + fileName;
};

const getContractCodePath = async (options, contractName) => {
    if (options.artifactDir) {
        return getContractArtifactPath(options.artifactDir, contractName);
    }

    if (options.version) {
        const url = getContractR2Url(contractName, options.version);
        return downloadContractCode(url, contractName, options.version);
    }

    throw new Error('Either --artifact-dir or --version must be provided');
};

const makeItsAbiTranslatorInstantiateMsg = (_config, _options, _contractConfig) => {
    return {};
};

const generateDeploymentName = (chainName, codeId) => {
    return `${chainName}-${codeId}`;
};

const getVerifierInstantiateMsg = (config, chainName) => {
    const {
        axelar: {
            contracts: {
                ServiceRegistry: { address: serviceRegistryAddress },
                Rewards: { address: rewardsAddress },
                VotingVerifier: { [chainName]: verifierConfig },
            },
        },
    } = config;

    if (!verifierConfig) {
        throw new Error(`VotingVerifier config not found for chain ${chainName}`);
    }

    const {
        governanceAddress,
        serviceName,
        sourceGatewayAddress,
        votingThreshold,
        blockExpiry,
        confirmationHeight,
        msgIdFormat,
        addressFormat,
    } = verifierConfig;

    if (!validateAddress(serviceRegistryAddress)) {
        throw new Error('Missing or invalid ServiceRegistry.address in axelar info');
    }

    if (!validateAddress(rewardsAddress)) {
        throw new Error('Missing or invalid Rewards.address in axelar info');
    }

    if (!validateAddress(governanceAddress)) {
        throw new Error(`Missing or invalid VotingVerifier[${chainName}].governanceAddress in axelar info`);
    }

    if (!isString(serviceName)) {
        throw new Error(`Missing or invalid VotingVerifier[${chainName}].serviceName in axelar info`);
    }

    if (!isString(sourceGatewayAddress)) {
        throw new Error(`Missing or invalid VotingVerifier[${chainName}].sourceGatewayAddress in axelar info`);
    }

    if (!isStringArray(votingThreshold)) {
        throw new Error(`Missing or invalid VotingVerifier[${chainName}].votingThreshold in axelar info`);
    }

    if (!isNumber(blockExpiry)) {
        throw new Error(`Missing or invalid VotingVerifier[${chainName}].blockExpiry in axelar info`);
    }

    if (!isNumber(confirmationHeight)) {
        throw new Error(`Missing or invalid VotingVerifier[${chainName}].confirmationHeight in axelar info`);
    }

    if (!isString(msgIdFormat)) {
        throw new Error(`Missing or invalid VotingVerifier[${chainName}].msgIdFormat in axelar info`);
    }

    if (!isString(addressFormat)) {
        throw new Error(`Missing or invalid VotingVerifier[${chainName}].addressFormat in axelar info`);
    }

    return {
        service_registry_address: serviceRegistryAddress,
        governance_address: governanceAddress,
        service_name: serviceName,
        source_gateway_address: sourceGatewayAddress,
        voting_threshold: votingThreshold,
        block_expiry: toBigNumberString(blockExpiry),
        confirmation_height: confirmationHeight,
        source_chain: chainName,
        rewards_address: rewardsAddress,
        msg_id_format: msgIdFormat,
        address_format: addressFormat,
    };
};

const getProverInstantiateMsg = (config, chainName) => {
    const {
        axelar: {
            contracts: {
                MultisigProver: { [chainName]: proverConfig },
            },
            chainId: axelarChainId,
        },
    } = config;

    if (!proverConfig) {
        throw new Error(`MultisigProver config not found for chain ${chainName}`);
    }

    const { governanceAddress, adminAddress, signingThreshold, serviceName, verifierSetDiffThreshold, encoder, keyType, domainSeparator } =
        proverConfig;

    if (!isString(axelarChainId)) {
        throw new Error(`Missing or invalid chain ID`);
    }

    if (!validateAddress(governanceAddress)) {
        throw new Error(`Missing or invalid MultisigProver[${chainName}].governanceAddress in axelar info`);
    }

    if (!validateAddress(adminAddress)) {
        throw new Error(`Missing or invalid MultisigProver[${chainName}].adminAddress in axelar info`);
    }

    if (!isStringArray(signingThreshold)) {
        throw new Error(`Missing or invalid MultisigProver[${chainName}].signingThreshold in axelar info`);
    }

    if (!isString(serviceName)) {
        throw new Error(`Missing or invalid MultisigProver[${chainName}].serviceName in axelar info`);
    }

    if (!isNumber(verifierSetDiffThreshold)) {
        throw new Error(`Missing or invalid MultisigProver[${chainName}].verifierSetDiffThreshold in axelar info`);
    }

    if (!isString(encoder)) {
        throw new Error(`Missing or invalid MultisigProver[${chainName}].encoder in axelar info`);
    }

    if (!isString(keyType)) {
        throw new Error(`Missing or invalid MultisigProver[${chainName}].keyType in axelar info`);
    }

    const routerAddress = config.axelar.contracts.Router?.address;
    if (!validateAddress(routerAddress)) {
        throw new Error('Missing or invalid Router.address in axelar info');
    }

    const separator = domainSeparator || calculateDomainSeparator(chainName, routerAddress, axelarChainId);

    if (!isKeccak256Hash(separator)) {
        throw new Error(`Invalid MultisigProver[${chainName}].domainSeparator in axelar info`);
    }

    return {
        governance_address: governanceAddress,
        admin_address: adminAddress,
        signing_threshold: signingThreshold,
        service_name: serviceName,
        chain_name: chainName,
        verifier_set_diff_threshold: verifierSetDiffThreshold,
        encoder,
        key_type: keyType,
        domain_separator: separator.replace('0x', ''),
    };
};

const getInstantiateChainContractsMessage = async (client, config, options) => {
    const { chainName, salt, gatewayCodeId, verifierCodeId, proverCodeId, admin } = options;

    if (!chainName) {
        throw new Error('Chain name is required');
    }

    if (!salt) {
        throw new Error('Salt is required');
    }

    const gatewayCode = gatewayCodeId || (await getCodeId(client, config, { ...options, contractName: 'Gateway' }));
    const verifierCode = verifierCodeId || (await getCodeId(client, config, { ...options, contractName: 'VotingVerifier' }));
    const proverCode = proverCodeId || (await getCodeId(client, config, { ...options, contractName: 'MultisigProver' }));

    const verifierMsg = getVerifierInstantiateMsg(config, chainName);
    const proverMsg = getProverInstantiateMsg(config, chainName);

    return {
        instantiate_chain_contracts: {
            chain: chainName,
            deployment_name: generateDeploymentName(chainName, `${gatewayCode}-${verifierCode}-${proverCode}`),
            salt: salt,
            params: {
                gateway: {
                    code_id: Number(gatewayCode),
                    label: `Gateway ${chainName}`,
                    contract_admin: admin,
                },
                verifier: {
                    code_id: Number(verifierCode),
                    label: `VotingVerifier ${chainName}`,
                    msg: verifierMsg,
                    contract_admin: admin,
                },
                prover: {
                    code_id: Number(proverCode),
                    label: `MultisigProver ${chainName}`,
                    msg: proverMsg,
                    contract_admin: admin,
                },
            },
        },
    };
};

const validateItsChainChange = async (client, config, chainName, proposedConfig) => {
    const chainConfig = getChainConfig(config.chains, chainName);

    const itsEdgeContract = tryItsEdgeContract(chainConfig);
    if (!itsEdgeContract) {
        throw new Error(`ITS edge contract not found for chain '${chainName}'.`);
    }

    const currentConfig = await client.queryContractSmart(config.axelar.contracts.InterchainTokenService.address, {
        its_chain: {
            chain: chainConfig.axelarId,
        },
    });

    const hasChanges =
        currentConfig.chain !== proposedConfig.chain ||
        currentConfig.its_edge_contract !== proposedConfig.its_edge_contract ||
        currentConfig.msg_translator !== proposedConfig.msg_translator ||
        currentConfig.truncation.max_uint_bits !== proposedConfig.truncation.max_uint_bits ||
        currentConfig.truncation.max_decimals_when_truncating !== proposedConfig.truncation.max_decimals_when_truncating;

    if (!hasChanges) {
        throw new Error(`No changes detected for chain '${chainName}'.`);
    }
};

const CONTRACTS = {
    Coordinator: {
        scope: CONTRACT_SCOPE_GLOBAL,
        makeInstantiateMsg: makeCoordinatorInstantiateMsg,
    },
    ServiceRegistry: {
        scope: CONTRACT_SCOPE_GLOBAL,
        makeInstantiateMsg: makeServiceRegistryInstantiateMsg,
    },
    Multisig: {
        scope: CONTRACT_SCOPE_GLOBAL,
        makeInstantiateMsg: makeMultisigInstantiateMsg,
    },
    Rewards: {
        scope: CONTRACT_SCOPE_GLOBAL,
        makeInstantiateMsg: makeRewardsInstantiateMsg,
    },
    Router: {
        scope: CONTRACT_SCOPE_GLOBAL,
        makeInstantiateMsg: makeRouterInstantiateMsg,
    },
    VotingVerifier: {
        scope: CONTRACT_SCOPE_CHAIN,
        makeInstantiateMsg: makeVotingVerifierInstantiateMsg,
    },
    XrplVotingVerifier: {
        scope: CONTRACT_SCOPE_CHAIN,
        makeInstantiateMsg: makeXrplVotingVerifierInstantiateMsg,
    },
    StacksVotingVerifier: {
        scope: CONTRACT_SCOPE_CHAIN,
        makeInstantiateMsg: makeVotingVerifierInstantiateMsg,
    },
    SolanaVotingVerifier: {
        scope: CONTRACT_SCOPE_CHAIN,
        makeInstantiateMsg: makeVotingVerifierInstantiateMsg,
    },
    Gateway: {
        scope: CONTRACT_SCOPE_CHAIN,
        makeInstantiateMsg: makeGatewayInstantiateMsg,
    },
    XrplGateway: {
        scope: CONTRACT_SCOPE_CHAIN,
        makeInstantiateMsg: makeXrplGatewayInstantiateMsg,
    },
    SolanaGateway: {
        scope: CONTRACT_SCOPE_CHAIN,
        makeInstantiateMsg: makeGatewayInstantiateMsg,
    },
    MultisigProver: {
        scope: CONTRACT_SCOPE_CHAIN,
        makeInstantiateMsg: makeMultisigProverInstantiateMsg,
    },
    XrplMultisigProver: {
        scope: CONTRACT_SCOPE_CHAIN,
        makeInstantiateMsg: makeXrplMultisigProverInstantiateMsg,
    },
    StacksMultisigProver: {
        scope: CONTRACT_SCOPE_CHAIN,
        makeInstantiateMsg: makeMultisigProverInstantiateMsg,
    },
    SolanaMultisigProver: {
        scope: CONTRACT_SCOPE_CHAIN,
        makeInstantiateMsg: makeMultisigProverInstantiateMsg,
    },
    AxelarnetGateway: {
        scope: CONTRACT_SCOPE_GLOBAL,
        makeInstantiateMsg: makeAxelarnetGatewayInstantiateMsg,
    },
    InterchainTokenService: {
        scope: CONTRACT_SCOPE_GLOBAL,
        makeInstantiateMsg: makeInterchainTokenServiceInstantiateMsg,
    },
    ItsAbiTranslator: {
        scope: CONTRACT_SCOPE_GLOBAL,
        makeInstantiateMsg: makeItsAbiTranslatorInstantiateMsg,
    },
    ItsStacksTranslator: {
        scope: CONTRACT_SCOPE_CHAIN,
        makeInstantiateMsg: () => ({}),
    },
};

module.exports = {
    CONTRACT_SCOPE_CHAIN,
    CONTRACT_SCOPE_GLOBAL,
    CONTRACTS,
    governanceAddress,
    prepareWallet,
    prepareDummyWallet,
    prepareClient,
    fromHex,
    getSalt,
    calculateDomainSeparator,
    initContractConfig,
    getAmplifierBaseContractConfig,
    getAmplifierContractConfig,
    getCodeId,
    executeTransaction,
    uploadContract,
    instantiateContract,
    migrateContract,
    fetchCodeIdFromCodeHash,
    fetchCodeIdFromContract,
    getChainTruncationParams,
    decodeProposalAttributes,
    encodeStoreCodeProposal,
    encodeStoreInstantiateProposal,
    encodeInstantiateProposal,
    encodeInstantiate2Proposal,
    encodeExecuteContractProposal,
    encodeParameterChangeProposal,
    encodeMigrateContractProposal,
    submitProposal,
    isValidCosmosAddress,
    getContractCodePath,
    generateDeploymentName,
    getVerifierInstantiateMsg,
    getProverInstantiateMsg,
    getInstantiateChainContractsMessage,
    validateItsChainChange,
};<|MERGE_RESOLUTION|>--- conflicted
+++ resolved
@@ -380,12 +380,7 @@
 
 const makeVotingVerifierInstantiateMsg = (config, options, contractConfig) => {
     const { chainName } = options;
-<<<<<<< HEAD
-    const axelarGatewayContract = chainName === 'stacks' ? 'GatewayStorage' : 'AxelarGateway';
-
-=======
     const axelarGatewayContract = getAxelarGatewayContractForChain(chainName);
->>>>>>> d217834c
     const {
         axelar: { contracts },
         chains: {
