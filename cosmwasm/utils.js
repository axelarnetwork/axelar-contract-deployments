--- conflicted
+++ resolved
@@ -14,15 +14,10 @@
 const { MsgSubmitProposal } = require('cosmjs-types/cosmos/gov/v1beta1/tx');
 const {
     StoreCodeProposal,
-<<<<<<< HEAD
     StoreAndInstantiateContractProposal,
     InstantiateContractProposal,
     InstantiateContract2Proposal,
-=======
-    InstantiateContractProposal,
-    InstantiateContract2Proposal,
     ExecuteContractProposal,
->>>>>>> 6cf8ce2b
 } = require('cosmjs-types/cosmwasm/wasm/v1/proposal');
 const { AccessType } = require('cosmjs-types/cosmwasm/wasm/v1/types');
 const { getSaltFromKey, isString, isStringArray, isKeccak256Hash, isNumber, toBigNumberString } = require('../evm/utils');
