'use strict';

const zlib = require('zlib');
const path = require('path');
const fs = require('fs');
const protobuf = require('protobufjs');
const { MsgSubmitProposal } = require('cosmjs-types/cosmos/gov/v1beta1/tx');
const { QueryCodeRequest, QueryCodeResponse } = require('cosmjs-types/cosmwasm/wasm/v1/query');
const { AccessType } = require('cosmjs-types/cosmwasm/wasm/v1/types');
const { MsgSubmitProposal: MsgSubmitProposalV1 } = require('cosmjs-types/cosmos/gov/v1/tx');
const {
    MsgExecuteContract,
    MsgInstantiateContract,
    MsgInstantiateContract2,
    MsgMigrateContract,
    MsgStoreCode,
    MsgStoreAndInstantiateContract,
    MsgUpdateInstantiateConfig,
} = require('cosmjs-types/cosmwasm/wasm/v1/tx');
const { Tendermint34Client } = require('@cosmjs/tendermint-rpc');
const {
    printInfo,
    isString,
    isStringArray,
    isKeccak256Hash,
    isNumber,
    toBigNumberString,
    getChainConfig,
    getSaltFromKey,
    calculateDomainSeparator,
    validateParameters,
    tryItsEdgeContract,
    itsEdgeContract,
} = require('../common');
const {
    pascalToSnake,
    pascalToKebab,
    downloadContractCode,
    readContractCode,
    VERSION_REGEX,
    SHORT_COMMIT_HASH_REGEX,
} = require('../common/utils');
const { normalizeBech32 } = require('@cosmjs/encoding');

const { GATEWAY_CONTRACT_NAME, VERIFIER_CONTRACT_NAME } = require('../common/config');
const XRPLClient = require('../xrpl/xrpl-client');

const DEFAULT_MAX_UINT_BITS_EVM = 256;
const DEFAULT_MAX_DECIMALS_WHEN_TRUNCATING_EVM = 255;

const CONTRACT_SCOPE_GLOBAL = 'global';
const CONTRACT_SCOPE_CHAIN = 'chain';

const AXELAR_R2_BASE_URL = 'https://static.axelar.network';

const GOVERNANCE_MODULE_ADDRESS = 'axelar10d07y265gmmuvt4z0w9aw880jnsr700j7v9daj';

const isValidCosmosAddress = (str) => {
    try {
        normalizeBech32(str);

        return true;
    } catch (error) {
        return false;
    }
};

const fromHex = (str) => new Uint8Array(Buffer.from(str.replace('0x', ''), 'hex'));

const toArray = (value) => {
    return Array.isArray(value) ? value : [value];
};

const payloadToHexBinary = (payload) => {
    if (!payload) {
        return '';
    }

    if (payload.startsWith('0x')) {
        return Buffer.from(payload.slice(2), 'hex').toString('hex');
    }

    if (/^[0-9a-fA-F]+$/.test(payload) && payload.length % 2 === 0) {
        return Buffer.from(payload, 'hex').toString('hex');
    }

    return Buffer.from(payload, 'base64').toString('hex');
};

const getSalt = (salt, contractName, chainName) => fromHex(getSaltFromKey(salt || contractName.concat(chainName)));

const getLabel = ({ contractName, label }) => label || contractName;

const getAmplifierContractConfig = (config, { contractName, chainName }) => {
    const contractBaseConfig = config.getContractConfig(contractName);

    if (!chainName) {
        return { contractBaseConfig, contractConfig: contractBaseConfig }; // contractConfig is the same for non-chain specific contracts
    }

    const contractConfig = contractBaseConfig[chainName];

    if (!contractConfig) {
        throw new Error(`Contract ${contractName} (${chainName}) not found in config`);
    }

    return { contractBaseConfig, contractConfig };
};

const getUnitDenom = (config) => {
    const {
        axelar: { unitDenom },
    } = config;
    return unitDenom;
};

const validateGovernanceMode = (config, contractName, chainName) => {
    const governanceAddress = config.axelar.governanceAddress;
    const env = config?.environment || config?.env;

    // skip for devnet-amplifier, as we use different governance module address
    if (env === 'devnet-amplifier') {
        return;
    }

    if (governanceAddress !== GOVERNANCE_MODULE_ADDRESS) {
        throw new Error(
            `Contract ${contractName}${chainName ? ` (${chainName})` : ''} governanceAddress is not set to governance module address. ` +
                `Cannot use --governance flag. The proposal will fail at execution.`,
        );
    }
};

const getCodeId = async (client, config, options) => {
    const { fetchCodeId, codeId, contractName } = options;

    const contractBaseConfig = config.getContractConfig(contractName);

    if (codeId) {
        return codeId;
    }

    if (fetchCodeId) {
        return fetchCodeIdFromCodeHash(client, contractBaseConfig);
    }

    if (contractBaseConfig.lastUploadedCodeId) {
        return contractBaseConfig.lastUploadedCodeId;
    }

    throw new Error('Code Id is not defined');
};

const executeTransaction = async (client, contractAddress, message, fee) => {
    const [account] = client.accounts;
    const tx = await client.execute(account.address, contractAddress, message, fee, '');
    return tx;
};

const uploadContract = async (client, options, uploadFee) => {
    const [account] = client.accounts;
    const wasm = readContractCode(options);

    // uploading through stargate doesn't support defining instantiate permissions
    return client.upload(account.address, wasm, uploadFee);
};

const instantiateContract = async (client, initMsg, config, options, initFee) => {
    const { contractName, salt, instantiate2, chainName, admin } = options;
    const [account] = client.accounts;
    const { contractConfig } = getAmplifierContractConfig(config, options);
    const contractLabel = getLabel(options);

    const { contractAddress } = instantiate2
        ? await client.instantiate2(
              account.address,
              contractConfig.codeId,
              getSalt(salt, contractName, chainName),
              initMsg,
              contractLabel,
              initFee,
              { admin },
          )
        : await client.instantiate(account.address, contractConfig.codeId, initMsg, contractLabel, initFee, {
              admin,
          });

    return contractAddress;
};

const migrateContract = async (client, config, options, migrateFee) => {
    const { msg } = options;
    const [account] = client.accounts;
    const { contractConfig } = getAmplifierContractConfig(config, options);

    return client.migrate(account.address, contractConfig.address, contractConfig.codeId, JSON.parse(msg), migrateFee);
};

const validateAddress = (address) => {
    return isString(address) && isValidCosmosAddress(address);
};

const makeCoordinatorInstantiateMsg = (config, _options, contractConfig) => {
    const governanceAddress = config.axelar.governanceAddress;

    if (!validateAddress(governanceAddress)) {
        throw new Error('Missing or invalid Coordinator.governanceAddress in axelar info');
    }

    return { governance_address: governanceAddress };
};

const makeServiceRegistryInstantiateMsg = (config, _options, _contractConfig) => {
    const governanceAccount = config.axelar.governanceAddress;

    if (!validateAddress(governanceAccount)) {
        throw new Error('Missing or invalid axelar.governanceAddress in axelar info');
    }

    return { governance_account: governanceAccount };
};

const makeMultisigInstantiateMsg = (config, _options, contractConfig) => {
    const {
        axelar: { contracts },
    } = config;
    const {
        Rewards: { address: rewardsAddress },
        Coordinator: { address: coordinatorAddress },
    } = contracts;
    const { blockExpiry } = contractConfig;
    const adminAddress = contractConfig.adminAddress || config.axelar.adminAddress;
    const governanceAddress = config.axelar.governanceAddress;

    if (!validateAddress(adminAddress)) {
        throw new Error('Missing or invalid Multisig.adminAddress in axelar info');
    }

    if (!validateAddress(governanceAddress)) {
        throw new Error('Missing or invalid Multisig.governanceAddress in axelar info');
    }

    if (!validateAddress(rewardsAddress)) {
        throw new Error('Missing or invalid Rewards.address in axelar info');
    }

    if (!isNumber(blockExpiry)) {
        throw new Error(`Missing or invalid Multisig.blockExpiry in axelar info`);
    }

    if (!validateAddress(coordinatorAddress)) {
        throw new Error('Missing or invalid Coordinator.address in axelar info');
    }

    return {
        admin_address: adminAddress,
        governance_address: governanceAddress,
        rewards_address: rewardsAddress,
        block_expiry: toBigNumberString(blockExpiry),
        coordinator_address: coordinatorAddress,
    };
};

const makeRewardsInstantiateMsg = (config, _options, contractConfig) => {
    const { rewardsDenom } = contractConfig;
    const governanceAddress = config.axelar.governanceAddress;

    if (!validateAddress(governanceAddress)) {
        throw new Error('Missing or invalid Rewards.governanceAddress in axelar info');
    }

    if (!isString(rewardsDenom)) {
        throw new Error('Missing or invalid Rewards.rewardsDenom in axelar info');
    }

    return { governance_address: governanceAddress, rewards_denom: rewardsDenom };
};

const makeRouterInstantiateMsg = (config, _options, contractConfig) => {
    const {
        axelar: { contracts },
    } = config;
    const {
        AxelarnetGateway: { address: axelarnetGateway },
        Coordinator: { address: coordinator },
    } = contracts;
    const adminAddress = contractConfig.adminAddress || config.axelar.adminAddress;
    const governanceAddress = config.axelar.governanceAddress;

    if (!validateAddress(adminAddress)) {
        throw new Error('Missing or invalid Router.adminAddress in axelar info');
    }

    if (!validateAddress(governanceAddress)) {
        throw new Error('Missing or invalid Router.governanceAddress in axelar info');
    }

    if (!validateAddress(axelarnetGateway)) {
        throw new Error('Missing or invalid AxelarnetGateway.address in axelar info');
    }

    if (!validateAddress(coordinator)) {
        throw new Error('Missing or invalid Coordinator.address in axelar info');
    }

    return {
        admin_address: adminAddress,
        governance_address: governanceAddress,
        axelarnet_gateway: axelarnetGateway,
        coordinator_address: coordinator,
    };
};

const makeXrplVotingVerifierInstantiateMsg = (config, options, contractConfig) => {
    const { chainName } = options;
    const {
        axelar: { contracts },
        chains: {
            [chainName]: {
                contracts: {
                    AxelarGateway: { address: sourceGatewayAddress },
                },
            },
        },
    } = config;
    const {
        ServiceRegistry: { address: serviceRegistryAddress },
        Rewards: { address: rewardsAddress },
    } = contracts;
    const { serviceName, votingThreshold, blockExpiry, confirmationHeight } = contractConfig;
    const adminAddress = contractConfig.adminAddress || config.axelar.multisigProverAdminAddress;
    const governanceAddress = config.axelar.governanceAddress;

    if (!validateAddress(serviceRegistryAddress)) {
        throw new Error('Missing or invalid ServiceRegistry.address in axelar info');
    }

    if (!validateAddress(rewardsAddress)) {
        throw new Error('Missing or invalid Rewards.address in axelar info');
    }

    if (!validateAddress(adminAddress)) {
        throw new Error(`Missing or invalid XrplVotingVerifier[${chainName}].adminAddress in axelar info`);
    }

    if (!validateAddress(governanceAddress)) {
        throw new Error(`Missing or invalid XrplVotingVerifier[${chainName}].governanceAddress in axelar info`);
    }

    if (!isString(serviceName)) {
        throw new Error(`Missing or invalid XrplVotingVerifier[${chainName}].serviceName in axelar info`);
    }

    if (!isString(sourceGatewayAddress)) {
        throw new Error(`Missing or invalid [${chainName}].contracts.AxelarGateway.address in axelar info`);
    }

    if (!isStringArray(votingThreshold)) {
        throw new Error(`Missing or invalid XrplVotingVerifier[${chainName}].votingThreshold in axelar info`);
    }

    if (!isNumber(blockExpiry)) {
        throw new Error(`Missing or invalid XrplVotingVerifier[${chainName}].blockExpiry in axelar info`);
    }

    if (!isNumber(confirmationHeight)) {
        throw new Error(`Missing or invalid XrplVotingVerifier[${chainName}].confirmationHeight in axelar info`);
    }

    return {
        admin_address: adminAddress,
        service_registry_address: serviceRegistryAddress,
        rewards_address: rewardsAddress,
        governance_address: governanceAddress,
        service_name: serviceName,
        source_gateway_address: sourceGatewayAddress,
        voting_threshold: votingThreshold,
        block_expiry: toBigNumberString(blockExpiry),
        confirmation_height: confirmationHeight,
        source_chain: chainName,
    };
};

const makeEventVerifierInstantiateMsg = (config, _options, contractConfig) => {
    const {
        axelar: { contracts },
    } = config;
    const {
        ServiceRegistry: { address: serviceRegistryAddress },
    } = contracts;
    const { serviceName, votingThreshold, blockExpiry } = contractConfig;
    const adminAddress = contractConfig.adminAddress || config.axelar.adminAddress;
    const governanceAddress = config.axelar.governanceAddress;

    if (!validateAddress(serviceRegistryAddress)) {
        throw new Error('Missing or invalid ServiceRegistry.address in axelar info');
    }

    if (!validateAddress(governanceAddress)) {
        throw new Error('Missing or invalid EventVerifier.governanceAddress in axelar info');
    }

    if (!validateAddress(adminAddress)) {
        throw new Error('Missing or invalid EventVerifier.adminAddress in axelar info');
    }

    if (!isString(serviceName)) {
        throw new Error('Missing or invalid EventVerifier.serviceName in axelar info');
    }

    if (!isStringArray(votingThreshold)) {
        throw new Error('Missing or invalid EventVerifier.votingThreshold in axelar info');
    }

    if (!isNumber(blockExpiry)) {
        throw new Error('Missing or invalid EventVerifier.blockExpiry in axelar info');
    }

    return {
        governance_address: governanceAddress,
        service_registry_address: serviceRegistryAddress,
        service_name: serviceName,
        admin_address: adminAddress,
        voting_threshold: votingThreshold,
        block_expiry: toBigNumberString(blockExpiry),
    };
};

const makeVotingVerifierInstantiateMsg = (config, options, contractConfig) => {
    const { chainName } = options;
    const {
        axelar: { contracts },
        chains: {
            [chainName]: {
                contracts: {
                    [AXELAR_GATEWAY_CONTRACT_NAME]: { address: gatewayAddress },
                },
            },
        },
    } = config;
    const {
        ServiceRegistry: { address: serviceRegistryAddress },
        Rewards: { address: rewardsAddress },
    } = contracts;

    // Get chain codec address
    const chainConfig = config.getChainConfig(chainName);
    const chainCodecAddress = config.getChainCodecAddress(chainConfig.chainType);

    const { serviceName, sourceGatewayAddress, votingThreshold, blockExpiry, confirmationHeight, msgIdFormat, addressFormat } =
        contractConfig;
    const governanceAddress = config.axelar.governanceAddress;

    if (!validateAddress(serviceRegistryAddress)) {
        throw new Error('Missing or invalid ServiceRegistry.address in axelar info');
    }

    if (!validateAddress(rewardsAddress)) {
        throw new Error('Missing or invalid Rewards.address in axelar info');
    }

    if (!validateAddress(chainCodecAddress)) {
        throw new Error(`Missing or invalid ChainCodec address for chain ${chainName} in axelar info`);
    }

    if (!validateAddress(governanceAddress)) {
        throw new Error(`Missing or invalid VotingVerifier[${chainName}].governanceAddress in axelar info`);
    }

    if (!isString(serviceName)) {
        throw new Error(`Missing or invalid VotingVerifier[${chainName}].serviceName in axelar info`);
    }

    if (!isString(sourceGatewayAddress)) {
        throw new Error(`Missing or invalid VotingVerifier[${chainName}].sourceGatewayAddress in axelar info`);
    }

    if (gatewayAddress !== undefined && gatewayAddress !== sourceGatewayAddress) {
        throw new Error(
            `Address mismatch for [${chainName}] in config:\n` +
                `- [${chainName}].contracts.AxelarGateway.address: ${gatewayAddress}\n` +
                `- axelar.contracts.VotingVerifier[${chainName}].sourceGatewayAddress: ${sourceGatewayAddress}`,
        );
    }

    if (!isStringArray(votingThreshold)) {
        throw new Error(`Missing or invalid VotingVerifier[${chainName}].votingThreshold in axelar info`);
    }

    if (!isNumber(blockExpiry)) {
        throw new Error(`Missing or invalid VotingVerifier[${chainName}].blockExpiry in axelar info`);
    }

    if (!isNumber(confirmationHeight)) {
        throw new Error(`Missing or invalid VotingVerifier[${chainName}].confirmationHeight in axelar info`);
    }

    if (!isString(msgIdFormat)) {
        throw new Error(`Missing or invalid VotingVerifier[${chainName}].msgIdFormat in axelar info`);
    }

    return {
        service_registry_address: serviceRegistryAddress,
        rewards_address: rewardsAddress,
        governance_address: governanceAddress,
        service_name: serviceName,
        source_gateway_address: sourceGatewayAddress,
        voting_threshold: votingThreshold,
        block_expiry: toBigNumberString(blockExpiry),
        confirmation_height: confirmationHeight,
        source_chain: chainName,
        msg_id_format: msgIdFormat,
        chain_codec_address: chainCodecAddress,
    };
};

const makeChainCodecInstantiateMsg = (_config, _options, contractConfig) => {
    return contractConfig; // we pass on all properties in the codec config
};

const makeXrplGatewayInstantiateMsg = (config, options, contractConfig) => {
    const { chainName } = options;
    const {
        chains: {
            [chainName]: {
                contracts: {
                    AxelarGateway: { address: xrplMultisigAddress },
                },
            },
        },
        axelar: {
            contracts: {
                Router: { address: routerAddress },
                InterchainTokenService: { address: itsHubAddress },
                XrplVotingVerifier: {
                    [chainName]: { address: verifierAddress },
                },
            },
            axelarId: itsHubChainName,
        },
    } = config;
    const adminAddress = contractConfig.adminAddress || config.axelar.multisigProverAdminAddress;
    const governanceAddress = config.axelar.governanceAddress;

    if (!validateAddress(governanceAddress)) {
        throw new Error(`Missing or invalid XrplVotingVerifier[${chainName}].governanceAddress in axelar info`);
    }

    if (!validateAddress(adminAddress)) {
        throw new Error(`Missing or invalid XrplVotingVerifier[${chainName}].adminAddress in axelar info`);
    }

    if (!validateAddress(routerAddress)) {
        throw new Error('Missing or invalid Router.address in axelar info');
    }

    if (!validateAddress(itsHubAddress)) {
        throw new Error('Missing or invalid InterchainTokenService.address in axelar info');
    }

    if (!validateAddress(verifierAddress)) {
        throw new Error(`Missing or invalid XrplVotingVerifier[${chainName}].address in axelar info`);
    }

    if (!isString(xrplMultisigAddress)) {
        throw new Error(`Missing or invalid [${chainName}].contracts.AxelarGateway.address in axelar info`);
    }

    return {
        admin_address: adminAddress,
        governance_address: governanceAddress,
        its_hub_address: itsHubAddress,
        its_hub_chain_name: itsHubChainName,
        router_address: routerAddress,
        verifier_address: verifierAddress,
        chain_name: chainName,
        xrpl_multisig_address: xrplMultisigAddress,
    };
};

const AXELAR_GATEWAY_CONTRACT_NAME = 'AxelarGateway';

const makeGatewayInstantiateMsg = (config, options, _contractConfig) => {
    const { chainName } = options;

    const {
        axelar: {
            contracts: {
                Router: { address: routerAddress },
                [VERIFIER_CONTRACT_NAME]: {
                    [chainName]: { address: verifierAddress },
                },
            },
        },
    } = config;

    if (!validateAddress(routerAddress)) {
        throw new Error('Missing or invalid Router.address in axelar info');
    }

    if (!validateAddress(verifierAddress)) {
        throw new Error(`Missing or invalid ${VERIFIER_CONTRACT_NAME}[${chainName}].address in axelar info`);
    }

    return { router_address: routerAddress, verifier_address: verifierAddress };
};

const makeXrplMultisigProverInstantiateMsg = async (config, options, contractConfig) => {
    const { chainName } = options;
    const {
        axelar: { contracts, chainId: axelarChainId },
        chains: {
            [chainName]: {
                wssRpc,
                contracts: {
                    AxelarGateway: { address: xrplMultisigAddress },
                },
            },
        },
    } = config;
    const {
        Router: { address: routerAddress },
        Coordinator: { address: coordinatorAddress },
        Multisig: { address: multisigAddress },
        ServiceRegistry: { address: serviceRegistryAddress },
        XrplVotingVerifier: {
            [chainName]: { address: verifierAddress },
        },
        XrplGateway: {
            [chainName]: { address: gatewayAddress },
        },
    } = contracts;
    const { signingThreshold, serviceName, verifierSetDiffThreshold, xrplTransactionFee, ticketCountThreshold } = contractConfig;
    const adminAddress = contractConfig.adminAddress || config.axelar.multisigProverAdminAddress;
    const governanceAddress = config.axelar.governanceAddress;

    if (!validateAddress(routerAddress)) {
        throw new Error('Missing or invalid Router.address in axelar info');
    }

    if (!isString(axelarChainId)) {
        throw new Error(`Missing or invalid chain ID`);
    }

    if (!validateAddress(adminAddress)) {
        throw new Error(`Missing or invalid XrplMultisigProver[${chainName}].adminAddress in axelar info`);
    }

    if (!validateAddress(governanceAddress)) {
        throw new Error(`Missing or invalid XrplMultisigProver[${chainName}].governanceAddress in axelar info`);
    }

    if (!validateAddress(gatewayAddress)) {
        throw new Error(`Missing or invalid XrplGateway[${chainName}].address in axelar info`);
    }

    if (!validateAddress(coordinatorAddress)) {
        throw new Error('Missing or invalid Coordinator.address in axelar info');
    }

    if (!validateAddress(multisigAddress)) {
        throw new Error('Missing or invalid Multisig.address in axelar info');
    }

    if (!validateAddress(serviceRegistryAddress)) {
        throw new Error('Missing or invalid ServiceRegistry.address in axelar info');
    }

    if (!validateAddress(verifierAddress)) {
        throw new Error(`Missing or invalid XrplVotingVerifier[${chainName}].address in axelar info`);
    }

    if (!isStringArray(signingThreshold)) {
        throw new Error(`Missing or invalid XrplMultisigProver[${chainName}].signingThreshold in axelar info`);
    }

    if (!isString(serviceName)) {
        throw new Error(`Missing or invalid XrplMultisigProver[${chainName}].serviceName in axelar info`);
    }

    if (!isNumber(verifierSetDiffThreshold)) {
        throw new Error(`Missing or invalid XrplMultisigProver[${chainName}].verifierSetDiffThreshold in axelar info`);
    }

    if (!isString(xrplMultisigAddress)) {
        throw new Error(`Missing or invalid [${chainName}].contracts.AxelarGateway.address in axelar info`);
    }

    const client = new XRPLClient(wssRpc);
    await client.connect();
    const availableTickets = (await client.tickets(xrplMultisigAddress)).sort();
    const lastAssignedTicketNumber = Math.min(...availableTickets) - 1;
    const accountInfo = await client.accountInfo(xrplMultisigAddress);
    const nextSequenceNumber = accountInfo.sequence + 1; // 1 sequence number reserved for the genesis signer set rotation
    const initialFeeReserve = Number(accountInfo.balance);
    const reserveRequirements = await client.reserveRequirements();
    const baseReserve = reserveRequirements.baseReserve * 1e6;
    const ownerReserve = reserveRequirements.ownerReserve * 1e6;
    await client.disconnect();

    return {
        admin_address: adminAddress,
        governance_address: governanceAddress,
        gateway_address: gatewayAddress,
        coordinator_address: coordinatorAddress,
        multisig_address: multisigAddress,
        service_registry_address: serviceRegistryAddress,
        voting_verifier_address: verifierAddress,
        signing_threshold: signingThreshold,
        service_name: serviceName,
        chain_name: chainName,
        verifier_set_diff_threshold: verifierSetDiffThreshold,
        xrpl_multisig_address: xrplMultisigAddress,
        xrpl_transaction_fee: xrplTransactionFee,
        xrpl_base_reserve: baseReserve,
        xrpl_owner_reserve: ownerReserve,
        initial_fee_reserve: initialFeeReserve,
        ticket_count_threshold: ticketCountThreshold,
        available_tickets: availableTickets,
        next_sequence_number: nextSequenceNumber,
        last_assigned_ticket_number: lastAssignedTicketNumber,
    };
};

const makeMultisigProverInstantiateMsg = (config, options, contractConfig) => {
    const { chainName } = options;

    const {
        axelar: { contracts, chainId: axelarChainId },
    } = config;
    const {
        Router: { address: routerAddress },
        Coordinator: { address: coordinatorAddress },
        Multisig: { address: multisigAddress },
        ServiceRegistry: { address: serviceRegistryAddress },
        [VERIFIER_CONTRACT_NAME]: {
            [chainName]: { address: verifierAddress },
        },
        [GATEWAY_CONTRACT_NAME]: {
            [chainName]: { address: gatewayAddress },
        },
    } = contracts;

    // Get chain codec address
    const chainConfig = config.getChainConfig(chainName);
    const chainCodecAddress = config.getChainCodecAddress(chainConfig.chainType);

    const { domainSeparator, signingThreshold, serviceName, verifierSetDiffThreshold, encoder, keyType } = contractConfig;
    const adminAddress = contractConfig.adminAddress || config.axelar.multisigProverAdminAddress;
    const governanceAddress = config.axelar.governanceAddress;

    if (!validateAddress(routerAddress)) {
        throw new Error('Missing or invalid Router.address in axelar info');
    }

    if (!validateAddress(chainCodecAddress)) {
        throw new Error(`Missing or invalid ChainCodec address for chain ${chainName} in axelar info`);
    }

    if (!isString(axelarChainId)) {
        throw new Error(`Missing or invalid chain ID`);
    }

    if (!validateAddress(adminAddress)) {
        throw new Error(`Missing or invalid MultisigProver[${chainName}].adminAddress in axelar info`);
    }

    if (!validateAddress(governanceAddress)) {
        throw new Error(`Missing or invalid MultisigProver[${chainName}].governanceAddress in axelar info`);
    }

    if (!validateAddress(gatewayAddress)) {
        throw new Error(`Missing or invalid Gateway[${chainName}].address in axelar info`);
    }

    if (!validateAddress(coordinatorAddress)) {
        throw new Error('Missing or invalid Coordinator.address in axelar info');
    }

    if (!validateAddress(multisigAddress)) {
        throw new Error('Missing or invalid Multisig.address in axelar info');
    }

    if (!validateAddress(serviceRegistryAddress)) {
        throw new Error('Missing or invalid ServiceRegistry.address in axelar info');
    }

    if (!validateAddress(verifierAddress)) {
        throw new Error(`Missing or invalid VotingVerifier[${chainName}].address in axelar info`);
    }

    if (!isStringArray(signingThreshold)) {
        throw new Error(`Missing or invalid MultisigProver[${chainName}].signingThreshold in axelar info`);
    }

    if (!isString(serviceName)) {
        throw new Error(`Missing or invalid MultisigProver[${chainName}].serviceName in axelar info`);
    }

    if (!isNumber(verifierSetDiffThreshold)) {
        throw new Error(`Missing or invalid MultisigProver[${chainName}].verifierSetDiffThreshold in axelar info`);
    }

    if (!isString(keyType)) {
        throw new Error(`Missing or invalid MultisigProver[${chainName}].keyType in axelar info`);
    }

    contractConfig.domainSeparator = contractConfig.domainSeparator || calculateDomainSeparator(chainName, routerAddress, axelarChainId);

    if (!isKeccak256Hash(contractConfig.domainSeparator)) {
        throw new Error(`Invalid MultisigProver[${chainName}].domainSeparator in axelar info`);
    }

    return {
        admin_address: adminAddress,
        governance_address: governanceAddress,
        gateway_address: gatewayAddress,
        coordinator_address: coordinatorAddress,
        multisig_address: multisigAddress,
        service_registry_address: serviceRegistryAddress,
        voting_verifier_address: verifierAddress,
        chain_codec_address: chainCodecAddress,
        signing_threshold: signingThreshold,
        service_name: serviceName,
        chain_name: chainName,
        verifier_set_diff_threshold: verifierSetDiffThreshold,
        key_type: keyType,
        domain_separator: contractConfig.domainSeparator.replace('0x', ''),
        expect_full_message_payloads: Boolean(contractConfig.expectFullMessagePayloads) || false,
        notify_signing_session: Boolean(contractConfig.notifySigningSession) || false,
        sig_verifier_address: contractConfig.sigVerifierAddress || null,
    };
};

const makeAxelarnetGatewayInstantiateMsg = (config, _options, contractConfig) => {
    const { nexus } = contractConfig;
    const {
        axelar: { contracts, axelarId },
    } = config;
    const {
        Router: { address: routerAddress },
    } = contracts;

    if (!isString(axelarId)) {
        throw new Error(`Missing or invalid axelar ID for Axelar`);
    }

    if (!validateAddress(routerAddress)) {
        throw new Error('Missing or invalid Router.address in axelar info');
    }

    return {
        nexus,
        router_address: routerAddress,
        chain_name: axelarId.toLowerCase(),
    };
};

const makeInterchainTokenServiceInstantiateMsg = (config, _options, contractConfig) => {
    const { operatorAddress } = contractConfig;
    const adminAddress = contractConfig.adminAddress || config.axelar.adminAddress;
    const governanceAddress = config.axelar.governanceAddress;
    const {
        axelar: { contracts },
    } = config;

    const {
        AxelarnetGateway: { address: axelarnetGatewayAddress },
    } = contracts;

    if (!validateAddress(axelarnetGatewayAddress)) {
        throw new Error('Missing or invalid AxelarnetGateway.address in axelar info');
    }

    return {
        governance_address: governanceAddress,
        admin_address: adminAddress,
        operator_address: operatorAddress,
        axelarnet_gateway_address: axelarnetGatewayAddress,
    };
};

const fetchCodeIdFromCodeHash = async (client, contractBaseConfig) => {
    if (!contractBaseConfig.storeCodeProposalCodeHash) {
        throw new Error('storeCodeProposalCodeHash not found in contract config');
    }

    const codes = await client.getCodes(); // TODO: create custom function to retrieve codes more efficiently and with pagination
    let codeId;

    // most likely to be near the end, so we iterate backwards. We also get the latest if there are multiple
    for (let i = codes.length - 1; i >= 0; i--) {
        if (codes[i].checksum.toUpperCase() === contractBaseConfig.storeCodeProposalCodeHash.toUpperCase()) {
            codeId = codes[i].id;
            break;
        }
    }

    if (!codeId) {
        throw new Error('codeId not found on network for the given codeHash');
    }

    contractBaseConfig.lastUploadedCodeId = codeId;

    printInfo(`Fetched code id ${codeId} from the network`);

    return codeId;
};

const fetchCodeIdFromContract = async (client, contractConfig) => {
    const { address } = contractConfig;

    if (!address) {
        throw new Error('Contract address not found in the config');
    }

    const { codeId } = await client.getContract(address);

    return codeId;
};

const itsHubDecimalsTruncationParams = (config, chainConfig) => {
    const key = chainConfig.axelarId.toLowerCase();
    const chainTruncationParams = config.axelar.contracts.InterchainTokenService[key];

    let maxUintBits = chainTruncationParams?.maxUintBits;
    let maxDecimalsWhenTruncating = chainTruncationParams?.maxDecimalsWhenTruncating;

    // set EVM default values
    if (chainConfig.chainType === 'evm') {
        maxUintBits = maxUintBits || DEFAULT_MAX_UINT_BITS_EVM;
        maxDecimalsWhenTruncating = maxDecimalsWhenTruncating || DEFAULT_MAX_DECIMALS_WHEN_TRUNCATING_EVM;
    }

    validateParameters({ isValidNumber: { maxUintBits, maxDecimalsWhenTruncating } });

    return { maxUintBits, maxDecimalsWhenTruncating };
};

const itsHubChainParams = (config, chainConfig) => {
    const { maxUintBits, maxDecimalsWhenTruncating } = itsHubDecimalsTruncationParams(config, chainConfig);
    const itsEdgeContractAddress = itsEdgeContract(chainConfig);

    const key = chainConfig.axelarId.toLowerCase();
    const chainParams = config.axelar.contracts.InterchainTokenService[key];
    const itsMsgTranslator =
        chainParams?.msgTranslator ||
        config.validateRequired(config.getContractConfig('ItsAbiTranslator').address, 'ItsAbiTranslator.address');

    return {
        itsEdgeContractAddress,
        itsMsgTranslator,
        maxUintBits,
        maxDecimalsWhenTruncating,
    };
};

const getInstantiatePermission = (accessType, addresses) => {
    return {
        permission: accessType,
        addresses,
    };
};

const encodeStoreCode = (options) => {
    const { source, builder, instantiateAddresses } = options;
    const wasm = readContractCode(options);

    const instantiatePermission =
        instantiateAddresses && instantiateAddresses.length > 0
            ? getInstantiatePermission(AccessType.ACCESS_TYPE_ANY_OF_ADDRESSES, instantiateAddresses)
            : getInstantiatePermission(AccessType.ACCESS_TYPE_NOBODY, []);

    const storeMsg = MsgStoreCode.fromPartial({
        sender: GOVERNANCE_MODULE_ADDRESS,
        wasmByteCode: zlib.gzipSync(wasm),
        instantiatePermission,
        source,
        builder,
    });

    return {
        typeUrl: '/cosmwasm.wasm.v1.MsgStoreCode',
        value: Uint8Array.from(MsgStoreCode.encode(storeMsg).finish()),
    };
};

const encodeStoreInstantiate = (options, msg) => {
    const { source, builder, instantiateAddresses, admin } = options;
    const wasm = readContractCode(options);

    const instantiatePermission =
        instantiateAddresses && instantiateAddresses.length > 0
            ? getInstantiatePermission(AccessType.ACCESS_TYPE_ANY_OF_ADDRESSES, instantiateAddresses)
            : getInstantiatePermission(AccessType.ACCESS_TYPE_NOBODY, []);

    const storeAndInstantiateMsg = MsgStoreAndInstantiateContract.fromPartial({
        authority: GOVERNANCE_MODULE_ADDRESS,
        wasmByteCode: zlib.gzipSync(wasm),
        instantiatePermission,
        admin,
        label: getLabel(options),
        msg: Buffer.from(JSON.stringify(msg)),
        funds: [],
        source,
        builder,
    });

    return {
        typeUrl: '/cosmwasm.wasm.v1.MsgStoreAndInstantiateContract',
        value: Uint8Array.from(MsgStoreAndInstantiateContract.encode(storeAndInstantiateMsg).finish()),
    };
};

const encodeInstantiate = (config, options, msg) => {
    const { admin, contractName, salt, chainName, instantiate2 } = options;
    const { contractConfig } = getAmplifierContractConfig(config, options);

    if (instantiate2) {
        const instantiateMsg = MsgInstantiateContract2.fromPartial({
            sender: GOVERNANCE_MODULE_ADDRESS,
            admin,
            codeId: contractConfig.codeId,
            label: getLabel(options),
            msg: Buffer.from(JSON.stringify(msg)),
            funds: [],
            salt: getSalt(salt, contractName, chainName),
            fixMsg: false,
        });
        return {
            typeUrl: '/cosmwasm.wasm.v1.MsgInstantiateContract2',
            value: Uint8Array.from(MsgInstantiateContract2.encode(instantiateMsg).finish()),
        };
    } else {
        const instantiateMsg = MsgInstantiateContract.fromPartial({
            sender: GOVERNANCE_MODULE_ADDRESS,
            admin,
            codeId: contractConfig.codeId,
            label: getLabel(options),
            msg: Buffer.from(JSON.stringify(msg)),
            funds: [],
        });
        return {
            typeUrl: '/cosmwasm.wasm.v1.MsgInstantiateContract',
            value: Uint8Array.from(MsgInstantiateContract.encode(instantiateMsg).finish()),
        };
    }
};

const encodeExecuteContract = (config, options, chainName) => {
    const { contractName, msg } = options;
    const {
        axelar: {
            contracts: { [contractName]: contractConfig },
        },
    } = config;
    const chainConfig = getChainConfig(config.chains, chainName);

    const executeMsg = MsgExecuteContract.fromPartial({
        sender: GOVERNANCE_MODULE_ADDRESS,
        contract: contractConfig[chainConfig?.axelarId]?.address || contractConfig.address,
        msg: Buffer.from(msg),
        funds: [],
    });

    return {
        typeUrl: '/cosmwasm.wasm.v1.MsgExecuteContract',
        value: Uint8Array.from(MsgExecuteContract.encode(executeMsg).finish()),
    };
};

const encodeUpdateInstantiateConfigProposal = (options) => {
    const accessConfigUpdates = JSON.parse(options.msg);

    if (!Array.isArray(accessConfigUpdates) || accessConfigUpdates.length !== 1) {
        throw new Error('msg must contain exactly one access config update');
    }

    const { codeId, instantiatePermission } = accessConfigUpdates[0];

    const msg = MsgUpdateInstantiateConfig.fromPartial({
        sender: GOVERNANCE_MODULE_ADDRESS,
        codeId: BigInt(codeId),
        newInstantiatePermission: {
            permission: instantiatePermission.permission,
            addresses: instantiatePermission.addresses,
        },
    });

    return {
        typeUrl: '/cosmwasm.wasm.v1.MsgUpdateInstantiateConfig',
        value: Uint8Array.from(MsgUpdateInstantiateConfig.encode(msg).finish()),
    };
};

const encodeMigrate = (config, options) => {
    const { msg, chainName } = options;

    let contractConfig;
    let chainConfig;
    if (!options.address || !options.codeId) {
        contractConfig = getAmplifierContractConfig(config, options).contractConfig;
        chainConfig = getChainConfig(config.chains, chainName);
    }

    const migrateMsg = MsgMigrateContract.fromPartial({
        sender: GOVERNANCE_MODULE_ADDRESS,
        contract: options.address ?? (contractConfig[chainConfig?.axelarId]?.address || contractConfig.address),
        codeId: options.codeId ?? contractConfig.codeId,
        msg: Buffer.from(msg),
    });

    return {
        typeUrl: '/cosmwasm.wasm.v1.MsgMigrateContract',
        value: Uint8Array.from(MsgMigrateContract.encode(migrateMsg).finish()),
    };
};

const loadProtoDefinition = (protoName) => {
    const fullPath = path.join(__dirname, 'proto', protoName);
    try {
        return fs.readFileSync(fullPath, 'utf8');
    } catch (error) {
        throw new Error(`Failed to load proto: ${fullPath}. ${error.message}`);
    }
};

const encodeCallContracts = (proposalData) => {
    const { title, description, contract_calls: contractCallsInput } = proposalData;

    if (!title || !description || !Array.isArray(contractCallsInput)) {
        throw new Error('Invalid proposal data: must have title, description, and contract_calls array');
    }

    const protoDefinition = loadProtoDefinition('axelarnet_call_contracts.proto');

    const parsed = protobuf.parse(protoDefinition, { keepCase: true });
    const root = parsed.root;

    const CallContractsProposal = root.lookupType('axelar.axelarnet.v1beta1.CallContractsProposal');
    const ContractCall = root.lookupType('axelar.axelarnet.v1beta1.ContractCall');

    if (!CallContractsProposal || !ContractCall) {
        throw new Error('Failed to lookup proto types');
    }

    const contractCalls = contractCallsInput.map((call, index) => {
        const { chain, contract_address: contractAddress, payload } = call || {};

        if (!chain || !contractAddress || !payload) {
            throw new Error(`Invalid contract_call at index ${index}: must have chain, contract_address, and payload`);
        }

        const payloadBytes = Buffer.from(payload, 'base64');

        const contractCall = ContractCall.create({
            chain,
            contract_address: contractAddress,
            payload: payloadBytes,
        });

        const errMsg = ContractCall.verify(contractCall);
        if (errMsg) {
            throw new Error(`Invalid ContractCall at index ${index}: ${errMsg}`);
        }

        return contractCall;
    });

    const proposal = CallContractsProposal.create({
        title,
        description,
        contract_calls: contractCalls,
    });

    const errMsg = CallContractsProposal.verify(proposal);
    if (errMsg) {
        throw new Error(`Invalid CallContractsProposal: ${errMsg}`);
    }

    const message = CallContractsProposal.encode(proposal).finish();

    return {
        typeUrl: '/axelar.axelarnet.v1beta1.CallContractsProposal',
        value: Uint8Array.from(message),
    };
};

const encodeSubmitProposal = (messages, config, options, proposer) => {
    const {
        axelar: { tokenSymbol },
    } = config;
    const { deposit, title, description, standardProposal } = options;

    const initialDeposit = [{ denom: `u${tokenSymbol.toLowerCase()}`, amount: deposit }];

    const proposalData = {
        messages,
        initialDeposit,
        proposer,
        metadata: '',
        title,
        summary: description,
        expedited: !standardProposal,
    };

    return {
        typeUrl: '/cosmos.gov.v1.MsgSubmitProposal',
        value: MsgSubmitProposalV1.fromPartial(proposalData),
    };
};

// Retries sign-and-broadcast on transient RPC socket closures
const signAndBroadcastWithRetry = async (client, signerAddress, msgs, fee, memo = '', maxAttempts = 3) => {
    let lastError;
    for (let attempt = 0; attempt < maxAttempts; attempt++) {
        try {
            return await client.signAndBroadcast(signerAddress, msgs, fee, memo);
        } catch (error) {
            lastError = error;
            const code = error?.cause?.code || error?.code;
            const message = error?.message || '';

            // Confirm err is socket error
            const isTransient = code === 'UND_ERR_SOCKET' || /fetch failed/i.test(message);
            if (!isTransient || attempt === maxAttempts - 1) {
                throw error;
            }

            printInfo('Retrying proposal submission..... 🔄');
        }
    }
};

const getNexusProtoType = (typeName) => {
    const protoDefinition = loadProtoDefinition('nexus_chain.proto');

    const parsed = protobuf.parse(protoDefinition, { keepCase: true });
    const root = parsed.root;

    const fullTypeName = `axelar.nexus.v1beta1.${typeName}`;
    const ProtoType = root.lookupType(fullTypeName);

    if (!ProtoType) {
        throw new Error(`Failed to lookup ${typeName} proto type`);
    }

    return ProtoType;
};

const encodeChainStatusRequest = (chains, requestType) => {
    if (!Array.isArray(chains) || chains.length === 0 || !chains.every((chain) => typeof chain === 'string' && chain.trim() !== '')) {
        throw new Error('chains must be a non-empty array of non-empty strings');
    }

    const RequestType = getNexusProtoType(requestType);

    const request = RequestType.create({
        sender: GOVERNANCE_MODULE_ADDRESS,
        chains: chains,
    });

    const errMsg = RequestType.verify(request);
    if (errMsg) {
        throw new Error(`Invalid ${requestType}: ${errMsg}`);
    }

    const message = RequestType.encode(request).finish();

    return {
        typeUrl: `/axelar.nexus.v1beta1.${requestType}`,
        value: Uint8Array.from(message),
    };
};

const submitProposal = async (client, config, options, proposal, fee) => {
    const deposit =
        options.deposit ?? (options.standardProposal ? config.proposalDepositAmount() : config.proposalExpeditedDepositAmount());
    const proposalOptions = { ...options, deposit };

    const [account] = await client.signer.getAccounts();

    printInfo('Proposer address', account.address);

    const messages = toArray(proposal);

    const submitProposalMsg = encodeSubmitProposal(messages, config, proposalOptions, account.address);

    const result = await signAndBroadcastWithRetry(client, account.address, [submitProposalMsg], fee, '');
    const { events } = result;

    const proposalEvent = events.find(({ type }) => type === 'proposal_submitted' || type === 'submit_proposal');
    if (!proposalEvent) {
        throw new Error('Proposal submission event not found');
    }

    const proposalId = proposalEvent.attributes.find(({ key }) => key === 'proposal_id')?.value;
    if (!proposalId) {
        throw new Error('Proposal ID not found in events');
    }

    return proposalId;
};

const submitCallContracts = async (client, config, options, proposalData, fee) => {
    if (!proposalData.title || !proposalData.description || !proposalData.contract_calls) {
        throw new Error('Invalid proposal data: must have title, description, and contract_calls');
    }

    const content = encodeCallContracts(proposalData);

    const { deposit, title, description } = options;

    const initialDeposit = [{ denom: getUnitDenom(config), amount: deposit }];

    const accounts = client.accounts || (await client.signer.getAccounts());
    const [account] = accounts;

    if (!account || !account.address) {
        throw new Error('Failed to determine proposer account from client');
    }

    // Always submit CallContractsProposal via legacy MsgSubmitProposal (v1beta1) regardless of SDK version
    const submitProposalMsg = {
        typeUrl: '/cosmos.gov.v1beta1.MsgSubmitProposal',
        value: MsgSubmitProposal.fromPartial({
            content,
            initialDeposit,
            proposer: account.address,
        }),
    };

    printInfo('Proposer address', account.address);
    printInfo('Proposal title', title);
    printInfo('Proposal description', description);

    const result = await signAndBroadcastWithRetry(client, account.address, [submitProposalMsg], fee, '');
    const { events } = result;

    const proposalEvent = events.find(({ type }) => type === 'proposal_submitted' || type === 'submit_proposal');
    if (!proposalEvent) {
        throw new Error('Proposal submission event not found');
    }

    const proposalId = proposalEvent.attributes.find(({ key }) => key === 'proposal_id')?.value;
    if (!proposalId) {
        throw new Error('Proposal ID not found in events');
    }

    return proposalId;
};

const getContractR2Url = (contractName, contractVersion) => {
    const pathName = getCrateName(contractName);
    const fileName = getFileName(contractName);

    if (VERSION_REGEX.test(contractVersion)) {
        return `${AXELAR_R2_BASE_URL}/releases/cosmwasm/${pathName}/${contractVersion}/${fileName}`;
    }

    if (SHORT_COMMIT_HASH_REGEX.test(contractVersion)) {
        return `${AXELAR_R2_BASE_URL}/pre-releases/cosmwasm/${contractVersion}/${fileName}`;
    }

    throw new Error(`Invalid contractVersion format: ${contractVersion}. Must be a semantic version (including prefix v) or a commit hash`);
};

const getContractArtifactPath = (artifactDir, contractName) => {
    const basePath = artifactDir.endsWith('/') ? artifactDir : artifactDir + '/';
    const fileName = getFileName(contractName);

    return basePath + fileName;
};

const getCrateName = (contractName) => {
    return pascalToKebab(contractName);
};

const getFileName = (contractName) => {
    return `${pascalToSnake(contractName)}.wasm`;
};

const getContractCodePath = async (options, contractName) => {
    if (options.artifactDir) {
        return getContractArtifactPath(options.artifactDir, contractName);
    }

    if (options.version) {
        const url = getContractR2Url(contractName, options.version);
        return downloadContractCode(url, contractName, options.version);
    }

    throw new Error('Either --artifact-dir or --version must be provided');
};

const makeItsAbiTranslatorInstantiateMsg = (_config, _options, _contractConfig) => {
    return {};
};

const validateItsChainChange = async (client, config, chainName, proposedConfig) => {
    const chainConfig = getChainConfig(config.chains, chainName);

    const itsEdgeContract = tryItsEdgeContract(chainConfig);
    if (!itsEdgeContract) {
        throw new Error(`ITS edge contract not found for chain '${chainName}'.`);
    }

    const currentConfig = await client.queryContractSmart(config.axelar.contracts.InterchainTokenService.address, {
        its_chain: {
            chain: chainConfig.axelarId,
        },
    });

    const hasChanges =
        currentConfig.chain !== proposedConfig.chain ||
        currentConfig.its_edge_contract !== proposedConfig.its_edge_contract ||
        currentConfig.msg_translator !== proposedConfig.msg_translator ||
        currentConfig.truncation.max_uint_bits !== proposedConfig.truncation.max_uint_bits ||
        currentConfig.truncation.max_decimals_when_truncating !== proposedConfig.truncation.max_decimals_when_truncating;

    if (!hasChanges) {
        throw new Error(`No changes detected for chain '${chainName}'.`);
    }
};

const getCodeDetails = async (config, codeId) => {
    const tendermintClient = await Tendermint34Client.connect(config?.axelar?.rpc);
    let codeInfo;

    try {
        const data = QueryCodeRequest.encode({
            codeId: BigInt(codeId),
        }).finish();

        const { value } = await tendermintClient.abciQuery({
            path: '/cosmwasm.wasm.v1.Query/Code',
            data: data,
        });

        codeInfo = QueryCodeResponse.decode(value)?.codeInfo;
        if (!codeInfo) {
            throw new Error(`Info not found for code id ${codeId}`);
        }
    } finally {
        tendermintClient.disconnect();
    }

    return codeInfo;
};

const CONTRACTS = {
    Coordinator: {
        scope: CONTRACT_SCOPE_GLOBAL,
        makeInstantiateMsg: makeCoordinatorInstantiateMsg,
    },
    ServiceRegistry: {
        scope: CONTRACT_SCOPE_GLOBAL,
        makeInstantiateMsg: makeServiceRegistryInstantiateMsg,
    },
    Multisig: {
        scope: CONTRACT_SCOPE_GLOBAL,
        makeInstantiateMsg: makeMultisigInstantiateMsg,
    },
    Rewards: {
        scope: CONTRACT_SCOPE_GLOBAL,
        makeInstantiateMsg: makeRewardsInstantiateMsg,
    },
    Router: {
        scope: CONTRACT_SCOPE_GLOBAL,
        makeInstantiateMsg: makeRouterInstantiateMsg,
    },
    EventVerifier: {
        scope: CONTRACT_SCOPE_GLOBAL,
        makeInstantiateMsg: makeEventVerifierInstantiateMsg,
    },
    VotingVerifier: {
        scope: CONTRACT_SCOPE_CHAIN,
        makeInstantiateMsg: makeVotingVerifierInstantiateMsg,
    },
    ChainCodecEvm: {
        scope: CONTRACT_SCOPE_GLOBAL,
        makeInstantiateMsg: makeChainCodecInstantiateMsg,
    },
    ChainCodecSui: {
        scope: CONTRACT_SCOPE_GLOBAL,
        makeInstantiateMsg: makeChainCodecInstantiateMsg,
    },
    ChainCodecStellar: {
        scope: CONTRACT_SCOPE_GLOBAL,
        makeInstantiateMsg: makeChainCodecInstantiateMsg,
    },
    ChainCodecSolana: {
        scope: CONTRACT_SCOPE_GLOBAL,
        makeInstantiateMsg: makeChainCodecInstantiateMsg,
    },
    XrplVotingVerifier: {
        scope: CONTRACT_SCOPE_CHAIN,
        makeInstantiateMsg: makeXrplVotingVerifierInstantiateMsg,
    },
    Gateway: {
        scope: CONTRACT_SCOPE_CHAIN,
        makeInstantiateMsg: makeGatewayInstantiateMsg,
    },
    XrplGateway: {
        scope: CONTRACT_SCOPE_CHAIN,
        makeInstantiateMsg: makeXrplGatewayInstantiateMsg,
    },
    MultisigProver: {
        scope: CONTRACT_SCOPE_CHAIN,
        makeInstantiateMsg: makeMultisigProverInstantiateMsg,
    },
    XrplMultisigProver: {
        scope: CONTRACT_SCOPE_CHAIN,
        makeInstantiateMsg: makeXrplMultisigProverInstantiateMsg,
    },
    AxelarnetGateway: {
        scope: CONTRACT_SCOPE_GLOBAL,
        makeInstantiateMsg: makeAxelarnetGatewayInstantiateMsg,
    },
    InterchainTokenService: {
        scope: CONTRACT_SCOPE_GLOBAL,
        makeInstantiateMsg: makeInterchainTokenServiceInstantiateMsg,
    },
    ItsAbiTranslator: {
        scope: CONTRACT_SCOPE_GLOBAL,
        makeInstantiateMsg: makeItsAbiTranslatorInstantiateMsg,
    },
};

module.exports = {
    CONTRACT_SCOPE_CHAIN,
    CONTRACT_SCOPE_GLOBAL,
    CONTRACTS,
    AXELAR_GATEWAY_CONTRACT_NAME,
    fromHex,
    toArray,
    getSalt,
    calculateDomainSeparator,
    getAmplifierContractConfig,
    getCodeId,
    getCodeDetails,
    executeTransaction,
    uploadContract,
    instantiateContract,
    migrateContract,
    fetchCodeIdFromCodeHash,
    fetchCodeIdFromContract,
    itsHubDecimalsTruncationParams,
    itsHubChainParams,
    encodeStoreCode,
    encodeStoreInstantiate,
    encodeInstantiate,
    encodeExecuteContract,
    encodeUpdateInstantiateConfigProposal,
    encodeMigrate,
    encodeCallContracts,
    encodeSubmitProposal,
    encodeChainStatusRequest,
    submitProposal,
    submitCallContracts,
<<<<<<< HEAD
    payloadToHexBinary,
=======
    signAndBroadcastWithRetry,
>>>>>>> d393f378
    loadProtoDefinition,
    getNexusProtoType,
    isValidCosmosAddress,
    getContractCodePath,
    validateItsChainChange,
    validateGovernanceMode,
    getUnitDenom,
    GOVERNANCE_MODULE_ADDRESS,
};<|MERGE_RESOLUTION|>--- conflicted
+++ resolved
@@ -1558,11 +1558,8 @@
     encodeChainStatusRequest,
     submitProposal,
     submitCallContracts,
-<<<<<<< HEAD
     payloadToHexBinary,
-=======
     signAndBroadcastWithRetry,
->>>>>>> d393f378
     loadProtoDefinition,
     getNexusProtoType,
     isValidCosmosAddress,
