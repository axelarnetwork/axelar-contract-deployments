--- conflicted
+++ resolved
@@ -605,11 +605,7 @@
     }
 
     if (!validateAddress(verifierAddress)) {
-<<<<<<< HEAD
-        throw new Error(`Missing or invalid ${verifierContract}[${chainName}].address in axelar info`);
-=======
         throw new Error(`Missing or invalid ${VERIFIER_CONTRACT_NAME}[${chainName}].address in axelar info`);
->>>>>>> fb8b935c
     }
 
     return { router_address: routerAddress, verifier_address: verifierAddress };
@@ -749,12 +745,7 @@
         Coordinator: { address: coordinatorAddress },
         Multisig: { address: multisigAddress },
         ServiceRegistry: { address: serviceRegistryAddress },
-<<<<<<< HEAD
-        // ChainCodec address will be resolved dynamically from the split ChainCodec contracts
-        [verifierContract]: {
-=======
         [VERIFIER_CONTRACT_NAME]: {
->>>>>>> fb8b935c
             [chainName]: { address: verifierAddress },
         },
         [GATEWAY_CONTRACT_NAME]: {
@@ -1513,219 +1504,6 @@
     return {};
 };
 
-<<<<<<< HEAD
-const generateDeploymentName = (chainName, codeId) => {
-    return `${chainName}-${codeId}`;
-};
-
-const getVerifierInstantiateMsg = (config, chainName) => {
-    const {
-        axelar: {
-            contracts: {
-                ServiceRegistry: { address: serviceRegistryAddress },
-                Rewards: { address: rewardsAddress },
-                VotingVerifier: { [chainName]: verifierConfig },
-            },
-        },
-    } = config;
-
-    if (!verifierConfig) {
-        throw new Error(`VotingVerifier config not found for chain ${chainName}`);
-    }
-
-    const { governanceAddress, serviceName, sourceGatewayAddress, votingThreshold, blockExpiry, confirmationHeight, msgIdFormat } =
-        verifierConfig;
-    const chainCodecAddress = getChainCodecAddressForChain(config, chainName);
-
-    if (!validateAddress(serviceRegistryAddress)) {
-        throw new Error('Missing or invalid ServiceRegistry.address in axelar info');
-    }
-
-    if (!validateAddress(rewardsAddress)) {
-        throw new Error('Missing or invalid Rewards.address in axelar info');
-    }
-
-    if (!validateAddress(governanceAddress)) {
-        throw new Error(`Missing or invalid VotingVerifier[${chainName}].governanceAddress in axelar info`);
-    }
-
-    if (!validateAddress(chainCodecAddress)) {
-        throw new Error(`Missing or invalid ChainCodec address for chain ${chainName} in axelar info`);
-    }
-
-    if (!isString(serviceName)) {
-        throw new Error(`Missing or invalid VotingVerifier[${chainName}].serviceName in axelar info`);
-    }
-
-    if (!isString(sourceGatewayAddress)) {
-        throw new Error(`Missing or invalid VotingVerifier[${chainName}].sourceGatewayAddress in axelar info`);
-    }
-
-    if (!isStringArray(votingThreshold)) {
-        throw new Error(`Missing or invalid VotingVerifier[${chainName}].votingThreshold in axelar info`);
-    }
-
-    if (!isNumber(blockExpiry)) {
-        throw new Error(`Missing or invalid VotingVerifier[${chainName}].blockExpiry in axelar info`);
-    }
-
-    if (!isNumber(confirmationHeight)) {
-        throw new Error(`Missing or invalid VotingVerifier[${chainName}].confirmationHeight in axelar info`);
-    }
-
-    if (!isString(msgIdFormat)) {
-        throw new Error(`Missing or invalid VotingVerifier[${chainName}].msgIdFormat in axelar info`);
-    }
-
-    return {
-        service_registry_address: serviceRegistryAddress,
-        governance_address: governanceAddress,
-        service_name: serviceName,
-        source_gateway_address: sourceGatewayAddress,
-        voting_threshold: votingThreshold,
-        block_expiry: toBigNumberString(blockExpiry),
-        confirmation_height: confirmationHeight,
-        source_chain: chainName,
-        rewards_address: rewardsAddress,
-        msg_id_format: msgIdFormat,
-        chain_codec_address: chainCodecAddress,
-    };
-};
-
-const getProverInstantiateMsg = (config, chainName) => {
-    const {
-        axelar: {
-            contracts: {
-                MultisigProver: { [chainName]: proverConfig },
-                Router: { address: routerAddress },
-            },
-            chainId: axelarChainId,
-        },
-    } = config;
-
-    if (!proverConfig) {
-        throw new Error(`MultisigProver config not found for chain ${chainName}`);
-    }
-
-    const {
-        governanceAddress,
-        adminAddress,
-        signingThreshold,
-        serviceName,
-        verifierSetDiffThreshold,
-        keyType,
-        domainSeparator,
-        sigVerifierAddress,
-    } = proverConfig;
-    const chainCodecAddress = getChainCodecAddressForChain(config, chainName);
-
-    if (!validateAddress(governanceAddress)) {
-        throw new Error(`Missing or invalid MultisigProver[${chainName}].governanceAddress in axelar info`);
-    }
-
-    if (!validateAddress(adminAddress)) {
-        throw new Error(`Missing or invalid MultisigProver[${chainName}].adminAddress in axelar info`);
-    }
-
-    if (!validateAddress(chainCodecAddress)) {
-        throw new Error(`Missing or invalid ChainCodec address for chain ${chainName} in axelar info`);
-    }
-
-    if (!isStringArray(signingThreshold)) {
-        throw new Error(`Missing or invalid MultisigProver[${chainName}].signingThreshold in axelar info`);
-    }
-
-    if (!isString(serviceName)) {
-        throw new Error(`Missing or invalid MultisigProver[${chainName}].serviceName in axelar info`);
-    }
-
-    if (!isNumber(verifierSetDiffThreshold)) {
-        throw new Error(`Missing or invalid MultisigProver[${chainName}].verifierSetDiffThreshold in axelar info`);
-    }
-
-    if (!isString(keyType)) {
-        throw new Error(`Missing or invalid MultisigProver[${chainName}].keyType in axelar info`);
-    }
-
-    if (!validateAddress(routerAddress)) {
-        throw new Error('Missing or invalid Router.address in axelar info');
-    }
-
-    if (!isString(axelarChainId)) {
-        throw new Error(`Missing or invalid chain ID`);
-    }
-
-    const separator = domainSeparator || calculateDomainSeparator(chainName, routerAddress, axelarChainId);
-
-    if (!isKeccak256Hash(separator)) {
-        throw new Error(`Invalid MultisigProver[${chainName}].domainSeparator in axelar info`);
-    }
-
-    return {
-        governance_address: governanceAddress,
-        admin_address: adminAddress,
-        signing_threshold: signingThreshold,
-        service_name: serviceName,
-        chain_name: chainName,
-        verifier_set_diff_threshold: verifierSetDiffThreshold,
-        key_type: keyType,
-        sig_verifier_address: sigVerifierAddress || null,
-        domain_separator: separator.replace('0x', ''),
-        expect_full_message_payloads: Boolean(proverConfig.expectFullMessagePayloads) || false,
-        notify_signing_session: Boolean(proverConfig.notifySigningSession) || false,
-        chain_codec_address: chainCodecAddress,
-    };
-};
-
-const getInstantiateChainContractsMessage = async (client, config, options) => {
-    const { chainName, salt, gatewayCodeId, verifierCodeId, proverCodeId, admin } = options;
-
-    if (!chainName) {
-        throw new Error('Chain name is required');
-    }
-
-    if (!salt) {
-        throw new Error('Salt is required');
-    }
-
-    const gatewayCode = gatewayCodeId || (await getCodeId(client, config, { ...options, contractName: 'Gateway' }));
-
-    const verifierCode = verifierCodeId || (await getCodeId(client, config, { ...options, contractName: 'VotingVerifier' }));
-    const proverCode = proverCodeId || (await getCodeId(client, config, { ...options, contractName: 'MultisigProver' }));
-
-    const verifierMsg = getVerifierInstantiateMsg(config, chainName);
-    const proverMsg = getProverInstantiateMsg(config, chainName);
-
-    return {
-        instantiate_chain_contracts: {
-            chain: chainName,
-            deployment_name: generateDeploymentName(chainName, `${gatewayCode}-${verifierCode}-${proverCode}`),
-            salt: salt,
-            params: {
-                gateway: {
-                    code_id: Number(gatewayCode),
-                    label: `Gateway ${chainName}`,
-                    contract_admin: admin,
-                },
-                verifier: {
-                    code_id: Number(verifierCode),
-                    label: `VotingVerifier ${chainName}`,
-                    msg: verifierMsg,
-                    contract_admin: admin,
-                },
-                prover: {
-                    code_id: Number(proverCode),
-                    label: `MultisigProver ${chainName}`,
-                    msg: proverMsg,
-                    contract_admin: admin,
-                },
-            },
-        },
-    };
-};
-
-=======
->>>>>>> fb8b935c
 const validateItsChainChange = async (client, config, chainName, proposedConfig) => {
     const chainConfig = getChainConfig(config.chains, chainName);
 
@@ -1890,12 +1668,9 @@
     isValidCosmosAddress,
     getContractCodePath,
     validateItsChainChange,
-<<<<<<< HEAD
     getChainCodecAddressForChain,
     getChainCodecConfigForChain,
     getChainCodecContractNameByChainType,
-=======
     isLegacySDK,
     GOVERNANCE_MODULE_ADDRESS,
->>>>>>> fb8b935c
 };