--- conflicted
+++ resolved
@@ -3,10 +3,6 @@
 import { GasPrice, StdFee } from '@cosmjs/stargate';
 
 import { ConfigManager, FullConfig } from '../common/config';
-<<<<<<< HEAD
-import { prepareClient, prepareDummyWallet, prepareWallet } from './utils';
-=======
->>>>>>> 680fad6d
 
 export type Options = {
     env: string;
@@ -44,13 +40,8 @@
 
     configManager.initContractConfig(options.contractName, options.chainName);
 
-<<<<<<< HEAD
-    const wallet = options.mnemonic ? await prepareWallet(options) : await prepareDummyWallet();
-    const client = await prepareClient(configManager.getFullConfig(), wallet);
-=======
     return { configManager, fee };
 }
->>>>>>> 680fad6d
 
 export async function mainProcessor(processorFn: ProcessorFn, options: Options, args?: string[]) {
     const { configManager, fee } = prepareProcessor(options);
