import { CosmWasmClient, SigningCosmWasmClient } from '@cosmjs/cosmwasm-stargate';
import { AccountData, DirectSecp256k1HdWallet } from '@cosmjs/proto-signing';
import { GasPrice, StdFee } from '@cosmjs/stargate';

import { ConfigManager } from '../common/config';

export type Options = {
    env: string;
    contractName: string;
    chainName: string;
    mnemonic: string;
    deposit?: string;
    standardProposal?: boolean;
    instantiateAddresses?: string[];
    rpc?: string;
};

type ProcessorFn = (
    client: ClientManager,
    config: ConfigManager,
    options: Options,
    args?: string[],
    fee?: string | StdFee,
) => Promise<void>;
type ProcessorQueryFn = (client: CosmWasmClient, config: ConfigManager, options: Options, args?: string[]) => Promise<void>;

export interface ClientManager extends SigningCosmWasmClient {
    accounts: readonly AccountData[];
}

function prepareQueryProcessor(options: Options): { configManager: ConfigManager } {
    const { env, contractName, chainName } = options;
    const configManager = new ConfigManager(env);

    if (contractName) {
        configManager.initContractConfig(contractName, chainName);
    }

    return { configManager };
}

function prepareProcessor(options: Options): { configManager: ConfigManager; fee: string | StdFee } {
    const { instantiateAddresses, env } = options;
    const configManager = new ConfigManager(env);
    const fee = configManager.getFee();

    options.instantiateAddresses = instantiateAddresses || configManager.proposalInstantiateAddresses();

    configManager.initContractConfig(options.contractName, options.chainName);

    return { configManager, fee };
}

export async function mainProcessor(processorFn: ProcessorFn, options: Options, args?: string[]) {
    const { rpc: axelarNode } = options;
    const { configManager, fee } = prepareProcessor(options);

    const axelarNodeFromConfig = configManager.axelar.rpc;

    if (axelarNode) {
        configManager.axelar.rpc = axelarNode;
    }

    if (!options.mnemonic) {
        throw new Error('Mnemonic is required');
    }

    const client = await prepareClient(options.mnemonic, configManager.axelar.rpc, GasPrice.fromString(configManager.axelar.gasPrice));

    await processorFn(client, configManager, options, args, fee);

    configManager.axelar.rpc = axelarNodeFromConfig;
    configManager.saveConfig();
}

export async function mainQueryProcessor(processorQueryFn: ProcessorQueryFn, options: Options, args?: string[]) {
    const { rpc: axelarNode } = options;
    const { configManager } = prepareQueryProcessor(options);
    const axelarNodeFromConfig = configManager.axelar.rpc;

    if (axelarNode) {
        configManager.axelar.rpc = axelarNode;
    }

    const client = await CosmWasmClient.connect(configManager.axelar.rpc);
<<<<<<< HEAD
    const res = await processorQueryFn(client, configManager, options, args, fee);
=======
    await processorQueryFn(client, configManager, options, args);
>>>>>>> 80734555

    configManager.axelar.rpc = axelarNodeFromConfig;
    configManager.saveConfig();

    return res;
}

async function prepareClient(mnemonic: string, rpc: string, gasPrice: GasPrice): Promise<ClientManager> {
    try {
        const wallet = await DirectSecp256k1HdWallet.fromMnemonic(mnemonic, { prefix: 'axelar' });
        const clientManager = (await SigningCosmWasmClient.connectWithSigner(rpc, wallet, { gasPrice: gasPrice })) as ClientManager;
        clientManager.accounts = await wallet.getAccounts();
        return clientManager;
    } catch (error) {
        throw new Error(`Failed to prepare client: ${error instanceof Error ? error.message : String(error)}`);
    }
}<|MERGE_RESOLUTION|>--- conflicted
+++ resolved
@@ -83,11 +83,7 @@
     }
 
     const client = await CosmWasmClient.connect(configManager.axelar.rpc);
-<<<<<<< HEAD
-    const res = await processorQueryFn(client, configManager, options, args, fee);
-=======
-    await processorQueryFn(client, configManager, options, args);
->>>>>>> 80734555
+    const res = await processorQueryFn(client, configManager, options, args);
 
     configManager.axelar.rpc = axelarNodeFromConfig;
     configManager.saveConfig();
