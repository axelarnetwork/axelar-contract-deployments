'use strict';

<<<<<<< HEAD
const { printInfo, printWarn, getChainConfig, itsHubContractAddress } = require('../common');
=======
const { printInfo, printWarn, getChainConfig, itsHubContractAddress, saveConfig } = require('../common');
const { mainProcessor } = require('./processor');
>>>>>>> 99937be5
const { Command } = require('commander');
const { addAmplifierQueryOptions } = require('./cli-utils');

async function rewards(client, config, _options, args, _fee) {
    const [chainName] = args;

    const rewardsContractAddresses = {
        multisig: config.axelar.contracts.Multisig.address,
        voting_verifier: config.axelar.contracts.VotingVerifier?.[chainName]?.address,
    };

    for (const [key, address] of Object.entries(rewardsContractAddresses)) {
        try {
            const result = await client.queryContractSmart(config.axelar.contracts.Rewards.address, {
                rewards_pool: {
                    pool_id: {
                        chain_name: chainName,
                        contract: address,
                    },
                },
            });

            printInfo(`Rewards pool for ${key} on ${chainName}`, JSON.stringify(result, null, 2));
        } catch (error) {
            printWarn(`Failed to fetch rewards pool for ${key} on ${chainName}`, `${error.message}`);
        }
    }
}

async function getItsChainConfig(client, config, chainName) {
    const chainConfig = getChainConfig(config.chains, chainName);

    if (!chainConfig) {
        throw new Error(`Chain ${chainName} not found in config`);
    }

    return await client.queryContractSmart(itsHubContractAddress(config.axelar), {
        its_chain: {
            chain: chainConfig.axelarId,
        },
    });
}

async function tokenConfig(client, config, _options, args, _fee) {
    const [tokenId] = args;
    const itsHubAddress = itsHubContractAddress(config.axelar);

    if (!itsHubAddress) {
        printWarn('ITS Hub contract address not found in config');
        return;
    }

    try {
        const result = await client.queryContractSmart(itsHubAddress, {
            token_config: { token_id: tokenId },
        });

        printInfo(`Token config for ${tokenId}`, JSON.stringify(result, null, 2));
    } catch (error) {
        printWarn(`Failed to fetch token config for ${tokenId}`, error?.message || String(error));
    }
}

async function customTokenMetadata(client, config, _options, args, _fee) {
    const [chainName, tokenAddress] = args;
    const itsHubAddress = itsHubContractAddress(config.axelar);

    if (!itsHubAddress) {
        printWarn('ITS Hub contract address not found in config');
        return;
    }

    const chainConfig = getChainConfig(config.chains, chainName);
    if (!chainConfig) {
        printWarn(`Chain ${chainName} not found in config`);
        return;
    }

    try {
        const result = await client.queryContractSmart(itsHubAddress, {
            custom_token_metadata: {
                chain: chainConfig.axelarId,
                token_address: tokenAddress,
            },
        });

        printInfo(`Custom token metadata for ${tokenAddress} on ${chainName}`, JSON.stringify(result, null, 2));
    } catch (error) {
        printWarn(`Failed to fetch custom token metadata for ${tokenAddress} on ${chainName}`, error?.message || String(error));
    }
}

async function tokenInstance(client, config, _options, args, _fee) {
    const [chainName, tokenId] = args;
    const itsHubAddress = itsHubContractAddress(config.axelar);

    if (!itsHubAddress) {
        printWarn('ITS Hub contract address not found in config');
        return;
    }

    const chainConfig = getChainConfig(config.chains, chainName);
    if (!chainConfig) {
        printWarn(`Chain ${chainName} not found in config`);
        return;
    }

    try {
        const result = await client.queryContractSmart(itsHubAddress, {
            token_instance: {
                chain: chainConfig.axelarId,
                token_id: tokenId,
            },
        });

        printInfo(`Token instance for ${tokenId} on ${chainName}`, JSON.stringify(result, null, 2));
    } catch (error) {
        printWarn(`Failed to fetch token instance for ${tokenId} on ${chainName}`, error?.message || String(error));
    }
}

async function itsChainConfig(client, config, _options, args, _fee) {
    const [chainName] = args;

    try {
        const result = await getItsChainConfig(client, config, chainName);
        printInfo(`ITS chain config for ${chainName}`, JSON.stringify(result, null, 2));
    } catch (error) {
        throw error;
    }
}

async function saveDeployedContracts(client, config, _options, args, _fee) {
    const [chainName] = args;

    const coordinatorAddress = config.axelar?.contracts?.Coordinator?.address;
    if (!coordinatorAddress) {
        return printWarn(`Coordinator contract address not found in config for ${chainName}`);
    }

    const deploymentName = config.axelar?.contracts?.Coordinator?.deployments?.[chainName]?.deploymentName;
    if (!deploymentName) {
        return printWarn(
            `No deployment found for chain ${chainName} in config.`,
            `Run 'ts-node cosmwasm/submit-proposal.js instantiate-chain-contracts -n ${chainName}'.`,
        );
    }

    let result;
    try {
        result = await client.queryContractSmart(coordinatorAddress, {
            deployed_contracts: {
                deployment_name: deploymentName,
            },
        });

        printInfo(`Fetched deployed contracts for ${chainName}`, JSON.stringify(result, null, 2));
    } catch (error) {
        return printWarn(`Failed to fetch deployed contracts for ${chainName}`, error?.message || String(error));
    }

    if (
        !result.verifier ||
        !config.axelar.contracts.VotingVerifier?.[chainName] ||
        !result.prover ||
        !config.axelar.contracts.MultisigProver?.[chainName] ||
        !result.gateway
    ) {
        return printWarn(
            `Missing config for ${chainName}.`,
            `Run 'ts-node cosmwasm/submit-proposal.js instantiate-chain-contracts -n ${chainName}'.`,
        );
    }

    config.axelar.contracts.VotingVerifier[chainName] = {
        ...config.axelar.contracts.VotingVerifier[chainName],
        address: result.verifier,
    };
    printInfo(`Updated VotingVerifier[${chainName}].address`, result.verifier);

    if (!config.axelar.contracts.Gateway) {
        config.axelar.contracts.Gateway = {};
    }
    if (!config.axelar.contracts.Gateway[chainName]) {
        config.axelar.contracts.Gateway[chainName] = {};
    }
    config.axelar.contracts.Gateway[chainName] = {
        ...config.axelar.contracts.Gateway[chainName],
        address: result.gateway,
    };
    printInfo(`Updated Gateway[${chainName}].address`, result.gateway);

    config.axelar.contracts.MultisigProver[chainName] = {
        ...config.axelar.contracts.MultisigProver[chainName],
        address: result.prover,
    };
    printInfo(`Updated MultisigProver[${chainName}].address`, result.prover);

    printInfo(`Config updated successfully for ${chainName}`);
}

const programHandler = () => {
    const program = new Command();

    program.name('query').description('Query contract state');

    const rewardsCmd = program
        .command('rewards <chainName>')
        .description('Query rewards pool state for multisig and voting_verifier contracts')
        .action((chainName, options) => {
            mainProcessor(rewards, options, [chainName]);
        });

    const tokenConfigCmd = program
        .command('token-config <tokenId>')
        .description('Query token config from ITS Hub')
        .action((tokenId, options) => {
            mainProcessor(tokenConfig, options, [tokenId]);
        });

    const customTokenMetadataCmd = program
        .command('custom-token-metadata <chainName> <tokenAddress>')
        .description('Query custom token metadata by chain name and token address')
        .action((chainName, tokenAddress, options) => {
            mainProcessor(customTokenMetadata, options, [chainName, tokenAddress]);
        });

    const tokenInstanceCmd = program
        .command('token-instance <chainName> <tokenId>')
        .description('Query token instance by chain name and token ID')
        .action((chainName, tokenId, options) => {
            mainProcessor(tokenInstance, options, [chainName, tokenId]);
        });

    const itsChainConfigCmd = program
        .command('its-chain-config <chainName>')
        .description('Query ITS chain configuration for a specific chain')
        .action((chainName, options) => {
            mainProcessor(itsChainConfig, options, [chainName]);
        });

    const saveDeployedContractsCmd = program
        .command('save-deployed-contracts <chainName>')
        .description('Query and save deployed Gateway, VotingVerifier and MultisigProver contracts via Coordinator')
        .action((chainName, options) => {
            mainProcessor(saveDeployedContracts, options, [chainName]);
        });

    addAmplifierQueryOptions(rewardsCmd);
    addAmplifierQueryOptions(tokenConfigCmd);
    addAmplifierQueryOptions(customTokenMetadataCmd);
    addAmplifierQueryOptions(tokenInstanceCmd);
    addAmplifierQueryOptions(itsChainConfigCmd);
    addAmplifierQueryOptions(saveDeployedContractsCmd);

    program.parse();
};

if (require.main === module) {
    programHandler();
}

module.exports = {
    getItsChainConfig,
};<|MERGE_RESOLUTION|>--- conflicted
+++ resolved
@@ -1,11 +1,7 @@
 'use strict';
 
-<<<<<<< HEAD
 const { printInfo, printWarn, getChainConfig, itsHubContractAddress } = require('../common');
-=======
-const { printInfo, printWarn, getChainConfig, itsHubContractAddress, saveConfig } = require('../common');
 const { mainProcessor } = require('./processor');
->>>>>>> 99937be5
 const { Command } = require('commander');
 const { addAmplifierQueryOptions } = require('./cli-utils');
 
