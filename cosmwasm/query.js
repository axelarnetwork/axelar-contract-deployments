--- conflicted
+++ resolved
@@ -235,7 +235,27 @@
             mainProcessor(tokenConfig, [tokenId], options);
         });
 
-<<<<<<< HEAD
+    const customTokenMetadataCmd = program
+        .command('custom-token-metadata <chainName> <tokenAddress>')
+        .description('Query custom token metadata by chain name and token address')
+        .action((chainName, tokenAddress, options) => {
+            mainProcessor(customTokenMetadata, [chainName, tokenAddress], options);
+        });
+
+    const tokenInstanceCmd = program
+        .command('token-instance <chainName> <tokenId>')
+        .description('Query token instance by chain name and token ID')
+        .action((chainName, tokenId, options) => {
+            mainProcessor(tokenInstance, [chainName, tokenId], options);
+        });
+
+    const itsChainConfigCmd = program
+        .command('its-chain-config <chainName>')
+        .description('Query ITS chain configuration for a specific chain')
+        .action((chainName, options) => {
+            mainProcessor(itsChainConfig, [chainName], options);
+        });
+
     const saveDeployedContractsCmd = program
         .command('save-deployed-contracts')
         .description('Query and save deployed Gateway, VotingVerifier and MultisigProver contracts via Coordinator')
@@ -246,35 +266,10 @@
 
     addAmplifierQueryOptions(rewardCmd);
     addAmplifierQueryOptions(tokenConfigCmd);
-    addAmplifierQueryOptions(saveDeployedContractsCmd);
-=======
-    const customTokenMetadataCmd = program
-        .command('custom-token-metadata <chainName> <tokenAddress>')
-        .description('Query custom token metadata by chain name and token address')
-        .action((chainName, tokenAddress, options) => {
-            mainProcessor(customTokenMetadata, [chainName, tokenAddress], options);
-        });
-
-    const tokenInstanceCmd = program
-        .command('token-instance <chainName> <tokenId>')
-        .description('Query token instance by chain name and token ID')
-        .action((chainName, tokenId, options) => {
-            mainProcessor(tokenInstance, [chainName, tokenId], options);
-        });
->>>>>>> 7dd80cdf
-
-    const itsChainConfigCmd = program
-        .command('its-chain-config <chainName>')
-        .description('Query ITS chain configuration for a specific chain')
-        .action((chainName, options) => {
-            mainProcessor(itsChainConfig, [chainName], options);
-        });
-
-    addAmplifierQueryOptions(rewardCmd);
-    addAmplifierQueryOptions(tokenConfigCmd);
     addAmplifierQueryOptions(customTokenMetadataCmd);
     addAmplifierQueryOptions(tokenInstanceCmd);
     addAmplifierQueryOptions(itsChainConfigCmd);
+    addAmplifierQueryOptions(saveDeployedContractsCmd);
 
     program.parse();
 };
