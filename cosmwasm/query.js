'use strict';

const { prepareDummyWallet, prepareClient, initContractConfig } = require('./utils');
<<<<<<< HEAD
const { loadConfig, printInfo, printWarn, saveConfig } = require('../common');
=======
const { loadConfig, printInfo, printWarn, getChainConfig, itsHubContractAddress } = require('../common');
>>>>>>> 40a3db7a
const { Command } = require('commander');
const { addAmplifierQueryOptions } = require('./cli-utils');

async function rewards(client, config, _args, options) {
    const { chainName } = options;

    const rewardsContractAddresses = {
        multisig: config.axelar.contracts.Multisig.address,
        voting_verifier: config.axelar.contracts.VotingVerifier?.[chainName]?.address,
    };

    for (const [key, address] of Object.entries(rewardsContractAddresses)) {
        try {
            const result = await client.queryContractSmart(config.axelar.contracts.Rewards.address, {
                rewards_pool: {
                    pool_id: {
                        chain_name: chainName,
                        contract: address,
                    },
                },
            });

            printInfo(`Rewards pool for ${key} on ${chainName}`, JSON.stringify(result, null, 2));
        } catch (error) {
            printWarn(`Failed to fetch rewards pool for ${key} on ${chainName}`, `${error.message}`);
        }
    }
}

async function getItsChainConfig(client, config, chainName) {
    const chainConfig = getChainConfig(config.chains, chainName);

    return await client.queryContractSmart(itsHubContractAddress(config.axelar), {
        its_chain: {
            chain: chainConfig.axelarId,
        },
    });
}

async function itsChainConfig(client, config, options) {
    const { chainName } = options;

    try {
        const result = await getItsChainConfig(client, config, chainName);
        printInfo(`ITS chain config for ${chainName}`, JSON.stringify(result, null, 2));
    } catch (error) {
        throw error;
    }
}

async function tokenConfig(client, config, args, _options) {
    const [chainName, tokenId] = args;
    const itsHubAddress = config.axelar?.contracts?.InterchainTokenService?.address;

    if (!itsHubAddress) {
        printWarn('ITS Hub contract address not found in config');
        return;
    }

    try {
        const result = await client.queryContractSmart(itsHubAddress, {
            token_config: { chain: chainName, token_id: tokenId },
        });

        printInfo(`Custom token metadata for ${tokenId} on ${chainName}`, JSON.stringify(result, null, 2));
    } catch (error) {
        printWarn(`Failed to fetch custom token metadata for ${tokenId} on ${chainName}`, error?.message || String(error));
    }
}

async function deployedContracts(client, config, args, options) {
    const { chainName } = options;

    const coordinatorAddress = config.axelar?.contracts?.Coordinator?.address;
    if (!coordinatorAddress) {
        return printWarn(`Coordinator contract address not found in config for ${chainName}`);
    }

    const deploymentName = config.axelar?.contracts?.Coordinator?.deployments?.[chainName]?.deploymentName;
    if (!deploymentName) {
        return printWarn(
            `No deployment found for chain ${chainName} in config.`,
            `Run 'ts-node cosmwasm/submit-proposal.js instantiate-chain-contracts -n ${chainName}'.`,
        );
    }

    let result;
    try {
        result = await client.queryContractSmart(coordinatorAddress, {
            deployed_contracts: {
                deployment_name: deploymentName,
            },
        });

        printInfo(`Fetched deployed contracts for ${chainName}`, JSON.stringify(result, null, 2));
    } catch (error) {
        return printWarn(`Failed to fetch deployed contracts for ${chainName}`, error?.message || String(error));
    }

    if (
        !result.verifier ||
        !config.axelar.contracts.VotingVerifier?.[chainName] ||
        !result.prover ||
        !config.axelar.contracts.MultisigProver?.[chainName] ||
        !result.gateway
    ) {
        return printWarn(
            `Missing config for ${chainName}.`,
            `Run 'ts-node cosmwasm/submit-proposal.js instantiate-chain-contracts -n ${chainName}'.`,
        );
    }

    config.axelar.contracts.VotingVerifier[chainName] = {
        ...config.axelar.contracts.VotingVerifier[chainName],
        address: result.verifier,
    };
    printInfo(`Updated VotingVerifier[${chainName}].address`, result.verifier);

    if (!config.axelar.contracts.Gateway) {
        config.axelar.contracts.Gateway = {};
    }
    if (!config.axelar.contracts.Gateway[chainName]) {
        config.axelar.contracts.Gateway[chainName] = {};
    }
    config.axelar.contracts.Gateway[chainName] = {
        ...config.axelar.contracts.Gateway[chainName],
        address: result.gateway,
    };
    printInfo(`Updated Gateway[${chainName}].address`, result.gateway);

    config.axelar.contracts.MultisigProver[chainName] = {
        ...config.axelar.contracts.MultisigProver[chainName],
        address: result.prover,
    };
    printInfo(`Updated MultisigProver[${chainName}].address`, result.prover);

    saveConfig(config, options.env);
    printInfo(`Config updated successfully for ${chainName}`);
}

const mainProcessor = async (processor, args, options) => {
    const { env } = options;
    const config = loadConfig(env);

    initContractConfig(config, options);

    const wallet = await prepareDummyWallet(options);
    const client = await prepareClient(config, wallet);

    await processor(client, config, args, options);
};

const programHandler = () => {
    const program = new Command();

    program.name('query').description('Query contract state');

    const rewardCmd = program
        .command('rewards')
        .description('Query rewards pool state for multisig and voting_verifier contracts')
        .action((options) => {
            mainProcessor(rewards, [], options);
        });

    const tokenConfigCmd = program
        .command('token-config <chainName> <tokenId>')
        .description('Query custom token metadata from ITS Hub')
        .action((chainName, tokenId, options) => {
            mainProcessor(tokenConfig, [chainName, tokenId], options);
        });

    const saveDeployedContractsCmd = program
        .command('save-deployed-contracts')
        .description('Query and save deployed Gateway, VotingVerifier and MultisigProver contracts via Coordinator')
        .requiredOption('-n, --chainName <chainName>', 'chain name')
        .action((options) => {
            mainProcessor(deployedContracts, [], options);
        });

    addAmplifierQueryOptions(rewardCmd);
    addAmplifierQueryOptions(tokenConfigCmd);
    addAmplifierQueryOptions(saveDeployedContractsCmd);

    const itsChainConfigCmd = program
        .command('its-chain-config')
        .description('Query ITS chain configuration for a specific chain')
        .argument('<chainName>', 'name of the chain to query')
        .action((chainName, options) => {
            options.chainName = chainName;
            mainProcessor(itsChainConfig, options);
        });

    addAmplifierQueryOptions(itsChainConfigCmd);

    program.parse();
};

if (require.main === module) {
    programHandler();
}

module.exports = {
    getItsChainConfig,
};<|MERGE_RESOLUTION|>--- conflicted
+++ resolved
@@ -1,11 +1,7 @@
 'use strict';
 
 const { prepareDummyWallet, prepareClient, initContractConfig } = require('./utils');
-<<<<<<< HEAD
-const { loadConfig, printInfo, printWarn, saveConfig } = require('../common');
-=======
-const { loadConfig, printInfo, printWarn, getChainConfig, itsHubContractAddress } = require('../common');
->>>>>>> 40a3db7a
+const { loadConfig, printInfo, printWarn, getChainConfig, itsHubContractAddress, saveConfig } = require('../common');
 const { Command } = require('commander');
 const { addAmplifierQueryOptions } = require('./cli-utils');
 
