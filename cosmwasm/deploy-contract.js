--- conflicted
+++ resolved
@@ -3,13 +3,8 @@
 require('dotenv').config();
 const { isNil } = require('lodash');
 
-<<<<<<< HEAD
 const { addEnvOption } = require('../common');
 const { isNumber, printInfo, loadConfig, saveConfig, prompt } = require('../evm/utils');
-=======
-const { CHAIN_ENVIRONMENTS } = require('../common');
-const { isNumber, printInfo, loadConfig, saveConfig, prompt, getChainConfig } = require('../evm/utils');
->>>>>>> 3def0c69
 const {
     prepareWallet,
     prepareClient,
@@ -118,14 +113,8 @@
 
     program.name('upload-contract').description('Upload CosmWasm contracts');
 
-<<<<<<< HEAD
     addCommonAmplifierOptions(program);
 
-=======
-    program.addOption(
-        new Option('-e, --env <env>', 'environment').choices(CHAIN_ENVIRONMENTS).default('testnet').makeOptionMandatory(true).env('ENV'),
-    );
->>>>>>> 3def0c69
     program.addOption(new Option('-m, --mnemonic <mnemonic>', 'mnemonic').makeOptionMandatory(true).env('MNEMONIC'));
     program.addOption(new Option('-a, --artifactPath <artifactPath>', 'artifact path').makeOptionMandatory(true).env('ARTIFACT_PATH'));
     program.addOption(new Option('-c, --contractName <contractName>', 'contract name').makeOptionMandatory(true));
