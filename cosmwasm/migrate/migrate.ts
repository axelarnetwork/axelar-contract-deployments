'use strict';

import { CosmWasmClient } from '@cosmjs/cosmwasm-stargate';
import { StdFee } from '@cosmjs/stargate';
import { Command, Option } from 'commander';

import { addEnvOption } from '../../common/cli-utils';
import { FullConfig } from '../../common/config';
import { addAmplifierOptions, addAmplifierQueryContractOptions } from '../cli-utils';
import { ClientManager, mainProcessor, mainQueryProcessor } from '../processor';
import { getContractInfo } from '../query';
<<<<<<< HEAD
import { checkMigration as checkMigrationCoordinator, migrate as migrateCoordinator } from './coordinator';
import { MigrationCheckOptions, MigrationOptions } from './types';
=======
import { migrate as migrateCoordinator } from './coordinator';
import { migrate as migrateMultisig } from './multisig';
import { MigrationOptions } from './types';
>>>>>>> 6996aa11

async function migrate(
    client: ClientManager,
    config: FullConfig,
    options: MigrationOptions,
    args: string[],
    fee: string | StdFee,
): Promise<void> {
    const senderAddress = client.accounts[0].address;
    const contractAddress = options.address ?? config.axelar.contracts[options.contractName]?.address;
    if (args.length === 0 || args[0] === undefined) {
        throw new Error('code_id argument is required');
    }
    const codeId = Number(args[0]);
    if (isNaN(codeId)) {
        throw new Error('code_id must be a valid number');
    }

    const contractInfo = await getContractInfo(client, contractAddress);
    switch (contractInfo.contract) {
        case 'coordinator':
            await migrateCoordinator(client, options, config, senderAddress, contractAddress, contractInfo.version, codeId, fee);
            break;
        case 'multisig':
            await migrateMultisig(client, options, config, senderAddress, contractAddress, contractInfo.version, codeId, fee);
            break;
    }
}

async function checkMigration(
    client: CosmWasmClient,
    config: FullConfig,
    options: MigrationCheckOptions,
    args: string[],
    _fee: string | StdFee,
): Promise<void> {
    const contract_address = options.address ?? config.axelar.contracts[options.contractName]?.address;

    const contract_info = await getContractInfo(client, contract_address);
    switch (contract_info.contract) {
        case 'coordinator':
            await checkMigrationCoordinator(client, config, contract_info.version, options?.coordinator, options?.multisig);
            break;
    }
}

const programHandler = () => {
    const program = new Command();

    program.name('migrate').version('1.0.0').description('Automation for migrating Amplifier contracts');

    addAmplifierOptions(
        program
            .command('migrate')
            .argument('<code_id>', 'code id of new contract')
            .addOption(new Option('--ignoreChains [chains]', 'chains to ignore'))
            .addOption(new Option('--address <address>', 'contract address').makeOptionMandatory(true))
            .addOption(new Option('--deposit <deposit>', 'deposit amount').makeOptionMandatory(true))
            .option('--direct', 'make a direct migration rather than a proposal')
            .option('--dry', 'only generate migration msg')
            .description('Migrate contract')
            .action((codeId: string, options: MigrationOptions) => {
                mainProcessor(migrate, options, [codeId]);
            }),
        {},
    );

    addAmplifierQueryContractOptions(
        program
            .command('check')
            .addOption(new Option('--address <address>', 'address of contract to check'))
            .addOption(new Option('--coordinator <coordinator address>', 'coordinator address'))
            .addOption(new Option('--multisig <multisig address>', 'multisig address'))
            .description('check migration succeeded')
            .action((options: MigrationCheckOptions) => {
                mainQueryProcessor(checkMigration, options, []);
            }),
    );

    program.parse();
};

if (require.main === module) {
    programHandler();
}<|MERGE_RESOLUTION|>--- conflicted
+++ resolved
@@ -9,14 +9,9 @@
 import { addAmplifierOptions, addAmplifierQueryContractOptions } from '../cli-utils';
 import { ClientManager, mainProcessor, mainQueryProcessor } from '../processor';
 import { getContractInfo } from '../query';
-<<<<<<< HEAD
 import { checkMigration as checkMigrationCoordinator, migrate as migrateCoordinator } from './coordinator';
+import { migrate as migrateMultisig } from './multisig';
 import { MigrationCheckOptions, MigrationOptions } from './types';
-=======
-import { migrate as migrateCoordinator } from './coordinator';
-import { migrate as migrateMultisig } from './multisig';
-import { MigrationOptions } from './types';
->>>>>>> 6996aa11
 
 async function migrate(
     client: ClientManager,
