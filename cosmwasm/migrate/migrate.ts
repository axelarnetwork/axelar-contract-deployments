--- conflicted
+++ resolved
@@ -9,15 +9,9 @@
 import { addAmplifierOptions, addAmplifierQueryContractOptions } from '../cli-utils';
 import { ClientManager, mainProcessor, mainQueryProcessor } from '../processor';
 import { getContractInfo } from '../query';
-<<<<<<< HEAD
 import { checkMigration as checkMigrationCoordinator, instantiatePermissions, migrate as migrateCoordinator } from './coordinator';
 import { migrate as migrateMultisig } from './multisig';
 import { InstantiatePermission, MigrationCheckOptions, MigrationOptions } from './types';
-=======
-import { checkMigration as checkMigrationCoordinator, migrate as migrateCoordinator } from './coordinator';
-import { migrate as migrateMultisig } from './multisig';
-import { MigrationCheckOptions, MigrationOptions } from './types';
->>>>>>> 7df4c3a6
 
 async function migrate(
     client: ClientManager,
@@ -51,11 +45,7 @@
     client: CosmWasmClient,
     config: FullConfig,
     options: MigrationCheckOptions,
-<<<<<<< HEAD
     _args: string[],
-=======
-    args: string[],
->>>>>>> 7df4c3a6
     _fee: string | StdFee,
 ): Promise<void> {
     const contract_address = options.address ?? config.axelar.contracts[options.contractName]?.address;
@@ -125,17 +115,12 @@
             .addOption(new Option('--address <address>', 'address of contract to check'))
             .addOption(new Option('--coordinator <coordinator address>', 'coordinator address'))
             .addOption(new Option('--multisig <multisig address>', 'multisig address'))
-<<<<<<< HEAD
             .description('Check migration succeeded')
-=======
-            .description('check migration succeeded')
->>>>>>> 7df4c3a6
             .action((options: MigrationCheckOptions) => {
                 mainQueryProcessor(checkMigration, options, []);
             }),
     );
 
-<<<<<<< HEAD
     addAmplifierOptions(
         program
             .command('coordinator-instantiate-permissions')
@@ -152,8 +137,6 @@
         },
     );
 
-=======
->>>>>>> 7df4c3a6
     program.parse();
 };
 
