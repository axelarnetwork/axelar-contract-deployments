--- conflicted
+++ resolved
@@ -7,12 +7,9 @@
     dry?: boolean;
     direct?: boolean;
     ignoreChains?: string;
-<<<<<<< HEAD
     title?: string;
     description?: string;
-=======
     codeId?: number;
->>>>>>> ef47ce65
 }
 
 export interface MigrationCheckOptions extends Options {
