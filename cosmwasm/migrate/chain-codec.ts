--- conflicted
+++ resolved
@@ -10,13 +10,8 @@
 import { isConsensusChain } from '../../evm/utils';
 import { addAmplifierOptions } from '../cli-utils';
 import { ClientManager, Options, mainProcessor, mainQueryProcessor } from '../processor';
-<<<<<<< HEAD
 import { confirmProposalSubmission, submitProposal } from '../proposal-utils';
-import { encodeMigrate, encodeStoreInstantiate } from '../utils';
-=======
-import { confirmProposalSubmission } from '../submit-proposal';
-import { encodeMigrate, getCodeId, submitProposal } from '../utils';
->>>>>>> fdfa1b78
+import { encodeMigrate, getCodeId } from '../utils';
 import { MigrationOptions } from './types';
 
 const programHandler = () => {
@@ -95,45 +90,6 @@
     }
 }
 
-<<<<<<< HEAD
-async function storeChainCodecs(
-    client: ClientManager,
-    config: ConfigManager,
-    options: Options & { contractCodePath?: string; contractCodePaths?: Record<string, string> },
-    _args: string[],
-    fee: 'auto' | StdFee,
-) {
-    const { contractCodePath, contractCodePaths } = options;
-
-    const contractNames = !Array.isArray(options.contractName) ? [options.contractName] : options.contractName;
-
-    const proposal = contractNames.map((name) => {
-        const contractOptions = {
-            ...options,
-            contractName: name,
-            contractCodePath: contractCodePaths ? contractCodePaths[name] : contractCodePath,
-        };
-        // instantiating with empty message
-        return encodeStoreInstantiate(contractOptions, {});
-    });
-
-    if (!confirmProposalSubmission(options, proposal)) {
-        return;
-    }
-    const proposalId = await submitProposal(client, config, options, proposal, fee);
-    contractNames.forEach((name) => {
-        const codePath = contractCodePaths ? contractCodePaths[name] : contractCodePath;
-        const contractConfig = config.getContractConfig(name);
-        contractConfig.storeInstantiateProposalId = proposalId;
-        contractConfig.storeCodeProposalCodeHash = createHash('sha256')
-            .update(readContractCode({ ...options, contractCodePath: codePath, contractName: name }))
-            .digest()
-            .toString('hex');
-    });
-}
-
-=======
->>>>>>> fdfa1b78
 async function migrate(client: ClientManager, config: ConfigManager, options: MigrationOptions, _args: string[], fee: 'auto' | StdFee) {
     try {
         const migrations: {
