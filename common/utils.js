--- conflicted
+++ resolved
@@ -633,7 +633,6 @@
     throw new Error(`Chain with axelarId ${chainAxelarId} not found in config`);
 };
 
-<<<<<<< HEAD
 const CHAIN_CODEC_PREFIX = 'ChainCodec';
 
 const listChainCodecContractKeys = (contracts) => Object.keys(contracts || {}).filter((k) => k.startsWith(CHAIN_CODEC_PREFIX));
@@ -655,10 +654,7 @@
     return matches[0];
 };
 
-const getMultisigProof = async (axelar, chain, multisigSessionId) => {
-=======
 const getMultisigProof = async (axelar, chain, multisigSessionId, proverContractName = 'MultisigProver') => {
->>>>>>> 556e3074
     const query = { proof: { multisig_session_id: `${multisigSessionId}` } };
     const client = await CosmWasmClient.connect(axelar.rpc);
     const value = await client.queryContractSmart(axelar.contracts[proverContractName][chain].address, query);
