'use strict';

const { existsSync, mkdirSync, writeFileSync, readFileSync } = require('fs');
const path = require('path');
const { outputJsonSync } = require('fs-extra');
const chalk = require('chalk');
const https = require('https');
const http = require('http');
const readlineSync = require('readline-sync');
const { CosmWasmClient } = require('@cosmjs/cosmwasm-stargate');
const { ethers } = require('hardhat');
const {
    utils: { keccak256, hexlify, defaultAbiCoder },
} = ethers;
const { normalizeBech32 } = require('@cosmjs/encoding');
<<<<<<< HEAD
const fetch = require('node-fetch');

const pascalToSnake = (str) => str.replace(/([A-Z])/g, (group) => `_${group.toLowerCase()}`).replace(/^_/, '');

const pascalToKebab = (str) => str.replace(/([A-Z])/g, (group) => `-${group.toLowerCase()}`).replace(/^-/, '');

const VERSION_REGEX = /^v\d+\.\d+\.\d+$/;
const SHORT_COMMIT_HASH_REGEX = /^[a-f0-9]{7,}$/;
=======
const StellarSdk = require('@stellar/stellar-sdk');
>>>>>>> 05388f23

function loadConfig(env) {
    return require(`${__dirname}/../axelar-chains-config/info/${env}.json`);
}

function saveConfig(config, env) {
    writeJSON(config, `${__dirname}/../axelar-chains-config/info/${env}.json`);
}

const writeJSON = (data, name) => {
    outputJsonSync(name, data, {
        spaces: 2,
        EOL: '\n',
    });
};

const printInfo = (msg, info = '', colour = chalk.green) => {
    if (typeof info === 'object') {
        info = JSON.stringify(info, null, 2);
    }

    if (info) {
        console.log(`${msg}: ${colour(info)}\n`);
    } else {
        console.log(`${msg}\n`);
    }
};

const printWarn = (msg, info = '') => {
    if (info) {
        msg = `${msg}: ${info}`;
    }

    console.log(`${chalk.italic.yellow(msg)}\n`);
};

const printError = (msg, info = '') => {
    if (info) {
        msg = `${msg}: ${info}`;
    }

    console.log(`${chalk.bold.red(msg)}\n`);
};

function printLog(log) {
    console.log(JSON.stringify({ log }, null, 2));
}

const isString = (arg) => {
    return typeof arg === 'string';
};

const isNonEmptyString = (arg) => {
    return isString(arg) && arg !== '';
};

const isStringLowercase = (arg) => {
    return isNonEmptyString(arg) && arg === arg.toLowerCase();
};

const isStringArray = (arr) => Array.isArray(arr) && arr.every(isString);

const isNumber = (arg) => {
    return Number.isInteger(arg);
};

const isValidNumber = (arg) => {
    return !isNaN(parseInt(arg)) && isFinite(arg);
};

const isValidDecimal = (arg) => {
    return !isNaN(parseFloat(arg)) && isFinite(arg);
};

const isNumberArray = (arr) => {
    if (!Array.isArray(arr)) {
        return false;
    }

    for (const item of arr) {
        if (!isNumber(item)) {
            return false;
        }
    }

    return true;
};

const isNonEmptyStringArray = (arr) => {
    if (!Array.isArray(arr)) {
        return false;
    }

    for (const item of arr) {
        if (typeof item !== 'string') {
            return false;
        }
    }

    return true;
};

function copyObject(obj) {
    return JSON.parse(JSON.stringify(obj));
}

const httpGet = (url) => {
    return new Promise((resolve, reject) => {
        (url.startsWith('https://') ? https : http).get(url, (res) => {
            const { statusCode } = res;
            const contentType = res.headers['content-type'];
            let error;

            if (statusCode !== 200 && statusCode !== 301) {
                error = new Error('Request Failed.\n' + `Request: ${url}\nStatus Code: ${statusCode}`);
            } else if (!/^application\/json/.test(contentType)) {
                error = new Error('Invalid content-type.\n' + `Expected application/json but received ${contentType}`);
            }

            if (error) {
                res.resume();
                reject(error);
                return;
            }

            res.setEncoding('utf8');
            let rawData = '';
            res.on('data', (chunk) => {
                rawData += chunk;
            });
            res.on('end', () => {
                try {
                    const parsedData = JSON.parse(rawData);
                    resolve(parsedData);
                } catch (e) {
                    reject(e);
                }
            });
        });
    });
};

const httpPost = async (url, data) => {
    const response = await fetch(url, {
        method: 'POST',
        headers: {
            'Content-Type': 'application/json',
        },
        body: JSON.stringify(data),
    });
    return response.json();
};

/**
 * Parses the input string into an array of arguments, recognizing and converting
 * to the following types: boolean, number, array, and string.
 *
 * @param {string} args - The string of arguments to parse.
 *
 * @returns {Array} - An array containing parsed arguments.
 *
 * @example
 * const input = "hello true 123 [1,2,3]";
 * const output = parseArgs(input);
 * console.log(output); // Outputs: [ 'hello', true, 123, [ 1, 2, 3] ]
 */
const parseArgs = (args) => {
    return args
        .split(/\s+/)
        .filter((item) => item !== '')
        .map((arg) => {
            if (arg.startsWith('[') && arg.endsWith(']')) {
                return JSON.parse(arg);
            } else if (arg === 'true') {
                return true;
            } else if (arg === 'false') {
                return false;
            } else if (!isNaN(arg) && !arg.startsWith('0x')) {
                return Number(arg);
            }

            return arg;
        });
};

function sleep(ms) {
    return new Promise((resolve) => setTimeout(resolve, ms));
}

function timeout(prom, time, exception) {
    let timer;

    // Racing the promise with a timer
    // If the timer resolves first, the promise is rejected with the exception
    return Promise.race([prom, new Promise((resolve, reject) => (timer = setTimeout(reject, time, exception)))]).finally(() =>
        clearTimeout(timer),
    );
}

/**
 * Determines if a given input is a valid keccak256 hash.
 *
 * @param {string} input - The string to validate.
 * @returns {boolean} - Returns true if the input is a valid keccak256 hash, false otherwise.
 */
function isKeccak256Hash(input) {
    // Ensure it's a string of 66 characters length and starts with '0x'
    if (typeof input !== 'string' || input.length !== 66 || input.slice(0, 2) !== '0x') {
        return false;
    }

    // Ensure all characters after the '0x' prefix are hexadecimal (0-9, a-f, A-F)
    const hexPattern = /^[a-fA-F0-9]{64}$/;

    return hexPattern.test(input.slice(2));
}

/**
 * Validate if the input string matches the time format YYYY-MM-DDTHH:mm:ss
 *
 * @param {string} timeString - The input time string.
 * @return {boolean} - Returns true if the format matches, false otherwise.
 */
function isValidTimeFormat(timeString) {
    const regex = /^\d{4}-(?:0[1-9]|1[0-2])-(?:0[1-9]|1\d|2\d|3[01])T(?:[01]\d|2[0-3]):[0-5]\d:[0-5]\d$/;

    if (timeString === '0') {
        return true;
    }

    return regex.test(timeString);
}

/**
 * Validate if the given address is a Stellar address.
 *
 * A valid Stellar address is either:
 * - a valid Stellar account address (starts with 'G')
 * - a valid Stellar contract address (starts with 'C')
 *
 * @param {string} address - The input Stellar address.
 * @returns {boolean} - True if the address is valid, otherwise false.
 */
function isValidStellarAddress(address) {
    return isValidStellarAccount(address) || isValidStellarContract(address);
}

/**
 * Validate if the given address is a Stellar account address.
 *
 * A valid Stellar account address:
 * - Is a 56-character Base32-encoded string starting with 'G'.
 *
 * @param {string} address - The input Stellar account address.
 * @returns {boolean} - True if the address is a valid Stellar account, otherwise false.
 */
function isValidStellarAccount(address) {
    return StellarSdk.StrKey.isValidEd25519PublicKey(address);
}

/**
 * Validate if the given address is a Stellar contract address.
 *
 * A valid Stellar contract address can be:
 * - A 56-character Base32-encoded string starting with 'C'.
 *
 * @param {string} address - The input Stellar contract address.
 * @returns {boolean} - True if the address is a valid Stellar contract, otherwise false.
 */
function isValidStellarContract(address) {
    return StellarSdk.StrKey.isValidContract(address);
}

const validationFunctions = {
    isNonEmptyString,
    isNumber,
    isValidNumber,
    isValidDecimal,
    isNumberArray,
    isKeccak256Hash,
    isString,
    isNonEmptyStringArray,
    isValidTimeFormat,
    isValidStellarAddress,
    isValidStellarAccount,
    isValidStellarContract,
};

function validateParameters(parameters) {
    for (const [validatorFunctionString, paramsObj] of Object.entries(parameters)) {
        const validatorFunction = validationFunctions[validatorFunctionString];

        if (typeof validatorFunction !== 'function') {
            throw new Error(`Validator function ${validatorFunction} is not defined`);
        }

        for (const paramKey of Object.keys(paramsObj)) {
            const paramValue = paramsObj[paramKey];
            const isValid = validatorFunction(paramValue);

            if (!isValid) {
                throw new Error(`Input validation failed for ${validatorFunctionString} with parameter ${paramKey}: ${paramValue}`);
            }
        }
    }
}

const dateToEta = (utcTimeString) => {
    if (utcTimeString === '0') {
        return 0;
    }

    const date = new Date(utcTimeString + 'Z');

    if (isNaN(date.getTime())) {
        throw new Error(`Invalid date format provided: ${utcTimeString}`);
    }

    return Math.floor(date.getTime() / 1000);
};

const etaToDate = (timestamp) => {
    const date = new Date(timestamp * 1000);

    if (isNaN(date.getTime())) {
        throw new Error(`Invalid timestamp provided: ${timestamp}`);
    }

    return date.toISOString().slice(0, 19);
};

const getCurrentTimeInSeconds = () => {
    const now = new Date();
    const currentTimeInSecs = Math.floor(now.getTime() / 1000);
    return currentTimeInSecs;
};

/**
 * Prompt the user for confirmation
 * @param {string} question Prompt question
 * @param {boolean} yes If true, skip the prompt
 * @returns {boolean} Returns true if the prompt was skipped, false otherwise
 */
const prompt = (question, yes = false) => {
    // skip the prompt if yes was passed
    if (yes) {
        return false;
    }

    const answer = readlineSync.question(`${question} ${chalk.green('(y/n)')} `);
    console.log();

    return answer !== 'y';
};

function findProjectRoot(startDir) {
    let currentDir = startDir;

    while (currentDir !== path.parse(currentDir).root) {
        const potentialPackageJson = path.join(currentDir, 'package.json');

        if (existsSync(potentialPackageJson)) {
            return currentDir;
        }

        currentDir = path.resolve(currentDir, '..');
    }

    throw new Error('Unable to find project root');
}

function toBigNumberString(number) {
    return Math.ceil(number).toLocaleString('en', { useGrouping: false });
}

const isValidCosmosAddress = (str) => {
    try {
        normalizeBech32(str);

        return true;
    } catch (error) {
        return false;
    }
};

const getSaltFromKey = (key) => {
    return keccak256(defaultAbiCoder.encode(['string'], [key.toString()]));
};

const getAmplifierContractOnchainConfig = async (config, chain) => {
    const key = Buffer.from('config');
    const client = await CosmWasmClient.connect(config.axelar.rpc);
    const value = await client.queryContractRaw(config.axelar.contracts.MultisigProver[chain].address, key);
    return JSON.parse(Buffer.from(value).toString('ascii'));
};

async function getDomainSeparator(config, chain, options) {
    // Allow any domain separator for local deployments or `0x` if not provided
    if (options.env === 'local') {
        if (options.domainSeparator && options.domainSeparator !== 'offline') {
            return options.domainSeparator;
        }

        return ethers.constants.HashZero;
    }

    if (isKeccak256Hash(options.domainSeparator)) {
        // return the domainSeparator for debug deployments
        return options.domainSeparator;
    }

    const {
        axelar: { contracts, chainId },
    } = config;
    const {
        Router: { address: routerAddress },
    } = contracts;

    if (!isString(chain.axelarId)) {
        throw new Error(`missing or invalid axelar ID for chain ${chain.name}`);
    }

    if (!isString(routerAddress) || !isValidCosmosAddress(routerAddress)) {
        throw new Error(`missing or invalid router address`);
    }

    if (!isString(chainId)) {
        throw new Error(`missing or invalid chain ID`);
    }

    const expectedDomainSeparator = calculateDomainSeparator(chain.axelarId, routerAddress, chainId);

    if (options.domainSeparator === 'offline') {
        printInfo('Computed domain separator offline');
        return expectedDomainSeparator;
    }

    printInfo(`Retrieving domain separator for ${chain.name} from Axelar network`);
    const domainSeparator = hexlify((await getAmplifierContractOnchainConfig(config, chain.axelarId)).domain_separator);

    if (domainSeparator !== expectedDomainSeparator) {
        throw new Error(`unexpected domain separator (want ${expectedDomainSeparator}, got ${domainSeparator})`);
    }

    return expectedDomainSeparator;
}

const getChainConfig = (config, chainName, options = {}) => {
    if (!chainName) {
        return undefined;
    }

    const chainConfig = config.chains[chainName] || config[chainName];

    if (!options.skipCheck && !chainConfig) {
        throw new Error(`Chain ${chainName} not found in config`);
    }

    return chainConfig;
};

const getChainConfigByAxelarId = (config, chainAxelarId) => {
    if (chainAxelarId === 'axelar') {
        return config.axelar;
    }

    for (const chain of Object.values(config.chains)) {
        if (chain.axelarId === chainAxelarId) {
            return chain;
        }
    }

    throw new Error(`Chain with axelarId ${chainAxelarId} not found in config`);
};

const getMultisigProof = async (config, chain, multisigSessionId) => {
    const query = { proof: { multisig_session_id: `${multisigSessionId}` } };
    const client = await CosmWasmClient.connect(config.axelar.rpc);
    const value = await client.queryContractSmart(config.axelar.contracts.MultisigProver[chain].address, query);
    return value;
};

const calculateDomainSeparator = (chain, router, network) => keccak256(Buffer.from(`${chain}${router}${network}`));

const itsEdgeContract = (chainConfig) => {
    const itsEdgeContract =
        chainConfig.contracts.InterchainTokenService?.objects?.ChannelId || // sui
        chainConfig.contracts.InterchainTokenService?.address;

    if (!itsEdgeContract) {
        printError(`Missing InterchainTokenService edge contract for chain: ${chainConfig.name}`);
    }

    return itsEdgeContract;
};

<<<<<<< HEAD
const downloadContractCode = async (url, contractName, version) => {
    const tempDir = path.join(process.cwd(), 'artifacts');

    if (!existsSync(tempDir)) {
        mkdirSync(tempDir, { recursive: true });
    }

    const outputPath = path.join(tempDir, `${contractName}-${version}.wasm`);

    const response = await fetch(url);

    if (!response.ok) {
        throw new Error(`Failed to download WASM file: ${response.statusText}`);
    }

    const buffer = await response.buffer();
    writeFileSync(outputPath, buffer);

    return outputPath;
};

const getItsEdgeChains = (config, excludeChainName) => {
    return Object.keys(config.chains).filter((chain) => getItsEdgeContract(config.chains[chain]) && chain !== excludeChainName);
=======
const tryItsEdgeContract = (chainConfig) => {
    const itsEdgeContract =
        chainConfig.contracts.InterchainTokenService?.objects?.ChannelId || // sui
        chainConfig.contracts.InterchainTokenService?.address;

    return itsEdgeContract;
>>>>>>> 05388f23
};

const itsEdgeChains = (config) =>
    Object.values(config.chains)
        .filter(itsEdgeContract)
        .map((chain) => chain.axelarId);

const parseTrustedChains = (config, trustedChains) => {
    return trustedChains.length === 1 && trustedChains[0] === 'all' ? itsEdgeChains(config) : trustedChains;
};

const readContractCode = (options) => {
    return readFileSync(options.wasmResolvedPath);
};

module.exports = {
    loadConfig,
    saveConfig,
    writeJSON,
    printInfo,
    printWarn,
    printError,
    printLog,
    isKeccak256Hash,
    isNonEmptyString,
    isString,
    isStringArray,
    isStringLowercase,
    isNumber,
    isValidNumber,
    isValidDecimal,
    isNumberArray,
    isNonEmptyStringArray,
    isValidTimeFormat,
    copyObject,
    httpGet,
    httpPost,
    parseArgs,
    sleep,
    dateToEta,
    etaToDate,
    getCurrentTimeInSeconds,
    prompt,
    findProjectRoot,
    toBigNumberString,
    timeout,
    validateParameters,
    getDomainSeparator,
    getChainConfig,
    getChainConfigByAxelarId,
    getMultisigProof,
    getAmplifierContractOnchainConfig,
    getSaltFromKey,
    calculateDomainSeparator,
<<<<<<< HEAD
    getItsEdgeContract,
    downloadContractCode,
    pascalToKebab,
    pascalToSnake,
    parseTrustedChains,
    readContractCode,
    VERSION_REGEX,
    SHORT_COMMIT_HASH_REGEX,
=======
    itsEdgeContract,
    tryItsEdgeContract,
    parseTrustedChains,
    isValidStellarAddress,
    isValidStellarAccount,
    isValidStellarContract,
>>>>>>> 05388f23
};<|MERGE_RESOLUTION|>--- conflicted
+++ resolved
@@ -13,18 +13,15 @@
     utils: { keccak256, hexlify, defaultAbiCoder },
 } = ethers;
 const { normalizeBech32 } = require('@cosmjs/encoding');
-<<<<<<< HEAD
 const fetch = require('node-fetch');
+const StellarSdk = require('@stellar/stellar-sdk');
 
 const pascalToSnake = (str) => str.replace(/([A-Z])/g, (group) => `_${group.toLowerCase()}`).replace(/^_/, '');
 
 const pascalToKebab = (str) => str.replace(/([A-Z])/g, (group) => `-${group.toLowerCase()}`).replace(/^-/, '');
 
-const VERSION_REGEX = /^v\d+\.\d+\.\d+$/;
+const VERSION_REGEX = /^\d+\.\d+\.\d+$/;
 const SHORT_COMMIT_HASH_REGEX = /^[a-f0-9]{7,}$/;
-=======
-const StellarSdk = require('@stellar/stellar-sdk');
->>>>>>> 05388f23
 
 function loadConfig(env) {
     return require(`${__dirname}/../axelar-chains-config/info/${env}.json`);
@@ -521,7 +518,6 @@
     return itsEdgeContract;
 };
 
-<<<<<<< HEAD
 const downloadContractCode = async (url, contractName, version) => {
     const tempDir = path.join(process.cwd(), 'artifacts');
 
@@ -543,16 +539,12 @@
     return outputPath;
 };
 
-const getItsEdgeChains = (config, excludeChainName) => {
-    return Object.keys(config.chains).filter((chain) => getItsEdgeContract(config.chains[chain]) && chain !== excludeChainName);
-=======
 const tryItsEdgeContract = (chainConfig) => {
     const itsEdgeContract =
         chainConfig.contracts.InterchainTokenService?.objects?.ChannelId || // sui
         chainConfig.contracts.InterchainTokenService?.address;
 
     return itsEdgeContract;
->>>>>>> 05388f23
 };
 
 const itsEdgeChains = (config) =>
@@ -565,7 +557,7 @@
 };
 
 const readContractCode = (options) => {
-    return readFileSync(options.wasmResolvedPath);
+    return readFileSync(options.contractCodePath);
 };
 
 module.exports = {
@@ -607,8 +599,6 @@
     getAmplifierContractOnchainConfig,
     getSaltFromKey,
     calculateDomainSeparator,
-<<<<<<< HEAD
-    getItsEdgeContract,
     downloadContractCode,
     pascalToKebab,
     pascalToSnake,
@@ -616,12 +606,10 @@
     readContractCode,
     VERSION_REGEX,
     SHORT_COMMIT_HASH_REGEX,
-=======
     itsEdgeContract,
     tryItsEdgeContract,
     parseTrustedChains,
     isValidStellarAddress,
     isValidStellarAccount,
     isValidStellarContract,
->>>>>>> 05388f23
 };