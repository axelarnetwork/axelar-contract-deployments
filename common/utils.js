--- conflicted
+++ resolved
@@ -572,11 +572,10 @@
     return trustedChains.length === 1 && trustedChains[0] === 'all' ? itsEdgeChains(config) : trustedChains;
 };
 
-<<<<<<< HEAD
 const readContractCode = (options) => {
     return readFileSync(options.contractCodePath);
 };
-=======
+
 function asciiToBytes(string) {
     return hexlify(Buffer.from(string, 'ascii'));
 }
@@ -602,7 +601,6 @@
             return destinationAddress;
     }
 }
->>>>>>> d90ebd6f
 
 module.exports = {
     loadConfig,
