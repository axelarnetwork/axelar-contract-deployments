--- conflicted
+++ resolved
@@ -441,12 +441,8 @@
 const calculateDomainSeparator = (chain, router, network) => keccak256(Buffer.from(`${chain}${router}${network}`));
 
 const getItsEdgeContract = (chainConfig) => {
-<<<<<<< HEAD
-    const itsEdgeContract = chainConfig.contracts.InterchainTokenService?.address || chainConfig.contracts.InterchainTokenService?.objects?.ChannelId;
-=======
     const itsEdgeContract =
         chainConfig.contracts.InterchainTokenService?.address || chainConfig.contracts.InterchainTokenService?.objects?.ChannelId;
->>>>>>> be6c9e7b
 
     if (!itsEdgeContract) {
         throw new Error(`Missing InterchainTokenService edge contract for chain ${chainConfig.name}`);
