--- conflicted
+++ resolved
@@ -489,13 +489,7 @@
 const itsEdgeContract = (chainConfig) => {
     const itsEdgeContract =
         chainConfig.contracts.InterchainTokenService?.objects?.ChannelId || // sui
-<<<<<<< HEAD
-        chainConfig.contracts.ITS?.objects?.ChannelId || // TODO: remove this once Sui devnet is redeployed
-        chainConfig.contracts.InterchainTokenService?.address ||
-        chainConfig.contracts.interchain_token_service?.address; // stellar
-=======
         chainConfig.contracts.InterchainTokenService?.address;
->>>>>>> 867edf46
 
     if (!itsEdgeContract) {
         printError(`Missing InterchainTokenService edge contract for chain: ${chainConfig.name}`);
