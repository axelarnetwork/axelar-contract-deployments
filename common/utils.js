'use strict';

const { existsSync, mkdirSync, writeFileSync, readFileSync } = require('fs');
const path = require('path');
const { outputJsonSync } = require('fs-extra');
const chalk = require('chalk');
const https = require('https');
const http = require('http');
const readlineSync = require('readline-sync');
const { CosmWasmClient } = require('@cosmjs/cosmwasm-stargate');
const { ethers } = require('hardhat');
const {
    utils: { keccak256, hexlify, defaultAbiCoder, isHexString },
} = ethers;
const { normalizeBech32 } = require('@cosmjs/encoding');
const fetch = require('node-fetch');
const StellarSdk = require('@stellar/stellar-sdk');
const bs58 = require('bs58');

const pascalToSnake = (str) => str.replace(/([A-Z])/g, (group) => `_${group.toLowerCase()}`).replace(/^_/, '');

const pascalToKebab = (str) => str.replace(/([A-Z])/g, (group) => `-${group.toLowerCase()}`).replace(/^-/, '');

const VERSION_REGEX = /^\d+\.\d+\.\d+$/;
const SHORT_COMMIT_HASH_REGEX = /^[a-f0-9]{7,}$/;
const SVM_BASE58_ADDRESS_REGEX = /^[1-9A-HJ-NP-Za-km-z]{32,44}$/;

function loadConfig(env) {
    return require(`${__dirname}/../axelar-chains-config/info/${env}.json`);
}

function saveConfig(config, env) {
    writeJSON(config, `${__dirname}/../axelar-chains-config/info/${env}.json`);
}

const writeJSON = (data, name) => {
    outputJsonSync(name, data, {
        spaces: 2,
        EOL: '\n',
    });
};

const printInfo = (msg, info = '', colour = chalk.green) => {
    if (typeof info === 'boolean') {
        info = String(info);
    } else if (typeof info === 'object') {
        info = JSON.stringify(info, null, 2);
    }

    if (info) {
        console.log(`${msg}: ${colour(info)}\n`);
    } else {
        console.log(`${msg}\n`);
    }
};

const printWarn = (msg, info = '') => {
    if (info) {
        msg = `${msg}: ${info}`;
    }

    console.log(`${chalk.italic.yellow(msg)}\n`);
};

const printError = (msg, info = '') => {
    if (info) {
        msg = `${msg}: ${info}`;
    }

    console.log(`${chalk.bold.red(msg)}\n`);
};

const printHighlight = (msg, info = '', colour = chalk.bgBlue) => {
    if (info) {
        msg = `${msg}: ${info}`;
    }

    console.log(`${colour(msg)}\n`);
};

const printDivider = (char = '-', width = process.stdout.columns, colour = chalk.bold.white) => {
    console.log(colour(char.repeat(width)));
};

function printLog(log) {
    console.log(JSON.stringify({ log }, null, 2));
}

const isString = (arg) => {
    return typeof arg === 'string';
};

const isNonEmptyString = (arg) => {
    return isString(arg) && arg !== '';
};

const isStringLowercase = (arg) => {
    return isNonEmptyString(arg) && arg === arg.toLowerCase();
};

const isStringArray = (arr) => Array.isArray(arr) && arr.every(isString);

const isNumber = (arg) => {
    return Number.isInteger(arg);
};

const isValidNumber = (arg) => {
    return !isNaN(parseInt(arg)) && isFinite(arg);
};

const isValidDecimal = (arg) => {
    return !isNaN(parseFloat(arg)) && isFinite(arg);
};

const isNumberArray = (arr) => {
    if (!Array.isArray(arr)) {
        return false;
    }

    for (const item of arr) {
        if (!isNumber(item)) {
            return false;
        }
    }

    return true;
};

const isNonEmptyStringArray = (arr) => {
    if (!Array.isArray(arr)) {
        return false;
    }

    for (const item of arr) {
        if (typeof item !== 'string') {
            return false;
        }
    }

    return true;
};

function copyObject(obj) {
    return JSON.parse(JSON.stringify(obj));
}

const httpGet = (url) => {
    return new Promise((resolve, reject) => {
        (url.startsWith('https://') ? https : http).get(url, (res) => {
            const { statusCode } = res;
            const contentType = res.headers['content-type'];
            let error;

            if (statusCode !== 200 && statusCode !== 301) {
                error = new Error('Request Failed.\n' + `Request: ${url}\nStatus Code: ${statusCode}`);
            } else if (!/^application\/json/.test(contentType)) {
                error = new Error('Invalid content-type.\n' + `Expected application/json but received ${contentType}`);
            }

            if (error) {
                res.resume();
                reject(error);
                return;
            }

            res.setEncoding('utf8');
            let rawData = '';
            res.on('data', (chunk) => {
                rawData += chunk;
            });
            res.on('end', () => {
                try {
                    const parsedData = JSON.parse(rawData);
                    resolve(parsedData);
                } catch (e) {
                    reject(e);
                }
            });
        });
    });
};

const httpPost = async (url, data) => {
    const response = await fetch(url, {
        method: 'POST',
        headers: {
            'Content-Type': 'application/json',
        },
        body: JSON.stringify(data),
    });
    return response.json();
};

const callAxelarscanApi = async (config, method, data, time = 10000) => {
    return timeout(
        httpPost(`${config.axelar.axelarscanApi}/${method}`, data),
        time,
        new Error(`Timeout calling Axelarscan API: ${method}`),
    );
};

const itsHubContractAddress = (config) => {
    return config?.axelar?.contracts?.InterchainTokenService?.address;
};

/**
 * Parses the input string into an array of arguments, recognizing and converting
 * to the following types: boolean, number, array, and string.
 *
 * @param {string} args - The string of arguments to parse.
 *
 * @returns {Array} - An array containing parsed arguments.
 *
 * @example
 * const input = "hello true 123 [1,2,3]";
 * const output = parseArgs(input);
 * console.log(output); // Outputs: [ 'hello', true, 123, [ 1, 2, 3] ]
 */
const parseArgs = (args) => {
    return args
        .split(/\s+/)
        .filter((item) => item !== '')
        .map((arg) => {
            if (arg.startsWith('[') && arg.endsWith(']')) {
                return JSON.parse(arg);
            } else if (arg === 'true') {
                return true;
            } else if (arg === 'false') {
                return false;
            } else if (!isNaN(arg) && !arg.startsWith('0x')) {
                return Number(arg);
            }

            return arg;
        });
};

function sleep(ms) {
    return new Promise((resolve) => setTimeout(resolve, ms));
}

function timeout(prom, time, exception) {
    let timer;

    // Racing the promise with a timer
    // If the timer resolves first, the promise is rejected with the exception
    return Promise.race([prom, new Promise((resolve, reject) => (timer = setTimeout(reject, time, exception)))]).finally(() =>
        clearTimeout(timer),
    );
}

/**
 * Determines if a given input is a valid keccak256 hash.
 *
 * @param {string} input - The string to validate.
 * @returns {boolean} - Returns true if the input is a valid keccak256 hash, false otherwise.
 */
function isKeccak256Hash(input) {
    // Ensure it's a string of 66 characters length and starts with '0x'
    if (typeof input !== 'string' || input.length !== 66 || input.slice(0, 2) !== '0x') {
        return false;
    }

    // Ensure all characters after the '0x' prefix are hexadecimal (0-9, a-f, A-F)
    const hexPattern = /^[a-fA-F0-9]{64}$/;

    return hexPattern.test(input.slice(2));
}

/**
 * Validate if the input string matches the time format YYYY-MM-DDTHH:mm:ss
 *
 * @param {string} timeString - The input time string.
 * @return {boolean} - Returns true if the format matches, false otherwise.
 */
function isValidTimeFormat(timeString) {
    const regex = /^\d{4}-(?:0[1-9]|1[0-2])-(?:0[1-9]|1\d|2\d|3[01])T(?:[01]\d|2[0-3]):[0-5]\d:[0-5]\d$/;

    if (timeString === '0') {
        return true;
    }

    return regex.test(timeString);
}

/**
 * Validate if the given address or array of addresses are valid Stellar addresses.
 *
 * A valid Stellar address is either:
 * - a valid Stellar account address (starts with 'G')
 * - a valid Stellar contract address (starts with 'C')
 *
 * @param {string|string[]} addresses - A single Stellar address or an array of Stellar addresses.
 * @returns {boolean} - True if the address or all addresses are valid, otherwise false.
 */
function isValidStellarAddress(addresses) {
    if (typeof addresses === 'string') {
        return isValidStellarAccount(addresses) || isValidStellarContract(addresses);
    }

    if (Array.isArray(addresses)) {
        return addresses.every((address) => isValidStellarAccount(address) || isValidStellarContract(address));
    }

    return false;
}

/**
 * Validate if the given address is a Stellar account address.
 *
 * A valid Stellar account address:
 * - Is a 56-character Base32-encoded string starting with 'G'.
 *
 * @param {string} address - The input Stellar account address.
 * @returns {boolean} - True if the address is a valid Stellar account, otherwise false.
 */
function isValidStellarAccount(address) {
    return StellarSdk.StrKey.isValidEd25519PublicKey(address);
}

/**
 * Validate if the given address is a Stellar contract address.
 *
 * A valid Stellar contract address can be:
 * - A 56-character Base32-encoded string starting with 'C'.
 *
 * @param {string} address - The input Stellar contract address.
 * @returns {boolean} - True if the address is a valid Stellar contract, otherwise false.
 */
function isValidStellarContract(address) {
    return StellarSdk.StrKey.isValidContract(address);
}

<<<<<<< HEAD
/// Token Manager Types supported by ITS
/// These are the standardized token manager implementations across all chains
const tokenManagerTypes = {
    INTERCHAIN_TOKEN: 0,
    MINT_BURN_FROM: 1,
    LOCK_UNLOCK: 2,
    LOCK_UNLOCK_FEE: 3,
    MINT_BURN: 4,
};

/**
 * Validates if a token manager type is supported for link token operations on a specific chain.
 * Different chains may have different supported token manager types for linking tokens.
 *
 * @param {string} chainType - The chain type (e.g., 'stellar', 'evm', etc.)
 * @param {string} type - The token manager type string to validate (e.g., 'LOCK_UNLOCK', 'MINT_BURN')
 * @returns {number} The validated token manager type value
 * @throws {Error} If the token manager type is not valid for the specified chain type
 */
const validateLinkType = (chainType, type) => {
    const tokenManagerType = tokenManagerTypes[type];

    if (tokenManagerType === undefined) {
        throw new Error(`Invalid token manager type: ${type}. Must be one of: ${Object.keys(tokenManagerTypes).join(', ')}`);
    }

    const chainRules = {
        evm: {
            validate: (type) => ![tokenManagerTypes.INTERCHAIN_TOKEN].includes(type),
            errorMsg: 'INTERCHAIN_TOKEN is not supported for EVM chains.',
        },
        stellar: {
            validate: (type) => [tokenManagerTypes.LOCK_UNLOCK, tokenManagerTypes.MINT_BURN].includes(type),
            errorMsg: 'Only LOCK_UNLOCK and MINT_BURN are supported for Stellar.',
        },
    };

    const rules = chainRules[chainType];
    if (!rules) {
        throw new Error(`Unsupported chain type: ${chainType}. Supported types: ${Object.keys(chainRules).join(', ')}`);
    }

    if (!rules.validate(tokenManagerType)) {
        throw new Error(`Invalid token manager type ${type} for chain type ${chainType}: ${rules.errorMsg}`);
    }

    return tokenManagerType;
};
=======
/**
 * Basic validatation to check if the provided string *might* be a valid SVM
 * address. One needs to ensure that it's 32 bytes long after decoding.
 *
 * See https://solana.com/developers/guides/advanced/exchange#basic-verification.
 *
 * @param {string} address - The base58 encoded Solana address to validate
 * @returns {boolean} - True if the address is valid, false otherwise
 */
function isValidSvmAddressFormat(address) {
    return SVM_BASE58_ADDRESS_REGEX.test(address);
}
>>>>>>> 8862a77e

const validationFunctions = {
    isNonEmptyString,
    isNumber,
    isValidNumber,
    isValidDecimal,
    isNumberArray,
    isKeccak256Hash,
    isString,
    isNonEmptyStringArray,
    isValidTimeFormat,
    isValidStellarAddress,
    isValidStellarAccount,
    isValidStellarContract,
<<<<<<< HEAD
    isHexString,
=======
    isValidSvmAddressFormat,
>>>>>>> 8862a77e
};

function validateParameters(parameters) {
    for (const [validatorFunctionString, paramsObj] of Object.entries(parameters)) {
        const validatorFunction = validationFunctions[validatorFunctionString];

        if (typeof validatorFunction !== 'function') {
            throw new Error(`Validator function ${validatorFunction} is not defined`);
        }

        for (const paramKey of Object.keys(paramsObj)) {
            const paramValue = paramsObj[paramKey];
            const isValid = validatorFunction(paramValue);

            if (!isValid) {
                throw new Error(`Input validation failed for ${validatorFunctionString} with parameter ${paramKey}: ${paramValue}`);
            }
        }
    }
}

const dateToEta = (utcTimeString) => {
    if (utcTimeString === '0') {
        return 0;
    }

    const date = new Date(utcTimeString + 'Z');

    if (isNaN(date.getTime())) {
        throw new Error(`Invalid date format provided: ${utcTimeString}`);
    }

    return Math.floor(date.getTime() / 1000);
};

const etaToDate = (timestamp) => {
    const date = new Date(timestamp * 1000);

    if (isNaN(date.getTime())) {
        throw new Error(`Invalid timestamp provided: ${timestamp}`);
    }

    return date.toISOString().slice(0, 19);
};

const getCurrentTimeInSeconds = () => {
    const now = new Date();
    const currentTimeInSecs = Math.floor(now.getTime() / 1000);
    return currentTimeInSecs;
};

/**
 * Prompt the user for confirmation
 * @param {string} question Prompt question
 * @param {boolean} yes If true, skip the prompt
 * @returns {boolean} Returns true if the prompt was skipped, false otherwise
 */
const prompt = (question, yes = false) => {
    // skip the prompt if yes was passed
    if (yes) {
        return false;
    }

    const answer = readlineSync.question(`${question} ${chalk.green('(y/n)')} `);
    console.log();

    return answer !== 'y';
};

function findProjectRoot(startDir) {
    let currentDir = startDir;

    while (currentDir !== path.parse(currentDir).root) {
        const potentialPackageJson = path.join(currentDir, 'package.json');

        if (existsSync(potentialPackageJson)) {
            return currentDir;
        }

        currentDir = path.resolve(currentDir, '..');
    }

    throw new Error('Unable to find project root');
}

function toBigNumberString(number) {
    return Math.ceil(number).toLocaleString('en', { useGrouping: false });
}

const isValidCosmosAddress = (str) => {
    try {
        normalizeBech32(str);

        return true;
    } catch (error) {
        return false;
    }
};

const getSaltFromKey = (key) => {
    return keccak256(defaultAbiCoder.encode(['string'], [key.toString()]));
};

const getAmplifierContractOnchainConfig = async (config, chain) => {
    const key = Buffer.from('config');
    const client = await CosmWasmClient.connect(config.axelar.rpc);
    const value = await client.queryContractRaw(config.axelar.contracts.MultisigProver[chain].address, key);
    return JSON.parse(Buffer.from(value).toString('ascii'));
};

async function getDomainSeparator(config, chain, options) {
    // Allow any domain separator for local deployments or `0x` if not provided
    if (options.env === 'local') {
        if (options.domainSeparator && options.domainSeparator !== 'offline') {
            return options.domainSeparator;
        }

        return ethers.constants.HashZero;
    }

    if (isKeccak256Hash(options.domainSeparator)) {
        // return the domainSeparator for debug deployments
        return options.domainSeparator;
    }

    const {
        axelar: { contracts, chainId },
    } = config;
    const {
        Router: { address: routerAddress },
    } = contracts;

    if (!isString(chain.axelarId)) {
        throw new Error(`missing or invalid axelar ID for chain ${chain.name}`);
    }

    if (!isString(routerAddress) || !isValidCosmosAddress(routerAddress)) {
        throw new Error(`missing or invalid router address`);
    }

    if (!isString(chainId)) {
        throw new Error(`missing or invalid chain ID`);
    }

    const expectedDomainSeparator = calculateDomainSeparator(chain.axelarId, routerAddress, chainId);

    if (options.domainSeparator === 'offline') {
        printInfo('Computed domain separator offline');
        return expectedDomainSeparator;
    }

    printInfo(`Retrieving domain separator for ${chain.name} from Axelar network`);
    const domainSeparator = hexlify((await getAmplifierContractOnchainConfig(config, chain.axelarId)).domain_separator);

    if (domainSeparator !== expectedDomainSeparator) {
        throw new Error(`unexpected domain separator (want ${expectedDomainSeparator}, got ${domainSeparator})`);
    }

    return expectedDomainSeparator;
}

const getChainConfig = (config, chainName, options = {}) => {
    if (!chainName) {
        return undefined;
    }

    const chainConfig = config.chains[chainName] || config[chainName];

    if (!options.skipCheck && !chainConfig) {
        throw new Error(`Chain ${chainName} not found in config`);
    }

    return chainConfig;
};

const getChainConfigByAxelarId = (config, chainAxelarId) => {
    if (chainAxelarId === 'axelar') {
        return config.axelar;
    }

    for (const chain of Object.values(config.chains)) {
        if (chain.axelarId === chainAxelarId) {
            return chain;
        }
    }

    throw new Error(`Chain with axelarId ${chainAxelarId} not found in config`);
};

const getMultisigProof = async (config, chain, multisigSessionId) => {
    const query = { proof: { multisig_session_id: `${multisigSessionId}` } };
    const client = await CosmWasmClient.connect(config.axelar.rpc);
    const value = await client.queryContractSmart(config.axelar.contracts.MultisigProver[chain].address, query);
    return value;
};

const getCurrentVerifierSet = async (config, chain) => {
    const client = await CosmWasmClient.connect(config.axelar.rpc);
    const { id: verifierSetId, verifier_set: verifierSet } = await client.queryContractSmart(
        config.axelar.contracts.MultisigProver[chain].address,
        'current_verifier_set',
    );

    return {
        verifierSetId,
        verifierSet,
        signers: Object.values(verifierSet.signers),
    };
};

const calculateDomainSeparator = (chain, router, network) => keccak256(Buffer.from(`${chain}${router}${network}`));

const downloadContractCode = async (url, contractName, version) => {
    const tempDir = path.join(process.cwd(), 'artifacts');

    if (!existsSync(tempDir)) {
        mkdirSync(tempDir, { recursive: true });
    }

    const outputPath = path.join(tempDir, `${contractName}-${version}.wasm`);

    const response = await fetch(url);

    if (!response.ok) {
        throw new Error(`Failed to download WASM file: ${response.statusText}`);
    }

    const buffer = await response.buffer();
    writeFileSync(outputPath, buffer);

    return outputPath;
};

const tryItsEdgeContract = (chainConfig) => {
    const itsEdgeContract =
        chainConfig.contracts.InterchainTokenService?.objects?.ChannelId || // sui
        chainConfig.contracts.InterchainTokenService?.address;

    return itsEdgeContract;
};

const itsEdgeContract = (chainConfig) => {
    const itsEdgeContract = tryItsEdgeContract(chainConfig);

    if (!itsEdgeContract) {
        throw new Error(`Missing InterchainTokenService edge contract for chain: ${chainConfig.name}`);
    }

    return itsEdgeContract;
};

const itsEdgeChains = (config) =>
    Object.values(config.chains)
        .filter(tryItsEdgeContract)
        .map((chain) => chain.axelarId);

const parseTrustedChains = (config, trustedChains) => {
    return trustedChains.length === 1 && trustedChains[0] === 'all' ? itsEdgeChains(config) : trustedChains;
};

const readContractCode = (options) => {
    return readFileSync(options.contractCodePath);
};

function asciiToBytes(string) {
    return hexlify(Buffer.from(string, 'ascii'));
}

function solanaAddressBytesFromBase58(string) {
    const decoded = bs58.default.decode(string);
    if (decoded.length !== 32) {
        throw new Error(`Invalid Solana address: ${string}`);
    }
    return hexlify(decoded);
}

/**
 * Encodes the destination address for Interchain Token Service (ITS) transfers.
 * This function ensures proper encoding of the destination address based on the destination chain type.
 * Note: - Stellar and XRPL addresses are converted to ASCII byte arrays.
 *       - Solana (svm) addresses are decoded from base58 and hexlified.
 *       - EVM and Sui addresses are returned as-is (default behavior).
 *       - Additional encoding logic can be added for new chain types.
 */
function encodeITSDestination(config, destinationChain, destinationAddress) {
    const chainType = getChainConfig(config, destinationChain, { skipCheck: true })?.chainType;

    switch (chainType) {
        case undefined:
            printWarn(`destinationChain ${destinationChain} not found in config`);
            return destinationAddress;

        case 'stellar':
            validateParameters({ isValidStellarAddress: { destinationAddress } });
            return asciiToBytes(destinationAddress);

        case 'svm':
            validateParameters({ isValidSvmAddressFormat: { destinationAddress } });
            return solanaAddressBytesFromBase58(destinationAddress);

        case 'xrpl':
            // TODO: validate XRPL address format
            return asciiToBytes(destinationAddress);

        case 'evm':
        case 'sui':
        default: // EVM, Sui, and other chains (return as-is)
            return destinationAddress;
    }
}

const getProposalConfig = (config, env, key) => {
    try {
        const value = config.axelar?.[key];
        if (value === undefined) throw new Error(`Key "${key}" not found in config for ${env}`);
        return value;
    } catch (error) {
        throw new Error(`Failed to load config value "${key}" for ${env}: ${error.message}`);
    }
};

/**
 * Validates if a chain name is valid in the config.
 *
 * @param {Object} config - The configuration object
 * @param {string} chainName - The chain name to validate
 * @throws {Error} If the chain is not valid
 */
function validateChain(config, chainName) {
    const validChain = Object.values(config.chains).some((chainObject) => chainObject.axelarId === chainName);

    if (!validChain) {
        throw new Error(`Invalid destination chain: ${chainName}`);
    }
}

/**
 * Validates if a destination chain is valid (allows empty string).
 *
 * @param {Object} config - The configuration object
 * @param {string} destinationChain - The destination chain to validate
 */
function validateDestinationChain(config, destinationChain) {
    if (destinationChain === '') {
        return;
    }

    validateChain(config, destinationChain);
}

module.exports = {
    loadConfig,
    saveConfig,
    writeJSON,
    printInfo,
    printWarn,
    printError,
    printHighlight,
    printDivider,
    printLog,
    isKeccak256Hash,
    isNonEmptyString,
    isString,
    isStringArray,
    isStringLowercase,
    isNumber,
    isValidNumber,
    isValidDecimal,
    isNumberArray,
    isNonEmptyStringArray,
    isValidTimeFormat,
    isHexString,
    copyObject,
    httpGet,
    httpPost,
    callAxelarscanApi,
    parseArgs,
    sleep,
    dateToEta,
    etaToDate,
    getCurrentTimeInSeconds,
    prompt,
    findProjectRoot,
    toBigNumberString,
    timeout,
    validateParameters,
    getDomainSeparator,
    getChainConfig,
    getChainConfigByAxelarId,
    getMultisigProof,
    getAmplifierContractOnchainConfig,
    getSaltFromKey,
    calculateDomainSeparator,
    downloadContractCode,
    pascalToKebab,
    pascalToSnake,
    readContractCode,
    VERSION_REGEX,
    SHORT_COMMIT_HASH_REGEX,
    itsEdgeContract,
    tryItsEdgeContract,
    parseTrustedChains,
    isValidStellarAddress,
    isValidStellarAccount,
    isValidStellarContract,
    isValidSvmAddressFormat,
    getCurrentVerifierSet,
    asciiToBytes,
    encodeITSDestination,
    getProposalConfig,
    tokenManagerTypes,
    validateLinkType,
    validateChain,
    validateDestinationChain,
    itsHubContractAddress,
};<|MERGE_RESOLUTION|>--- conflicted
+++ resolved
@@ -331,7 +331,6 @@
     return StellarSdk.StrKey.isValidContract(address);
 }
 
-<<<<<<< HEAD
 /// Token Manager Types supported by ITS
 /// These are the standardized token manager implementations across all chains
 const tokenManagerTypes = {
@@ -380,7 +379,7 @@
 
     return tokenManagerType;
 };
-=======
+
 /**
  * Basic validatation to check if the provided string *might* be a valid SVM
  * address. One needs to ensure that it's 32 bytes long after decoding.
@@ -393,7 +392,6 @@
 function isValidSvmAddressFormat(address) {
     return SVM_BASE58_ADDRESS_REGEX.test(address);
 }
->>>>>>> 8862a77e
 
 const validationFunctions = {
     isNonEmptyString,
@@ -408,11 +406,8 @@
     isValidStellarAddress,
     isValidStellarAccount,
     isValidStellarContract,
-<<<<<<< HEAD
+    isValidSvmAddressFormat,
     isHexString,
-=======
-    isValidSvmAddressFormat,
->>>>>>> 8862a77e
 };
 
 function validateParameters(parameters) {
