--- conflicted
+++ resolved
@@ -72,23 +72,13 @@
 export interface VotingVerifierChainConfig {
     governanceAddress: string;
     serviceName: string;
-<<<<<<< HEAD
-    sourceGatewayAddress: string;
-    votingThreshold: [string | number, string | number];
-    blockExpiry: number;
-    confirmationHeight: number;
-    msgIdFormat: string;
-    addressFormat: string;
-    codeId?: number;
-=======
     sourceGatewayAddress?: string;
     votingThreshold: [string, string];
     blockExpiry: number;
     confirmationHeight: number;
     msgIdFormat?: string;
     addressFormat?: string;
-    codeId: number;
->>>>>>> e28299d0
+    codeId?: number;
     contractAdmin?: string;
     address?: string;
 }
@@ -435,13 +425,7 @@
         const multisigProverContractName = this.getMultisigProverContractForChainType(chainConfig.chainType);
         const multisigProverConfig = this.getContractConfigByChain(multisigProverContractName, chainName) as MultisigProverChainConfig;
 
-<<<<<<< HEAD
-        this.validateRequired(multisigProverConfig.encoder, `${multisigProverContractName}[${chainName}].encoder`, 'string');
-        this.validateRequired(multisigProverConfig.keyType, `${multisigProverContractName}[${chainName}].keyType`, 'string');
-        this.validateRequired(multisigProverConfig.adminAddress, `${multisigProverContractName}[${chainName}].adminAddress`, 'string');
-=======
         this.validateRequired(multisigProverConfig.adminAddress, `${multisigProverContractName}[${chainName}].adminAddress`);
->>>>>>> e28299d0
         this.validateRequired(
             multisigProverConfig.verifierSetDiffThreshold,
             `${multisigProverContractName}[${chainName}].verifierSetDiffThreshold`,
@@ -465,30 +449,6 @@
     }
 
     public getVotingVerifierContract(chainName: string): VotingVerifierChainConfig {
-<<<<<<< HEAD
-        const votingVerifierConfig = this.getContractConfigByChain(VERIFIER_CONTRACT_NAME, chainName) as VotingVerifierChainConfig;
-
-        this.validateRequired(
-            votingVerifierConfig.governanceAddress,
-            `${VERIFIER_CONTRACT_NAME}[${chainName}].governanceAddress`,
-            'string',
-        );
-        this.validateRequired(votingVerifierConfig.serviceName, `${VERIFIER_CONTRACT_NAME}[${chainName}].serviceName`, 'string');
-        this.validateRequired(
-            votingVerifierConfig.sourceGatewayAddress,
-            `${VERIFIER_CONTRACT_NAME}[${chainName}].sourceGatewayAddress`,
-            'string',
-        );
-        this.validateThreshold(votingVerifierConfig.votingThreshold, `${VERIFIER_CONTRACT_NAME}[${chainName}].votingThreshold`);
-        this.validateRequired(votingVerifierConfig.blockExpiry, `${VERIFIER_CONTRACT_NAME}[${chainName}].blockExpiry`, 'number');
-        this.validateRequired(
-            votingVerifierConfig.confirmationHeight,
-            `${VERIFIER_CONTRACT_NAME}[${chainName}].confirmationHeight`,
-            'number',
-        );
-        this.validateRequired(votingVerifierConfig.msgIdFormat, `${VERIFIER_CONTRACT_NAME}[${chainName}].msgIdFormat`, 'string');
-        this.validateRequired(votingVerifierConfig.addressFormat, `${VERIFIER_CONTRACT_NAME}[${chainName}].addressFormat`, 'string');
-=======
         const chainConfig = this.getChainConfig(chainName);
         const verifierContractName = this.getVotingVerifierContractForChainType(chainConfig.chainType);
         const votingVerifierConfig = this.getContractConfigByChain(verifierContractName, chainName) as VotingVerifierChainConfig;
@@ -498,7 +458,6 @@
         this.validateThreshold(votingVerifierConfig.votingThreshold, `${verifierContractName}[${chainName}].votingThreshold`);
         this.validateRequired(votingVerifierConfig.blockExpiry, `${verifierContractName}[${chainName}].blockExpiry`);
         this.validateRequired(votingVerifierConfig.confirmationHeight, `${verifierContractName}[${chainName}].confirmationHeight`);
->>>>>>> e28299d0
 
         return votingVerifierConfig;
     }
@@ -510,14 +469,11 @@
         return chainGatewayMapping[chainType] || GATEWAY_CONTRACT_NAME;
     }
 
-<<<<<<< HEAD
-=======
     public getGatewayContract(chainName: string): GatewayChainConfig {
         const chainConfig = this.getChainConfig(chainName);
         const gatewayContractName = this.getGatewayContractForChainType(chainConfig.chainType);
         const gatewayConfig = this.getContractConfigByChain(gatewayContractName, chainName) as GatewayChainConfig;
 
->>>>>>> e28299d0
         return gatewayConfig;
     }
 
