--- conflicted
+++ resolved
@@ -27,11 +27,7 @@
     "@axelar-network/axelar-cgp-solidity": "6.4.0",
     "@axelar-network/axelar-cgp-sui": "../axelar-cgp-sui",
     "@axelar-network/axelar-gmp-sdk-solidity": "6.0.4",
-<<<<<<< HEAD
-    "@axelar-network/interchain-token-service": "2.1.0",
-=======
     "@axelar-network/interchain-token-service": "0.0.0-snapshot.869b412",
->>>>>>> 62c6c239
     "@cosmjs/cosmwasm-stargate": "^0.32.1",
     "@ledgerhq/hw-app-eth": "6.32.2",
     "@mysten/ledgerjs-hw-app-sui": "^0.4.1",
