{
  "name": "@axelar-network/axelar-contract-deployments",
  "version": "0.1.0",
  "description": "Axelar contract deployment scripts",
  "main": "index.js",
  "scripts": {
    "lint": "eslint '**/*.js'",
    "prettier": "prettier --write '**/*.js' 'info/*.json' 'package.json' 'evm/**/*.json'"
  },
  "repository": {
    "type": "git",
    "url": "git+https://github.com/axelarnetwork/axelar-contract-deployments.git"
  },
  "keywords": [
    "axelar",
    "ethereum"
  ],
  "author": "axelar-network",
  "license": "MIT",
  "bugs": {
    "url": "https://github.com/axelarnetwork/axelar-contract-deployments/issues"
  },
  "homepage": "https://github.com/axelarnetwork/axelar-contract-deployments#readme",
  "dependencies": {
    "@0xpolygonhermez/zkevm-commonjs": "github:0xpolygonhermez/zkevm-commonjs#v1.0.0",
<<<<<<< HEAD
    "@axelar-network/axelar-cgp-solidity": "^5.0.1",
    "@axelar-network/axelar-gmp-sdk-solidity": "5.1.0",
=======
    "@axelar-network/axelar-gmp-sdk-solidity": "5.1.1",
>>>>>>> 0e764c3e
    "@axelar-network/interchain-token-service": "0.3.0",
    "ethers": "^5.7.2"
  },
  "devDependencies": {
    "@nomicfoundation/hardhat-toolbox": "^2.0.2",
    "chai": "^4.3.7",
    "chalk": "^4.1.2",
    "commander": "^11.0.0",
    "dotenv": "^16.0.1",
    "eslint": "^8.36.0",
    "eslint-config-richardpringle": "^2.0.0",
    "fs-extra": "^11.1.1",
    "hardhat": "^2.13.0",
    "mocha": "^10.2.0",
    "prettier": "^2.8.7",
    "readline-sync": "^1.4.10"
  },
  "engines": {
    "node": ">=16"
  }
}<|MERGE_RESOLUTION|>--- conflicted
+++ resolved
@@ -23,12 +23,8 @@
   "homepage": "https://github.com/axelarnetwork/axelar-contract-deployments#readme",
   "dependencies": {
     "@0xpolygonhermez/zkevm-commonjs": "github:0xpolygonhermez/zkevm-commonjs#v1.0.0",
-<<<<<<< HEAD
     "@axelar-network/axelar-cgp-solidity": "^5.0.1",
-    "@axelar-network/axelar-gmp-sdk-solidity": "5.1.0",
-=======
     "@axelar-network/axelar-gmp-sdk-solidity": "5.1.1",
->>>>>>> 0e764c3e
     "@axelar-network/interchain-token-service": "0.3.0",
     "ethers": "^5.7.2"
   },
