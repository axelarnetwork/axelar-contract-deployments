--- conflicted
+++ resolved
@@ -23,22 +23,14 @@
   "homepage": "https://github.com/axelarnetwork/axelar-contract-deployments#readme",
   "dependencies": {
     "@0xpolygonhermez/zkevm-commonjs": "github:0xpolygonhermez/zkevm-commonjs#v1.0.0",
-<<<<<<< HEAD
-    "@axelar-network/axelar-cgp-solidity": "6.1.0",
-    "@axelar-network/axelar-gmp-sdk-solidity": "5.3.1",
-    "@axelar-network/interchain-token-service": "0.3.0",
-    "@cosmjs/cli": "^0.31.1",
-    "@cosmjs/cosmwasm-stargate": "^0.31.0",
-    "ethers": "^5.7.2"
-=======
     "@axelar-network/axelar-cgp-solidity": "6.2.0",
     "@axelar-network/axelar-gmp-sdk-solidity": "5.6.2",
     "@axelar-network/interchain-token-service": "1.0.0-beta.3",
     "@cosmjs/cosmwasm-stargate": "^0.31.3",
+    "@cosmjs/cli": "^0.31.3",
     "@ledgerhq/hw-transport-node-hid": "^6.27.21",
     "@ledgerhq/hw-app-eth": "6.32.2",
     "path": "^0.12.7"
->>>>>>> c9154364
   },
   "devDependencies": {
     "@nomicfoundation/hardhat-toolbox": "^2.0.2",
