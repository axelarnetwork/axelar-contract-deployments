{
  "name": "@axelar-network/axelar-contract-deployments",
  "type": "commonjs",
  "version": "1.4.0",
  "description": "Axelar contract deployment scripts",
  "main": "dist/index.js",
  "types": "dist/index.d.ts",
  "scripts": {
    "build": "tsc",
    "lint": "eslint --fix '**/*.{js,ts}'",
    "prettier": "prettier --write '**/*.{js,ts}' 'axelar-chains-config/info/*.json' 'package.json' 'evm/**/*.json' '.github/**/*.yaml'",
    "test": "mocha -r ts-node/register 'test/**/*.ts'",
    "prepare": "husky"
  },
  "repository": {
    "type": "git",
    "url": "git+https://github.com/axelarnetwork/axelar-contract-deployments.git"
  },
  "keywords": [
    "axelar",
    "ethereum"
  ],
  "author": "axelar-network",
  "license": "MIT",
  "bugs": {
    "url": "https://github.com/axelarnetwork/axelar-contract-deployments/issues"
  },
  "homepage": "https://github.com/axelarnetwork/axelar-contract-deployments#readme",
  "dependencies": {
    "@axelar-network/axelar-cgp-solidity": "6.4.0",
    "@axelar-network/axelar-cgp-sui": "1.1.3",
    "@axelar-network/axelar-gmp-sdk-solidity": "6.0.4",
    "@axelar-network/interchain-token-service": "0.0.0-snapshot.df79b4e",
    "@cosmjs/cosmwasm-stargate": "^0.32.1",
    "@ledgerhq/hw-app-eth": "6.32.2",
    "@mysten/ledgerjs-hw-app-sui": "^0.4.1",
    "@mysten/sui": "^1.3.0",
<<<<<<< HEAD
    "@stacks/common": "^7.0.2",
    "@stacks/transactions": "^7.0.6",
    "@stacks/wallet-sdk": "^7.0.6",
    "@stellar/stellar-sdk": "^13.0.0",
=======
    "@stellar/stellar-sdk": "v14.0.0-rc.3",
>>>>>>> 1946f8ca
    "abort-controller": "^3.0.0",
    "axios": "^1.7.2",
    "bs58": "^6.0.0",
    "csv-parser": "^3.0.0",
    "msgpack-lite": "^0.1.26",
    "path": "^0.12.7",
    "toml": "^3.0.0",
    "xrpl": "4.2.5"
  },
  "devDependencies": {
    "@ledgerhq/hw-transport-node-hid": "^6.27.21",
    "@nomicfoundation/hardhat-toolbox": "^2.0.2",
    "@nomiclabs/hardhat-ethers": "^2.2.3",
    "@openzeppelin/defender-relay-client": "^1.54.1",
    "@trivago/prettier-plugin-sort-imports": "^5.2.2",
    "@typechain/ethers-v5": "^10.2.1",
    "@typechain/hardhat": "^6.1.6",
    "@types/chai": "^4.3.20",
    "@types/mocha": "^10.0.10",
    "@types/node": "^22.14.1",
    "@typescript-eslint/eslint-plugin": "^8.30.1",
    "@typescript-eslint/parser": "^8.30.1",
    "chai": "^4.3.7",
    "chalk": "^4.1.2",
    "commander": "^11.0.0",
    "dotenv": "^16.0.1",
    "eslint": "^8.57.0",
    "form-data": "^4.0.0",
    "fs-extra": "^11.1.1",
    "hardhat": "~2.19.5",
    "husky": "^9.1.7",
    "jszip": "^3.10.1",
    "mocha": "^10.2.0",
    "prettier": "^3.6.1",
    "readline-sync": "^1.4.10",
    "ts-node": "^10.9.2",
    "typechain": "^8.3.2",
    "typescript": "^5.8.3"
  },
  "engines": {
    "node": ">=18"
  }
}<|MERGE_RESOLUTION|>--- conflicted
+++ resolved
@@ -35,14 +35,10 @@
     "@ledgerhq/hw-app-eth": "6.32.2",
     "@mysten/ledgerjs-hw-app-sui": "^0.4.1",
     "@mysten/sui": "^1.3.0",
-<<<<<<< HEAD
     "@stacks/common": "^7.0.2",
     "@stacks/transactions": "^7.0.6",
     "@stacks/wallet-sdk": "^7.0.6",
-    "@stellar/stellar-sdk": "^13.0.0",
-=======
     "@stellar/stellar-sdk": "v14.0.0-rc.3",
->>>>>>> 1946f8ca
     "abort-controller": "^3.0.0",
     "axios": "^1.7.2",
     "bs58": "^6.0.0",
