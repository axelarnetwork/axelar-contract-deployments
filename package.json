{
  "name": "@axelar-network/axelar-contract-deployments",
  "version": "1.4.0",
  "description": "Axelar contract deployment scripts",
  "main": "index.js",
  "scripts": {
    "lint": "eslint --fix '**/*.js'",
    "prettier": "prettier --write '**/*.js' 'axelar-chains-config/info/*.json' 'package.json' 'evm/**/*.json' '.github/**/*.yaml'"
  },
  "repository": {
    "type": "git",
    "url": "git+https://github.com/axelarnetwork/axelar-contract-deployments.git"
  },
  "keywords": [
    "axelar",
    "ethereum"
  ],
  "author": "axelar-network",
  "license": "MIT",
  "bugs": {
    "url": "https://github.com/axelarnetwork/axelar-contract-deployments/issues"
  },
  "homepage": "https://github.com/axelarnetwork/axelar-contract-deployments#readme",
  "dependencies": {
    "@axelar-network/axelar-cgp-solidity": "6.3.1",
    "@axelar-network/axelar-cgp-sui": "0.3.0",
    "@axelar-network/axelar-gmp-sdk-solidity": "5.10.0",
    "@axelar-network/interchain-token-service": "1.2.4",
    "@cosmjs/cosmwasm-stargate": "^0.32.1",
    "@ledgerhq/hw-app-eth": "6.32.2",
    "@mysten/sui": "^1.3.0",
    "@stellar/stellar-sdk": "^12.0.0-rc3",
<<<<<<< HEAD
    "axios": "^1.7.2",
    "csv-parser": "^3.0.0",
    "path": "^0.12.7"
=======
    "axios": "^1.6.2",
    "path": "^0.12.7",
    "toml": "^3.0.0"
>>>>>>> 0ba13211
  },
  "devDependencies": {
    "@ledgerhq/hw-transport-node-hid": "^6.27.21",
    "@nomicfoundation/hardhat-toolbox": "^2.0.2",
    "@openzeppelin/defender-relay-client": "^1.54.1",
    "chai": "^4.3.7",
    "chalk": "^4.1.2",
    "commander": "^11.0.0",
    "dotenv": "^16.0.1",
    "eslint": "^8.57.0",
    "eslint-config-richardpringle": "^2.0.0",
    "fs-extra": "^11.1.1",
    "hardhat": "~2.19.5",
    "mocha": "^10.2.0",
    "prettier": "^3.3.2",
    "readline-sync": "^1.4.10"
  },
  "engines": {
    "node": ">=18"
  }
}<|MERGE_RESOLUTION|>--- conflicted
+++ resolved
@@ -30,15 +30,10 @@
     "@ledgerhq/hw-app-eth": "6.32.2",
     "@mysten/sui": "^1.3.0",
     "@stellar/stellar-sdk": "^12.0.0-rc3",
-<<<<<<< HEAD
     "axios": "^1.7.2",
     "csv-parser": "^3.0.0",
-    "path": "^0.12.7"
-=======
-    "axios": "^1.6.2",
     "path": "^0.12.7",
     "toml": "^3.0.0"
->>>>>>> 0ba13211
   },
   "devDependencies": {
     "@ledgerhq/hw-transport-node-hid": "^6.27.21",
