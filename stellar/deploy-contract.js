'use strict';

const { Address, nativeToScVal, scValToNative, Operation, StrKey } = require('@stellar/stellar-sdk');
const { Command, Option } = require('commander');
const { loadConfig, printInfo, saveConfig } = require('../evm/utils');
const { getWallet, broadcast, serializeValue, addBaseOptions } = require('./utils');
const { getDomainSeparator, getChainConfig } = require('../common');
const { prompt, validateParameters } = require('../common/utils');
const { weightedSignersToScVal } = require('./type-utils');
const { ethers } = require('hardhat');
const { readFileSync } = require('fs');
const {
    utils: { arrayify, id },
} = ethers;
require('./cli-utils');

async function getInitializeArgs(config, chain, contractName, wallet, options) {
    const owner = nativeToScVal(Address.fromString(wallet.publicKey()), { type: 'address' });
    const operator = nativeToScVal(Address.fromString(wallet.publicKey()), { type: 'address' });

    switch (contractName) {
        case 'axelar_gateway': {
            const domainSeparator = nativeToScVal(Buffer.from(arrayify(await getDomainSeparator(config, chain, options))));
            const minimumRotationDelay = nativeToScVal(0);
            const previousSignersRetention = nativeToScVal(options.previousSignersRetention);
            const nonce = options.nonce ? arrayify(id(options.nonce)) : Array(32).fill(0);
            const initialSigners = nativeToScVal([
                weightedSignersToScVal({
                    nonce,
                    signers: [
                        {
                            signer: wallet.publicKey(),
                            weight: 1,
                        },
                    ],
                    threshold: 1,
                }),
            ]);

            return {
                owner,
                operator,
                domainSeparator,
                minimumRotationDelay,
                previousSignersRetention,
                initialSigners,
            };
        }

        case 'interchain_token_service':
            return { owner };

        case 'axelar_operators':
            return { operator };

        case 'axelar_gas_service': {
            const operatorsAddress = chain?.contracts?.axelar_operators?.address;
            const gasCollector = operatorsAddress ? nativeToScVal(Address.fromString(operatorsAddress), { type: 'address' }) : owner;

            return { gasCollector };
        }

        case 'example': {
            const gatewayAddress = nativeToScVal(Address.fromString(chain?.contracts?.axelar_gateway?.address), { type: 'address' });
            const gasServiceAddress = nativeToScVal(Address.fromString(chain?.contracts?.axelar_gas_service?.address), { type: 'address' });

            return { gatewayAddress, gasServiceAddress };
        }

        default:
            throw new Error(`Unknown contract: ${contractName}`);
    }
}

<<<<<<< HEAD
const initializeFuncNames = {
    axelar_gateway: 'initialize',
    axelar_operators: 'initialize',
    axelar_gas_service: 'initialize_gas_service',
    interchain_token_service: 'initialize_its',
    example: 'initialize_gmp_example',
};

=======
>>>>>>> df4f0478
async function deploy(options, config, chain, contractName) {
    const { wasmPath, yes } = options;
    const wallet = await getWallet(chain, options);

    if (prompt(`Proceed with deployment on ${chain.name}?`, yes)) {
        return;
    }

    const initializeArgs = await getInitializeArgs(config, chain, contractName, wallet, options);
    const serializedArgs = Object.fromEntries(
        Object.entries(initializeArgs).map(([key, value]) => [key, serializeValue(scValToNative(value))]),
    );
    const wasmHash = await uploadWasm(wasmPath, wallet, chain);

    const operation = Operation.createCustomContract({
        wasmHash,
        address: Address.fromString(wallet.publicKey()),
        // requires that initializeArgs returns the parameters in the appropriate order
        constructorArgs: Object.values(initializeArgs),
    });
    printInfo('Initializing contract with args', JSON.stringify(serializedArgs, null, 2));

    const deployResponse = await broadcast(operation, wallet, chain, 'Initialized contract', options);
    const contractAddress = StrKey.encodeContract(Address.fromScAddress(deployResponse.address()).toBuffer());

    printInfo('Contract initialized at address', contractAddress);

    chain.contracts[contractName] = {
        address: contractAddress,
        deployer: wallet.publicKey(),
    };
}

async function uploadWasm(filePath, wallet, chain) {
    const bytecode = readFileSync(filePath);
    const operation = Operation.uploadContractWasm({ wasm: bytecode });
    const wasmResponse = await broadcast(operation, wallet, chain, 'Uploaded wasm');
    return wasmResponse.value();
}

async function upgrade(options, _, chain, contractName) {
    const { wasmPath, yes } = options;
    const contractAddress = chain.contracts[contractName].address;
    const wallet = await getWallet(chain, options);

    if (prompt(`Proceed with upgrade on ${chain.name}?`, yes)) {
        return;
    }

    validateParameters({
        isNonEmptyString: { contractAddress },
    });

    const newWasmHash = await uploadWasm(wasmPath, wallet, chain);
    printInfo('New Wasm hash', serializeValue(newWasmHash));

    const operation = Operation.invokeContractFunction({
        contract: contractAddress,
        function: 'upgrade',
        args: [nativeToScVal(newWasmHash)],
    });
    await broadcast(operation, wallet, chain, 'Upgraded contract', options);
    chain.contracts[contractName].wasmHash = newWasmHash;
    printInfo('Contract upgraded successfully!', contractAddress);
}

async function mainProcessor(options, processor, contractName) {
    const config = loadConfig(options.env);
    const chain = getChainConfig(config, options.chainName);

    if (!chain.contracts) {
        chain.contracts = {};
    }

    await processor(options, config, chain, contractName);
    saveConfig(config, options.env);
}

function main() {
    // 1st level command
    const program = new Command('deploy-contract').description('Deploy/Upgrade Stellar contracts');

    // 2nd level deploy command
    const deployCmd = new Command('deploy')
        .description('Deploy a Stellar contract')
        .argument('<contract-name>', 'contract name to deploy')
        .addOption(new Option('--wasm-path <wasmPath>', 'path to the WASM file').makeOptionMandatory(true))
        .addOption(new Option('--nonce <nonce>', 'optional nonce for the signer set'))
        .addOption(new Option('--domain-separator <domainSeparator>', 'domain separator (keccak256 hash or "offline")').default('offline'))
        .addOption(
            new Option('--previous-signers-retention <previousSignersRetention>', 'previous signer retention')
                .default(15)
                .argParser(Number),
        )
        .action((contractName, options) => {
            mainProcessor(options, deploy, contractName);
        });

    // 2nd level upgrade command
    const upgradeCmd = new Command('upgrade')
        .description('Upgrade a Stellar contract')
        .argument('<contract-name>', 'contract name to deploy')
        .addOption(new Option('--wasm-path <wasmPath>', 'path to the WASM file'))
        .action((contractName, options) => {
            mainProcessor(options, upgrade, contractName);
        });

    // Add base options to all 2nd level commands
    addBaseOptions(upgradeCmd, { address: true });
    addBaseOptions(deployCmd, { address: true });

    // Add 2nd level commands to 1st level command
    program.addCommand(deployCmd);
    program.addCommand(upgradeCmd);

    program.parse();
}

if (require.main === module) {
    main();
}<|MERGE_RESOLUTION|>--- conflicted
+++ resolved
@@ -72,17 +72,6 @@
     }
 }
 
-<<<<<<< HEAD
-const initializeFuncNames = {
-    axelar_gateway: 'initialize',
-    axelar_operators: 'initialize',
-    axelar_gas_service: 'initialize_gas_service',
-    interchain_token_service: 'initialize_its',
-    example: 'initialize_gmp_example',
-};
-
-=======
->>>>>>> df4f0478
 async function deploy(options, config, chain, contractName) {
     const { wasmPath, yes } = options;
     const wallet = await getWallet(chain, options);
