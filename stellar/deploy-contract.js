--- conflicted
+++ resolved
@@ -68,10 +68,7 @@
 const initializeFuncNames = {
     axelar_gateway: 'initialize',
     axelar_operators: 'initialize',
-<<<<<<< HEAD
-=======
     axelar_gas_service: 'initialize_gas_service',
->>>>>>> 84a8c6a6
     interchain_token_service: 'initialize_its',
 };
 
