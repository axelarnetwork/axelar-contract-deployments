'use strict';

const { Address, nativeToScVal, scValToNative, Operation, StrKey, xdr, authorizeInvocation, rpc } = require('@stellar/stellar-sdk');
const { Command, Option } = require('commander');
const { loadConfig, printInfo, saveConfig } = require('../evm/utils');
<<<<<<< HEAD
const { getWallet, broadcast, serializeValue, addBaseOptions, getNetworkPassphrase, createAuthorizedFunc, getWasmFilePath } = require('./utils');
const { getDomainSeparator, getChainConfig } = require('../common');
=======
const { getWallet, broadcast, serializeValue, addBaseOptions, getNetworkPassphrase, createAuthorizedFunc } = require('./utils');
const { getDomainSeparator, getChainConfig, addOptionsToCommands } = require('../common');
>>>>>>> 52335647
const { prompt, validateParameters } = require('../common/utils');
const { weightedSignersToScVal } = require('./type-utils');
const { ethers } = require('hardhat');
const { readFileSync } = require('fs');
const {
    utils: { arrayify, id },
} = ethers;
require('./cli-utils');

<<<<<<< HEAD
=======
const AXELAR_RELEASE_BASE_URL = 'https://static.axelar.network/releases/axelar-cgp-stellar';

const SUPPORTED_CONTRACTS = new Set([
    'axelar_gateway',
    'axelar_operators',
    'axelar_gas_service',
    'interchain_token',
    'token_manager',
    'interchain_token_service',
    'upgrader',
    'example',
]);

const CONTRACT_CONFIGS = {
    axelar_gateway: () => [
        new Option('--nonce <nonce>', 'optional nonce for the signer set'),
        new Option('--domain-separator <domainSeparator>', 'domain separator (keccak256 hash or "offline")').default('offline'),
        new Option('--previous-signers-retention <previousSignersRetention>', 'previous signer retention').default(15).argParser(Number),
        new Option('--minimum-rotation-delay <miniumRotationDelay>', 'minimum rotation delay').default(0).argParser(Number),
    ],
    example: () => [new Option('--use-dummy-its-address', 'use dummy its address for example contract to test a GMP call').default(false)],
};

const addDeployOptions = (program) => {
    // Get the package name from the program name
    const contractName = program.name();
    // Find the corresponding options for the package
    const cmdOptions = CONTRACT_CONFIGS[contractName];

    if (cmdOptions) {
        const options = cmdOptions();
        // Add the options to the program
        options.forEach((option) => program.addOption(option));
    }

    return program;
};

function getWasmUrl(contractName, version) {
    if (!SUPPORTED_CONTRACTS.has(contractName)) {
        throw new Error(`Unsupported contract ${contractName} for versioned deployment`);
    }

    const pathName = contractName.replace(/_/g, '-');

    return `${AXELAR_RELEASE_BASE_URL}/stellar-${pathName}/${version}/wasm/stellar_${contractName}.wasm`;
}

async function downloadWasmFile(contractName, version) {
    const url = getWasmUrl(contractName, version);
    const tempDir = path.join(process.cwd(), 'artifacts');

    // Create temp directory if it doesn't exist
    const fs = require('fs');

    if (!fs.existsSync(tempDir)) {
        fs.mkdirSync(tempDir, { recursive: true });
    }

    const outputPath = path.join(tempDir, `${contractName}-${version}.wasm`);

    try {
        const response = await fetch(url);

        if (!response.ok) {
            throw new Error(`Failed to download WASM file: ${response.statusText}`);
        }

        const buffer = await response.buffer();
        writeFileSync(outputPath, buffer);
        printInfo('Successfully downloaded WASM file to', outputPath);
        return outputPath;
    } catch (error) {
        throw new Error(`Error downloading WASM file: ${error.message}`);
    }
}

async function getWasmPath(options, contractName) {
    if (options.wasmPath) {
        return options.wasmPath;
    }

    if (options.version) {
        return await downloadWasmFile(contractName, options.version);
    }

    throw new Error('Either --wasm-path or --version must be provided');
}

>>>>>>> 52335647
async function getInitializeArgs(config, chain, contractName, wallet, options) {
    const owner = nativeToScVal(Address.fromString(wallet.publicKey()), { type: 'address' });
    const operator = nativeToScVal(Address.fromString(wallet.publicKey()), { type: 'address' });

    switch (contractName) {
        case 'axelar_gateway': {
            const domainSeparator = nativeToScVal(Buffer.from(arrayify(await getDomainSeparator(config, chain, options))));
            const minimumRotationDelay = nativeToScVal(options.minimumRotationDelay);
            const previousSignersRetention = nativeToScVal(options.previousSignersRetention);
            const nonce = options.nonce ? arrayify(id(options.nonce)) : Array(32).fill(0);
            const initialSigners = nativeToScVal([
                weightedSignersToScVal({
                    nonce,
                    signers: [
                        {
                            signer: wallet.publicKey(),
                            weight: 1,
                        },
                    ],
                    threshold: 1,
                }),
            ]);

            return {
                owner,
                operator,
                domainSeparator,
                minimumRotationDelay,
                previousSignersRetention,
                initialSigners,
            };
        }

        case 'interchain_token_service': {
            const gatewayAddress = nativeToScVal(Address.fromString(chain.contracts?.axelar_gateway?.address), { type: 'address' });
            const gasServiceAddress = nativeToScVal(Address.fromString(chain.contracts?.axelar_gas_service?.address), { type: 'address' });
            const itsHubAddress = nativeToScVal(config.axelar?.contracts?.InterchainTokenService?.address, { type: 'string' });
            const chainName = nativeToScVal(chain.axelarId, { type: 'string' });
            const nativeTokenAddress = nativeToScVal(Address.fromString(chain?.tokenAddress), { type: 'address' });

            if (!chain.contracts?.interchain_token?.wasmHash) {
                throw new Error(`interchain_token contract's wasm hash does not exist.`);
            }

            const interchainTokenWasmHash = nativeToScVal(Buffer.from(chain.contracts?.interchain_token?.wasmHash, 'hex'), {
                type: 'bytes',
            });

            const tokenManagerWasmHash = nativeToScVal(Buffer.from(chain.contracts?.token_manager?.wasmHash, 'hex'), {
                type: 'bytes',
            });

            return {
                owner,
                operator,
                gatewayAddress,
                gasServiceAddress,
                itsHubAddress,
                chainName,
                nativeTokenAddress,
                interchainTokenWasmHash,
                tokenManagerWasmHash,
            };
        }

        case 'axelar_operators':
            return { owner };

        case 'axelar_gas_service': {
            const operatorsAddress = chain.contracts?.axelar_operators?.address;
            const operator = operatorsAddress ? nativeToScVal(Address.fromString(operatorsAddress), { type: 'address' }) : owner;

            return { owner, operator };
        }

        case 'upgrader': {
            return {};
        }

        case 'example': {
            const gatewayAddress = nativeToScVal(Address.fromString(chain.contracts?.axelar_gateway?.address), { type: 'address' });
            const gasServiceAddress = nativeToScVal(Address.fromString(chain.contracts?.axelar_gas_service?.address), { type: 'address' });
            const itsAddress = options.useDummyItsAddress
                ? gatewayAddress
                : nativeToScVal(chain.contracts?.interchain_token_service?.address, { type: 'address' });

            return { gatewayAddress, gasServiceAddress, itsAddress };
        }

        default:
            throw new Error(`Unknown contract: ${contractName}`);
    }
}

async function deploy(options, config, chain, contractName) {
    const { yes } = options;
    const wallet = await getWallet(chain, options);

    if (prompt(`Proceed with deployment on ${chain.name}?`, yes)) {
        return;
    }

    const wasmHash = await uploadWasm(options.wasmResolvedPath, wallet, chain);

    if (contractName === 'interchain_token' || contractName === 'token_manager') {
        chain.contracts[contractName] = {
            deployer: wallet.publicKey(),
            wasmHash: serializeValue(wasmHash),
        };
    } else {
        const initializeArgs = await getInitializeArgs(config, chain, contractName, wallet, options);
        const serializedArgs = Object.fromEntries(
            Object.entries(initializeArgs).map(([key, value]) => [key, serializeValue(scValToNative(value))]),
        );
        const operation = Operation.createCustomContract({
            wasmHash,
            address: Address.fromString(wallet.publicKey()),
            // requires that initializeArgs returns the parameters in the appropriate order
            constructorArgs: Object.values(initializeArgs),
        });
        printInfo('Initializing contract with args', JSON.stringify(serializedArgs, null, 2));

        const deployResponse = await broadcast(operation, wallet, chain, 'Initialized contract', options);
        const contractAddress = StrKey.encodeContract(Address.fromScAddress(deployResponse.address()).toBuffer());

        printInfo('Contract initialized at address', contractAddress);

        chain.contracts[contractName] = {
            address: contractAddress,
            deployer: wallet.publicKey(),
            wasmHash: serializeValue(wasmHash),
            initializeArgs: serializedArgs,
        };
    }

    printInfo(contractName, JSON.stringify(chain.contracts[contractName], null, 2));
}

async function uploadWasm(filePath, wallet, chain) {
    const bytecode = readFileSync(filePath);
    const operation = Operation.uploadContractWasm({ wasm: bytecode });
    const wasmResponse = await broadcast(operation, wallet, chain, 'Uploaded wasm');
    return wasmResponse.value();
}

async function upgrade(options, _, chain, contractName) {
    const { wasmPath, yes } = options;
    let contractAddress = chain.contracts[contractName]?.address;
    const upgraderAddress = chain.contracts.upgrader?.address;
    const wallet = await getWallet(chain, options);

    if (prompt(`Proceed with upgrade on ${chain.name}?`, yes)) {
        return;
    }

    validateParameters({
        isNonEmptyString: { contractAddress, upgraderAddress },
    });

    contractAddress = Address.fromString(contractAddress);

    const newWasmHash = await uploadWasm(wasmPath, wallet, chain);
    printInfo('New Wasm hash', serializeValue(newWasmHash));

    const operation = Operation.invokeContractFunction({
        contract: chain.contracts.upgrader.address,
        function: 'upgrade',
        args: [contractAddress, options.newVersion, newWasmHash, [options.migrationData]].map(nativeToScVal),
        auth: await createUpgradeAuths(contractAddress, newWasmHash, options.migrationData, chain, wallet),
    });

    await broadcast(operation, wallet, chain, 'Upgraded contract', options);
    chain.contracts[contractName].wasmHash = serializeValue(newWasmHash);
    printInfo('Contract upgraded successfully!', contractAddress);
}

async function createUpgradeAuths(contractAddress, newWasmHash, migrationData, chain, wallet) {
    // 20 seems a reasonable number of ledgers to allow for the upgrade to take effect
    const validUntil = await new rpc.Server(chain.rpc).getLatestLedger().then((info) => info.sequence + 20);

    return Promise.all(
        [
            createAuthorizedFunc(contractAddress, 'upgrade', [nativeToScVal(newWasmHash)]),
            createAuthorizedFunc(contractAddress, 'migrate', [nativeToScVal(migrationData)]),
        ].map((auth) =>
            authorizeInvocation(
                wallet,
                validUntil,
                new xdr.SorobanAuthorizedInvocation({
                    function: auth,
                    subInvocations: [],
                }),
                wallet.publicKey(),
                getNetworkPassphrase(chain.networkType),
            ),
        ),
    );
}

async function mainProcessor(options, processor, contractName) {
    const config = loadConfig(options.env);
    const chain = getChainConfig(config, options.chainName);

    if (!chain.contracts) {
        chain.contracts = {};
    }

    await processor(options, config, chain, contractName);
    saveConfig(config, options.env);
}

function main() {
    // 1st level command
    const program = new Command('deploy-contract').description('Deploy/Upgrade Stellar contracts');

    // 2nd level deploy command
<<<<<<< HEAD
    const deployCmd = new Command('deploy')
        .description('Deploy a Stellar contract')
        .argument('<contract-name>', 'Contract name to deploy')
        .addOption(
            new Option('--wasm-path <wasmPath>', 'Path to the WASM file (required if --version is not used)')
                .conflicts('version'),
        )
        .addOption(
            new Option('--version <version>', 'Released version (vX.Y.Z) or a pre-release commit hash (required if --wasm-path is not used)')
                .conflicts('wasmPath'),
        )
        .addOption(new Option('--nonce <nonce>', 'Optional nonce for the signer set'))
        .addOption(new Option('--domain-separator <domainSeparator>', 'Domain separator (keccak256 hash or "offline")').default('offline'))
        .addOption(
            new Option('--previous-signers-retention <previousSignersRetention>', 'previous signer retention')
                .default(15)
                .argParser(Number),
        )
        .addOption(new Option('--minimum-rotation-delay <miniumRotationDelay>', 'Minimum rotation delay').default(0).argParser(Number))
        .addOption(
            new Option('--use-dummy-its-address', 'Use dummy ITS address for example contract to test a GMP call').default(false),
        )
        .hook('preAction', async (thisCommand) => {
            const opts = thisCommand.opts();
            const contractName = thisCommand.args[0];

            if (!opts.wasmPath && !opts.version) {
                throw new Error('Either --wasm-path or --version is required');
            }

            const wasmResolvedPath = await getWasmFilePath(opts, contractName);
            Object.assign(opts, { wasmResolvedPath });
        })
        .action((contractName, options) => {
            mainProcessor(options, deploy, contractName);
        });
=======
    const deployCmd = new Command('deploy').description('Deploy a Stellar contract');
>>>>>>> 52335647

    // 2nd level upgrade command
    const upgradeCmd = new Command('upgrade').description('Upgrade a Stellar contract');

    // Add base options to all 2nd level commands
    addBaseOptions(upgradeCmd, { address: true });
    addBaseOptions(deployCmd, { address: true });

    // 3rd level commands for `deploy`
    const deployContractCmds = Array.from(SUPPORTED_CONTRACTS).map((contractName) => {
        const command = new Command(contractName)
            .description(`Deploy ${contractName} contract`)
            .addOption(new Option('--wasm-path <wasmPath>', 'path to the WASM file'))
            .addOption(new Option('--version <version>', 'version of the contract to deploy (e.g., v1.0.0)'))
            .action((options) => {
                mainProcessor(options, deploy, contractName);
            });

        return addDeployOptions(command);
    });

    // 3rd level commands for `upgrade`
    const upgradeContractCmds = Array.from(SUPPORTED_CONTRACTS).map((contractName) => {
        return new Command(contractName)
            .description(`Upgrade ${contractName} contract`)
            .addOption(new Option('--wasm-path <wasmPath>', 'path to the WASM file'))
            .addOption(new Option('--new-version <newVersion>', 'new version of the contract'))
            .addOption(new Option('--migration-data <migrationData>', 'migration data').default('()'))
            .action((options) => {
                mainProcessor(options, upgrade, contractName);
            });
    });

    // Add 3rd level commands to 2nd level command `deploy`
    deployContractCmds.forEach((cmd) => deployCmd.addCommand(cmd));

    // Add 3rd level commands to 2nd level command `upgrade`
    upgradeContractCmds.forEach((cmd) => upgradeCmd.addCommand(cmd));

    // Add base options to all 3rd level commands
    addOptionsToCommands(deployCmd, addBaseOptions);
    addOptionsToCommands(upgradeCmd, addBaseOptions);

    // Add 2nd level commands to 1st level command
    program.addCommand(deployCmd);
    program.addCommand(upgradeCmd);

    program.parse();
}

if (require.main === module) {
    main();
}<|MERGE_RESOLUTION|>--- conflicted
+++ resolved
@@ -3,13 +3,8 @@
 const { Address, nativeToScVal, scValToNative, Operation, StrKey, xdr, authorizeInvocation, rpc } = require('@stellar/stellar-sdk');
 const { Command, Option } = require('commander');
 const { loadConfig, printInfo, saveConfig } = require('../evm/utils');
-<<<<<<< HEAD
-const { getWallet, broadcast, serializeValue, addBaseOptions, getNetworkPassphrase, createAuthorizedFunc, getWasmFilePath } = require('./utils');
-const { getDomainSeparator, getChainConfig } = require('../common');
-=======
-const { getWallet, broadcast, serializeValue, addBaseOptions, getNetworkPassphrase, createAuthorizedFunc } = require('./utils');
+const { getWallet, broadcast, serializeValue, addBaseOptions, getNetworkPassphrase, createAuthorizedFunc, getWasmFilePath, SUPPORTED_STELLAR_CONTRACTS } = require('./utils');
 const { getDomainSeparator, getChainConfig, addOptionsToCommands } = require('../common');
->>>>>>> 52335647
 const { prompt, validateParameters } = require('../common/utils');
 const { weightedSignersToScVal } = require('./type-utils');
 const { ethers } = require('hardhat');
@@ -18,21 +13,6 @@
     utils: { arrayify, id },
 } = ethers;
 require('./cli-utils');
-
-<<<<<<< HEAD
-=======
-const AXELAR_RELEASE_BASE_URL = 'https://static.axelar.network/releases/axelar-cgp-stellar';
-
-const SUPPORTED_CONTRACTS = new Set([
-    'axelar_gateway',
-    'axelar_operators',
-    'axelar_gas_service',
-    'interchain_token',
-    'token_manager',
-    'interchain_token_service',
-    'upgrader',
-    'example',
-]);
 
 const CONTRACT_CONFIGS = {
     axelar_gateway: () => [
@@ -59,58 +39,6 @@
     return program;
 };
 
-function getWasmUrl(contractName, version) {
-    if (!SUPPORTED_CONTRACTS.has(contractName)) {
-        throw new Error(`Unsupported contract ${contractName} for versioned deployment`);
-    }
-
-    const pathName = contractName.replace(/_/g, '-');
-
-    return `${AXELAR_RELEASE_BASE_URL}/stellar-${pathName}/${version}/wasm/stellar_${contractName}.wasm`;
-}
-
-async function downloadWasmFile(contractName, version) {
-    const url = getWasmUrl(contractName, version);
-    const tempDir = path.join(process.cwd(), 'artifacts');
-
-    // Create temp directory if it doesn't exist
-    const fs = require('fs');
-
-    if (!fs.existsSync(tempDir)) {
-        fs.mkdirSync(tempDir, { recursive: true });
-    }
-
-    const outputPath = path.join(tempDir, `${contractName}-${version}.wasm`);
-
-    try {
-        const response = await fetch(url);
-
-        if (!response.ok) {
-            throw new Error(`Failed to download WASM file: ${response.statusText}`);
-        }
-
-        const buffer = await response.buffer();
-        writeFileSync(outputPath, buffer);
-        printInfo('Successfully downloaded WASM file to', outputPath);
-        return outputPath;
-    } catch (error) {
-        throw new Error(`Error downloading WASM file: ${error.message}`);
-    }
-}
-
-async function getWasmPath(options, contractName) {
-    if (options.wasmPath) {
-        return options.wasmPath;
-    }
-
-    if (options.version) {
-        return await downloadWasmFile(contractName, options.version);
-    }
-
-    throw new Error('Either --wasm-path or --version must be provided');
-}
-
->>>>>>> 52335647
 async function getInitializeArgs(config, chain, contractName, wallet, options) {
     const owner = nativeToScVal(Address.fromString(wallet.publicKey()), { type: 'address' });
     const operator = nativeToScVal(Address.fromString(wallet.publicKey()), { type: 'address' });
@@ -327,46 +255,7 @@
     const program = new Command('deploy-contract').description('Deploy/Upgrade Stellar contracts');
 
     // 2nd level deploy command
-<<<<<<< HEAD
-    const deployCmd = new Command('deploy')
-        .description('Deploy a Stellar contract')
-        .argument('<contract-name>', 'Contract name to deploy')
-        .addOption(
-            new Option('--wasm-path <wasmPath>', 'Path to the WASM file (required if --version is not used)')
-                .conflicts('version'),
-        )
-        .addOption(
-            new Option('--version <version>', 'Released version (vX.Y.Z) or a pre-release commit hash (required if --wasm-path is not used)')
-                .conflicts('wasmPath'),
-        )
-        .addOption(new Option('--nonce <nonce>', 'Optional nonce for the signer set'))
-        .addOption(new Option('--domain-separator <domainSeparator>', 'Domain separator (keccak256 hash or "offline")').default('offline'))
-        .addOption(
-            new Option('--previous-signers-retention <previousSignersRetention>', 'previous signer retention')
-                .default(15)
-                .argParser(Number),
-        )
-        .addOption(new Option('--minimum-rotation-delay <miniumRotationDelay>', 'Minimum rotation delay').default(0).argParser(Number))
-        .addOption(
-            new Option('--use-dummy-its-address', 'Use dummy ITS address for example contract to test a GMP call').default(false),
-        )
-        .hook('preAction', async (thisCommand) => {
-            const opts = thisCommand.opts();
-            const contractName = thisCommand.args[0];
-
-            if (!opts.wasmPath && !opts.version) {
-                throw new Error('Either --wasm-path or --version is required');
-            }
-
-            const wasmResolvedPath = await getWasmFilePath(opts, contractName);
-            Object.assign(opts, { wasmResolvedPath });
-        })
-        .action((contractName, options) => {
-            mainProcessor(options, deploy, contractName);
-        });
-=======
     const deployCmd = new Command('deploy').description('Deploy a Stellar contract');
->>>>>>> 52335647
 
     // 2nd level upgrade command
     const upgradeCmd = new Command('upgrade').description('Upgrade a Stellar contract');
@@ -376,12 +265,28 @@
     addBaseOptions(deployCmd, { address: true });
 
     // 3rd level commands for `deploy`
-    const deployContractCmds = Array.from(SUPPORTED_CONTRACTS).map((contractName) => {
+    const deployContractCmds = Array.from(SUPPORTED_STELLAR_CONTRACTS).map((contractName) => {
         const command = new Command(contractName)
             .description(`Deploy ${contractName} contract`)
-            .addOption(new Option('--wasm-path <wasmPath>', 'path to the WASM file'))
-            .addOption(new Option('--version <version>', 'version of the contract to deploy (e.g., v1.0.0)'))
-            .action((options) => {
+            .addOption(
+                new Option('--wasm-path <wasmPath>', 'Path to the WASM file (required if --version is not used)')
+                    .conflicts('version'),
+            )
+            .addOption(
+                new Option('--version <version>', 'Released version (vX.Y.Z) or a pre-release commit hash (required if --wasm-path is not used)')
+                    .conflicts('wasmPath'),
+            )
+            .hook('preAction', async (thisCommand) => {
+                const opts = thisCommand.opts();
+    
+                if (!opts.wasmPath && !opts.version) {
+                    throw new Error('Either --wasm-path or --version is required');
+                }
+    
+                const wasmResolvedPath = await getWasmFilePath(opts, contractName);
+                Object.assign(opts, { wasmResolvedPath });
+            })
+            .action((contractName, options) => {
                 mainProcessor(options, deploy, contractName);
             });
 
@@ -389,7 +294,7 @@
     });
 
     // 3rd level commands for `upgrade`
-    const upgradeContractCmds = Array.from(SUPPORTED_CONTRACTS).map((contractName) => {
+    const upgradeContractCmds = Array.from(SUPPORTED_STELLAR_CONTRACTS).map((contractName) => {
         return new Command(contractName)
             .description(`Upgrade ${contractName} contract`)
             .addOption(new Option('--wasm-path <wasmPath>', 'path to the WASM file'))
