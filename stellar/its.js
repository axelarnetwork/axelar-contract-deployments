'use strict';

const { Address, Contract, nativeToScVal, Operation, xdr, authorizeInvocation, rpc } = require('@stellar/stellar-sdk');
const { Command } = require('commander');
const { ethers } = require('hardhat');
const {
<<<<<<< HEAD
    utils: { arrayify, defaultAbiCoder, hexZeroPad, isHexString, keccak256 },
=======
    utils: { arrayify, hexZeroPad, isHexString, keccak256 },
>>>>>>> 14e20d21
} = ethers;

const { saveConfig, loadConfig, addOptionsToCommands, getChainConfig } = require('../common');
const {
    addBaseOptions,
    getWallet,
    broadcast,
    tokenToScVal,
    tokenMetadataToScVal,
    getNetworkPassphrase,
    createAuthorizedFunc,
} = require('./utils');
const { prompt } = require('../common/utils');

const HUB_CHAIN = 'axelar';

<<<<<<< HEAD
async function setTrustedChain(wallet, _, chain, contractConfig, arg, options) {
    const contract = new Contract(contractConfig.address);
=======
async function setTrustedChain(wallet, _, chain, arg, options) {
    const contract = new Contract(chain.contracts.interchain_token_service?.address);
>>>>>>> 14e20d21
    const callArg = nativeToScVal(arg, { type: 'string' });

    const operation = contract.call('set_trusted_chain', callArg);

    await broadcast(operation, wallet, chain, 'Trusted Chain Set', options);
}

async function removeTrustedChain(wallet, _, chain, arg, options) {
    const contract = new Contract(chain.contracts.interchain_token_service?.address);
    const callArg = nativeToScVal(arg, { type: 'string' });

    const operation = contract.call('remove_trusted_chain', callArg);

    await broadcast(operation, wallet, chain, 'Trusted Chain Removed', options);
}

<<<<<<< HEAD
async function deployInterchainToken(wallet, _, chain, contractConfig, args, options) {
    const contract = new Contract(contractConfig.address);
=======
async function deployInterchainToken(wallet, _, chain, args, options) {
    const contract = new Contract(chain.contracts.interchain_token_service?.address);
>>>>>>> 14e20d21
    const caller = nativeToScVal(Address.fromString(wallet.publicKey()), { type: 'address' });
    const minter = caller;
    const [symbol, name, decimal, salt, initialSupply] = args;
    const saltBytes32 = isHexString(salt) ? hexZeroPad(salt, 32) : keccak256(salt);

    const operation = contract.call(
        'deploy_interchain_token',
        caller,
        nativeToScVal(Buffer.from(arrayify(saltBytes32)), { type: 'bytes' }),
        tokenMetadataToScVal(decimal, name, symbol),
        nativeToScVal(initialSupply, { type: 'i128' }),
        minter,
    );

    await broadcast(operation, wallet, chain, 'Interchain Token Deployed', options);
}

<<<<<<< HEAD
async function deployRemoteInterchainToken(wallet, _, chain, contractConfig, args, options) {
    const contract = new Contract(contractConfig.address);
=======
async function deployRemoteInterchainToken(wallet, _, chain, args, options) {
    const contract = new Contract(chain.contracts.interchain_token_service?.address);
>>>>>>> 14e20d21
    const caller = nativeToScVal(Address.fromString(wallet.publicKey()), { type: 'address' });
    const [salt, destinationChain, gasTokenAddress, gasFeeAmount] = args;
    const saltBytes32 = hexZeroPad(salt.startsWith('0x') ? salt : '0x' + salt, 32);

    const operation = contract.call(
        'deploy_remote_interchain_token',
        caller,
        nativeToScVal(Buffer.from(arrayify(saltBytes32)), { type: 'bytes' }),
        nativeToScVal(destinationChain, { type: 'string' }),
        tokenToScVal(gasTokenAddress, gasFeeAmount),
    );

    await broadcast(operation, wallet, chain, 'Remote Interchain Token Deployed', options);
}

<<<<<<< HEAD
async function registerCanonicalToken(wallet, _, chain, contractConfig, args, options) {
    const contract = new Contract(contractConfig.address);
=======
async function registerCanonicalToken(wallet, _, chain, args, options) {
    const contract = new Contract(chain.contracts.interchain_token_service?.address);
>>>>>>> 14e20d21
    const [tokenAddress] = args;

    const operation = contract.call('register_canonical_token', nativeToScVal(tokenAddress, { type: 'address' }));

    await broadcast(operation, wallet, chain, 'Canonical Token Registered', options);
}

async function createPayGasAndCallContractAuth(spenderScVal, payload, gasTokenAddress, gasFeeAmount, chain, wallet) {
    const { interchain_token_service: { address: itsAddress, initializeArgs: { gasServiceAddress, gatewayAddress, itsHubAddress } } = {} } =
        chain.contracts;

    const itsAddressScVal = nativeToScVal(Address.fromString(itsAddress), { type: 'address' });
    const itsHubChainScVal = nativeToScVal(HUB_CHAIN, { type: 'string' });
    const itsHubAddressScVal = nativeToScVal(itsHubAddress, { type: 'string' });
    const gasServiceAddressScVal = nativeToScVal(gasServiceAddress, { type: 'address' });
    const payloadScVal = nativeToScVal(Buffer.from(arrayify(payload, 'hex')), { type: 'bytes' });
    const gasTokenScVal = tokenToScVal(gasTokenAddress, gasFeeAmount);
    const gasFeeAmountScVal = nativeToScVal(gasFeeAmount, { type: 'i128' });
    const emptyBytesScVal = nativeToScVal(Buffer.from(''), { type: 'bytes' });

    const validUntil = await new rpc.Server(chain.rpc).getLatestLedger().then((info) => info.sequence + 100);

    const transferAuth = new xdr.SorobanAuthorizedInvocation({
        function: createAuthorizedFunc(Address.fromString(gasTokenAddress), 'transfer', [
            spenderScVal,
            gasServiceAddressScVal,
            gasFeeAmountScVal,
        ]),
        subInvocations: [],
    });

    return Promise.all(
        [
            new xdr.SorobanAuthorizedInvocation({
                function: createAuthorizedFunc(Address.fromString(gasServiceAddress), 'pay_gas', [
                    itsAddressScVal,
                    itsHubChainScVal,
                    itsHubAddressScVal,
                    payloadScVal,
                    spenderScVal,
                    gasTokenScVal,
                    emptyBytesScVal,
                ]),
                subInvocations: [transferAuth],
            }),
            new xdr.SorobanAuthorizedInvocation({
                function: createAuthorizedFunc(Address.fromString(gatewayAddress), 'call_contract', [
                    itsAddressScVal,
                    itsHubChainScVal,
                    itsHubAddressScVal,
                    emptyBytesScVal,
                ]),
                subInvocations: [],
            }),
        ].map((auth) => authorizeInvocation(wallet, validUntil, auth, wallet.publicKey(), getNetworkPassphrase(chain.networkType))),
    );
}

<<<<<<< HEAD
async function deployRemoteCanonicalToken(wallet, _, chain, contractConfig, args, options) {
    const itsAddress = contractConfig.address;
    const spenderScVal = nativeToScVal(Address.fromString(wallet.publicKey()), { type: 'address' });

    const [tokenAddress, tokenId, tokenName, tokenSymbol, decimals, destinationChain, gasTokenAddress, gasFeeAmount] = args;

    const payload = defaultAbiCoder.encode(
        ['uint8', 'string', 'bytes'],
        [
            3, // HubMessage type for SendToHub
            destinationChain,
            defaultAbiCoder.encode(
                ['uint8', 'bytes32', 'string', 'string', 'uint8', 'bytes'],
                [1, '0x' + tokenId, tokenName, tokenSymbol, decimals, '0x'],
            ),
        ],
    );
=======
async function deployRemoteCanonicalToken(wallet, _, chain, args, options) {
    const itsAddress = chain.contracts.interchain_token_service?.address;
    const spenderScVal = nativeToScVal(Address.fromString(wallet.publicKey()), { type: 'address' });

    const [tokenAddress, destinationChain, gasTokenAddress, gasFeeAmount] = args;

    const payload =
        '0x0000000000000000000000000000000000000000000000000000000000000003000000000000000000000000000000000000000000000000000000000000006000000000000000000000000000000000000000000000000000000000000000a000000000000000000000000000000000000000000000000000000000000000096176616c616e636865000000000000000000000000000000000000000000000000000000000000000000000000000000000000000000000000000000000001600000000000000000000000000000000000000000000000000000000000000001c00a0cb91e6505241fd8c744cc5444fe3e0f5e18c551f5a3f09e9cfde4727a8100000000000000000000000000000000000000000000000000000000000000c000000000000000000000000000000000000000000000000000000000000001000000000000000000000000000000000000000000000000000000000000000007000000000000000000000000000000000000000000000000000000000000014000000000000000000000000000000000000000000000000000000000000000066e6174697665000000000000000000000000000000000000000000000000000000000000000000000000000000000000000000000000000000000000000000066e617469766500000000000000000000000000000000000000000000000000000000000000000000000000000000000000000000000000000000000000000000';
>>>>>>> 14e20d21

    const auth = await createPayGasAndCallContractAuth(spenderScVal, payload, gasTokenAddress, gasFeeAmount, chain, wallet);

    const operation = Operation.invokeContractFunction({
        contract: itsAddress,
        function: 'deploy_remote_canonical_token',
        args: [
            nativeToScVal(tokenAddress, { type: 'address' }),
            nativeToScVal(destinationChain, { type: 'string' }),
            spenderScVal,
            tokenToScVal(gasTokenAddress, gasFeeAmount),
        ],
        auth,
    });

    await broadcast(operation, wallet, chain, 'Remote Canonical Token Deployed', options);
}

<<<<<<< HEAD
async function interchainTransfer(wallet, _, chain, contractConfig, args, options) {
    const contract = new Contract(contractConfig.address);
=======
async function interchainTransfer(wallet, _, chain, args, options) {
    const contract = new Contract(chain.contracts.interchain_token_service?.address);
>>>>>>> 14e20d21
    const caller = nativeToScVal(Address.fromString(wallet.publicKey()), { type: 'address' });
    const [tokenId, destinationChain, destinationAddress, amount, data, gasTokenAddress, gasFeeAmount] = args;

    const operation = contract.call(
        'interchain_transfer',
        caller,
        nativeToScVal(Buffer.from(arrayify(tokenId)), { type: 'bytes' }),
        nativeToScVal(destinationChain, { type: 'string' }),
        nativeToScVal(Buffer.from(arrayify(destinationAddress)), { type: 'bytes' }),
        nativeToScVal(amount, { type: 'i128' }),
        nativeToScVal(Buffer.from(arrayify(data)), { type: 'bytes' }),
        tokenToScVal(gasTokenAddress, gasFeeAmount),
    );

    await broadcast(operation, wallet, chain, 'Interchain Token Transferred', options);
}

<<<<<<< HEAD
=======
async function execute(wallet, _, chain, args, options) {
    const contract = new Contract(chain.contracts.interchain_token_service?.address);
    const [sourceChain, messageId, sourceAddress, payload] = args;

    const operation = contract.call(
        'execute',
        nativeToScVal(sourceChain, { type: 'string' }),
        nativeToScVal(messageId, { type: 'string' }),
        nativeToScVal(sourceAddress, { type: 'string' }),
        nativeToScVal(Buffer.from(arrayify(payload)), { type: 'bytes' }),
    );

    await broadcast(operation, wallet, chain, 'Executed', options);
}

>>>>>>> 14e20d21
async function mainProcessor(processor, args, options) {
    const { yes } = options;
    const config = loadConfig(options.env);
    const chain = getChainConfig(config, options.chainName);
    const wallet = await getWallet(chain, options);

    if (prompt(`Proceed with action ${processor.name}`, yes)) {
        return;
    }

    if (!chain.contracts?.interchain_token_service) {
        throw new Error('Interchain Token Service package not found.');
    }

    await processor(wallet, config, chain, args, options);

    saveConfig(config, options.env);
}

if (require.main === module) {
    const program = new Command();

    program.name('its').description('Interchain Token Service contract operations.');

    program
        .command('set-trusted-chain <chainName>')
        .description('set a trusted ITS chain')
        .action((chainName, options) => {
            mainProcessor(setTrustedChain, chainName, options);
        });

    program
        .command('remove-trusted-chain <chainName>')
        .description('remove a trusted ITS chain')
        .action((chainName, options) => {
            mainProcessor(removeTrustedChain, chainName, options);
        });

    program
        .command('deploy-interchain-token <symbol> <name> <decimals> <salt> <initialSupply> ')
        .description('deploy interchain token')
        .action((symbol, name, decimal, salt, initialSupply, options) => {
            mainProcessor(deployInterchainToken, [symbol, name, decimal, salt, initialSupply], options);
        });

    program
        .command('deploy-remote-interchain-token <salt> <destinationChain> <gasTokenAddress> <gasFeeAmount>')
        .description('deploy remote interchain token')
        .action((salt, destinationChain, gasTokenAddress, gasFeeAmount, options) => {
            mainProcessor(deployRemoteInterchainToken, [salt, destinationChain, gasTokenAddress, gasFeeAmount], options);
        });

    program
        .command('register-canonical-token <tokenAddress>')
        .description('register canonical token')
        .action((tokenAddress, options) => {
            mainProcessor(registerCanonicalToken, [tokenAddress], options);
        });

    program
<<<<<<< HEAD
        .command(
            'deploy-remote-canonical-token <tokenAddress> <tokenId> <tokenName> <tokenSymbol> <decimals> <destinationChain> <gasTokenAddress> <gasFeeAmount>',
        )
        .description('deploy remote canonical token')
        .action((tokenAddress, tokenId, tokenName, tokenSymbol, decimals, destinationChain, gasTokenAddress, gasFeeAmount, options) => {
            mainProcessor(
                deployRemoteCanonicalToken,
                [tokenAddress, tokenId, tokenName, tokenSymbol, decimals, destinationChain, gasTokenAddress, gasFeeAmount],
                options,
            );
=======
        .command('deploy-remote-canonical-token <tokenAddress> <destinationChain> <gasTokenAddress> <gasFeeAmount>')
        .description('deploy remote canonical token')
        .action((tokenAddress, destinationChain, gasTokenAddress, gasFeeAmount, options) => {
            mainProcessor(deployRemoteCanonicalToken, [tokenAddress, destinationChain, gasTokenAddress, gasFeeAmount], options);
>>>>>>> 14e20d21
        });

    program
        .command('interchain-transfer <tokenId> <destinationChain> <destinationAddress> <amount> <data> <gasTokenAddress> <gasFeeAmount>')
        .description('interchain transfer')
        .action((tokenId, destinationChain, destinationAddress, amount, data, gasTokenAddress, gasFeeAmount, options) => {
            mainProcessor(
                interchainTransfer,
                [tokenId, destinationChain, destinationAddress, amount, data, gasTokenAddress, gasFeeAmount],
                options,
            );
        });

<<<<<<< HEAD
=======
    program
        .command('execute <sourceChain> <messageId> <sourceAddress> <payload>')
        .description('execute a message')
        .action((sourceChain, messageId, sourceAddress, payload, options) => {
            mainProcessor(execute, [sourceChain, messageId, sourceAddress, payload], options);
        });

>>>>>>> 14e20d21
    addOptionsToCommands(program, addBaseOptions);

    program.parse();
}<|MERGE_RESOLUTION|>--- conflicted
+++ resolved
@@ -4,11 +4,7 @@
 const { Command } = require('commander');
 const { ethers } = require('hardhat');
 const {
-<<<<<<< HEAD
     utils: { arrayify, defaultAbiCoder, hexZeroPad, isHexString, keccak256 },
-=======
-    utils: { arrayify, hexZeroPad, isHexString, keccak256 },
->>>>>>> 14e20d21
 } = ethers;
 
 const { saveConfig, loadConfig, addOptionsToCommands, getChainConfig } = require('../common');
@@ -25,13 +21,8 @@
 
 const HUB_CHAIN = 'axelar';
 
-<<<<<<< HEAD
 async function setTrustedChain(wallet, _, chain, contractConfig, arg, options) {
     const contract = new Contract(contractConfig.address);
-=======
-async function setTrustedChain(wallet, _, chain, arg, options) {
-    const contract = new Contract(chain.contracts.interchain_token_service?.address);
->>>>>>> 14e20d21
     const callArg = nativeToScVal(arg, { type: 'string' });
 
     const operation = contract.call('set_trusted_chain', callArg);
@@ -48,13 +39,8 @@
     await broadcast(operation, wallet, chain, 'Trusted Chain Removed', options);
 }
 
-<<<<<<< HEAD
 async function deployInterchainToken(wallet, _, chain, contractConfig, args, options) {
     const contract = new Contract(contractConfig.address);
-=======
-async function deployInterchainToken(wallet, _, chain, args, options) {
-    const contract = new Contract(chain.contracts.interchain_token_service?.address);
->>>>>>> 14e20d21
     const caller = nativeToScVal(Address.fromString(wallet.publicKey()), { type: 'address' });
     const minter = caller;
     const [symbol, name, decimal, salt, initialSupply] = args;
@@ -72,13 +58,8 @@
     await broadcast(operation, wallet, chain, 'Interchain Token Deployed', options);
 }
 
-<<<<<<< HEAD
 async function deployRemoteInterchainToken(wallet, _, chain, contractConfig, args, options) {
     const contract = new Contract(contractConfig.address);
-=======
-async function deployRemoteInterchainToken(wallet, _, chain, args, options) {
-    const contract = new Contract(chain.contracts.interchain_token_service?.address);
->>>>>>> 14e20d21
     const caller = nativeToScVal(Address.fromString(wallet.publicKey()), { type: 'address' });
     const [salt, destinationChain, gasTokenAddress, gasFeeAmount] = args;
     const saltBytes32 = hexZeroPad(salt.startsWith('0x') ? salt : '0x' + salt, 32);
@@ -94,13 +75,8 @@
     await broadcast(operation, wallet, chain, 'Remote Interchain Token Deployed', options);
 }
 
-<<<<<<< HEAD
 async function registerCanonicalToken(wallet, _, chain, contractConfig, args, options) {
     const contract = new Contract(contractConfig.address);
-=======
-async function registerCanonicalToken(wallet, _, chain, args, options) {
-    const contract = new Contract(chain.contracts.interchain_token_service?.address);
->>>>>>> 14e20d21
     const [tokenAddress] = args;
 
     const operation = contract.call('register_canonical_token', nativeToScVal(tokenAddress, { type: 'address' }));
@@ -159,7 +135,6 @@
     );
 }
 
-<<<<<<< HEAD
 async function deployRemoteCanonicalToken(wallet, _, chain, contractConfig, args, options) {
     const itsAddress = contractConfig.address;
     const spenderScVal = nativeToScVal(Address.fromString(wallet.publicKey()), { type: 'address' });
@@ -177,16 +152,6 @@
             ),
         ],
     );
-=======
-async function deployRemoteCanonicalToken(wallet, _, chain, args, options) {
-    const itsAddress = chain.contracts.interchain_token_service?.address;
-    const spenderScVal = nativeToScVal(Address.fromString(wallet.publicKey()), { type: 'address' });
-
-    const [tokenAddress, destinationChain, gasTokenAddress, gasFeeAmount] = args;
-
-    const payload =
-        '0x0000000000000000000000000000000000000000000000000000000000000003000000000000000000000000000000000000000000000000000000000000006000000000000000000000000000000000000000000000000000000000000000a000000000000000000000000000000000000000000000000000000000000000096176616c616e636865000000000000000000000000000000000000000000000000000000000000000000000000000000000000000000000000000000000001600000000000000000000000000000000000000000000000000000000000000001c00a0cb91e6505241fd8c744cc5444fe3e0f5e18c551f5a3f09e9cfde4727a8100000000000000000000000000000000000000000000000000000000000000c000000000000000000000000000000000000000000000000000000000000001000000000000000000000000000000000000000000000000000000000000000007000000000000000000000000000000000000000000000000000000000000014000000000000000000000000000000000000000000000000000000000000000066e6174697665000000000000000000000000000000000000000000000000000000000000000000000000000000000000000000000000000000000000000000066e617469766500000000000000000000000000000000000000000000000000000000000000000000000000000000000000000000000000000000000000000000';
->>>>>>> 14e20d21
 
     const auth = await createPayGasAndCallContractAuth(spenderScVal, payload, gasTokenAddress, gasFeeAmount, chain, wallet);
 
@@ -205,13 +170,8 @@
     await broadcast(operation, wallet, chain, 'Remote Canonical Token Deployed', options);
 }
 
-<<<<<<< HEAD
 async function interchainTransfer(wallet, _, chain, contractConfig, args, options) {
     const contract = new Contract(contractConfig.address);
-=======
-async function interchainTransfer(wallet, _, chain, args, options) {
-    const contract = new Contract(chain.contracts.interchain_token_service?.address);
->>>>>>> 14e20d21
     const caller = nativeToScVal(Address.fromString(wallet.publicKey()), { type: 'address' });
     const [tokenId, destinationChain, destinationAddress, amount, data, gasTokenAddress, gasFeeAmount] = args;
 
@@ -229,24 +189,6 @@
     await broadcast(operation, wallet, chain, 'Interchain Token Transferred', options);
 }
 
-<<<<<<< HEAD
-=======
-async function execute(wallet, _, chain, args, options) {
-    const contract = new Contract(chain.contracts.interchain_token_service?.address);
-    const [sourceChain, messageId, sourceAddress, payload] = args;
-
-    const operation = contract.call(
-        'execute',
-        nativeToScVal(sourceChain, { type: 'string' }),
-        nativeToScVal(messageId, { type: 'string' }),
-        nativeToScVal(sourceAddress, { type: 'string' }),
-        nativeToScVal(Buffer.from(arrayify(payload)), { type: 'bytes' }),
-    );
-
-    await broadcast(operation, wallet, chain, 'Executed', options);
-}
-
->>>>>>> 14e20d21
 async function mainProcessor(processor, args, options) {
     const { yes } = options;
     const config = loadConfig(options.env);
@@ -307,7 +249,6 @@
         });
 
     program
-<<<<<<< HEAD
         .command(
             'deploy-remote-canonical-token <tokenAddress> <tokenId> <tokenName> <tokenSymbol> <decimals> <destinationChain> <gasTokenAddress> <gasFeeAmount>',
         )
@@ -318,12 +259,6 @@
                 [tokenAddress, tokenId, tokenName, tokenSymbol, decimals, destinationChain, gasTokenAddress, gasFeeAmount],
                 options,
             );
-=======
-        .command('deploy-remote-canonical-token <tokenAddress> <destinationChain> <gasTokenAddress> <gasFeeAmount>')
-        .description('deploy remote canonical token')
-        .action((tokenAddress, destinationChain, gasTokenAddress, gasFeeAmount, options) => {
-            mainProcessor(deployRemoteCanonicalToken, [tokenAddress, destinationChain, gasTokenAddress, gasFeeAmount], options);
->>>>>>> 14e20d21
         });
 
     program
@@ -337,16 +272,6 @@
             );
         });
 
-<<<<<<< HEAD
-=======
-    program
-        .command('execute <sourceChain> <messageId> <sourceAddress> <payload>')
-        .description('execute a message')
-        .action((sourceChain, messageId, sourceAddress, payload, options) => {
-            mainProcessor(execute, [sourceChain, messageId, sourceAddress, payload], options);
-        });
-
->>>>>>> 14e20d21
     addOptionsToCommands(program, addBaseOptions);
 
     program.parse();
