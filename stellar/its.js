--- conflicted
+++ resolved
@@ -98,14 +98,10 @@
 
 async function interchainTransfer(wallet, _, chain, contract, args, options) {
     const caller = addressToScVal(wallet.publicKey());
-<<<<<<< HEAD
-    const [tokenId, destinationChain, destinationAddress, amount, data] = args;
+    const [tokenId, destinationChain, destinationAddress, amount] = args;
+    const data = options.data === '' ? nativeToScVal(null, { type: 'null' }) : hexToScVal(options.data);
     const gasTokenAddress = options.gasTokenAddress || getNativeTokenAddress(chain.networkType);
     const gasFeeAmount = options.gasFeeAmount;
-=======
-    const [tokenId, destinationChain, destinationAddress, amount, gasTokenAddress, gasFeeAmount] = args;
-    const data = options.data === '' ? nativeToScVal(null, { type: 'null' }) : hexToScVal(options.data);
->>>>>>> 79cdd684
 
     const operation = contract.call(
         'interchain_transfer',
@@ -213,24 +209,13 @@
         });
 
     program
-<<<<<<< HEAD
-        .command('interchain-transfer <tokenId> <destinationChain> <destinationAddress> <amount> <data>')
+        .command('interchain-transfer <tokenId> <destinationChain> <destinationAddress> <amount>')
         .description('interchain transfer')
+        .addOption(new Option('--data <data>', 'data').default(''))
         .addOption(new Option('--gas-token-address <gasTokenAddress>', 'gas token address'))
         .addOption(new Option('--gas-fee-amount <gasFeeAmount>', 'gas fee amount').default(0))
         .action((tokenId, destinationChain, destinationAddress, amount, data, options) => {
             mainProcessor(interchainTransfer, [tokenId, destinationChain, destinationAddress, amount, data], options);
-=======
-        .command('interchain-transfer <tokenId> <destinationChain> <destinationAddress> <amount> <gasTokenAddress> <gasFeeAmount>')
-        .description('interchain transfer')
-        .addOption(new Option('--data <data>', 'data').default(''))
-        .action((tokenId, destinationChain, destinationAddress, amount, gasTokenAddress, gasFeeAmount, options) => {
-            mainProcessor(
-                interchainTransfer,
-                [tokenId, destinationChain, destinationAddress, amount, gasTokenAddress, gasFeeAmount],
-                options,
-            );
->>>>>>> 79cdd684
         });
 
     program
