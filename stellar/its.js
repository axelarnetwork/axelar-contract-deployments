'use strict';

const { Contract, nativeToScVal } = require('@stellar/stellar-sdk');
const { Command } = require('commander');

const { saveConfig, loadConfig, addOptionsToCommands, getChainConfig, printInfo } = require('../common');
const {
    addBaseOptions,
    getWallet,
    broadcast,
    tokenToScVal,
    tokenMetadataToScVal,
    addressToScVal,
    hexToScVal,
    saltToBytes32,
    stellarAddressToBytes,
} = require('./utils');
const { prompt } = require('../common/utils');

async function setTrustedChain(wallet, _, chain, contract, arg, options) {
    const callArg = nativeToScVal(arg, { type: 'string' });

    const operation = contract.call('set_trusted_chain', callArg);

    await broadcast(operation, wallet, chain, 'Trusted Chain Set', options);
}

async function removeTrustedChain(wallet, _, chain, contract, arg, options) {
    const callArg = nativeToScVal(arg, { type: 'string' });

    const operation = contract.call('remove_trusted_chain', callArg);

    await broadcast(operation, wallet, chain, 'Trusted Chain Removed', options);
}

async function deployInterchainToken(wallet, _, chain, contract, args, options) {
    const caller = addressToScVal(wallet.publicKey());
    const minter = caller;
    const [symbol, name, decimal, salt, initialSupply] = args;
    const saltBytes32 = saltToBytes32(salt);

    const operation = contract.call(
        'deploy_interchain_token',
        caller,
        hexToScVal(saltBytes32),
        tokenMetadataToScVal(decimal, name, symbol),
        nativeToScVal(initialSupply, { type: 'i128' }),
        minter,
    );

    await broadcast(operation, wallet, chain, 'Interchain Token Deployed', options);
}

async function deployRemoteInterchainToken(wallet, _, chain, contract, args, options) {
    const caller = addressToScVal(wallet.publicKey());
    const [salt, destinationChain, gasTokenAddress, gasFeeAmount] = args;
    const saltBytes32 = saltToBytes32(salt);

    const operation = contract.call(
        'deploy_remote_interchain_token',
        caller,
        hexToScVal(saltBytes32),
        nativeToScVal(destinationChain, { type: 'string' }),
        tokenToScVal(gasTokenAddress, gasFeeAmount),
    );

    await broadcast(operation, wallet, chain, 'Remote Interchain Token Deployed', options);
}

async function registerCanonicalToken(wallet, _, chain, contract, args, options) {
    const [tokenAddress] = args;

    const operation = contract.call('register_canonical_token', nativeToScVal(tokenAddress, { type: 'address' }));

    await broadcast(operation, wallet, chain, 'Canonical Token Registered', options);
}

async function deployRemoteCanonicalToken(wallet, _, chain, contract, args, options) {
    const spenderScVal = addressToScVal(wallet.publicKey());

    const [tokenAddress, destinationChain, gasTokenAddress, gasFeeAmount] = args;

    const operation = contract.call(
        'deploy_remote_canonical_token',
        nativeToScVal(tokenAddress, { type: 'address' }),
        nativeToScVal(destinationChain, { type: 'string' }),
        spenderScVal,
        tokenToScVal(gasTokenAddress, gasFeeAmount),
    );

    await broadcast(operation, wallet, chain, 'Remote Canonical Token Deployed', options);
}

async function interchainTransfer(wallet, _, chain, contract, args, options) {
    const caller = addressToScVal(wallet.publicKey());
    const [tokenId, destinationChain, destinationAddress, amount, data, gasTokenAddress, gasFeeAmount] = args;

    const operation = contract.call(
        'interchain_transfer',
        caller,
        hexToScVal(tokenId),
        nativeToScVal(destinationChain, { type: 'string' }),
        hexToScVal(destinationAddress),
        nativeToScVal(amount, { type: 'i128' }),
        hexToScVal(data),
        tokenToScVal(gasTokenAddress, gasFeeAmount),
    );

    await broadcast(operation, wallet, chain, 'Interchain Token Transferred', options);
}

<<<<<<< HEAD
async function execute(wallet, _, chain, contract, args, options) {
    const [sourceChain, messageId, sourceAddress, payload] = args;

    const operation = contract.call(
        'execute',
        nativeToScVal(sourceChain, { type: 'string' }),
        nativeToScVal(messageId, { type: 'string' }),
        nativeToScVal(sourceAddress, { type: 'string' }),
        hexToScVal(payload),
    );

    await broadcast(operation, wallet, chain, 'Execute Called', options);
=======
async function encodeRecipient(wallet, _, chain, contract, args, options) {
    const [recipient] = args;
    printInfo('Encoded Recipient', stellarAddressToBytes(recipient));
>>>>>>> 3ae4b6a4
}

async function mainProcessor(processor, args, options) {
    const { yes } = options;
    const config = loadConfig(options.env);
    const chain = getChainConfig(config, options.chainName);
    const wallet = await getWallet(chain, options);

    if (prompt(`Proceed with action ${processor.name}`, yes)) {
        return;
    }

    if (!chain.contracts?.interchain_token_service) {
        throw new Error('Interchain Token Service package not found.');
    }

    const contract = new Contract(chain.contracts.interchain_token_service.address);

    await processor(wallet, config, chain, contract, args, options);

    saveConfig(config, options.env);
}

if (require.main === module) {
    const program = new Command();

    program.name('its').description('Interchain Token Service contract operations.');

    program
        .command('set-trusted-chain <chainName>')
        .description('set a trusted InterchainTokenService chain')
        .action((chainName, options) => {
            mainProcessor(setTrustedChain, chainName, options);
        });

    program
        .command('remove-trusted-chain <chainName>')
        .description('remove a trusted InterchainTokenService chain')
        .action((chainName, options) => {
            mainProcessor(removeTrustedChain, chainName, options);
        });

    program
        .command('deploy-interchain-token <symbol> <name> <decimals> <salt> <initialSupply>')
        .description('deploy interchain token')
        .action((symbol, name, decimal, salt, initialSupply, options) => {
            mainProcessor(deployInterchainToken, [symbol, name, decimal, salt, initialSupply], options);
        });

    program
        .command('deploy-remote-interchain-token <salt> <destinationChain> <gasTokenAddress> <gasFeeAmount>')
        .description('deploy remote interchain token')
        .action((salt, destinationChain, gasTokenAddress, gasFeeAmount, options) => {
            mainProcessor(deployRemoteInterchainToken, [salt, destinationChain, gasTokenAddress, gasFeeAmount], options);
        });

    program
        .command('register-canonical-token <tokenAddress>')
        .description('register canonical token')
        .action((tokenAddress, options) => {
            mainProcessor(registerCanonicalToken, [tokenAddress], options);
        });

    program
        .command('deploy-remote-canonical-token <tokenAddress> <destinationChain> <gasTokenAddress> <gasFeeAmount>')
        .description('deploy remote canonical token')
        .action((tokenAddress, destinationChain, gasTokenAddress, gasFeeAmount, options) => {
            mainProcessor(deployRemoteCanonicalToken, [tokenAddress, destinationChain, gasTokenAddress, gasFeeAmount], options);
        });

    program
        .command('interchain-transfer <tokenId> <destinationChain> <destinationAddress> <amount> <data> <gasTokenAddress> <gasFeeAmount>')
        .description('interchain transfer')
        .action((tokenId, destinationChain, destinationAddress, amount, data, gasTokenAddress, gasFeeAmount, options) => {
            mainProcessor(
                interchainTransfer,
                [tokenId, destinationChain, destinationAddress, amount, data, gasTokenAddress, gasFeeAmount],
                options,
            );
        });

    program
<<<<<<< HEAD
        .command('execute <sourceChain> <messageId> <sourceAddress> <payload>')
        .description('its execute')
        .action((sourceChain, messageId, sourceAddress, payload, options) => {
            mainProcessor(execute, [sourceChain, messageId, sourceAddress, payload], options);
=======
        .command('encode-recipient <recipient>')
        .description('Encode stellar address as bytes for ITS recipient')
        .action((recipient, options) => {
            mainProcessor(encodeRecipient, [recipient], options);
>>>>>>> 3ae4b6a4
        });

    addOptionsToCommands(program, addBaseOptions);

    program.parse();
}<|MERGE_RESOLUTION|>--- conflicted
+++ resolved
@@ -109,7 +109,6 @@
     await broadcast(operation, wallet, chain, 'Interchain Token Transferred', options);
 }
 
-<<<<<<< HEAD
 async function execute(wallet, _, chain, contract, args, options) {
     const [sourceChain, messageId, sourceAddress, payload] = args;
 
@@ -122,11 +121,11 @@
     );
 
     await broadcast(operation, wallet, chain, 'Execute Called', options);
-=======
+}
+  
 async function encodeRecipient(wallet, _, chain, contract, args, options) {
     const [recipient] = args;
     printInfo('Encoded Recipient', stellarAddressToBytes(recipient));
->>>>>>> 3ae4b6a4
 }
 
 async function mainProcessor(processor, args, options) {
@@ -209,19 +208,19 @@
         });
 
     program
-<<<<<<< HEAD
         .command('execute <sourceChain> <messageId> <sourceAddress> <payload>')
         .description('its execute')
         .action((sourceChain, messageId, sourceAddress, payload, options) => {
             mainProcessor(execute, [sourceChain, messageId, sourceAddress, payload], options);
-=======
+        });
+
+    program
         .command('encode-recipient <recipient>')
         .description('Encode stellar address as bytes for ITS recipient')
         .action((recipient, options) => {
             mainProcessor(encodeRecipient, [recipient], options);
->>>>>>> 3ae4b6a4
-        });
-
+        });
+  
     addOptionsToCommands(program, addBaseOptions);
 
     program.parse();
