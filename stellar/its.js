'use strict';

const { Contract, nativeToScVal } = require('@stellar/stellar-sdk');
const { Command, Option } = require('commander');
const {
    saveConfig,
    loadConfig,
    addOptionsToCommands,
    getChainConfig,
    printInfo,
    printWarn,
    printError,
    validateParameters,
} = require('../common');
const {
    addBaseOptions,
    getWallet,
    broadcast,
    tokenToScVal,
    tokenMetadataToScVal,
    addressToScVal,
    hexToScVal,
    saltToBytes32,
    serializeValue,
} = require('./utils');
<<<<<<< HEAD
const { prompt, parseTrustedChains } = require('../common/utils');
=======
const { prompt, parseTrustedChains, asciiToBytes } = require('../common/utils');
>>>>>>> 3e419d09

async function manageTrustedChains(action, wallet, config, chain, contract, args, options) {
    const trustedChains = parseTrustedChains(config, args);

    for (const trustedChain of trustedChains) {
        printInfo(action, trustedChain);

        const trustedChainScVal = nativeToScVal(trustedChain, { type: 'string' });

        try {
            const isTrusted = (
                await broadcast(contract.call('is_trusted_chain', trustedChainScVal), wallet, chain, 'Is trusted chain', options)
            ).value();

            if (isTrusted && action === 'set_trusted_chain') {
                printWarn('The chain is already trusted', trustedChain);
                continue;
            }

            if (!isTrusted && action === 'remove_trusted_chain') {
                printWarn('The chain is not trusted', trustedChain);
                continue;
            }

            await broadcast(contract.call(action, trustedChainScVal), wallet, chain, action, options);
            printInfo(`Successfully ${action === 'set_trusted_chain' ? 'added' : 'removed'} trusted chain`, trustedChain);
        } catch (error) {
            printError(`Failed to process ${action}`, trustedChain, error);
        }
    }
}

async function addTrustedChains(wallet, config, chain, contract, args, options) {
    await manageTrustedChains('set_trusted_chain', wallet, config, chain, contract, args, options);
}

async function removeTrustedChains(wallet, config, chain, contract, args, options) {
    await manageTrustedChains('remove_trusted_chain', wallet, config, chain, contract, args, options);
}

async function deployInterchainToken(wallet, _, chain, contract, args, options) {
    const caller = addressToScVal(wallet.publicKey());
    const minter = caller;
    const [symbol, name, decimal, salt, initialSupply] = args;
    const saltBytes32 = saltToBytes32(salt);

    const operation = contract.call(
        'deploy_interchain_token',
        caller,
        hexToScVal(saltBytes32),
        tokenMetadataToScVal(decimal, name, symbol),
        nativeToScVal(initialSupply, { type: 'i128' }),
        minter,
    );

    const returnValue = await broadcast(operation, wallet, chain, 'Interchain Token Deployed', options);
    printInfo('tokenId', serializeValue(returnValue.value()));
}

async function deployRemoteInterchainToken(wallet, _, chain, contract, args, options) {
    const caller = addressToScVal(wallet.publicKey());
    const [salt, destinationChain] = args;
    const saltBytes32 = saltToBytes32(salt);
    const gasTokenAddress = options.gasTokenAddress || chain.tokenAddress;
    const gasAmount = options.gasAmount;

    validateParameters({
        isValidStellarAddress: { gasTokenAddress },
        isValidNumber: { gasAmount },
    });

    const operation = contract.call(
        'deploy_remote_interchain_token',
        caller,
        hexToScVal(saltBytes32),
        nativeToScVal(destinationChain, { type: 'string' }),
        tokenToScVal(gasTokenAddress, gasAmount),
    );

    const returnValue = await broadcast(operation, wallet, chain, 'Remote Interchain Token Deployed', options);
    printInfo('tokenId', serializeValue(returnValue.value()));
}

async function registerCanonicalToken(wallet, _, chain, contract, args, options) {
    const [tokenAddress] = args;

    const operation = contract.call('register_canonical_token', nativeToScVal(tokenAddress, { type: 'address' }));

    const returnValue = await broadcast(operation, wallet, chain, 'Canonical Token Registered', options);
    printInfo('tokenId', serializeValue(returnValue.value()));
}

async function deployRemoteCanonicalToken(wallet, _, chain, contract, args, options) {
    const spenderScVal = addressToScVal(wallet.publicKey());
    const [tokenAddress, destinationChain] = args;
    const gasTokenAddress = options.gasTokenAddress || chain.tokenAddress;
    const gasAmount = options.gasAmount;

    validateParameters({
        isValidStellarAddress: { gasTokenAddress },
        isValidNumber: { gasAmount },
    });

    const operation = contract.call(
        'deploy_remote_canonical_token',
        nativeToScVal(tokenAddress, { type: 'address' }),
        nativeToScVal(destinationChain, { type: 'string' }),
        spenderScVal,
        tokenToScVal(gasTokenAddress, gasAmount),
    );

    const returnValue = await broadcast(operation, wallet, chain, 'Remote Canonical Token Deployed', options);
    printInfo('tokenId', serializeValue(returnValue.value()));
}

async function interchainTransfer(wallet, _, chain, contract, args, options) {
    const caller = addressToScVal(wallet.publicKey());
    const [tokenId, destinationChain, destinationAddress, amount] = args;
    const data = options.data === '' ? nativeToScVal(null, { type: 'null' }) : hexToScVal(options.data);
    const gasTokenAddress = options.gasTokenAddress || chain.tokenAddress;
    const gasAmount = options.gasAmount;

    validateParameters({
        isValidStellarAddress: { gasTokenAddress },
        isValidNumber: { gasAmount },
    });

    const operation = contract.call(
        'interchain_transfer',
        caller,
        hexToScVal(tokenId),
        nativeToScVal(destinationChain, { type: 'string' }),
        hexToScVal(destinationAddress),
        nativeToScVal(amount, { type: 'i128' }),
        data,
        tokenToScVal(gasTokenAddress, gasAmount),
    );

    await broadcast(operation, wallet, chain, 'Interchain Token Transferred', options);
}

async function execute(wallet, _, chain, contract, args, options) {
    const [sourceChain, messageId, sourceAddress, payload] = args;

    const operation = contract.call(
        'execute',
        nativeToScVal(sourceChain, { type: 'string' }),
        nativeToScVal(messageId, { type: 'string' }),
        nativeToScVal(sourceAddress, { type: 'string' }),
        hexToScVal(payload),
    );

    await broadcast(operation, wallet, chain, 'Executed', options);
}

async function encodeRecipient(wallet, _, chain, contract, args, options) {
    const [recipient] = args;
    printInfo('Encoded Recipient', asciiToBytes(recipient));
}

async function mainProcessor(processor, args, options) {
    const { yes } = options;
    const config = loadConfig(options.env);
    const chain = getChainConfig(config, options.chainName);
    const wallet = await getWallet(chain, options);

    if (prompt(`Proceed with action ${processor.name}`, yes)) {
        return;
    }

    if (!chain.contracts?.InterchainTokenService) {
        throw new Error('Interchain Token Service package not found.');
    }

    const contractId = chain.contracts.InterchainTokenService.address;

    validateParameters({
        isValidStellarAddress: { contractId },
    });

    const contract = new Contract(chain.contracts.InterchainTokenService.address);

    await processor(wallet, config, chain, contract, args, options);

    saveConfig(config, options.env);
}

if (require.main === module) {
    const program = new Command();

    program.name('its').description('Interchain Token Service contract operations.');

    program
        .command('add-trusted-chains <trusted-chains...>')
        .description(`Add trusted chains. The <trusted-chains> can be a list of chains separated by whitespaces or special tag 'all'`)
        .action((trustedChains, options) => {
            mainProcessor(addTrustedChains, trustedChains, options);
        });

    program
        .command('remove-trusted-chains <trusted-chains...>')
        .description(`Remove trusted chains. The <trusted-chains> can be a list of chains separated by whitespaces or special tag 'all'`)
        .action((trustedChains, options) => {
            mainProcessor(removeTrustedChains, trustedChains, options);
        });

    program
        .command('deploy-interchain-token <symbol> <name> <decimals> <salt> <initialSupply>')
        .description('deploy interchain token')
        .action((symbol, name, decimal, salt, initialSupply, options) => {
            mainProcessor(deployInterchainToken, [symbol, name, decimal, salt, initialSupply], options);
        });

    program
        .command('deploy-remote-interchain-token <salt> <destinationChain>')
        .description('deploy remote interchain token')
        .addOption(new Option('--gas-token-address <gasTokenAddress>', 'gas token address (default: XLM)'))
        .addOption(new Option('--gas-amount <gasAmount>', 'gas amount').default(0))
        .action((salt, destinationChain, options) => {
            mainProcessor(deployRemoteInterchainToken, [salt, destinationChain], options);
        });

    program
        .command('register-canonical-token <tokenAddress>')
        .description('register canonical token')
        .action((tokenAddress, options) => {
            mainProcessor(registerCanonicalToken, [tokenAddress], options);
        });

    program
        .command('deploy-remote-canonical-token <tokenAddress> <destinationChain>')
        .description('deploy remote canonical token')
        .addOption(new Option('--gas-token-address <gasTokenAddress>', 'gas token address (default: XLM)'))
        .addOption(new Option('--gas-amount <gasAmount>', 'gas amount').default(0))
        .action((tokenAddress, destinationChain, options) => {
            mainProcessor(deployRemoteCanonicalToken, [tokenAddress, destinationChain], options);
        });

    program
        .command('interchain-transfer <tokenId> <destinationChain> <destinationAddress> <amount>')
        .description('interchain transfer')
        .addOption(new Option('--data <data>', 'data').default(''))
        .addOption(new Option('--gas-token-address <gasTokenAddress>', 'gas token address (default: XLM)'))
        .addOption(new Option('--gas-amount <gasAmount>', 'gas amount').default(0))
        .action((tokenId, destinationChain, destinationAddress, amount, options) => {
            mainProcessor(interchainTransfer, [tokenId, destinationChain, destinationAddress, amount], options);
        });

    program
        .command('execute <sourceChain> <messageId> <sourceAddress> <payload>')
        .description('Execute ITS message')
        .action((sourceChain, messageId, sourceAddress, payload, options) => {
            mainProcessor(execute, [sourceChain, messageId, sourceAddress, payload], options);
        });

    program
        .command('encode-recipient <recipient>')
        .description('Encode stellar address as bytes for ITS recipient')
        .action((recipient, options) => {
            mainProcessor(encodeRecipient, [recipient], options);
        });

    addOptionsToCommands(program, addBaseOptions);

    program.parse();
}<|MERGE_RESOLUTION|>--- conflicted
+++ resolved
@@ -23,11 +23,7 @@
     saltToBytes32,
     serializeValue,
 } = require('./utils');
-<<<<<<< HEAD
-const { prompt, parseTrustedChains } = require('../common/utils');
-=======
 const { prompt, parseTrustedChains, asciiToBytes } = require('../common/utils');
->>>>>>> 3e419d09
 
 async function manageTrustedChains(action, wallet, config, chain, contract, args, options) {
     const trustedChains = parseTrustedChains(config, args);
