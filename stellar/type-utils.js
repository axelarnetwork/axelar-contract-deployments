'use strict';

const { Address, nativeToScVal } = require('@stellar/stellar-sdk');

function weightedSignersToScVal(signers) {
    return nativeToScVal(
        {
            nonce: Buffer.from(signers.nonce),
            signers: signers.signers.map(({ signer, weight }) => ({
                signer: Address.fromString(signer).toBuffer(),
                weight,
            })),
            threshold: signers.threshold,
        },
        {
            type: {
                signers: [
                    'symbol',
                    {
                        signer: ['symbol', 'bytes'],
                        weight: ['symbol', 'u128'],
                    },
                ],
                nonce: ['symbol', 'bytes'],
                threshold: ['symbol', 'u128'],
            },
        },
    );
}

function commandTypeToScVal(commandType) {
    return nativeToScVal([nativeToScVal(commandType, { type: 'symbol' })]);
}

function messagesToScVal(messages) {
    return nativeToScVal(
        messages.map((message) =>
            nativeToScVal(
                {
                    message_id: message.messageId,
                    source_chain: message.sourceChain,
                    source_address: message.sourceAddress,
                    contract_address: Address.fromString(message.contractAddress),
                    payload_hash: Buffer.from(message.payloadHash, 'hex'),
                },
                {
                    type: {
                        message_id: ['symbol'],
                        source_chain: ['symbol'],
                        source_address: ['symbol'],
                        contract_address: ['symbol'],
                        payload_hash: ['symbol'],
                    },
                },
            ),
        ),
    );
}

function proofToScVal(proof) {
    return nativeToScVal(
        {
            signers: proof.signers.map(({ signer: { signer, weight }, signature }) => {
                return {
                    signer: {
                        signer: Address.fromString(signer).toBuffer(),
                        weight,
                    },
                    signature: signature
                        ? nativeToScVal([nativeToScVal('Signed', { type: 'symbol' }), Buffer.from(signature, 'hex')])
                        : nativeToScVal([nativeToScVal('Unsigned', { type: 'symbol' })]),
                };
            }),
            threshold: proof.threshold,
            nonce: Buffer.from(proof.nonce),
        },
        {
            type: {
                signers: [
                    'symbol',
                    {
                        signer: [
                            'symbol',
                            {
                                signer: ['symbol', 'bytes'],
                                weight: ['symbol', 'u128'],
                            },
                        ],
                        signature: ['symbol'],
                    },
                ],
                threshold: ['symbol', 'u128'],
                nonce: ['symbol', 'bytes'],
            },
        },
    );
}

<<<<<<< HEAD
function functionCallsToScVal(functionCalls) {
    return nativeToScVal(
        functionCalls.map((call) => {
            return nativeToScVal(
                {
                    contract: Address.fromString(call.contract),
                    approver: Address.fromString(call.approver),
                    function: nativeToScVal(call.function, { type: 'symbol' }),
                    args: nativeToScVal(call.args, { type: 'string' } || []),
                },
                {
                    type: {
                        contract: ['symbol'],
                        approver: ['symbol'],
                        function: ['symbol'],
                        args: ['symbol'],
                    },
                },
            );
        }),
=======
function itsCustomMigrationDataToScValV110(migrationData) {
    return nativeToScVal(
        {
            new_token_manager_wasm_hash: Buffer.from(migrationData.newTokenManagerWasmHash, 'hex'),
            new_interchain_token_wasm_hash: Buffer.from(migrationData.newInterchainTokenWasmHash, 'hex'),
        },
        {
            type: {
                new_token_manager_wasm_hash: ['symbol', 'bytes'],
                new_interchain_token_wasm_hash: ['symbol', 'bytes'],
            },
        },
>>>>>>> 8a40c43d
    );
}

module.exports = {
    commandTypeToScVal,
    messagesToScVal,
    weightedSignersToScVal,
    proofToScVal,
<<<<<<< HEAD
    functionCallsToScVal,
=======
    itsCustomMigrationDataToScValV110,
>>>>>>> 8a40c43d
};<|MERGE_RESOLUTION|>--- conflicted
+++ resolved
@@ -96,7 +96,6 @@
     );
 }
 
-<<<<<<< HEAD
 function functionCallsToScVal(functionCalls) {
     return nativeToScVal(
         functionCalls.map((call) => {
@@ -117,7 +116,9 @@
                 },
             );
         }),
-=======
+    );
+}
+
 function itsCustomMigrationDataToScValV110(migrationData) {
     return nativeToScVal(
         {
@@ -130,7 +131,6 @@
                 new_interchain_token_wasm_hash: ['symbol', 'bytes'],
             },
         },
->>>>>>> 8a40c43d
     );
 }
 
@@ -139,9 +139,6 @@
     messagesToScVal,
     weightedSignersToScVal,
     proofToScVal,
-<<<<<<< HEAD
     functionCallsToScVal,
-=======
     itsCustomMigrationDataToScValV110,
->>>>>>> 8a40c43d
 };