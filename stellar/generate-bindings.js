--- conflicted
+++ resolved
@@ -10,16 +10,12 @@
 require('./cli-utils');
 
 function processCommand(options, _, chain) {
-<<<<<<< HEAD
     const { artifactPath, contractId, outputDir } = options;
-=======
-    const { wasmPath, contractId, outputDir } = options;
 
     validateParameters({
         isValidStellarAddress: { contractId },
     });
 
->>>>>>> 05388f23
     const overwrite = true;
 
     const { rpc, networkType } = chain;
