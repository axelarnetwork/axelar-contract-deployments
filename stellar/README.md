# Stellar deployments

## Installation

Install `libsodium` for faster signing operations optionally. Install npm dependencies afterwards.

```sh
brew install libsodium

npm ci
```

Install Stellar CLI

```bash
cargo install --locked stellar-cli --features opt
```

Add Soroban network in the config

```bash
stellar network add \
  --global testnet \
  --rpc-url https://soroban-testnet.stellar.org:443 \
  --network-passphrase "Test SDF Network ; September 2015"
```

Create a new Stellar keypair

```bash
stellar keys generate wallet --network testnet

# Address
stellar keys address wallet

# Get private key
stellar keys show wallet
```

Set `PRIVATE_KEY` in `.env` to the above value.

Testnet funds can be obtained via [this link](https://ftl.ai/) or using the `faucet.js` script:

```bash
node stellar/faucet.js --recipient <address>
```

## Deployments

Setup

1. Checkout the axelar-amplifier-stellar repo.
2. Compile the Stellar wasm contracts

```bash
cargo build
stellar contract build
```

3. Optimize the contracts

```bash
./optimize.sh
```

### Gateway

Deploy the gateway contract

```bash
node stellar/deploy-contract.js deploy AxelarGateway --version v1.0.0
```

Provide `--estimate-cost` to show the gas costs for the initialize transaction instead of executing it.

### Operators

```bash
node stellar/deploy-contract.js deploy AxelarOperators --version v1.0.0
```

### Gas Service

```bash
node stellar/deploy-contract.js deploy AxelarGasService --version v1.0.0
```

### Interchain Token Service

Deploy Interchain Token and Token Manager wasm first.

```bash
node stellar/deploy-contract.js deploy InterchainToken --version v1.0.0
node stellar/deploy-contract.js deploy TokenManager --version v1.0.0
node stellar/deploy-contract.js deploy InterchainTokenService --version v1.0.0
```

### Example

<<<<<<< HEAD
Note that example contract should use `--artifactPath` or `--version` option to deploy contract. The contract wasm binary can be passed by specifiying the wasm file path or by specifying the contract version. The contract version has to a be a tagged release in semantic version format vX.Y.Z or a commit hash.


-   `node stellar/deploy-contract.js deploy example --artifactPath ../axelar-cgp-stellar/target/wasm32-unknown-unknown/release/stellar_example.optimized.wasm`

-   `node stellar/deploy-contract.js deploy example --version v1.0.0`
=======
```bash
node stellar/deploy-contract.js deploy AxelarExample --version v1.0.0
```
>>>>>>> 05388f23

### Contract upgrades

To facilitate contract upgrades, the `Upgrader` contract needs to be deployed first.

```bash
node stellar/deploy-contract.js deploy Upgrader --version v1.0.0
```

After the `Upgrader` is deployed, any other instantiated contract can be upgraded by calling the `upgrade` function

```bash
<<<<<<< HEAD
node stellar/deploy-contract.js upgrade <CONTRACT_NAME> --artifactPath ../axelar-cgp-stellar/target/wasm32-unknown-unknown/release/<CONTRACT_NAME>.optimized.wasm --new-version <NEW_VERSION> --migration-data <MIGRATION_DATA>
=======
node stellar/deploy-contract.js upgrade <CONTRACT_NAME> --wasm-path ../axelar-amplifier-stellar/target/wasm32-unknown-unknown/release/<CONTRACT_NAME>.optimized.wasm --version <NEW_VERSION> --migration-data <MIGRATION_DATA>
>>>>>>> 05388f23
```

where `<CONTRACT_NAME>` is the name of the contract to be upgraded and `--artifactPath` points to the upgraded bytecode. As a sanity check, `<NEW_VERSION>` must match the version number defined by the provided bytecode, so upgrading to the wrong version can be prevented. `<MIGRATION_DATA>` is the json encoded data that will be passed to the contract's `migrate` function. If the flag is not provided, the default value `()` will be used, meaning that the migration data is of type `void`. The easiest way to generate the json data for complex types is to instantiate the rust type the contract expects and then use `serde_json::to_string` to convert it to json.

Note: The `--wasm-path` flag is optional, so long as the `--version` flag is provided (and that version's wasm is present in R2 for download).

#### Example `MIGRATION_DATA` Type Input

For no migration data, omit the `--migration-data` flag, or pass `'()'` for the data.

```bash
node stellar/deploy-contract.js upgrade <CONTRACT_NAME> --version <NEW_VERSION>
```

or

```bash
node stellar/deploy-contract.js upgrade <CONTRACT_NAME> --version <NEW_VERSION> --migration-data '()'
```

For migration data of type `String`, omit the `--migration-data` flag and pass the string directly.

```bash
node stellar/deploy-contract.js upgrade <CONTRACT_NAME> --version <NEW_VERSION> --migration-data 'my string'
```

For migration data of type `Vec<Address>`, omit the `--migration-data` flag and pass the array as such:

```bash
node stellar/deploy-contract.js upgrade <CONTRACT_NAME> --version <NEW_VERSION> --migration-data '["GAA...", "GAB..."]'
```

For migration data of type `u64`, omit the `--migration-data` flag and pass the number directly.

```bash
node stellar/deploy-contract.js upgrade <CONTRACT_NAME> --version <NEW_VERSION> --migration-data 1234567890
```

For migration data of type `bool`, omit the `--migration-data` flag and pass the boolean directly:

```bash
node stellar/deploy-contract.js upgrade <CONTRACT_NAME> --version <NEW_VERSION> --migration-data true
```

## Generate bindings

Generate TypeScript bindings for the contract

```bash
node stellar/generate-bindings.js --artifactPath /path/to/optimized.wasm --contract-id [contract-address] --output-dir ./stellar/bindings/[contract-name]
```

## Contract Interaction

Soroban contracts can be interacted directly via the CLI as well. See the help text for individual contract cmds as follows.

```bash
stellar contract invoke --network testnet --id [contract-address] --source-account wallet -- --help
```

### Gateway

To get help on the gateway commands, run:

```bash
node stellar/gateway.js --help
```

#### Call contract

```bash
node stellar/gateway.js call-contract [destination-chain] [dstination-address] [payload]

# Example
node stellar/gateway.js call-contract avalanche 0x4F4495243837681061C4743b74B3eEdf548D56A5 0x1234
```

#### Submit multisig prover proof

Submit a proof constructed on Amplifier to the Stellar gateway contract.

```bash
node stellar/gateway.js submit-proof [multisig-session-id]
```

#### Approve messages

A message approval can be submitted to the gateway contract for a test deployment where the wallet is the signer on the gateway. Setting `[destination-address]` to `wallet` will use the wallet address as the destination.

```bash
node stellar/gateway.js approve [source-chain] [message-id] [source-address] [destination-address] [payload]
```

#### Validate messages

An approved message can be validated by the gateway contract for a test deployment as follows:

```bash
node stellar/gateway.js validate-message [source-chain] [message-id] [source-address] [payload]
```

#### Rotate signers

A signer rotation can be submitted to the gateway contract. Use `--current-nonce` to override the default current nonce set for subsequent rotations. Skip `--signers` to rotate to the Amplifier verifier set registered in the prover contract.

```bash
node stellar/gateway.js rotate --new-nonce test --signers wallet
node stellar/gateway.js rotate --new-nonce test2 --current-nonce test --signers wallet
```

#### Execute

```bash
node stellar/gateway.js execute [source-chain] [message-id] [source-address] [destination-address] [payload]
```

### Interchain Token Service

_Note_: Stellar ITS runs only in Hub mode. P2P connections are not supported. Therefore, rather than setting trusted ITS addresses, we set trusted chains (chains which are also registered with ITS Hub). The ITS Hub chain (axelar) itself is not a valid source/destination for direct ITS messages and so shouldn't be set as a trusted chain. All ITS messages must be sent to and received from the ITS Hub.

#### Set Trusted Chain

```bash
node stellar/its.js set-trusted-chain [chain-name]
```

#### Remove Trusted Address

```bash
node stellar/its.js remove-trusted-chain [chain-name]
```

#### Add Trusted Chains

```bash
node stellar/its.js add-trusted-chains [chain-names]

# Example
node stellar/its.js add-trusted-chains all
node stellar/its.js add-trusted-chains "avalanche, sui"
```

#### Deploy Interchain Token

```bash
node stellar/its.js deploy-interchain-token [name] [symbol] [decimal] [salt] [initial-supply]
```

#### Deploy Remote Interchain Token

```bash
node stellar/its.js deploy-remote-interchain-token [salt] [destination-chain] --gas-token-address [address] --gas-amount [amount]
```

#### Register Canonical Token

```bash
node stellar/its.js register-canonical-token [token-address]
```

#### Deploy Remote Canonical Token

```bash
node stellar/its.js deploy-remote-canonical-token [token-address] [destination-chain] --gas-token-address [address] --gas-amount [amount]
```

#### Interchain Transfer

```bash
node stellar/its.js interchain-transfer [token-id] [destination-chain] [destination-address] [amount] --data [data] --gas-token-address [address] --gas-amount [amount]
```

#### Encode stellar recipient address to bytes

```bash
node stellar/its.js encode-recipient 'GAAAAAAAAAAAAAAAAAAAAAAAAAAAAAAAAAAAAAAAAAAAAAAAAAAAAWHF'
```

#### Execute

```bash
node stellar/its.js execute [source-chain] [message-id] [source-address] [payload]
```

## TTL extension and state archival recovery

All Soroban storage entries, including contract instances, have a 'time to live' (`ttl`) after which entries will be archived and no longer accessible until restored. The following commands can be used to extend `ttl` or restore archived contract instances.

Get the ttl of a contract instance:

```bash
node stellar/contract.js get-ttl [contract-name]
```

Extend the ttl of a contract instance:

```bash
node stellar/contract.js extend-instance [contract-name]

# Defaults to maximum extension amount. To specify the number of ledgers to extend:
node stellar/contract.js extend-instance [contract-name] --extend-by [ledgers]
```

Restore an archived contract instance

```bash
node stellar/contract.js restore-instance [contract-name]
```

### Example

#### GMP - Send Command (Outgoing)

```bash
node stellar/gmp.js send [destination-chain] [destination-address] [payload] --gas-token-address [address] --gas-amount [amount]

# Example
node stellar/gmp.js send avalanche 0xba76c6980428A0b10CFC5d8ccb61949677A61233 0x1234
```

#### GMP - Execute Command (Incoming)

Note that approving the incoming message from the gateway needs to be done to execute it.

```bash
node stellar/gmp.js [source-chain] [message-id] [source-address] [payload]

# Example
node stellar/gmp.js execute avalanche '0x0bcbbfc9b006db6958f3fce75f11fdc306b45e8e43396211f414f40d2d6db7c5-0' 0xba76c6980428A0b10CFC5d8ccb61949677A61233 0x1234
```

## Pausable Contract Functionality

Here is how to manage the pausable state of a Stellar contract. You can check if the contract is paused, pause the contract, or unpause the contract.

#### Usage

To use this script, run the following command with the appropriate options:

```bash
node stellar/contract.js [action] [contract-name]
```

#### Options

- `[action]` can be one of the following:

    - `pause`: Pause the contract
    - `paused`: Check if the contract is paused
    - `unpause`: Unpause the contract

- `[contract-name]`: The name of the contract to interact with. This option is mandatory.

#### Examples

Check if the contract is paused:

```bash
node stellar/contract.js paused AxelarGateway
```

Pause the contract:

```bash
node stellar/contract.js pause AxelarGateway
```

Unpause the contract:

```bash
node stellar/contract.js unpause AxelarGateway
```

## Transfer Ownership or Operatorship of the Contract

#### Usage

Transfer the ownership of the contract:

```bash
node stellar/contract.js transfer-ownership [contract-name] [new-owner]
```

Transfer the operatorship of the contract:

```bash
node stellar/contract.js transfer-operatorship [contract-name] [new-operator]
```<|MERGE_RESOLUTION|>--- conflicted
+++ resolved
@@ -97,18 +97,12 @@
 
 ### Example
 
-<<<<<<< HEAD
 Note that example contract should use `--artifactPath` or `--version` option to deploy contract. The contract wasm binary can be passed by specifiying the wasm file path or by specifying the contract version. The contract version has to a be a tagged release in semantic version format vX.Y.Z or a commit hash.
 
 
--   `node stellar/deploy-contract.js deploy example --artifactPath ../axelar-cgp-stellar/target/wasm32-unknown-unknown/release/stellar_example.optimized.wasm`
-
--   `node stellar/deploy-contract.js deploy example --version v1.0.0`
-=======
-```bash
-node stellar/deploy-contract.js deploy AxelarExample --version v1.0.0
-```
->>>>>>> 05388f23
+-   `node stellar/deploy-contract.js deploy AxelarExample --artifactPath ../axelar-cgp-stellar/target/wasm32-unknown-unknown/release/stellar_example.optimized.wasm`
+
+-   `node stellar/deploy-contract.js deploy AxelarExample --version 1.0.0`
 
 ### Contract upgrades
 
@@ -121,14 +115,10 @@
 After the `Upgrader` is deployed, any other instantiated contract can be upgraded by calling the `upgrade` function
 
 ```bash
-<<<<<<< HEAD
-node stellar/deploy-contract.js upgrade <CONTRACT_NAME> --artifactPath ../axelar-cgp-stellar/target/wasm32-unknown-unknown/release/<CONTRACT_NAME>.optimized.wasm --new-version <NEW_VERSION> --migration-data <MIGRATION_DATA>
-=======
-node stellar/deploy-contract.js upgrade <CONTRACT_NAME> --wasm-path ../axelar-amplifier-stellar/target/wasm32-unknown-unknown/release/<CONTRACT_NAME>.optimized.wasm --version <NEW_VERSION> --migration-data <MIGRATION_DATA>
->>>>>>> 05388f23
-```
-
-where `<CONTRACT_NAME>` is the name of the contract to be upgraded and `--artifactPath` points to the upgraded bytecode. As a sanity check, `<NEW_VERSION>` must match the version number defined by the provided bytecode, so upgrading to the wrong version can be prevented. `<MIGRATION_DATA>` is the json encoded data that will be passed to the contract's `migrate` function. If the flag is not provided, the default value `()` will be used, meaning that the migration data is of type `void`. The easiest way to generate the json data for complex types is to instantiate the rust type the contract expects and then use `serde_json::to_string` to convert it to json.
+node stellar/deploy-contract.js upgrade <CONTRACT_NAME> --artifact-path ./axelar-amplifier-stellar/target/wasm32-unknown-unknown/release/<CONTRACT_NAME>.optimized.wasm --version <NEW_VERSION> --migration-data <MIGRATION_DATA>
+```
+
+where `<CONTRACT_NAME>` is the name of the contract to be upgraded and `--artifact-path` points to the upgraded bytecode. As a sanity check, `<NEW_VERSION>` must match the version number defined by the provided bytecode, so upgrading to the wrong version can be prevented. `<MIGRATION_DATA>` is the json encoded data that will be passed to the contract's `migrate` function. If the flag is not provided, the default value `()` will be used, meaning that the migration data is of type `void`. The easiest way to generate the json data for complex types is to instantiate the rust type the contract expects and then use `serde_json::to_string` to convert it to json.
 
 Note: The `--wasm-path` flag is optional, so long as the `--version` flag is provided (and that version's wasm is present in R2 for download).
 
