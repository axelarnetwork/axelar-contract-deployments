--- conflicted
+++ resolved
@@ -36,6 +36,7 @@
     'token_manager',
     'interchain_token_service',
     'upgrader',
+    'example',
 ]);
 
 function getNetworkPassphrase(networkType) {
@@ -356,8 +357,6 @@
     return hexlify(Buffer.from(address, 'ascii'));
 }
 
-<<<<<<< HEAD
-
 const getContractR2Url = (contractName, version) => {
     if (!SUPPORTED_STELLAR_CONTRACTS.has(contractName)) {
         throw new Error(`Unsupported contract ${contractName} for versioned deployment`);
@@ -382,7 +381,6 @@
     throw new Error('Either --wasm-path or --version must be provided');
 };
 
-=======
 function isValidAddress(address) {
     try {
         // try conversion
@@ -392,7 +390,6 @@
         return false;
     }
 }
->>>>>>> 52335647
 
 module.exports = {
     stellarCmd,
@@ -415,9 +412,7 @@
     tokenMetadataToScVal,
     saltToBytes32,
     stellarAddressToBytes,
-<<<<<<< HEAD
     getWasmFilePath,
-=======
     isValidAddress,
->>>>>>> 52335647
+    SUPPORTED_STELLAR_CONTRACTS,
 };