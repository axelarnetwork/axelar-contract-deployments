'use strict';

const {
    Keypair,
    rpc,
    Horizon,
    TransactionBuilder,
    Networks,
    BASE_FEE,
    xdr: { DiagnosticEvent, SorobanTransactionData },
    Address,
    xdr,
    nativeToScVal,
} = require('@stellar/stellar-sdk');
const { printInfo, sleep, addEnvOption } = require('../common');
const { downloadContractCode, VERSION_REGEX, SHORT_COMMIT_HASH_REGEX } = require('../common/utils');
const { Option } = require('commander');
const { CosmWasmClient } = require('@cosmjs/cosmwasm-stargate');
const { ethers } = require('hardhat');
const {
    utils: { arrayify, hexlify, hexZeroPad, isHexString, keccak256 },
    BigNumber,
} = ethers;

const stellarCmd = 'stellar';
const ASSET_TYPE_NATIVE = 'native';

const AXELAR_R2_BASE_URL = 'https://static.axelar.network';

// TODO Need to be migrated to Pascal Case
const SUPPORTED_STELLAR_CONTRACTS = new Set([
    'axelar_gateway',
    'axelar_operators',
    'axelar_gas_service',
    'interchain_token',
    'token_manager',
    'interchain_token_service',
    'upgrader',
    'example',
]);

function getNetworkPassphrase(networkType) {
    switch (networkType) {
        case 'local':
            return Networks.SANDBOX;
        case 'futurenet':
            return Networks.FUTURENET;
        case 'testnet':
            return Networks.TESTNET;
        case 'mainnet':
            return Networks.PUBLIC;
        default:
            throw new Error(`Unknown network type: ${networkType}`);
    }
}

const addBaseOptions = (program, options = {}) => {
    addEnvOption(program);
    program.addOption(new Option('-y, --yes', 'skip deployment prompt confirmation').env('YES'));
    program.addOption(new Option('--chain-name <chainName>', 'chain name for stellar in amplifier').default('stellar').env('CHAIN'));
    program.addOption(new Option('-v, --verbose', 'verbose output').default(false));
    program.addOption(new Option('--estimate-cost', 'estimate on-chain resources').default(false));

    if (!options.ignorePrivateKey) {
        program.addOption(new Option('-p, --private-key <privateKey>', 'private key').makeOptionMandatory(true).env('PRIVATE_KEY'));
    }

    if (options.address) {
        program.addOption(new Option('--address <address>', 'override contract address'));
    }

    return program;
};

async function buildTransaction(operation, server, wallet, networkType, options = {}) {
    const account = await server.getAccount(wallet.publicKey());
    const networkPassphrase = getNetworkPassphrase(networkType);
    const builtTransaction = new TransactionBuilder(account, {
        fee: BASE_FEE,
        networkPassphrase,
    })
        .addOperation(operation)
        .setTimeout(options.timeout || 30)
        .build();

    if (options.verbose) {
        printInfo('Tx', builtTransaction.toXDR());
    }

    return builtTransaction;
}

const prepareTransaction = async (operation, server, wallet, networkType, options = {}) => {
    const builtTransaction = await buildTransaction(operation, server, wallet, networkType, options);

    // We use the RPC server to "prepare" the transaction. This simulating the
    // transaction, discovering the storage footprint, and updating the
    // transaction to include that footprint. If you know the footprint ahead of
    // time, you could manually use `addFootprint` and skip this step.
    const preparedTransaction = await server.prepareTransaction(builtTransaction);

    preparedTransaction.sign(wallet);

    if (options.verbose) {
        printInfo('Signed tx', preparedTransaction.toEnvelope().toXDR('base64'));
    }

    return preparedTransaction;
};

async function sendTransaction(tx, server, action, options = {}) {
    // Submit the transaction to the Soroban-RPC server. The RPC server will
    // then submit the transaction into the network for us. Then we will have to
    // wait, polling `getTransaction` until the transaction completes.
    try {
        const sendResponse = await server.sendTransaction(tx);
        printInfo(`${action} tx`, sendResponse.hash);

        if (options.verbose) {
            printInfo('Transaction broadcast response', JSON.stringify(sendResponse));
        }

        if (sendResponse.status !== 'PENDING') {
            throw Error(sendResponse.errorResultXdr);
        }

        let getResponse = await server.getTransaction(sendResponse.hash);
        const retryWait = 1000; // 1 sec
        let retries = 10;

        while (getResponse.status === 'NOT_FOUND' && retries > 0) {
            await sleep(retryWait);

            getResponse = await server.getTransaction(sendResponse.hash);

            retries -= 1;
        }

        if (options.verbose) {
            printInfo('Transaction response', JSON.stringify(getResponse));
        }

        if (getResponse.status !== 'SUCCESS') {
            throw Error(`Transaction failed: ${getResponse.resultXdr}`);
        }

        // Make sure the transaction's resultMetaXDR is not empty
        // TODO: might be empty if the operation doesn't have a return value
        if (!getResponse.resultMetaXdr) {
            throw Error('Empty resultMetaXDR in getTransaction response');
        }

        const transactionMeta = getResponse.resultMetaXdr;
        const returnValue = transactionMeta.v3().sorobanMeta().returnValue();

        if (options.verbose) {
            printInfo('Transaction result', returnValue.value());
        }

        return returnValue;
    } catch (err) {
        console.log('Sending transaction failed');
        throw err;
    }
}

async function broadcast(operation, wallet, chain, action, options = {}, simulateTransaction = false) {
    const server = new rpc.Server(chain.rpc);

    if (options.estimateCost) {
        const tx = await buildTransaction(operation, server, wallet, chain.networkType, options);
        const resourceCost = await estimateCost(tx, server);
        printInfo('Gas cost', JSON.stringify(resourceCost, null, 2));
        return;
    }

    if (simulateTransaction) {
        const tx = await buildTransaction(operation, server, wallet, chain.networkType, options);
        const response = await server.simulateTransaction(tx);

        if (response.error) {
            throw new Error(response.error);
        }

        printInfo('successfully simulated tx', { action, networkType: chain.networkType, chainName: chain.name });
        return response;
    }

    const tx = await prepareTransaction(operation, server, wallet, chain.networkType, options);
    return await sendTransaction(tx, server, action, options);
}

function getAssetCode(balance, chain) {
    return balance.asset_type === 'native' ? chain.tokenSymbol : balance.asset_code;
}

async function getWallet(chain, options) {
    const keypair = Keypair.fromSecret(options.privateKey);
    const address = keypair.publicKey();
    const provider = new rpc.Server(chain.rpc);
    const horizonServer = new Horizon.Server(chain.horizonRpc);
    const balances = await getBalances(horizonServer, address);

    printInfo('Wallet address', address);
    printInfo('Wallet balances', balances.map((balance) => `${balance.balance} ${getAssetCode(balance, chain)}`).join('  '));
    printInfo('Wallet sequence', await provider.getAccount(address).then((account) => account.sequenceNumber()));

    return keypair;
}

async function getBalances(horizonServer, address) {
    const response = await horizonServer
        .accounts()
        .accountId(address)
        .call()
        .catch((error) => {
            if (error?.response?.status === 404) {
                return { balances: [] };
            }

            throw error;
        });
    return response.balances;
}

async function estimateCost(tx, server) {
    await server.simulateTransaction(tx);

    const response = await server._simulateTransaction(tx);

    if (response.error) {
        throw new Error(response.error);
    }

    const events = response.events.map((event) => {
        const e = DiagnosticEvent.fromXDR(event, 'base64');

        if (e.event().type().name === 'diagnostic') return 0;

        return e.toXDR().length;
    });

    const eventsAndReturnValueSize =
        events.reduce((accumulator, currentValue) => accumulator + currentValue, 0) + // events
        Buffer.from(response.results[0].xdr, 'base64').length; // return value size

    const sorobanTransactionData = SorobanTransactionData.fromXDR(response.transactionData, 'base64');

    return {
        // the first two lines are incorrect. use sorobanTransactionData instead of `cost`
        cpu_instructions: Number(response.cost.cpuInsns),
        ram: Number(response.cost.memBytes),

        min_resource_fee: response.minResourceFee,
        ledger_read_bytes: sorobanTransactionData.resources().readBytes(),
        ledger_write_bytes: sorobanTransactionData.resources().writeBytes(),
        ledger_entry_reads: sorobanTransactionData.resources().footprint().readOnly().length,
        ledger_entry_writes: sorobanTransactionData.resources().footprint().readWrite().length,
        events_and_return_value_size: eventsAndReturnValueSize,
        transaction_size: Buffer.from(response.transactionData, 'base64').length,
    };
}

const getAmplifierVerifiers = async (config, chainAxelarId) => {
    const client = await CosmWasmClient.connect(config.axelar.rpc);
    const { id: verifierSetId, verifier_set: verifierSet } = await client.queryContractSmart(
        config.axelar.contracts.MultisigProver[chainAxelarId].address,
        'current_verifier_set',
    );
    const signers = Object.values(verifierSet.signers);

    // Include pubKey for sorting, sort based on pubKey, then remove pubKey after sorting.
    const weightedSigners = signers
        .map((signer) => ({
            signer: Address.account(Buffer.from(arrayify(`0x${signer.pub_key.ed25519}`))).toString(),
            weight: Number(signer.weight),
            pubKey: signer.pub_key.ed25519,
        }))
        .sort((a, b) => a.pubKey.localeCompare(b.pubKey))
        .map(({ signer, weight }) => ({ signer, weight }));

    return {
        signers: weightedSigners,
        threshold: Number(verifierSet.threshold),
        nonce: arrayify(ethers.utils.hexZeroPad(BigNumber.from(verifierSet.created_at).toHexString(), 32)),
        verifierSetId,
    };
};

function serializeValue(value) {
    if (value instanceof xdr.ScAddress) {
        return Address.fromScAddress(value).toString();
    }

    if (value instanceof Uint8Array) {
        return Buffer.from(value).toString('hex');
    }

    if (Array.isArray(value)) {
        return value.map(serializeValue);
    }

    if (typeof value === 'bigint') {
        return value.toString();
    }

    if (typeof value === 'object') {
        return Object.entries(value).reduce((acc, [key, val]) => {
            acc[key] = serializeValue(val);
            return acc;
        }, {});
    }

    return value;
}

const createAuthorizedFunc = (contractAddress, functionName, args) =>
    xdr.SorobanAuthorizedFunction.sorobanAuthorizedFunctionTypeContractFn(
        new xdr.InvokeContractArgs({
            contractAddress: contractAddress.toScAddress(),
            functionName,
            args,
        }),
    );

function addressToScVal(addressString) {
    return nativeToScVal(Address.fromString(addressString), { type: 'address' });
}

function hexToScVal(hexString) {
    return nativeToScVal(Buffer.from(arrayify(hexString)), { type: 'bytes' });
}

function tokenToScVal(tokenAddress, tokenAmount) {
    return tokenAmount === 0
        ? nativeToScVal(null, { type: 'null' })
        : nativeToScVal(
              {
                  address: Address.fromString(tokenAddress),
                  amount: tokenAmount,
              },
              {
                  type: {
                      address: ['symbol', 'address'],
                      amount: ['symbol', 'i128'],
                  },
              },
          );
}

function tokenMetadataToScVal(decimal, name, symbol) {
    return nativeToScVal(
        {
            decimal,
            name,
            symbol,
        },
        {
            type: {
                decimal: ['symbol', 'u32'],
                name: ['symbol', 'string'],
                symbol: ['symbol', 'string'],
            },
        },
    );
}

function saltToBytes32(salt) {
    return isHexString(salt) ? hexZeroPad(salt, 32) : keccak256(salt);
}

function stellarAddressToBytes(address) {
    return hexlify(Buffer.from(address, 'ascii'));
}

const getContractR2Url = (contractName, version) => {
    if (!SUPPORTED_STELLAR_CONTRACTS.has(contractName)) {
        throw new Error(`Unsupported contract ${contractName} for versioned deployment`);
    }

    if (VERSION_REGEX.test(version) || SHORT_COMMIT_HASH_REGEX.test(version)) {
        // TODO: Contract Name will change to PascalCase in future
        const pathName = contractName.replace(/_/g, '-');
        return `${AXELAR_R2_BASE_URL}/releases/axelar-cgp-stellar/stellar-${pathName}/${version}/wasm/stellar_${contractName}.wasm`;
    }
    
    throw new Error(`Invalid version format: ${version}. Must be a semantic version (including prefix v) or a commit hash`);
};

const getWasmFilePath = async (options, contractName) => {
    if (options.artifactPath) {
        return options.artifactPath;
    }

    if (options.version) {
        const url = getContractR2Url(contractName, options.version);
        return await downloadContractCode(url, contractName, options.version);
    }

    throw new Error('Either --artifactPath or --version must be provided');
};

function isValidAddress(address) {
    try {
        // try conversion
        Address.fromString(address);
        return true;
    } catch {
        return false;
    }
}

function BytesToScVal(wasmHash) {
    return nativeToScVal(Buffer.from(wasmHash, 'hex'), {
        type: 'bytes',
    });
}

/**
 * Converts a PascalCase or camelCase string to kebab-case.
 *
 * - Inserts a hyphen (`-`) before each uppercase letter (except the first letter).
 * - Converts all letters to lowercase.
 * - Works for PascalCase, camelCase, and mixed-case strings.
 *
 * @param {string} str - The input string in PascalCase or camelCase.
 * @returns {string} - The converted string in kebab-case.
 *
 * @example
 * pascalToKebab("PascalCase");        // "pascal-case"
 * pascalToKebab("camelCase");         // "camel-case"
 * pascalToKebab("XMLHttpRequest");    // "xml-http-request"
 * pascalToKebab("exampleString");     // "example-string"
 * pascalToKebab("already-kebab");     // "already-kebab" (unchanged)
 * pascalToKebab("noChange");          // "no-change"
 * pascalToKebab("single");            // "single" (unchanged)
 * pascalToKebab("");                  // "" (empty string case)
 */
function pascalToKebab(str) {
    return str.replace(/([A-Z])/g, (match, _, offset) => (offset > 0 ? `-${match.toLowerCase()}` : match.toLowerCase()));
}

module.exports = {
    stellarCmd,
    ASSET_TYPE_NATIVE,
    buildTransaction,
    prepareTransaction,
    sendTransaction,
    broadcast,
    getWallet,
    estimateCost,
    getNetworkPassphrase,
    addBaseOptions,
    getAmplifierVerifiers,
    serializeValue,
    getBalances,
    createAuthorizedFunc,
    addressToScVal,
    hexToScVal,
    tokenToScVal,
    tokenMetadataToScVal,
    saltToBytes32,
    stellarAddressToBytes,
    getWasmFilePath,
    isValidAddress,
<<<<<<< HEAD
    SUPPORTED_STELLAR_CONTRACTS,
=======
    BytesToScVal,
    pascalToKebab,
>>>>>>> 05388f23
};<|MERGE_RESOLUTION|>--- conflicted
+++ resolved
@@ -378,13 +378,17 @@
         throw new Error(`Unsupported contract ${contractName} for versioned deployment`);
     }
 
-    if (VERSION_REGEX.test(version) || SHORT_COMMIT_HASH_REGEX.test(version)) {
-        // TODO: Contract Name will change to PascalCase in future
-        const pathName = contractName.replace(/_/g, '-');
+    const pathName = contractName.replace(/_/g, '-');
+
+    if (VERSION_REGEX.test(contractVersion)) {
+        return `${AXELAR_R2_BASE_URL}/releases/axelar-cgp-stellar/stellar-${pathName}/v${version}/wasm/stellar_${contractName}.wasm`;
+    }
+    
+    if (SHORT_COMMIT_HASH_REGEX.test(contractVersion)) {
         return `${AXELAR_R2_BASE_URL}/releases/axelar-cgp-stellar/stellar-${pathName}/${version}/wasm/stellar_${contractName}.wasm`;
     }
     
-    throw new Error(`Invalid version format: ${version}. Must be a semantic version (including prefix v) or a commit hash`);
+    throw new Error(`Invalid version format: ${version}. Must be a semantic version (ommit prefix v) or a commit hash`);
 };
 
 const getWasmFilePath = async (options, contractName) => {
@@ -397,7 +401,7 @@
         return await downloadContractCode(url, contractName, options.version);
     }
 
-    throw new Error('Either --artifactPath or --version must be provided');
+    throw new Error('Either --artifact-path or --version must be provided');
 };
 
 function isValidAddress(address) {
@@ -463,10 +467,7 @@
     stellarAddressToBytes,
     getWasmFilePath,
     isValidAddress,
-<<<<<<< HEAD
     SUPPORTED_STELLAR_CONTRACTS,
-=======
     BytesToScVal,
     pascalToKebab,
->>>>>>> 05388f23
 };