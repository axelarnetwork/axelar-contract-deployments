'use strict';

const {
    Keypair,
    rpc,
    Horizon,
    TransactionBuilder,
    Networks,
    BASE_FEE,
    xdr: { DiagnosticEvent, SorobanTransactionData },
    Address,
    xdr,
    nativeToScVal,
} = require('@stellar/stellar-sdk');
const { downloadContractCode, VERSION_REGEX, SHORT_COMMIT_HASH_REGEX, isValidStellarAddress } = require('../common/utils');
const { printInfo, sleep, addEnvOption, getCurrentVerifierSet } = require('../common');
const { Option } = require('commander');
const { ethers } = require('hardhat');
const { itsCustomMigrationDataToScValV110 } = require('./type-utils');
const {
    utils: { arrayify, hexZeroPad, id, isHexString, keccak256 },
    BigNumber,
} = ethers;
const stellarCmd = 'stellar';
const ASSET_TYPE_NATIVE = 'native';

const AXELAR_R2_BASE_URL = 'https://static.axelar.network';

// TODO: Need to be migrated to Pascal Case
const SUPPORTED_CONTRACTS = new Set([
    'AxelarExample',
    'AxelarGateway',
    'AxelarOperators',
    'AxelarGasService',
    'InterchainToken',
    'TokenManager',
    'InterchainTokenService',
    'Upgrader',
    'Multicall',
]);

const CustomMigrationDataTypeToScValV110 = {
    InterchainTokenService: (migrationData) => itsCustomMigrationDataToScValV110(migrationData),
};

const VERSIONED_CUSTOM_MIGRATION_DATA_TYPES = {
    '1.1.0': CustomMigrationDataTypeToScValV110,
};

function getNetworkPassphrase(networkType) {
    switch (networkType) {
        case 'local':
            return Networks.SANDBOX;
        case 'futurenet':
            return Networks.FUTURENET;
        case 'testnet':
            return Networks.TESTNET;
        case 'mainnet':
            return Networks.PUBLIC;
        default:
            throw new Error(`Unknown network type: ${networkType}`);
    }
}

const addBaseOptions = (program, options = {}) => {
    addEnvOption(program);
    program.addOption(new Option('-y, --yes', 'skip deployment prompt confirmation').env('YES'));
    program.addOption(new Option('--chain-name <chainName>', 'chain name for stellar in amplifier').default('stellar').env('CHAIN'));
    program.addOption(new Option('-v, --verbose', 'verbose output').default(false));
    program.addOption(new Option('--estimate-cost', 'estimate on-chain resources').default(false));

    if (!options.ignorePrivateKey) {
        program.addOption(new Option('-p, --private-key <privateKey>', 'private key').makeOptionMandatory(true).env('PRIVATE_KEY'));
    }

    if (options.address) {
        program.addOption(new Option('--address <address>', 'override contract address'));
    }

    return program;
};

async function buildTransaction(operation, server, wallet, networkType, options = {}) {
    const account = await server.getAccount(wallet.publicKey());
    const networkPassphrase = getNetworkPassphrase(networkType);
    const builtTransaction = new TransactionBuilder(account, {
        fee: BASE_FEE,
        networkPassphrase,
    })
        .addOperation(operation)
        .setTimeout(options.timeout || 30)
        .build();

    if (options.verbose) {
        printInfo('Tx', builtTransaction.toXDR());
    }

    return builtTransaction;
}

const prepareTransaction = async (operation, server, wallet, networkType, options = {}) => {
    const builtTransaction = await buildTransaction(operation, server, wallet, networkType, options);

    // We use the RPC server to "prepare" the transaction. This simulating the
    // transaction, discovering the storage footprint, and updating the
    // transaction to include that footprint. If you know the footprint ahead of
    // time, you could manually use `addFootprint` and skip this step.
    const preparedTransaction = await server.prepareTransaction(builtTransaction);

    preparedTransaction.sign(wallet);

    if (options.verbose) {
        printInfo('Signed tx', preparedTransaction.toEnvelope().toXDR('base64'));
    }

    return preparedTransaction;
};

async function sendTransaction(tx, server, action, options = {}) {
    // Submit the transaction to the Soroban-RPC server. The RPC server will
    // then submit the transaction into the network for us. Then we will have to
    // wait, polling `getTransaction` until the transaction completes.
    try {
        const sendResponse = await server.sendTransaction(tx);
        printInfo(`${action} tx`, sendResponse.hash);

        if (options.verbose) {
            printInfo('Transaction broadcast response', JSON.stringify(sendResponse));
        }

        if (sendResponse.status !== 'PENDING') {
            throw Error(`Response: ${JSON.stringify(sendResponse, null, 2)}`);
        }

        let getResponse = await server.getTransaction(sendResponse.hash);
        const retryWait = 1000; // 1 sec
        let retries = 10;

        while (getResponse.status === 'NOT_FOUND' && retries > 0) {
            await sleep(retryWait);

            getResponse = await server.getTransaction(sendResponse.hash);

            retries -= 1;
        }

        if (options.verbose) {
            printInfo('Transaction response', JSON.stringify(getResponse));
        }

        if (getResponse.status !== 'SUCCESS') {
            throw Error(`Transaction failed: ${getResponse.resultXdr}`);
        }

        // Make sure the transaction's resultMetaXDR is not empty
        // TODO: might be empty if the operation doesn't have a return value
        if (!getResponse.resultMetaXdr) {
            throw Error('Empty resultMetaXDR in getTransaction response');
        }

        const transactionMeta = getResponse.resultMetaXdr;
        const returnValue = transactionMeta.v3().sorobanMeta().returnValue();

        if (options.verbose) {
            printInfo('Transaction result', returnValue.value());
        }

        return returnValue;
    } catch (err) {
        console.log('Sending transaction failed');
        throw err;
    }
}

async function broadcast(operation, wallet, chain, action, options = {}, simulateTransaction = false) {
    const server = new rpc.Server(chain.rpc);

    if (options.estimateCost) {
        const tx = await buildTransaction(operation, server, wallet, chain.networkType, options);
        const resourceCost = await estimateCost(tx, server);
        printInfo('Gas cost', JSON.stringify(resourceCost, null, 2));
        return;
    }

    if (simulateTransaction) {
        const tx = await buildTransaction(operation, server, wallet, chain.networkType, options);
        const response = await server.simulateTransaction(tx);

        if (response.error) {
            throw new Error(response.error);
        }

        printInfo('successfully simulated tx', { action, networkType: chain.networkType, chainName: chain.name });
        return response;
    }

    const tx = await prepareTransaction(operation, server, wallet, chain.networkType, options);
    return sendTransaction(tx, server, action, options);
}

function getAssetCode(balance, chain) {
    return balance.asset_type === 'native' ? chain.tokenSymbol : balance.asset_code;
}

async function getWallet(chain, options) {
    const keypair = Keypair.fromSecret(options.privateKey);
    const address = keypair.publicKey();
    const provider = new rpc.Server(chain.rpc);
    const horizonServer = new Horizon.Server(chain.horizonRpc);
    const balances = await getBalances(horizonServer, address);

    printInfo('Wallet address', address);
    printInfo('Wallet balances', balances.map((balance) => `${balance.balance} ${getAssetCode(balance, chain)}`).join('  '));
    printInfo('Wallet sequence', await provider.getAccount(address).then((account) => account.sequenceNumber()));

    return keypair;
}

async function getBalances(horizonServer, address) {
    const response = await horizonServer
        .accounts()
        .accountId(address)
        .call()
        .catch((error) => {
            if (error?.response?.status === 404) {
                return { balances: [] };
            }

            throw error;
        });
    return response.balances;
}

async function estimateCost(tx, server) {
    await server.simulateTransaction(tx);

    const response = await server._simulateTransaction(tx);

    if (response.error) {
        throw new Error(response.error);
    }

    const events = response.events.map((event) => {
        const e = DiagnosticEvent.fromXDR(event, 'base64');

        if (e.event().type().name === 'diagnostic') return 0;

        return e.toXDR().length;
    });

    const eventsAndReturnValueSize =
        events.reduce((accumulator, currentValue) => accumulator + currentValue, 0) + // events
        Buffer.from(response.results[0].xdr, 'base64').length; // return value size

    const sorobanTransactionData = SorobanTransactionData.fromXDR(response.transactionData, 'base64');

    return {
        // the first two lines are incorrect. use sorobanTransactionData instead of `cost`
        cpu_instructions: Number(response.cost.cpuInsns),
        ram: Number(response.cost.memBytes),

        min_resource_fee: response.minResourceFee,
        ledger_read_bytes: sorobanTransactionData.resources().readBytes(),
        ledger_write_bytes: sorobanTransactionData.resources().writeBytes(),
        ledger_entry_reads: sorobanTransactionData.resources().footprint().readOnly().length,
        ledger_entry_writes: sorobanTransactionData.resources().footprint().readWrite().length,
        events_and_return_value_size: eventsAndReturnValueSize,
        transaction_size: Buffer.from(response.transactionData, 'base64').length,
    };
}

const getAmplifierVerifiers = async (config, chain) => {
    const { verifierSetId, verifierSet, signers } = await getCurrentVerifierSet(config, chain);

    // Include pubKey for sorting, sort based on pubKey, then remove pubKey after sorting.
    const weightedSigners = signers
        .map((signer) => ({
            signer: Address.account(Buffer.from(arrayify(`0x${signer.pub_key.ed25519}`))).toString(),
            weight: Number(signer.weight),
            pubKey: signer.pub_key.ed25519,
        }))
        .sort((a, b) => a.pubKey.localeCompare(b.pubKey))
        .map(({ signer, weight }) => ({ signer, weight }));

    return {
        signers: weightedSigners,
        threshold: Number(verifierSet.threshold),
        nonce: arrayify(ethers.utils.hexZeroPad(BigNumber.from(verifierSet.created_at).toHexString(), 32)),
        verifierSetId,
    };
};

const getNewSigners = async (wallet, config, chain, options) => {
    if (options.signers === 'wallet') {
        return {
            nonce: options.newNonce ? arrayify(id(options.newNonce)) : Array(32).fill(0),
            signers: [
                {
                    signer: wallet.publicKey(),
                    weight: 1,
                },
            ],
            threshold: 1,
        };
    }

    return getAmplifierVerifiers(config, chain.axelarId);
};

function serializeValue(value) {
    if (value instanceof xdr.ScAddress) {
        return Address.fromScAddress(value).toString();
    }

    if (value instanceof Uint8Array) {
        return Buffer.from(value).toString('hex');
    }

    if (Array.isArray(value)) {
        return value.map(serializeValue);
    }

    if (typeof value === 'bigint') {
        return value.toString();
    }

    if (typeof value === 'object') {
        return Object.entries(value).reduce((acc, [key, val]) => {
            acc[key] = serializeValue(val);
            return acc;
        }, {});
    }

    return value;
}

const createAuthorizedFunc = (contractAddress, functionName, args) =>
    xdr.SorobanAuthorizedFunction.sorobanAuthorizedFunctionTypeContractFn(
        new xdr.InvokeContractArgs({
            contractAddress: contractAddress.toScAddress(),
            functionName,
            args,
        }),
    );

function addressToScVal(addressString) {
    return nativeToScVal(Address.fromString(addressString), { type: 'address' });
}

function hexToScVal(hexString) {
    return nativeToScVal(Buffer.from(arrayify(hexString)), { type: 'bytes' });
}

function tokenToScVal(tokenAddress, tokenAmount) {
    return tokenAmount === 0
        ? nativeToScVal(null, { type: 'null' })
        : nativeToScVal(
              {
                  address: Address.fromString(tokenAddress),
                  amount: tokenAmount,
              },
              {
                  type: {
                      address: ['symbol', 'address'],
                      amount: ['symbol', 'i128'],
                  },
              },
          );
}

function tokenMetadataToScVal(decimal, name, symbol) {
    return nativeToScVal(
        {
            decimal,
            name,
            symbol,
        },
        {
            type: {
                decimal: ['symbol', 'u32'],
                name: ['symbol', 'string'],
                symbol: ['symbol', 'string'],
            },
        },
    );
}

function saltToBytes32(salt) {
    return isHexString(salt) ? hexZeroPad(salt, 32) : keccak256(salt);
}

const getContractR2Url = (contractName, version) => {
    if (!SUPPORTED_CONTRACTS.has(contractName)) {
        throw new Error(`Unsupported contract ${contractName} for versioned deployment`);
    }

    const dirPath = `stellar-${pascalToKebab(contractName)}`;
    const fileName = dirPath.replace(/-/g, '_');

    if (VERSION_REGEX.test(version)) {
        // Extra v for versioned releases in R2
        return `${AXELAR_R2_BASE_URL}/releases/stellar/${dirPath}/v${version}/wasm/${fileName}.wasm`;
    }

    if (SHORT_COMMIT_HASH_REGEX.test(version)) {
        return `${AXELAR_R2_BASE_URL}/releases/stellar/${dirPath}/${version}/wasm/${fileName}.wasm`;
    }

    throw new Error(`Invalid version format: ${version}. Must be a semantic version (ommit prefix v) or a commit hash`);
};

function getContractArtifactPath(artifactPath, contractName) {
    const basePath = artifactPath.slice(0, artifactPath.lastIndexOf('/') + 1);
    const fileName = `stellar_${pascalToKebab(contractName).replace(/-/g, '_')}.optimized.wasm`;
    return basePath + fileName;
}

const getContractCodePath = async (options, contractName) => {
    if (options.artifactPath) {
        if (contractName === 'InterchainToken' || contractName === 'TokenManager') {
            return getContractArtifactPath(options.artifactPath, contractName);
        }

        return options.artifactPath;
    }

    if (options.version) {
        const url = getContractR2Url(contractName, options.version);
        return downloadContractCode(url, contractName, options.version);
    }

    throw new Error('Either --artifact-path or --version must be provided');
};

const getUploadContractCodePath = async (options, contractName) => {
    if (options.artifactPath) return options.artifactPath;

    if (options.version) {
        const url = getContractR2Url(contractName, options.version);
        return downloadContractCode(url, contractName, options.version);
    }

    throw new Error('Either --artifact-path or --version must be provided');
};

function isValidAddress(address) {
    try {
        // try conversion
        Address.fromString(address);
        return true;
    } catch {
        return false;
    }
}

function BytesToScVal(wasmHash) {
    return nativeToScVal(Buffer.from(wasmHash, 'hex'), {
        type: 'bytes',
    });
}

/**
 * Converts a PascalCase or camelCase string to kebab-case.
 *
 * - Inserts a hyphen (`-`) before each uppercase letter (except the first letter).
 * - Converts all letters to lowercase.
 * - Works for PascalCase, camelCase, and mixed-case strings.
 *
 * @param {string} str - The input string in PascalCase or camelCase.
 * @returns {string} - The converted string in kebab-case.
 *
 * @example
 * pascalToKebab("PascalCase");        // "pascal-case"
 * pascalToKebab("camelCase");         // "camel-case"
 * pascalToKebab("XMLHttpRequest");    // "xml-http-request"
 * pascalToKebab("exampleString");     // "example-string"
 * pascalToKebab("already-kebab");     // "already-kebab" (unchanged)
 * pascalToKebab("noChange");          // "no-change"
 * pascalToKebab("single");            // "single" (unchanged)
 * pascalToKebab("");                  // "" (empty string case)
 */
function pascalToKebab(str) {
    return str.replace(/([A-Z])/g, (match, _, offset) => (offset > 0 ? `-${match.toLowerCase()}` : match.toLowerCase()));
}

function sanitizeMigrationData(migrationData, version, contractName) {
    if (migrationData === null || migrationData === '()') return null;

<<<<<<< HEAD
    try {
        return Address.fromString(migrationData);
    } catch (_) {
        // not an address, continue to next parsing attempt
=======
    if (isValidStellarAddress(migrationData)) {
        return migrationData;
    }

    if (typeof migrationData === 'string') {
        return migrationData;
>>>>>>> a3d59771
    }

    let parsed;

    try {
        parsed = JSON.parse(migrationData);
    } catch (_) {
<<<<<<< HEAD
        // not json, keep as string
        return migrationData;
=======
        // not json, continue
>>>>>>> a3d59771
    }

    if (Array.isArray(parsed)) {
        return parsed.map((value) => sanitizeMigrationData(value, version, contractName));
    }

    const custom = customMigrationData(parsed, version, contractName);

    if (custom) {
        return custom;
    }

    if (parsed !== null && typeof parsed === 'object') {
        return Object.fromEntries(Object.entries(parsed).map(([key, value]) => [key, sanitizeMigrationData(value, version, contractName)]));
    }

    printInfo('Sanitized migration data', parsed);

    return parsed;
}

function customMigrationData(migrationDataObj, version, contractName) {
    if (!version || !VERSIONED_CUSTOM_MIGRATION_DATA_TYPES[version] || !VERSIONED_CUSTOM_MIGRATION_DATA_TYPES[version][contractName]) {
        return null;
    }

    const customMigrationDataTypeToScVal = VERSIONED_CUSTOM_MIGRATION_DATA_TYPES[version][contractName];

    try {
        printInfo(`Retrieving custom migration data for ${contractName}`);
        return customMigrationDataTypeToScVal(migrationDataObj);
    } catch (error) {
        throw new Error(`Failed to convert custom migration data for ${contractName}: ${error}`);
    }
}

module.exports = {
    stellarCmd,
    ASSET_TYPE_NATIVE,
    buildTransaction,
    prepareTransaction,
    sendTransaction,
    broadcast,
    getWallet,
    estimateCost,
    getNetworkPassphrase,
    addBaseOptions,
    getNewSigners,
    serializeValue,
    getBalances,
    createAuthorizedFunc,
    addressToScVal,
    hexToScVal,
    tokenToScVal,
    tokenMetadataToScVal,
    saltToBytes32,
    getContractCodePath,
    getUploadContractCodePath,
    isValidAddress,
    SUPPORTED_CONTRACTS,
    BytesToScVal,
    pascalToKebab,
    sanitizeMigrationData,
};<|MERGE_RESOLUTION|>--- conflicted
+++ resolved
@@ -486,19 +486,12 @@
 function sanitizeMigrationData(migrationData, version, contractName) {
     if (migrationData === null || migrationData === '()') return null;
 
-<<<<<<< HEAD
-    try {
-        return Address.fromString(migrationData);
-    } catch (_) {
-        // not an address, continue to next parsing attempt
-=======
     if (isValidStellarAddress(migrationData)) {
         return migrationData;
     }
 
     if (typeof migrationData === 'string') {
         return migrationData;
->>>>>>> a3d59771
     }
 
     let parsed;
@@ -506,12 +499,7 @@
     try {
         parsed = JSON.parse(migrationData);
     } catch (_) {
-<<<<<<< HEAD
-        // not json, keep as string
-        return migrationData;
-=======
         // not json, continue
->>>>>>> a3d59771
     }
 
     if (Array.isArray(parsed)) {
