--- conflicted
+++ resolved
@@ -148,11 +148,7 @@
 }
 
 async function broadcast(operation, wallet, chain, action, options = {}) {
-<<<<<<< HEAD
-    const server = new SorobanRpc.Server(chain.rpc, { allowHttp: true });
-=======
-    const server = new rpc.Server(chain.rpc);
->>>>>>> 63e624f9
+    const server = new rpc.Server(chain.rpc, { allowHttp: true });
 
     if (options.estimateCost) {
         const tx = await buildTransaction(operation, server, wallet, chain.networkType, options);
@@ -172,15 +168,10 @@
 async function getWallet(chain, options) {
     const keypair = Keypair.fromSecret(options.privateKey);
     const address = keypair.publicKey();
-<<<<<<< HEAD
-    const provider = new SorobanRpc.Server(chain.rpc, {
+    const provider = new rpc.Server(chain.rpc, {
         allowHttp: true,
     });
     const horizonServer = new Horizon.Server(chain.horizonRpc, { allowHttp: true });
-=======
-    const provider = new rpc.Server(chain.rpc);
-    const horizonServer = new Horizon.Server(chain.horizonRpc);
->>>>>>> 63e624f9
     const balances = await getBalances(horizonServer, address);
 
     printInfo('Wallet address', address);
