--- conflicted
+++ resolved
@@ -12,29 +12,6 @@
 networks.hardhat.hardfork = process.env.EVM_VERSION || 'merge';
 
 const config = {
-<<<<<<< HEAD
-    solidity: {
-        version: '0.8.21',
-        settings: {
-            evmVersion: process.env.EVM_VERSION || 'london',
-            optimizer: {
-                enabled: true,
-                runs: 1000000,
-                details: {
-                    peephole: process.env.COVERAGE === undefined,
-                    inliner: process.env.COVERAGE === undefined,
-                    jumpdestRemover: true,
-                    orderLiterals: true,
-                    deduplicate: true,
-                    cse: process.env.COVERAGE === undefined,
-                    constantOptimizer: true,
-                    yul: true,
-                    yulDetails: {
-                        stackAllocation: true,
-                    },
-                },
-            },
-=======
   solidity: {
     version: '0.8.21',
     settings: {
@@ -54,21 +31,9 @@
           yulDetails: {
             stackAllocation: true,
           },
->>>>>>> ebcd7c9b
         },
       },
     },
-<<<<<<< HEAD
-    defaultNetwork: 'hardhat',
-    networks,
-    etherscan,
-    mocha: {
-        timeout: 1000000,
-    },
-    gasReporter: {
-        enabled: process.env.REPORT_GAS !== '',
-    },
-=======
   },
   defaultNetwork: 'hardhat',
   networks,
@@ -79,7 +44,6 @@
   gasReporter: {
     enabled: process.env.REPORT_GAS !== '',
   },
->>>>>>> ebcd7c9b
 };
 
 module.exports = config;