#![deny(missing_docs)]

//! Axelar Gateway program for the Solana blockchain

pub mod accounts;
mod entrypoint;
pub mod error;
pub mod events;
pub mod instructions;
pub mod processor;
pub mod types;

// Export current sdk types for downstream users building with a different sdk
// version.
pub use solana_program;
use solana_program::entrypoint::ProgramResult;
use solana_program::program_error::ProgramError;
use solana_program::pubkey::Pubkey;

solana_program::declare_id!("4hz16cS4d82cPKzvaQNzMCadyKSqzZR8bqzw8FfzYH8a");

/// Checks that the supplied program ID is the correct one
#[inline]
<<<<<<< HEAD
pub fn check_program_account(program_id: &Pubkey) -> ProgramResult {
    if program_id != &ID {
=======
pub fn check_program_account(program_id: Pubkey) -> ProgramResult {
    if program_id != id() {
>>>>>>> 7ae5d64b
        return Err(ProgramError::IncorrectProgramId);
    }
    Ok(())
}

<<<<<<< HEAD
/// Get the root PDA and bump seed for the given program ID.
#[inline]
pub fn get_gateway_root_config_pda() -> (Pubkey, u8) {
    Pubkey::find_program_address(&[], &ID)
=======
/// Checks if the account is initialized.
#[inline]
pub fn check_initialized(v: u64) -> ProgramResult {
    if v != 0 {
        return Err(GatewayError::IncorrectAccountAddr.into());
    }
    Ok(())
}

/// Get the root PDA and bump seed for the given program ID.
#[inline]
pub(crate) fn get_gateway_root_config_internal(program_id: &Pubkey) -> (Pubkey, u8) {
    Pubkey::find_program_address(&[], program_id)
}

/// Get the root PDA and bump seed for the given program ID.
#[inline]
pub fn get_gateway_root_config_pda() -> (Pubkey, u8) {
    get_gateway_root_config_internal(&crate::ID)
>>>>>>> 7ae5d64b
}<|MERGE_RESOLUTION|>--- conflicted
+++ resolved
@@ -10,6 +10,7 @@
 pub mod processor;
 pub mod types;
 
+use error::GatewayError;
 // Export current sdk types for downstream users building with a different sdk
 // version.
 pub use solana_program;
@@ -21,24 +22,13 @@
 
 /// Checks that the supplied program ID is the correct one
 #[inline]
-<<<<<<< HEAD
-pub fn check_program_account(program_id: &Pubkey) -> ProgramResult {
-    if program_id != &ID {
-=======
 pub fn check_program_account(program_id: Pubkey) -> ProgramResult {
-    if program_id != id() {
->>>>>>> 7ae5d64b
+    if program_id != crate::ID {
         return Err(ProgramError::IncorrectProgramId);
     }
     Ok(())
 }
 
-<<<<<<< HEAD
-/// Get the root PDA and bump seed for the given program ID.
-#[inline]
-pub fn get_gateway_root_config_pda() -> (Pubkey, u8) {
-    Pubkey::find_program_address(&[], &ID)
-=======
 /// Checks if the account is initialized.
 #[inline]
 pub fn check_initialized(v: u64) -> ProgramResult {
@@ -58,5 +48,4 @@
 #[inline]
 pub fn get_gateway_root_config_pda() -> (Pubkey, u8) {
     get_gateway_root_config_internal(&crate::ID)
->>>>>>> 7ae5d64b
 }