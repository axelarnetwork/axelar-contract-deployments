# XRPL deployments

## Table of Contents

-   [Installation](#installation)
-   [Deployment](#deployment)
-   [Contract Interactions](#contract-interactions)
-   [Helpers](#helpers)

## Installation

1. Install npm dependencies.

```sh
npm ci && npm run build
```

2. Create a new XRPL keypair via the [`generate-wallet.js` script](#generate-wallet).

3. Set `PRIVATE_KEY` in `.env` to the generated wallet's `seed` value.

4. Claim devnet and testnet funds via the [`faucet.js` script](#claim-funds-from-faucet), if applicable.

5. Set `ENV` and `CHAIN` in `.env` to the environment ("devnet-amplifier", "stagenet", "testnet", or "mainnet") and chain name (`xrpl`), respectively, to avoid having to specify these on every command.

## Deployment

### XRPL Multisig Account Deployment

Deploy a new XRPL multisig account (the equivalent of the edge AxelarGateway on XRPL):

```bash
ts-node xrpl/deploy-multisig.js -e <env> -n <chain-name> --initialSigner <xrpl-address>
```

This will transform the environment wallet into an XRPL multisig account and configure it appropriately.

### Rotate XRPL Multisig Signers

Rotate the XRPL multisig account's signer set (via a `SignerListSet` transaction):

```bash
ts-node xrpl/rotate-signers.js -e <env> -n <chain-name> --signerPublicKeys <signer-public-keys> --signerWeights <signer-weights> --quorum <quorum>
```

The environment wallet must be the initial signer of the multisig account, with enough weight to reach quorum.

Here's an example signer set rotation:

```bash
ts-node xrpl/rotate-signers.js -e testnet -n xrpl --signerPublicKeys 028E425D6F75EC61C8568B7E1C29D3085E210A90A0CE6491E7A249747D34431F6C 02D904B083B855A5AE1DAB39ACE60227E110E0490AAA74DE18F5806121369DBB48 02F77F629E38433F6D2CE5EE46B7E8E1724444163FB08B99CF2C1B117A0E8578F1 0285737FE8BA5D8E8F2A10CB39E814D5E72DADF8FF05BDFABCCF1EF20C51279EC8 --signerWeights 1 1 1 1 --quorum 3
```

## Contract Interactions

Since there's no smart contracts on XRPL, all interactions happen as `Payment` transactions towards the XRPL multisig account.
The XRPL multisig account is used in place of both AxelarGateway and InterchainTokenService.

### ITS Interchain Transfers

Interchain token transfers from XRPL are initiated via a `Payment` transaction that respects the following format:

```js
{
    TransactionType: "Payment",
    Account: user.address, // sender's account address
    Amount: "1000000", // amount of XRP to send, in drops (in this case, 1 XRP), *including* gas fee amount
    // Amount: { // alternatively, an IOU token amount can be specified, when transferring some IOU rather than XRP
    //     currency: "ABC", // IOU's currency code
    //     issuer: "r4DVHyEisbgQRAXCiMtP2xuz5h3dDkwqf1", // IOU issuer's account address
    //     value: "1" // IOU amount to bridge (in this case, 1 ABC.r4DVH), *including* gas fee amount
    // },
    Destination: multisig.address, // Axelar multisig's account address
    Memos: [
        {
            Memo: {
                MemoType: "74797065", // hex("type")
                MemoData: "696e746572636861696e5f7472616e73666572" // hex("interchain_transfer")
            },
        },
        {
            Memo: {
                MemoType: "64657374696e6174696f6e5f61646472657373", // hex("destination_address")
                // recipient's address, without the 0x prefix (in the EVM case), hex-encoded - hex("0A90c0Af1B07f6AC34f3520348Dbfae73BDa358E"), in this case:
                MemoData: "30413930633041663142303766364143333466333532303334384462666165373342446133353845"
            },
        },
        {
            Memo: {
                MemoType: "64657374696E6174696F6E5F636861696E", // hex("destination_chain")
                MemoData: "7872706c2d65766d2d6465766e6574", // destination chain, hex encoded - hex("xrpl-evm-devnet"), in this case
            },
        },
        {
            Memo: {
                MemoType: "6761735f6665655f616d6f756e74", // hex("gas_fee_amount")
                // the amount to be deducted from the total payment amount to cover gas fee -
                // this amount is denominated in the same token that's being transferred
                // (i.e., if you're bridging XRP, this value corresponds to the amount of XRP drops that will be used to cover gas fees,
                // while if you're bridging some IOU, it's the amount of IOU tokens that will be allocated to gas fees)
                MemoData: "30", // amount of tokens to allocate to gas fees, out of the amount being sent to the multisig, hex encoded - hex("0"), in this case
            },
        },
        { // Only include this Memo object when performing a GMP call:
            Memo: {
                MemoType: "7061796c6f6164", // hex("payload")
                // abi-encoded payload/data with which to call the Executable destination contract address:
                MemoData: "0000000000000000000000000000000000000000000000000000000000000020000000000000000000000000000000000000000000000000000000000000000e474d5020776f726b7320746f6f3f000000000000000000000000000000000000",
            },
        },
    ],
    ...
}
```

Interchain token transfers can be performed via the `interchain-transfer.js` script:

```bash
ts-node xrpl/interchain-transfer.js -e <env> -n <source-chain> [token] [amount] [destination-chain] [destination-address] --gasFeeAmount <gas-fee-amount> --payload <payload>
```

Here's an example of an interchain transfer that also performs GMP:

```bash
ts-node xrpl/interchain-transfer.js -e devnet-amplifier -n xrpl XRP 1 xrpl-evm-sidechain 0x0A90c0Af1B07f6AC34f3520348Dbfae73BDa358E --gasFeeAmount 0 --payload 0000000000000000000000000000000000000000000000000000000000000020000000000000000000000000000000000000000000000000000000000000000e474d5020776f726b7320746f6f3f000000000000000000000000000000000000
```

### General Message Passing

GMP contract calls from XRPL are initiated via a `Payment` transaction that respects the following format:

```js
{
    TransactionType: "Payment",
    Account: user.address, // sender's account address
    Amount: "1000000", // amount of XRP used to cover gas fees, in drops (in this case, 1 XRP)
    // Amount: { // alternatively, an IOU token amount can be used to cover gas fees
    //     currency: "ABC", // IOU's currency code
    //     issuer: "r4DVHyEisbgQRAXCiMtP2xuz5h3dDkwqf1", // IOU issuer's account address
    //     value: "1" // IOU amount to allocated to gas fees (in this case, 1 ABC.r4DVH)
    // },
    Destination: multisig.address, // Axelar multisig's account address
    Memos: [
        {
            Memo: {
                MemoType: "74797065", // hex("type")
                MemoData: "63616c6c5f636f6e7472616374" // hex("call_contract")
            },
        },
        {
            Memo: {
                MemoType: "64657374696e6174696f6e5f61646472657373", // hex("destination_address")
                // // destination smart contract address, without the 0x prefix (in the EVM case), hex-encoded -
                // hex("0A90c0Af1B07f6AC34f3520348Dbfae73BDa358E"), in this case:
                MemoData: "30413930633041663142303766364143333466333532303334384462666165373342446133353845"
            },
        },
        {
            Memo: {
                MemoType: "64657374696E6174696F6E5F636861696E", // hex("destination_chain")
                MemoData: "7872706c2d65766d2d6465766e6574", // destination chain, hex encoded - hex("xrpl-evm-devnet"), in this case
            },
        },
        {
            Memo: {
                MemoType: "7061796c6f6164", // hex("payload")
                // abi-encoded payload/data with which to call the Executable destination contract address:
                MemoData: "0000000000000000000000000000000000000000000000000000000000000020000000000000000000000000000000000000000000000000000000000000000e474d5020776f726b7320746f6f3f000000000000000000000000000000000000",
            },
        },
    ],
    ...
}
```

Pure GMP (without token transfers) can be performed via the `call-contract.js` script:

```bash
ts-node xrpl/call-contract.js -e <env> -n <source-chain> [destination-chain] [destination-address] --gasFeeAmount <gas-fee-amount> --gasFeeToken <gas-fee-token> --payload <payload>
```

Here's an example:

```bash
ts-node xrpl/call-contract.js -e devnet-amplifier -n xrpl-dev xrpl-evm-devnet 0x2F630a1CE68d76ff2113D2F3AE8FB64Abf7d3804 --gasFeeAmount 1 --gasFeeToken XRP --payload 0000000000000000000000000000000000000000000000000000000000000020000000000000000000000000000000000000000000000000000000000000000B48656C6C6F20576F726C64000000000000000000000000000000000000000000 -y
```

### Add Gas

A pending GMP/ITS message can be topped up from XRPL via a `Payment` transaction that respects the following format:

```js
{
    TransactionType: "Payment",
    Account: user.address, // sender's account address
    Amount: "1000000", // amount of XRP, in drops (in this case, 1 XRP), to top-up gas fees with
    // Amount: { // alternatively, an IOU token amount can be used to top up gas fees
    //     currency: "ABC", // IOU's currency code
    //     issuer: "r4DVHyEisbgQRAXCiMtP2xuz5h3dDkwqf1", // IOU issuer's account address
    //     value: "1" // IOU amount to top up gas fees with (in this case, 1 ABC.r4DVH)
    // },
    Destination: multisig.address, // Axelar multisig's account address
    Memos: [
        {
            Memo: {
                MemoType: "74797065", // hex("type")
                MemoData: "6164645f676173" // hex("add_gas")
            },
        },
        {
            Memo: {
                MemoType: "6d73675f6964", // hex("msg_id")
                // message ID of the pending GMP or ITS transaction whose gas to top up, hex encoded - hex("c7c653d2df83622c277da55df7fe6466098f5bc2e466e1251f42772d07016c8c"), in this case:
                MemoData: "63376336353364326466383336323263323737646135356466376665363436363039386635626332653436366531323531663432373732643037303136633863"
            },
        },
    ],
    ...
}
```

You can use the `add-gas.js` script to top-up an ITS or GMP message's gas amount:

```bash
ts-node xrpl/add-gas.js -e <env> -n <source-chain> --token <token> --amount <amount> --msgId <msg-id>
```

Here's an example:

```bash
ts-node xrpl/add-gas.js -e devnet-amplifier -n xrpl-dev --amount 0.1 --token XRP --msgId C7C653D2DF83622C277DA55DF7FE6466098F5BC2E466E1251F42772D07016C8C
```

### Add XRP to Fee Reserve

A fee reserve is used to cover the XRPL multisig account's reserve requirements as well as
Proof transaction fees (i.e., gas fees of transactions generated by the XRPL Multisig Prover).
These fee reserve top-ups are intended to be performed by the XRPL relayer.

XRP fee reserve top-ups are initiated from XRPL via a `Payment` transaction that respects the following format:

```js
{
    TransactionType: "Payment",
    Account: user.address, // sender's account address
    Amount: "1000000", // amount of XRP, in drops (in this case, 1 XRP), to top-up the fee reserve with
    Destination: multisig.address, // Axelar multisig's account address
    Memos: [
        {
            Memo: {
                MemoType: "74797065", // hex("type")
                MemoData: "6164645f7265736572766573" // hex("add_reserves")
            },
        },
    ],
    ...
}
```

You can use the `add-reserves.js` script to top up the XRP fee reserve:

```bash
ts-node xrpl/add-reserves.js -e <env> -n <chain-name> --amount <amount>
```

Here's an example:

```bash
ts-node xrpl/add-reserves.js -e devnet-amplifier -n xrpl-dev --amount 10
```

## Helpers

These scripts are intended to help with interactions with the XRPL.

### Generate Wallet

Generate a new XRPL wallet:

```bash
ts-node xrpl/generate-wallet.js
```

Set `SEED` in `.env` to the generated `seed` to use this wallet for performing other actions.

### Claim Funds from Faucet

Claim funds using the XRPL faucet:

```bash
ts-node xrpl/faucet.js -e <env> -n <chain-name> --minBalance <min-balance> --amount <amount> --recipient <recipient>
```

Here's an example:

```bash
ts-node xrpl/faucet.js --minBalance 100 --amount 100
```

### Broadcast Raw Transaction Blob

Broadcast a raw, signed transaction blob (e.g., a completed Multisig Prover proof) to XRPL:

```bash
ts-node xrpl/broadcast.js -e <env> -n <chain-name> [blob]
```

Here's an example:

```bash
ts-node xrpl/broadcast.js -e testnet -n xrpl 12000C220000000024004C8592201B005199CE20230000000168400000000000000C730081140ACC2A59A96BEC485157E9841606C9AD844BA207F3E0107321028E425D6F75EC61C8568B7E1C29D3085E210A90A0CE6491E7A249747D34431F6C74463044022076E3EE68B9653C592D50DEFC885A6957A14B5924ECE3F61D42CD0056299DB428022029DE562319B3A4BC611B9EF1B0EE512438A48B25FAAD3D22E354BE14C780BE338114462757093D0F1DAD8F75922B19BE3AA5D9AC6B9DE1F1F4EB1300018114462757093D0F1DAD8F75922B19BE3AA5D9AC6B9DE1EB1300018114026EA26A49F2D5F2752BB15FE72C5812B7863824E1EB13000181141A1CC32118C7C7A156A889841A5E49A210B71342E1EB13000181141E88A08547159640ECCB53A52587987006D81A10E1EB130001811444B9500EB378468F8585F2275EABCC41252FC7CFE1EB130001811449E6787D8AE8AC5B1760B98585466EC09CF1E590E1EB13000181144A24EFF7061CE3D81B5C3FD6C1C74542B8055E64E1EB13000181144D85D4DC50B6CAA6797C4988D3B9ED9F9FB758A7E1EB13000181144E5C67BB4948F5959FEB1B7D23CB9A626D558F03E1EB13000181147462D3DEEF5F2EA11D3303C5ACF365BFB31CCA2FE1EB13000181148B71CE3A3EF0FAD3DF56F2B40673814E41B4287CE1EB13000181148D83D8D3F03A40B3A053F7C749652450720512C2E1EB13000181149196F13C2EFBAF8F8883F462FA98AD1041B4F3F2E1EB1300018114944FF4E33F562F654C37D7003D51E33F2D314D2EE1EB13000181149D9F9F164FC5B2401DF537E7DC13B4FCDC9A11F2E1EB1300018114AA9B0641CC13BF6182E3263BC4E7B7C7E6152654E1EB1300018114B4B3D25493774F58966937A098A07690691F2681E1EB1300018114C794445AA5F6E84A585A9738CFD2276AE89B0346E1EB1300018114CD17B9A2AA9EB6F6734E026325F9BE73D4146101E1EB1300018114D3D541E7C5DFE6CA530E1CBB29E2C1FF884D2B0CE1EB1300018114E3875AEFB4FEC31D93A1DECAB733A70DC4203530E1EB1300018114F1F517C9E934ACA53AC90FDB4187F03DEA735CDDE1EB1300018114FDDB12153E54A22CB125A3FDEF3FD650F0AD7C41E1F1
```

### Decode XRPL Address

Convert an XRPL Address (aka Account ID) into raw bytes (e.g., to be used when specifying an XRPL destination address on ITS):

```bash
ts-node xrpl/decode-address.js [account-id]
```

Here's an example:

```bash
ts-node xrpl/decode-address.js r9m9uUCAwMLSnRryXYuUB3cGXojpRznaAo
# Account ID raw bytes: 0x601abcea746a193f32ed460dd933f15441142d6b
```

### Decode Raw Transaction Blob

Deserialize a raw transaction blob into a readable transaction object:

```bash
ts-node xrpl/decode-tx-blob.js <tx-blob>
```

Here's a truncated example:

```bash
ts-node xrpl/decode-tx-blob.js 120000220000000024000000002029004c6ce7614[...]738623034353436656239322d3732393935e1f1
# Decoded transaction: {
#   "TransactionType": "Payment",
#   "Flags": 0,
#   "Sequence": 0,
#   "TicketSequence": 5008615,
#   "Amount": "1000000",
#   "Fee": "5000",
#    [...]
# }
```

### Make a Payment

Perform a token transfer (via a Payment transaction).

```bash
ts-node xrpl/payment.js -e <env> -n <chain-name> --multisign --from <from> --to <to> --amount <amount> --token <token>
```

Here's an example:

```bash
ts-node xrpl/payment.js -e devnet-amplifier -n xrpl-dev --to rNY3vQMxmrKWnAboNtKdthPmqL4TD7ak3m --amount 1 --token "ABC.r4DVHyEisbgQRAXCiMtP2xuz5h3dDkwqf1"
```

### Create a Trust Line

Create a trust line between your account and a token issuer (via a TrustSet transaction).

```bash
ts-node xrpl/trust-set.js -e <env> -n <chain-name> --multisign --account <account> [token-currency] [token-issuer-address]
```

Here's an example:

```bash
ts-node xrpl/trust-set.js -e devnet-amplifier -n xrpl XYZ r4DVHyEisbgQRAXCiMtP2xuz5h3dDkwqf1
```

### Create Tickets

Create tickets (via a TicketCreate transaction).

```bash
ts-node xrpl/ticket-create.js -e <env> -n <chain-name> --multisign --account <account> --ticketCount <ticket-count>
```

Here's an example:

```bash
ts-node xrpl/ticket-create.js -e devnet-amplifier -n xrpl-dev --multisign --account rGAbJZEzU6WaYv5y1LfyN7LBBcQJ3TxsKC --ticketCount 250
```

### Modify Account Properties

Modify an account's properties (via an AccountSet transaction).

```bash
ts-node xrpl/account-set.js -e <env> -n <source-chain> --multisign --account <account> --transferRate <transfer-rate> --tickSize <tick-size> --domain <domain> --flag <flag>
```

Here's an example:

```bash
<<<<<<< HEAD
node xrpl/account-set.js -e testnet -n xrpl --multisign --account rsCPY4vwEiGogSraV9FeRZXca6gUBWZkhg --transferRate 0 --tickSize 6 --domain axelar.foundation --flag 14
```


### Encode String to Hex

For tokens that have more than 3 characters, the padded hex format is required to ensure proper encoding in XRPL transactions.

```bash
node xrpl/encode-address.js <string> [options]
```

Examples:

```bash

node xrpl/encode-address.js "USDC.axl"
# Output:
# Input string: USDC.axl
# Hex representation: 555344432E61786C000000000000000000000000
=======
ts-node xrpl/account-set.js -e testnet -n xrpl --multisign --account rsCPY4vwEiGogSraV9FeRZXca6gUBWZkhg --transferRate 0 --tickSize 6 --domain axelar.foundation --flag 14
```
>>>>>>> 42f9dca8
<|MERGE_RESOLUTION|>--- conflicted
+++ resolved
@@ -402,8 +402,7 @@
 Here's an example:
 
 ```bash
-<<<<<<< HEAD
-node xrpl/account-set.js -e testnet -n xrpl --multisign --account rsCPY4vwEiGogSraV9FeRZXca6gUBWZkhg --transferRate 0 --tickSize 6 --domain axelar.foundation --flag 14
+ts-node xrpl/account-set.js -e testnet -n xrpl --multisign --account rsCPY4vwEiGogSraV9FeRZXca6gUBWZkhg --transferRate 0 --tickSize 6 --domain axelar.foundation --flag 14
 ```
 
 
@@ -422,8 +421,4 @@
 node xrpl/encode-address.js "USDC.axl"
 # Output:
 # Input string: USDC.axl
-# Hex representation: 555344432E61786C000000000000000000000000
-=======
-ts-node xrpl/account-set.js -e testnet -n xrpl --multisign --account rsCPY4vwEiGogSraV9FeRZXca6gUBWZkhg --transferRate 0 --tickSize 6 --domain axelar.foundation --flag 14
-```
->>>>>>> 42f9dca8
+# Hex representation: 555344432E61786C000000000000000000000000